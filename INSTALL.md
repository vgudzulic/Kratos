# Contents
<<<<<<< HEAD
* [Kratos Dependencies](#kratos-dependencies)
  * [Kratos Core Dependencies](#kratos-core-dependencies)
  * [Specific Application Dependencies](#specific-application-dependencies)
    * [ExternalSolversApplication](#externalsolversapplication)
    * [HDF5Application](#hdf5application)
    * [MetisApplication](#metisapplication)
    * [TrilinosApplication](#trilinosapplication)
* [Basic Configuration](#basic-configuration)
* [Adding Applications](#adding-applications)
* [Adding Kratos to Path](#adding-kratos-to-path)
* [Examples](#examples)
  * [Linux](#linux)
  * [Windows](#windows)
  * [MacOS](#macos)
* [Advanced Configuration](#advanced-configuration)
  * [Building Environment](#building-environments)
  * [Common Flags](#common-flags)
  * [Compilation Performance](#compilation-performance)
  * [Parallelism](#parallelism)
  * [External Libraries](#external-libraries)
    * [Feast](#feast)
    * [Metis](#metis)
    * [Trilinos](#trilinos)
* [Applications](#applications)
=======
- [Contents](#contents)
  - [Basic Configuration](#basic-configuration)
  - [Adding Applications](#adding-applications)
  - [Adding Kratos to Path](#adding-kratos-to-path)
  - [Examples](#examples)
    - [Linux](#linux)
    - [Windows](#windows)
    - [MacOS](#macos)
  - [Advanced Configuration](#advanced-configuration)
    - [Building Environment](#building-environment)
    - [Common Flags](#common-flags)
    - [Compilation Performance](#compilation-performance)
    - [Parallelism](#parallelism)
    - [Logging](#logging)
    - [External libraries](#external-libraries)
      - [Metis](#metis)
      - [Trilinos](#trilinos)
  - [Applications](#applications)
>>>>>>> 1f2b91f3

## Kratos Dependencies

### Kratos Core Dependencies
  This are the basic dependecies needed to compile the Kratos Core and most of the applications. 
  * Python3-dev
  * C++11 compioler
  * CMake
  * Boost

- Linux installation

   The command below will install all the packages needed.

   ```Shell
   sudo apt-get install python3-dev gcc g++ cmake libboost-all-dev
   ```
   Newer versions of boost can be downloaded in:

   http://www.boost.org/users/download/. 

-  Windows installation

   TO-DO
### Specific Application Dependencies
In this section, the applications that require specific dependencies are listed.  
#### ExternalSolversApplication
The list of dependencies for this application can be found [in the application README.](https://github.com/KratosMultiphysics/Kratos/blob/master/applications/ExternalSolversApplication/README.md)
#### HDF5Application
The list of dependencies for this application can be found [in the application README.](https://github.com/KratosMultiphysics/Kratos/blob/master/applications/HDF5Application/README.md)
#### MetisApplication
The list of dependencies for this application can be found [in the application README.](https://github.com/KratosMultiphysics/Kratos/blob/master/applications/MetisApplication/README.md)
#### TrilinosApplication
The list of dependencies for this application can be found [in the application README.](https://github.com/KratosMultiphysics/Kratos/blob/master/applications/TrilinosApplication/README.md)


## Basic Configuration

You can find the new kratos configuration file in Kratos `scripts` folder: `standard_configure.sh` for linux, `standard_configure_max.sh` for MacOS, `standard_configure.bat` for win and others.

Out of the box Kratos will try to find all necessary libraries in your system automatically, but we recommend you to copy these scripts and modify it according to your preferences. Please take a look at the following configuration options:

`KRATOS_BUILD_TYPE`

Compilation Type. Options are `Release`,`RelWithDebInfo`,`Debug`,`FullDebug`,`Custom`

**Release**: Full Release with maximum optimization options and no debug Info.

**RelWithDebInfo**: Full Release with optimization and debug info. Adecuate to debug simple problems without losing performance.

**Debug**: Debug build with no optimization flags.

**FullDebug**: Debug build with no optimization falgs, extended debug info and extremly low performance.

**Custom**: No flags are automatically added.

`PYTHON_EXECUTABLE`

Path to the python executable that Kratos will use. We recommend that you manually set this in case you have multiple versions of python in the system.
Ubuntu users need to be extra careful with this as default versions tends to be Python2, while Kratos is preferably compiled with Python3

`BOOST_ROOT`

Path to boost root directory.

## Adding Applications

In order to add an application you can use the provided macro (`add_app [PATH]` for Linux, `CALL :add_app [PATH]` for Win) along with the route folder of the application that you want to compile. Several examples are provided in the configuration files.

Its now also possible to compile applications outside kratos source dir:

Linux:
```shell
add_app ${KRATOS_APP_DIR}/EigenSolversApplication
add_app ${KRATOS_APP_DIR}/FluidDynamicApplication
add_app /home/username/development/ExternalApplication  # Example of external Application
```

Windows:
```shell
CALL :add_app %KRATOS_APP_DIR%/EigenSolversApplication
CALL :add_app %KRATOS_APP_DIR%/FluidDynamicApplication
CALL :add_app C:/users/username/development/ExternalApplication  # Example of external Application
```

## Adding Kratos to Path

As Kratos is not an executable but a set of modules and libraries, you will need to add them to the path. In order to do that please add the Kratos install folder (If you didn't touch anything should be `$KRATOS_SOURCE/bin/Release`)

```bash
export PYTHONPATH=$PYTHONPATH:$HOME/Kratos/bin/Release
export LD_LIBRARY_PATH=$LD_LIBRARY_PATH:$HOME/Kratos/bin/Release/libs
```

If you are in windows instead do:

```cmd
set PYTHONPATH=%PYTHONPATH%;C:/Kratos/bin/Release
set PATH=%PATH%;C:/Kratos/bin/Release/libs
```

## Examples

These examples are also located [in the /scripts folder](https://github.com/KratosMultiphysics/Kratos/tree/master/scripts). You can simply create your own copy:

```Shell
cp /path_to_kratos/scripts/standard_configure.sh /path_to_kratos/scripts/configure.sh 
```


### Linux

```bash
# Function to add apps
add_app () {
    export KRATOS_APPLICATIONS="${KRATOS_APPLICATIONS}$1;"
}

# Set compiler
export CC=gcc
export CXX=g++

# Set variables
export KRATOS_SOURCE="${KRATOS_SOURCE:-"$( cd "$(dirname "$0")" ; pwd -P )"/..}"
export KRATOS_BUILD="${KRATOS_SOURCE}/build"
export KRATOS_APP_DIR="${KRATOS_SOURCE}/applications"
export KRATOS_INSTALL_PYTHON_USING_LINKS=ON

# Set basic configuration
export KRATOS_BUILD_TYPE="Release"
export PYTHON_EXECUTABLE="/usr/bin/python3"

# Set applications to compile
export KRATOS_APPLICATIONS=
add_app ${KRATOS_APP_DIR}/EigenSolversApplication
add_app ${KRATOS_APP_DIR}/StructuralMechanicsApplication
add_app ${KRATOS_APP_DIR}/FluidDynamicsApplication

# Clean
clear
rm -rf "${KRATOS_BUILD}/${KRATOS_BUILD_TYPE}/cmake_install.cmake"
rm -rf "${KRATOS_BUILD}/${KRATOS_BUILD_TYPE}/CMakeCache.txt"
rm -rf "${KRATOS_BUILD}/${KRATOS_BUILD_TYPE}/CMakeFiles"

# Configure
cmake -H"${KRATOS_SOURCE}" -B"${KRATOS_BUILD}/${KRATOS_BUILD_TYPE}" -DUSE_MPI=OFF -DUSE_EIGEN_MKL=OFF

# Buid
cmake --build "${KRATOS_BUILD}/${KRATOS_BUILD_TYPE}" --target install -- -j4

```

### Windows

```cmd
rem Set compiler
set CC=cl.exe
set CXX=cl.exe

rem Set variables
set KRATOS_SOURCE=~0,-1%/..
set KRATOS_BUILD=%KRATOS_SOURCE%/build
set KRATOS_APP_DIR=applications

rem Set basic configuration
set KRATOS_BUILD_TYPE=Release
set BOOST_ROOT=C:\boost_1_67_0
set PYTHON_EXECUTABLE=C:\Python37\python.exe

rem Set applications to compile
set KRATOS_APPLICATIONS=
CALL :add_app %KRATOS_APP_DIR%\EigenSolversApplication;
CALL :add_app %KRATOS_APP_DIR%\StructuralMechanicsApplication;
CALL :add_app %KRATOS_APP_DIR%\FluidDynamicsApplication;

rem Clean
del /F /Q "%KRATOS_BUILD%\%KRATOS_BUILD_TYPE%\cmake_install.cmake"
del /F /Q "%KRATOS_BUILD%\%KRATOS_BUILD_TYPE%\CMakeCache.txt"
del /F /Q "%KRATOS_BUILD%\%KRATOS_BUILD_TYPE%\CMakeFiles"

rem Configure
@echo on
cmake -G"Visual Studio 16 2019" -H"%KRATOS_SOURCE%" -B"%KRATOS_BUILD%\%KRATOS_BUILD_TYPE%"  ^
-DUSE_EIGEN_MKL=OFF

rem Build
cmake --build "%KRATOS_BUILD%/%KRATOS_BUILD_TYPE%" --target install -- /property:configuration=%KRATOS_BUILD_TYPE% /p:Platform=x64
goto:eof

rem Function to add apps
:add_app
set KRATOS_APPLICATIONS=%KRATOS_APPLICATIONS%%1;
goto:eof

```

### MacOS

```bash
# Function to add apps
add_app () {
    export KRATOS_APPLICATIONS="${KRATOS_APPLICATIONS}$1;"
}

# Set compiler
export CC=/usr/local/opt/llvm/bin/clang
export CXX=/usr/local/opt/llvm/bin/clang++

# Set variables
export KRATOS_SOURCE="${KRATOS_SOURCE:-"$( cd "$(dirname "$0")" ; pwd -P )"/..}"
export KRATOS_BUILD="${KRATOS_SOURCE}/build"
export KRATOS_APP_DIR="${KRATOS_SOURCE}/applications"
export KRATOS_INSTALL_PYTHON_USING_LINKS=ON

# Set basic configuration
export KRATOS_BUILD_TYPE="Release"
export BOOST_ROOT="/path/to/boost"
export PYTHON_EXECUTABLE="/Library/Frameworks/Python.framework/Versions/3.7/bin/python3"

# Set applications to compile
export KRATOS_APPLICATIONS=
add_app ${KRATOS_APP_DIR}/EigenSolversApplication
add_app ${KRATOS_APP_DIR}/StructuralMechanicsApplication
add_app ${KRATOS_APP_DIR}/FluidDynamicsApplication

# Clean
clear
rm -rf "${KRATOS_BUILD}/${KRATOS_BUILD_TYPE}/cmake_install.cmake"
rm -rf "${KRATOS_BUILD}/${KRATOS_BUILD_TYPE}/CMakeCache.txt"
rm -rf "${KRATOS_BUILD}/${KRATOS_BUILD_TYPE}/CMakeFiles"

# Configure
/Applications/CMake.app/Contents/bin/cmake -H"${KRATOS_SOURCE}" -B"${KRATOS_BUILD}/${KRATOS_BUILD_TYPE}" \
 -DCMAKE_CXX_FLAGS="${CMAKE_CXX_FLAGS} -msse3 -std=c++11 -L/usr/local/opt/llvm/lib" \
 -DCMAKE_C_FLAGS="${CMAKE_C_FLAGS} -msse3 -L/usr/local/opt/llvm/lib" \
 -DUSE_EIGEN_MKL=OFF

# Buid
/Applications/CMake.app/Contents/bin/cmake --build "${KRATOS_BUILD}/${KRATOS_BUILD_TYPE}" --target install -- -j3

```

## Advanced Configuration

### Building Environment

It is possible to configure the build environment for Kratos, that is: where the source is located, which will be the install dir, and how the python files are going to be installed.

`KRATOS_SOURCE=Path`

Path to the source of Kratos. It will target the directory above this script by default.

`KRATOS_BUILD=Path`

Build directory for Kratos. Makefiles, vsprojects and other artifacts will be stored here. It defaults to Kratos/Build

`KRATOS_APP_DIR=Path`

Path where your applications are located. This variable is not necessary but it helps to organize the list of applications to be compiled. It defaults to Kratos/Applications

`KRATOS_INSTALL_PYTHON_USING_LINKS=ON/OFF`

Controls wether the python files are installed by making copies or creating symlinks to the files in the source directory. This options is specially usefull if you are developing python files and don't want to reinstall every time you touch a script.


### Common Flags

It is also possible to use more advanced configuration options. To use any of these options please add them directly to the cmake configuration line just as any other flag


`-DCMAKE_C_COMPILER=String`

Path to the C compiler. Overrides `CC` environment variable

`-DCMAKE_CXX_COMPILER=String`

Path to the C++ compiler. Overrides `CXX` environment variable

`-DCMAKE_INSTALL_PREFIX=String`

Install path for Kratos. If not set the installation will be done in `bin/[build_type]`

`-DCMAKE_C_FLAGS=String`

User defined flags for the C compiler.

`-DCMAKE_CXX_FLAGS=String`

User defined flags for the C++ compiler.

`-DBOOST_ROOT=String`

Root directory for boost. Overrided by BOOST_ROOT environmental variable if defined.

`-DPYTHON_EXECUTABLE=String`

Python executable to be used. It is recommended to set this option if more than one version of python is present in the system (For example while using ubuntu). Overrided by PYTHON_EXECUTABLE environmental variable if defined.

`-DINSTALL_RUNKRATOS=ON/OFF`

Enables(Default) or Disables the compilation of the embedded python interpreter (aka Runkratos).

`-DKRATOS_BUILD_TESTING=ON/OFF`

Enables(Default) or Disables the compilation of the C++ unitary tests for Kratos and Applications.

### Compilation Performance
`-DUSE_COTIRE=ON/OFF`

Enables or Disables(default) the use of [cotire](https://github.com/sakra/cotire) to speedup compilation by using unitary builds.
Please notice that enabling this options can greatly increase the amount of memory needed to compile some targets, specially if combined with -jx.

In order to install and compile with this switch please use:

On Linux
```shell
cmake --build "${KRATOS_BUILD}/${KRATOS_BUILD_TYPE}" --target all_unity -- -j1 && \
cmake --build "${KRATOS_BUILD}/${KRATOS_BUILD_TYPE}" --target install/fast -- -j1
```
On Windows
```shell
cmake --build "%KRATOS_BUILD%/%KRATOS_BUILD_TYPE%" --target all_unity -- /property:configuration=%KRATOS_BUILD_TYPE% /p:Platform=x64
cmake --build "%KRATOS_BUILD%/%KRATOS_BUILD_TYPE%" --target install --  /property:configuration=%KRATOS_BUILD_TYPE% /p:Platform=x64
```

Instead of the regular install target.

### Parallelism
`-DUSE_MPI=ON/OFF`

Enables or Disables(default) the modules and code for mpi. This option is needed if you want to compile Trilinos, Metis, etc...

### Logging
`-DKRATOS_COLORED_OUTPUT=ON/OFF`

Enables colored output of the Logger. If switched on, e.g. warning level messages will be printed in yellow to the terminal. Please notice that colored output is not supported by all terminals.

### External libraries
#### Metis

`-DUSE_METIS_5=ON/OFF`

Specifies if the metis version is 5 or greater (OFF by default).

`-DMETIS_ROOT_DIR=String`

Root directory for Metis library

#### Trilinos
On Ubuntu 18.04, the following command installs the necessary files:

```Shell
sudo apt-get install trilinos-all-dev
```

`-DTRILINOS_ROOT=String`

Root directory for Trilinos library.

`-DTRILINOS_INCLUDE_DIR=String`

Not required if `TRILINOS_ROOT` is set. Path to trilinos include dir.

`-DTRILINOS_LIBRARY_DIR=String`

Not required if `TRILINOS_ROOT` is set. Path to trilinos library dir.

`-DTRILINOS_LIBRARY_PREFIX=String`
Indicates the prefix of the trilinos libraries in case they have:
```
libepetra.so          -> No prefix
libtrilinos_epetra.so -> -DTRILINOS_PREFIX="trilinos_"
```

## Applications

Specific compilation information about applications can be found in their own directories:

- [EigenSolvers Application](applications/EigenSolversApplication/README.md#build-instructions)
- [HDF5 Application](applications/HDF5Application/README.md#build-instructions)
- [MultilevelMontecarlo Application](applications/MultilevelMonteCarloApplication/README.md#external-libraries)
- [Poromechanics Application](applications/PoromechanicsApplication/README.md#how-to-use-mpi-in-poromechanics-application)
- [Trilinos Application (Aditional notes)](applications/TrilinosApplication/README.md#notes-for-compilation)<|MERGE_RESOLUTION|>--- conflicted
+++ resolved
@@ -1,5 +1,4 @@
 # Contents
-<<<<<<< HEAD
 * [Kratos Dependencies](#kratos-dependencies)
   * [Kratos Core Dependencies](#kratos-core-dependencies)
   * [Specific Application Dependencies](#specific-application-dependencies)
@@ -24,26 +23,6 @@
     * [Metis](#metis)
     * [Trilinos](#trilinos)
 * [Applications](#applications)
-=======
-- [Contents](#contents)
-  - [Basic Configuration](#basic-configuration)
-  - [Adding Applications](#adding-applications)
-  - [Adding Kratos to Path](#adding-kratos-to-path)
-  - [Examples](#examples)
-    - [Linux](#linux)
-    - [Windows](#windows)
-    - [MacOS](#macos)
-  - [Advanced Configuration](#advanced-configuration)
-    - [Building Environment](#building-environment)
-    - [Common Flags](#common-flags)
-    - [Compilation Performance](#compilation-performance)
-    - [Parallelism](#parallelism)
-    - [Logging](#logging)
-    - [External libraries](#external-libraries)
-      - [Metis](#metis)
-      - [Trilinos](#trilinos)
-  - [Applications](#applications)
->>>>>>> 1f2b91f3
 
 ## Kratos Dependencies
 
