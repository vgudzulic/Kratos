--- conflicted
+++ resolved
@@ -374,9 +374,6 @@
 
 # Configure kratos applications
 message("-- Configuring applications (ENV):")
-<<<<<<< HEAD
-set_property(GLOBAL PROPERTY LIST_OF_APPLICATIONS_ADDED_THOUGH_DEPENDENCIES)
-=======
 set_property(GLOBAL PROPERTY LIST_OF_APPLICATIONS_ADDED_THROUGH_DEPENDENCIES)
 if(DEFINED ENV{KRATOS_APPLICATIONS})
     foreach(APPLICATION_PATH $ENV{KRATOS_APPLICATIONS})
@@ -385,17 +382,12 @@
     endforeach(APPLICATION_PATH $ENV{KRATOS_APPLICATIONS})
 endif(DEFINED ENV{KRATOS_APPLICATIONS})
 
->>>>>>> e6f6d848
 if(DEFINED ENV{KRATOS_APPLICATIONS})
     foreach(APPLICATION_PATH $ENV{KRATOS_APPLICATIONS})
         get_filename_component(APPLICATION_NAME ${APPLICATION_PATH} NAME)
         if(NOT TARGET Kratos${APPLICATION_NAME})
             message("Adding application '${APPLICATION_PATH}'")
             add_subdirectory(${APPLICATION_PATH} ${CMAKE_CURRENT_BINARY_DIR}/applications/${APPLICATION_NAME})
-<<<<<<< HEAD
-            list(APPEND LIST_OF_APPLICATIONS_TO_BE_COMPILED ${APPLICATION_NAME})
-=======
->>>>>>> e6f6d848
         else(NOT TARGET Kratos${APPLICATION_NAME})
             message("[Warning] Application '${APPLICATION_PATH}' was already added")
         endif(NOT TARGET Kratos${APPLICATION_NAME})
@@ -413,17 +405,11 @@
 message("")
 message("        APPLICATIONS ADDED TO COMPILATION THROUGH DEPENDENCIES:")
 message("")
-<<<<<<< HEAD
-get_property(local_list GLOBAL PROPERTY LIST_OF_APPLICATIONS_ADDED_THOUGH_DEPENDENCIES)
-foreach(individual_app_name ${local_list})
-  message("        ${individual_app_name}")
-=======
 get_property(local_list GLOBAL PROPERTY LIST_OF_APPLICATIONS_ADDED_THROUGH_DEPENDENCIES)
 foreach(individual_app_name ${local_list})
     if(NOT ";${LIST_OF_APPLICATIONS_TO_BE_COMPILED};" MATCHES ${individual_app_name})
         message("        ${individual_app_name}")
     endif(NOT ";${LIST_OF_APPLICATIONS_TO_BE_COMPILED};" MATCHES ${individual_app_name})
->>>>>>> e6f6d848
 endforeach()
 message("")
 message("***********************************************************************")
