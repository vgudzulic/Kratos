--- conflicted
+++ resolved
@@ -1,59 +1,52 @@
-﻿from __future__ import print_function, absolute_import, division
-
-import KratosMultiphysics.KratosUnittest as KratosUnittest
-import KratosMultiphysics
-import math
-import os
-
-def GetFilePath(fileName):
-    return os.path.join(os.path.dirname(os.path.realpath(__file__)), fileName)
-
-class TestRedistance(KratosUnittest.TestCase):
-
-    def _ExpectedDistance(self,x,y,z):
-        d = x
-        if( d > 0.2):
-            d = 0.2
-        if( d < -0.2):
-            d = -0.2
-        return x
-        #return -(math.sqrt(x**2+y**2+z**2) - 0.4)
-
-    def test_model_part_sub_model_parts(self):
-        model_part = KratosMultiphysics.ModelPart("Main")
-        model_part.AddNodalSolutionStepVariable(KratosMultiphysics.DISTANCE)
-        KratosMultiphysics.ModelPartIO(GetFilePath("coarse_sphere")).ReadModelPart(model_part)
-        model_part.SetBufferSize(2)
-
-
-        for node in model_part.Nodes:
-            node.SetSolutionStepValue(KratosMultiphysics.DISTANCE,0, self._ExpectedDistance(node.X,node.Y,node.Z)  )
-
-        import new_linear_solver_factory
-        linear_solver = new_linear_solver_factory.ConstructSolver( KratosMultiphysics.Parameters( """ { "solver_type" : "SkylineLUFactorizationSolver" } """ ) )
-
-        model_part.CloneTimeStep(1.0)
-
-        max_iterations = 2
-        KratosMultiphysics.VariationalDistanceCalculationProcess3D(model_part, linear_solver, max_iterations).Execute()
-
-        max_distance = -1.0;
-        min_distance = +1.0
-        for node in model_part.Nodes:
-            d =  node.GetSolutionStepValue(KratosMultiphysics.DISTANCE)
-            max_distance = max(max_distance, d)
-            min_distance = min(min_distance, d)
-
-<<<<<<< HEAD
-        self.assertAlmostEqual(max_distance, 0.44556526310761013)
-        self.assertAlmostEqual(min_distance,-0.504972246827639)
-        
-        
-=======
-        self.assertAlmostEqual(max_distance, 0.44733610591604156)
-        self.assertAlmostEqual(min_distance,-0.5049981495922843)
-
-
->>>>>>> ecf6617f
-if __name__ == '__main__':
-    KratosUnittest.main()
+﻿from __future__ import print_function, absolute_import, division
+
+import KratosMultiphysics.KratosUnittest as KratosUnittest
+import KratosMultiphysics
+import math
+import os
+
+def GetFilePath(fileName):
+    return os.path.join(os.path.dirname(os.path.realpath(__file__)), fileName)
+
+class TestRedistance(KratosUnittest.TestCase):
+
+    def _ExpectedDistance(self,x,y,z):
+        d = x
+        if( d > 0.2):
+            d = 0.2
+        if( d < -0.2):
+            d = -0.2
+        return x
+        #return -(math.sqrt(x**2+y**2+z**2) - 0.4)
+
+    def test_model_part_sub_model_parts(self):
+        model_part = KratosMultiphysics.ModelPart("Main")
+        model_part.AddNodalSolutionStepVariable(KratosMultiphysics.DISTANCE)
+        KratosMultiphysics.ModelPartIO(GetFilePath("coarse_sphere")).ReadModelPart(model_part)
+        model_part.SetBufferSize(2)
+
+
+        for node in model_part.Nodes:
+            node.SetSolutionStepValue(KratosMultiphysics.DISTANCE,0, self._ExpectedDistance(node.X,node.Y,node.Z)  )
+
+        import new_linear_solver_factory
+        linear_solver = new_linear_solver_factory.ConstructSolver( KratosMultiphysics.Parameters( """ { "solver_type" : "SkylineLUFactorizationSolver" } """ ) )
+
+        model_part.CloneTimeStep(1.0)
+
+        max_iterations = 2
+        KratosMultiphysics.VariationalDistanceCalculationProcess3D(model_part, linear_solver, max_iterations).Execute()
+
+        max_distance = -1.0;
+        min_distance = +1.0
+        for node in model_part.Nodes:
+            d =  node.GetSolutionStepValue(KratosMultiphysics.DISTANCE)
+            max_distance = max(max_distance, d)
+            min_distance = min(min_distance, d)
+
+        self.assertAlmostEqual(max_distance, 0.44733610591604156)
+        self.assertAlmostEqual(min_distance,-0.5049981495922843)
+
+
+if __name__ == '__main__':
+    KratosUnittest.main()