﻿from __future__ import print_function, absolute_import, division

import KratosMultiphysics
import KratosMultiphysics.KratosUnittest as KratosUnittest

import KratosMultiphysics.kratos_utilities as kratos_utils

try:
    import KratosMultiphysics.StructuralMechanicsApplication as StructuralMechanicsApplication
    missing_external_dependencies = False
    missing_application = ''
except ImportError as e:
    missing_external_dependencies = True
    # extract name of the missing application from the error message
    import re
    missing_application = re.search(r'''.*'KratosMultiphysics\.(.*)'.*''',
                                    '{0}'.format(e)).group(1)
import os
import sys

def GetFilePath(fileName):
    return os.path.join(os.path.dirname(os.path.realpath(__file__)), fileName)


class TestModelPartIO(KratosUnittest.TestCase):

    def setUp(self):
        if (sys.version_info < (3, 2)):
            self.assertRaisesRegex = self.assertRaisesRegexp

    def tearDown(self):
        # Clean up temporary files
        kratos_utils.DeleteFileIfExisting(GetFilePath("test_model_part_io_write.out.mdpa"))
        kratos_utils.DeleteFileIfExisting(GetFilePath("test_model_part_io_write.out.time"))
        kratos_utils.DeleteFileIfExisting(GetFilePath("test_model_part_io_write.time"))

    def test_model_part_io_read_model_part(self):
        current_model = KratosMultiphysics.Model()

        model_part = current_model.CreateModelPart("Main")
        model_part.AddNodalSolutionStepVariable(KratosMultiphysics.DISPLACEMENT)
        model_part.AddNodalSolutionStepVariable(KratosMultiphysics.VISCOSITY)
        model_part_io = KratosMultiphysics.ModelPartIO(GetFilePath("test_model_part_io_read"))
        model_part_io.ReadModelPart(model_part)

        self.assertEqual(model_part.NumberOfSubModelParts(), 2)

        self.assertEqual(model_part.NumberOfTables(), 1)
        self.assertEqual(model_part.NumberOfProperties(), 1)
        self.assertEqual(model_part.NumberOfNodes(), 6)
        self.assertEqual(model_part.NumberOfProperties(), 1)
        self.assertEqual(model_part.NumberOfElements(), 4)
        self.assertEqual(model_part.NumberOfConditions(), 5)

        self.assertTrue(model_part.GetNode(1).IsFixed(KratosMultiphysics.DISPLACEMENT_X))
        self.assertTrue(model_part.GetNode(2).IsFixed(KratosMultiphysics.DISPLACEMENT_X))
        self.assertFalse(model_part.GetNode(3).IsFixed(KratosMultiphysics.DISPLACEMENT_X))
        self.assertFalse(model_part.GetNode(972).IsFixed(KratosMultiphysics.DISPLACEMENT_X))
        self.assertTrue(model_part.GetNode(973).IsFixed(KratosMultiphysics.DISPLACEMENT_X))
        self.assertTrue(model_part.GetNode(974).IsFixed(KratosMultiphysics.DISPLACEMENT_X))

        self.assertTrue(model_part.GetNode(1).IsFixed(KratosMultiphysics.DISPLACEMENT_Y))
        self.assertTrue(model_part.GetNode(2).IsFixed(KratosMultiphysics.DISPLACEMENT_Y))
        self.assertFalse(model_part.GetNode(3).IsFixed(KratosMultiphysics.DISPLACEMENT_Y))
        self.assertFalse(model_part.GetNode(972).IsFixed(KratosMultiphysics.DISPLACEMENT_Y))
        self.assertTrue(model_part.GetNode(973).IsFixed(KratosMultiphysics.DISPLACEMENT_Y))
        self.assertTrue(model_part.GetNode(974).IsFixed(KratosMultiphysics.DISPLACEMENT_Y))

        self.assertTrue(model_part.GetNode(1).IsFixed(KratosMultiphysics.DISPLACEMENT_Z))
        self.assertTrue(model_part.GetNode(2).IsFixed(KratosMultiphysics.DISPLACEMENT_Z))
        self.assertFalse(model_part.GetNode(3).IsFixed(KratosMultiphysics.DISPLACEMENT_Z))
        self.assertFalse(model_part.GetNode(972).IsFixed(KratosMultiphysics.DISPLACEMENT_Z))
        self.assertTrue(model_part.GetNode(973).IsFixed(KratosMultiphysics.DISPLACEMENT_Z))
        self.assertTrue(model_part.GetNode(974).IsFixed(KratosMultiphysics.DISPLACEMENT_Z))

        self.assertEqual(model_part.GetNode(1).GetSolutionStepValue(KratosMultiphysics.DISPLACEMENT_X),0.1)
        self.assertEqual(model_part.GetNode(2).GetSolutionStepValue(KratosMultiphysics.DISPLACEMENT_X),0.2)
        self.assertEqual(model_part.GetNode(3).GetSolutionStepValue(KratosMultiphysics.DISPLACEMENT_X),0.0)
        self.assertEqual(model_part.GetNode(972).GetSolutionStepValue(KratosMultiphysics.DISPLACEMENT_X),0.0)
        self.assertEqual(model_part.GetNode(973).GetSolutionStepValue(KratosMultiphysics.DISPLACEMENT_X),0.0)
        self.assertEqual(model_part.GetNode(974).GetSolutionStepValue(KratosMultiphysics.DISPLACEMENT_X),0.0)

        self.assertEqual(model_part.GetNode(1).GetSolutionStepValue(KratosMultiphysics.DISPLACEMENT_Y),0.0)
        self.assertEqual(model_part.GetNode(2).GetSolutionStepValue(KratosMultiphysics.DISPLACEMENT_Y),0.0)
        self.assertEqual(model_part.GetNode(3).GetSolutionStepValue(KratosMultiphysics.DISPLACEMENT_Y),0.0)
        self.assertEqual(model_part.GetNode(972).GetSolutionStepValue(KratosMultiphysics.DISPLACEMENT_Y),0.0)
        self.assertEqual(model_part.GetNode(973).GetSolutionStepValue(KratosMultiphysics.DISPLACEMENT_Y),0.000973)
        self.assertEqual(model_part.GetNode(974).GetSolutionStepValue(KratosMultiphysics.DISPLACEMENT_Y),0.000974)

        self.assertEqual(model_part.GetNode(1).GetSolutionStepValue(KratosMultiphysics.DISPLACEMENT_Z),0.0)
        self.assertEqual(model_part.GetNode(2).GetSolutionStepValue(KratosMultiphysics.DISPLACEMENT_Z),0.0)
        self.assertEqual(model_part.GetNode(3).GetSolutionStepValue(KratosMultiphysics.DISPLACEMENT_Z),0.0)
        self.assertEqual(model_part.GetNode(972).GetSolutionStepValue(KratosMultiphysics.DISPLACEMENT_Z),0.0)
        self.assertEqual(model_part.GetNode(973).GetSolutionStepValue(KratosMultiphysics.DISPLACEMENT_Z),0.0)
        self.assertEqual(model_part.GetNode(974).GetSolutionStepValue(KratosMultiphysics.DISPLACEMENT_Z),0.0)

        self.assertEqual(model_part.GetNode(1).GetSolutionStepValue(KratosMultiphysics.VISCOSITY),0.01)
        self.assertEqual(model_part.GetNode(2).GetSolutionStepValue(KratosMultiphysics.VISCOSITY),0.01)
        self.assertEqual(model_part.GetNode(3).GetSolutionStepValue(KratosMultiphysics.VISCOSITY),0.0)
        self.assertEqual(model_part.GetNode(972).GetSolutionStepValue(KratosMultiphysics.VISCOSITY),0.0)
        self.assertEqual(model_part.GetNode(973).GetSolutionStepValue(KratosMultiphysics.VISCOSITY),0.01)
        self.assertEqual(model_part.GetNode(974).GetSolutionStepValue(KratosMultiphysics.VISCOSITY),0.01)

        self.assertTrue(model_part.HasSubModelPart("Inlets"))

        inlets_model_part = model_part.GetSubModelPart("Inlets")

        self.assertEqual(inlets_model_part.NumberOfTables(), 1)
        self.assertEqual(inlets_model_part.NumberOfProperties(), 0)
        self.assertEqual(inlets_model_part.NumberOfNodes(), 3)
        self.assertEqual(inlets_model_part.NumberOfElements(), 1)
        self.assertEqual(inlets_model_part.NumberOfConditions(), 3)
        self.assertEqual(inlets_model_part.NumberOfSubModelParts(), 2)
        self.assertTrue(inlets_model_part.HasSubModelPart("Inlet1"))
        self.assertTrue(inlets_model_part.HasSubModelPart("Inlet2"))

        inlet1_model_part = inlets_model_part.GetSubModelPart("Inlet1")

        self.assertEqual(inlet1_model_part.NumberOfTables(), 0)
        self.assertEqual(inlet1_model_part.NumberOfProperties(), 0)
        self.assertEqual(inlet1_model_part.NumberOfNodes(), 2)
        self.assertEqual(inlet1_model_part.NumberOfElements(), 0)
        self.assertEqual(inlet1_model_part.NumberOfConditions(), 2)
        self.assertEqual(inlet1_model_part.NumberOfSubModelParts(), 0)

        inlet2_model_part = inlets_model_part.GetSubModelPart("Inlet2")

        self.assertEqual(inlet2_model_part.NumberOfTables(), 0)
        self.assertEqual(inlet2_model_part.NumberOfProperties(), 0)
        self.assertEqual(inlet2_model_part.NumberOfNodes(), 0)
        self.assertEqual(inlet2_model_part.NumberOfElements(), 0)
        self.assertEqual(inlet2_model_part.NumberOfConditions(), 2)
        self.assertEqual(inlet2_model_part.NumberOfSubModelParts(), 0)

        self.assertTrue(model_part.HasSubModelPart("Outlet"))

        outlet_model_part = model_part.GetSubModelPart("Outlet")

        self.assertEqual(outlet_model_part.NumberOfTables(), 0)
        self.assertEqual(outlet_model_part.NumberOfProperties(), 1)
        self.assertEqual(outlet_model_part.NumberOfNodes(), 0)
        self.assertEqual(outlet_model_part.NumberOfElements(), 0)
        self.assertEqual(outlet_model_part.NumberOfConditions(), 1)
        self.assertEqual(outlet_model_part.NumberOfSubModelParts(), 0)

        properties_1 = model_part.GetProperties()[1]
        #Bools
        self.assertTrue(properties_1[KratosMultiphysics.IS_RESTARTED])
        self.assertFalse(properties_1[KratosMultiphysics.COMPUTE_DYNAMIC_TANGENT])
        #Double
        self.assertEqual(properties_1[KratosMultiphysics.DENSITY], 3.4E-5)
        #Array3
        self.assertEqual(properties_1[KratosMultiphysics.VOLUME_ACCELERATION][0], 0.00)
        self.assertEqual(properties_1[KratosMultiphysics.VOLUME_ACCELERATION][1], 0.00)
        self.assertEqual(properties_1[KratosMultiphysics.VOLUME_ACCELERATION][2], 9.8)
        #Matrix3x3
        self.assertEqual(properties_1[KratosMultiphysics.LOCAL_INERTIA_TENSOR][0,0], 0)
        self.assertEqual(properties_1[KratosMultiphysics.LOCAL_INERTIA_TENSOR][0,1], 0.27)
        self.assertEqual(properties_1[KratosMultiphysics.LOCAL_INERTIA_TENSOR][0,2], 0.27)
        self.assertEqual(properties_1[KratosMultiphysics.LOCAL_INERTIA_TENSOR][1,0], 0.087)
        self.assertEqual(properties_1[KratosMultiphysics.LOCAL_INERTIA_TENSOR][1,1], 0)
        self.assertEqual(properties_1[KratosMultiphysics.LOCAL_INERTIA_TENSOR][1,2], 0.27)
        self.assertEqual(properties_1[KratosMultiphysics.LOCAL_INERTIA_TENSOR][2,0], 0.075)
        self.assertEqual(properties_1[KratosMultiphysics.LOCAL_INERTIA_TENSOR][2,1], 0.23)
        self.assertEqual(properties_1[KratosMultiphysics.LOCAL_INERTIA_TENSOR][2,2], 0)

        #SubModelPartData
        self.assertTrue(inlets_model_part[KratosMultiphysics.IS_RESTARTED])
        self.assertFalse(inlets_model_part[KratosMultiphysics.COMPUTE_DYNAMIC_TANGENT])

    def test_model_part_io_write_model_part(self):
<<<<<<< HEAD
        current_model =  KratosMultiphysics.Model()

        model_part = current_model.CreateModelPart("Main")
        model_part.AddNodalSolutionStepVariable(KratosMultiphysics.DISPLACEMENT)
        model_part_io = KratosMultiphysics.ModelPartIO(GetFilePath("test_model_part_io_write"))
        model_part_io.ReadModelPart(model_part)

        model_part_io = KratosMultiphysics.ModelPartIO(GetFilePath("test_model_part_io_write.out"), KratosMultiphysics.IO.WRITE)
        model_part_io.WriteModelPart(model_part)

        import filecmp
        value = filecmp.cmp(GetFilePath("test_model_part_io_write.mdpa"), GetFilePath("test_model_part_io_write.out.mdpa"))
        self.assertEqual(value, True)
=======
        if (missing_external_dependencies is False):
            model_part = KratosMultiphysics.ModelPart("Main")
            model_part.AddNodalSolutionStepVariable(KratosMultiphysics.DISPLACEMENT)
            model_part_io = KratosMultiphysics.ModelPartIO(GetFilePath("test_model_part_io_write"))
            model_part_io.ReadModelPart(model_part)

            model_part_io = KratosMultiphysics.ModelPartIO(GetFilePath("test_model_part_io_write.out"), KratosMultiphysics.IO.WRITE)
            model_part_io.WriteModelPart(model_part)

            import filecmp
            value = filecmp.cmp(GetFilePath("test_model_part_io_write.mdpa"), GetFilePath("test_model_part_io_write.out.mdpa"))
            self.assertEqual(value, True)
        else:
            KratosMultiphysics.Logger.PrintInfo("TestModelPartIO", "Please compile StructuralMechanicsApplication in order to test output in IO")
>>>>>>> 03c44faf

    @KratosUnittest.expectedFailure
    def test_error_on_wrong_input(self):
        current_model =  KratosMultiphysics.Model()

        model_part = current_model.CreateModelPart("Main")
        model_part_io = KratosMultiphysics.ModelPartIO(GetFilePath("wrong_properties_input"))

        #an error shall be thrown while reading the input since the format is not correct
        try:
            with self.assertRaisesRegex(RuntimeError, "wrong input format while reading Properties"): #ideally a more specific error message shall be devised
                pass #the real line shall be the one below but it segfaults badly
                #model_part_io.ReadModelPart(model_part)
        except:
            raise Exception("a segmentation fault is issued!!")
            self.fail("a segmentation fault is issued!!")




    #def test_model_part_io_properties_block(self):
    #    model_part= current_model.CreateModelPart("Main")
    #    model_part_io = ModelPartIO("test_model_part_io")
    #    model_part_io.ReadProperties(model_part.Properties)

if __name__ == '__main__':
    KratosUnittest.main()
<|MERGE_RESOLUTION|>--- conflicted
+++ resolved
@@ -1,228 +1,213 @@
-﻿from __future__ import print_function, absolute_import, division
-
-import KratosMultiphysics
-import KratosMultiphysics.KratosUnittest as KratosUnittest
-
-import KratosMultiphysics.kratos_utilities as kratos_utils
-
-try:
-    import KratosMultiphysics.StructuralMechanicsApplication as StructuralMechanicsApplication
-    missing_external_dependencies = False
-    missing_application = ''
-except ImportError as e:
-    missing_external_dependencies = True
-    # extract name of the missing application from the error message
-    import re
-    missing_application = re.search(r'''.*'KratosMultiphysics\.(.*)'.*''',
-                                    '{0}'.format(e)).group(1)
-import os
-import sys
-
-def GetFilePath(fileName):
-    return os.path.join(os.path.dirname(os.path.realpath(__file__)), fileName)
-
-
-class TestModelPartIO(KratosUnittest.TestCase):
-
-    def setUp(self):
-        if (sys.version_info < (3, 2)):
-            self.assertRaisesRegex = self.assertRaisesRegexp
-
-    def tearDown(self):
-        # Clean up temporary files
-        kratos_utils.DeleteFileIfExisting(GetFilePath("test_model_part_io_write.out.mdpa"))
-        kratos_utils.DeleteFileIfExisting(GetFilePath("test_model_part_io_write.out.time"))
-        kratos_utils.DeleteFileIfExisting(GetFilePath("test_model_part_io_write.time"))
-
-    def test_model_part_io_read_model_part(self):
-        current_model = KratosMultiphysics.Model()
-
-        model_part = current_model.CreateModelPart("Main")
-        model_part.AddNodalSolutionStepVariable(KratosMultiphysics.DISPLACEMENT)
-        model_part.AddNodalSolutionStepVariable(KratosMultiphysics.VISCOSITY)
-        model_part_io = KratosMultiphysics.ModelPartIO(GetFilePath("test_model_part_io_read"))
-        model_part_io.ReadModelPart(model_part)
-
-        self.assertEqual(model_part.NumberOfSubModelParts(), 2)
-
-        self.assertEqual(model_part.NumberOfTables(), 1)
-        self.assertEqual(model_part.NumberOfProperties(), 1)
-        self.assertEqual(model_part.NumberOfNodes(), 6)
-        self.assertEqual(model_part.NumberOfProperties(), 1)
-        self.assertEqual(model_part.NumberOfElements(), 4)
-        self.assertEqual(model_part.NumberOfConditions(), 5)
-
-        self.assertTrue(model_part.GetNode(1).IsFixed(KratosMultiphysics.DISPLACEMENT_X))
-        self.assertTrue(model_part.GetNode(2).IsFixed(KratosMultiphysics.DISPLACEMENT_X))
-        self.assertFalse(model_part.GetNode(3).IsFixed(KratosMultiphysics.DISPLACEMENT_X))
-        self.assertFalse(model_part.GetNode(972).IsFixed(KratosMultiphysics.DISPLACEMENT_X))
-        self.assertTrue(model_part.GetNode(973).IsFixed(KratosMultiphysics.DISPLACEMENT_X))
-        self.assertTrue(model_part.GetNode(974).IsFixed(KratosMultiphysics.DISPLACEMENT_X))
-
-        self.assertTrue(model_part.GetNode(1).IsFixed(KratosMultiphysics.DISPLACEMENT_Y))
-        self.assertTrue(model_part.GetNode(2).IsFixed(KratosMultiphysics.DISPLACEMENT_Y))
-        self.assertFalse(model_part.GetNode(3).IsFixed(KratosMultiphysics.DISPLACEMENT_Y))
-        self.assertFalse(model_part.GetNode(972).IsFixed(KratosMultiphysics.DISPLACEMENT_Y))
-        self.assertTrue(model_part.GetNode(973).IsFixed(KratosMultiphysics.DISPLACEMENT_Y))
-        self.assertTrue(model_part.GetNode(974).IsFixed(KratosMultiphysics.DISPLACEMENT_Y))
-
-        self.assertTrue(model_part.GetNode(1).IsFixed(KratosMultiphysics.DISPLACEMENT_Z))
-        self.assertTrue(model_part.GetNode(2).IsFixed(KratosMultiphysics.DISPLACEMENT_Z))
-        self.assertFalse(model_part.GetNode(3).IsFixed(KratosMultiphysics.DISPLACEMENT_Z))
-        self.assertFalse(model_part.GetNode(972).IsFixed(KratosMultiphysics.DISPLACEMENT_Z))
-        self.assertTrue(model_part.GetNode(973).IsFixed(KratosMultiphysics.DISPLACEMENT_Z))
-        self.assertTrue(model_part.GetNode(974).IsFixed(KratosMultiphysics.DISPLACEMENT_Z))
-
-        self.assertEqual(model_part.GetNode(1).GetSolutionStepValue(KratosMultiphysics.DISPLACEMENT_X),0.1)
-        self.assertEqual(model_part.GetNode(2).GetSolutionStepValue(KratosMultiphysics.DISPLACEMENT_X),0.2)
-        self.assertEqual(model_part.GetNode(3).GetSolutionStepValue(KratosMultiphysics.DISPLACEMENT_X),0.0)
-        self.assertEqual(model_part.GetNode(972).GetSolutionStepValue(KratosMultiphysics.DISPLACEMENT_X),0.0)
-        self.assertEqual(model_part.GetNode(973).GetSolutionStepValue(KratosMultiphysics.DISPLACEMENT_X),0.0)
-        self.assertEqual(model_part.GetNode(974).GetSolutionStepValue(KratosMultiphysics.DISPLACEMENT_X),0.0)
-
-        self.assertEqual(model_part.GetNode(1).GetSolutionStepValue(KratosMultiphysics.DISPLACEMENT_Y),0.0)
-        self.assertEqual(model_part.GetNode(2).GetSolutionStepValue(KratosMultiphysics.DISPLACEMENT_Y),0.0)
-        self.assertEqual(model_part.GetNode(3).GetSolutionStepValue(KratosMultiphysics.DISPLACEMENT_Y),0.0)
-        self.assertEqual(model_part.GetNode(972).GetSolutionStepValue(KratosMultiphysics.DISPLACEMENT_Y),0.0)
-        self.assertEqual(model_part.GetNode(973).GetSolutionStepValue(KratosMultiphysics.DISPLACEMENT_Y),0.000973)
-        self.assertEqual(model_part.GetNode(974).GetSolutionStepValue(KratosMultiphysics.DISPLACEMENT_Y),0.000974)
-
-        self.assertEqual(model_part.GetNode(1).GetSolutionStepValue(KratosMultiphysics.DISPLACEMENT_Z),0.0)
-        self.assertEqual(model_part.GetNode(2).GetSolutionStepValue(KratosMultiphysics.DISPLACEMENT_Z),0.0)
-        self.assertEqual(model_part.GetNode(3).GetSolutionStepValue(KratosMultiphysics.DISPLACEMENT_Z),0.0)
-        self.assertEqual(model_part.GetNode(972).GetSolutionStepValue(KratosMultiphysics.DISPLACEMENT_Z),0.0)
-        self.assertEqual(model_part.GetNode(973).GetSolutionStepValue(KratosMultiphysics.DISPLACEMENT_Z),0.0)
-        self.assertEqual(model_part.GetNode(974).GetSolutionStepValue(KratosMultiphysics.DISPLACEMENT_Z),0.0)
-
-        self.assertEqual(model_part.GetNode(1).GetSolutionStepValue(KratosMultiphysics.VISCOSITY),0.01)
-        self.assertEqual(model_part.GetNode(2).GetSolutionStepValue(KratosMultiphysics.VISCOSITY),0.01)
-        self.assertEqual(model_part.GetNode(3).GetSolutionStepValue(KratosMultiphysics.VISCOSITY),0.0)
-        self.assertEqual(model_part.GetNode(972).GetSolutionStepValue(KratosMultiphysics.VISCOSITY),0.0)
-        self.assertEqual(model_part.GetNode(973).GetSolutionStepValue(KratosMultiphysics.VISCOSITY),0.01)
-        self.assertEqual(model_part.GetNode(974).GetSolutionStepValue(KratosMultiphysics.VISCOSITY),0.01)
-
-        self.assertTrue(model_part.HasSubModelPart("Inlets"))
-
-        inlets_model_part = model_part.GetSubModelPart("Inlets")
-
-        self.assertEqual(inlets_model_part.NumberOfTables(), 1)
-        self.assertEqual(inlets_model_part.NumberOfProperties(), 0)
-        self.assertEqual(inlets_model_part.NumberOfNodes(), 3)
-        self.assertEqual(inlets_model_part.NumberOfElements(), 1)
-        self.assertEqual(inlets_model_part.NumberOfConditions(), 3)
-        self.assertEqual(inlets_model_part.NumberOfSubModelParts(), 2)
-        self.assertTrue(inlets_model_part.HasSubModelPart("Inlet1"))
-        self.assertTrue(inlets_model_part.HasSubModelPart("Inlet2"))
-
-        inlet1_model_part = inlets_model_part.GetSubModelPart("Inlet1")
-
-        self.assertEqual(inlet1_model_part.NumberOfTables(), 0)
-        self.assertEqual(inlet1_model_part.NumberOfProperties(), 0)
-        self.assertEqual(inlet1_model_part.NumberOfNodes(), 2)
-        self.assertEqual(inlet1_model_part.NumberOfElements(), 0)
-        self.assertEqual(inlet1_model_part.NumberOfConditions(), 2)
-        self.assertEqual(inlet1_model_part.NumberOfSubModelParts(), 0)
-
-        inlet2_model_part = inlets_model_part.GetSubModelPart("Inlet2")
-
-        self.assertEqual(inlet2_model_part.NumberOfTables(), 0)
-        self.assertEqual(inlet2_model_part.NumberOfProperties(), 0)
-        self.assertEqual(inlet2_model_part.NumberOfNodes(), 0)
-        self.assertEqual(inlet2_model_part.NumberOfElements(), 0)
-        self.assertEqual(inlet2_model_part.NumberOfConditions(), 2)
-        self.assertEqual(inlet2_model_part.NumberOfSubModelParts(), 0)
-
-        self.assertTrue(model_part.HasSubModelPart("Outlet"))
-
-        outlet_model_part = model_part.GetSubModelPart("Outlet")
-
-        self.assertEqual(outlet_model_part.NumberOfTables(), 0)
-        self.assertEqual(outlet_model_part.NumberOfProperties(), 1)
-        self.assertEqual(outlet_model_part.NumberOfNodes(), 0)
-        self.assertEqual(outlet_model_part.NumberOfElements(), 0)
-        self.assertEqual(outlet_model_part.NumberOfConditions(), 1)
-        self.assertEqual(outlet_model_part.NumberOfSubModelParts(), 0)
-
-        properties_1 = model_part.GetProperties()[1]
-        #Bools
-        self.assertTrue(properties_1[KratosMultiphysics.IS_RESTARTED])
-        self.assertFalse(properties_1[KratosMultiphysics.COMPUTE_DYNAMIC_TANGENT])
-        #Double
-        self.assertEqual(properties_1[KratosMultiphysics.DENSITY], 3.4E-5)
-        #Array3
-        self.assertEqual(properties_1[KratosMultiphysics.VOLUME_ACCELERATION][0], 0.00)
-        self.assertEqual(properties_1[KratosMultiphysics.VOLUME_ACCELERATION][1], 0.00)
-        self.assertEqual(properties_1[KratosMultiphysics.VOLUME_ACCELERATION][2], 9.8)
-        #Matrix3x3
-        self.assertEqual(properties_1[KratosMultiphysics.LOCAL_INERTIA_TENSOR][0,0], 0)
-        self.assertEqual(properties_1[KratosMultiphysics.LOCAL_INERTIA_TENSOR][0,1], 0.27)
-        self.assertEqual(properties_1[KratosMultiphysics.LOCAL_INERTIA_TENSOR][0,2], 0.27)
-        self.assertEqual(properties_1[KratosMultiphysics.LOCAL_INERTIA_TENSOR][1,0], 0.087)
-        self.assertEqual(properties_1[KratosMultiphysics.LOCAL_INERTIA_TENSOR][1,1], 0)
-        self.assertEqual(properties_1[KratosMultiphysics.LOCAL_INERTIA_TENSOR][1,2], 0.27)
-        self.assertEqual(properties_1[KratosMultiphysics.LOCAL_INERTIA_TENSOR][2,0], 0.075)
-        self.assertEqual(properties_1[KratosMultiphysics.LOCAL_INERTIA_TENSOR][2,1], 0.23)
-        self.assertEqual(properties_1[KratosMultiphysics.LOCAL_INERTIA_TENSOR][2,2], 0)
-
-        #SubModelPartData
-        self.assertTrue(inlets_model_part[KratosMultiphysics.IS_RESTARTED])
-        self.assertFalse(inlets_model_part[KratosMultiphysics.COMPUTE_DYNAMIC_TANGENT])
-
-    def test_model_part_io_write_model_part(self):
-<<<<<<< HEAD
-        current_model =  KratosMultiphysics.Model()
-
-        model_part = current_model.CreateModelPart("Main")
-        model_part.AddNodalSolutionStepVariable(KratosMultiphysics.DISPLACEMENT)
-        model_part_io = KratosMultiphysics.ModelPartIO(GetFilePath("test_model_part_io_write"))
-        model_part_io.ReadModelPart(model_part)
-
-        model_part_io = KratosMultiphysics.ModelPartIO(GetFilePath("test_model_part_io_write.out"), KratosMultiphysics.IO.WRITE)
-        model_part_io.WriteModelPart(model_part)
-
-        import filecmp
-        value = filecmp.cmp(GetFilePath("test_model_part_io_write.mdpa"), GetFilePath("test_model_part_io_write.out.mdpa"))
-        self.assertEqual(value, True)
-=======
-        if (missing_external_dependencies is False):
-            model_part = KratosMultiphysics.ModelPart("Main")
-            model_part.AddNodalSolutionStepVariable(KratosMultiphysics.DISPLACEMENT)
-            model_part_io = KratosMultiphysics.ModelPartIO(GetFilePath("test_model_part_io_write"))
-            model_part_io.ReadModelPart(model_part)
-
-            model_part_io = KratosMultiphysics.ModelPartIO(GetFilePath("test_model_part_io_write.out"), KratosMultiphysics.IO.WRITE)
-            model_part_io.WriteModelPart(model_part)
-
-            import filecmp
-            value = filecmp.cmp(GetFilePath("test_model_part_io_write.mdpa"), GetFilePath("test_model_part_io_write.out.mdpa"))
-            self.assertEqual(value, True)
-        else:
-            KratosMultiphysics.Logger.PrintInfo("TestModelPartIO", "Please compile StructuralMechanicsApplication in order to test output in IO")
->>>>>>> 03c44faf
-
-    @KratosUnittest.expectedFailure
-    def test_error_on_wrong_input(self):
-        current_model =  KratosMultiphysics.Model()
-
-        model_part = current_model.CreateModelPart("Main")
-        model_part_io = KratosMultiphysics.ModelPartIO(GetFilePath("wrong_properties_input"))
-
-        #an error shall be thrown while reading the input since the format is not correct
-        try:
-            with self.assertRaisesRegex(RuntimeError, "wrong input format while reading Properties"): #ideally a more specific error message shall be devised
-                pass #the real line shall be the one below but it segfaults badly
-                #model_part_io.ReadModelPart(model_part)
-        except:
-            raise Exception("a segmentation fault is issued!!")
-            self.fail("a segmentation fault is issued!!")
-
-
-
-
-    #def test_model_part_io_properties_block(self):
-    #    model_part= current_model.CreateModelPart("Main")
-    #    model_part_io = ModelPartIO("test_model_part_io")
-    #    model_part_io.ReadProperties(model_part.Properties)
-
-if __name__ == '__main__':
-    KratosUnittest.main()
+﻿from __future__ import print_function, absolute_import, division
+
+import KratosMultiphysics
+import KratosMultiphysics.KratosUnittest as KratosUnittest
+
+import KratosMultiphysics.kratos_utilities as kratos_utils
+
+try:
+    import KratosMultiphysics.StructuralMechanicsApplication as StructuralMechanicsApplication
+    missing_external_dependencies = False
+    missing_application = ''
+except ImportError as e:
+    missing_external_dependencies = True
+    # extract name of the missing application from the error message
+    import re
+    missing_application = re.search(r'''.*'KratosMultiphysics\.(.*)'.*''',
+                                    '{0}'.format(e)).group(1)
+import os
+import sys
+
+def GetFilePath(fileName):
+    return os.path.join(os.path.dirname(os.path.realpath(__file__)), fileName)
+
+
+class TestModelPartIO(KratosUnittest.TestCase):
+
+    def setUp(self):
+        if (sys.version_info < (3, 2)):
+            self.assertRaisesRegex = self.assertRaisesRegexp
+
+    def tearDown(self):
+        # Clean up temporary files
+        kratos_utils.DeleteFileIfExisting(GetFilePath("test_model_part_io_write.out.mdpa"))
+        kratos_utils.DeleteFileIfExisting(GetFilePath("test_model_part_io_write.out.time"))
+        kratos_utils.DeleteFileIfExisting(GetFilePath("test_model_part_io_write.time"))
+
+    def test_model_part_io_read_model_part(self):
+        current_model = KratosMultiphysics.Model()
+
+        model_part = current_model.CreateModelPart("Main")
+        model_part.AddNodalSolutionStepVariable(KratosMultiphysics.DISPLACEMENT)
+        model_part.AddNodalSolutionStepVariable(KratosMultiphysics.VISCOSITY)
+        model_part_io = KratosMultiphysics.ModelPartIO(GetFilePath("test_model_part_io_read"))
+        model_part_io.ReadModelPart(model_part)
+
+        self.assertEqual(model_part.NumberOfSubModelParts(), 2)
+
+        self.assertEqual(model_part.NumberOfTables(), 1)
+        self.assertEqual(model_part.NumberOfProperties(), 1)
+        self.assertEqual(model_part.NumberOfNodes(), 6)
+        self.assertEqual(model_part.NumberOfProperties(), 1)
+        self.assertEqual(model_part.NumberOfElements(), 4)
+        self.assertEqual(model_part.NumberOfConditions(), 5)
+
+        self.assertTrue(model_part.GetNode(1).IsFixed(KratosMultiphysics.DISPLACEMENT_X))
+        self.assertTrue(model_part.GetNode(2).IsFixed(KratosMultiphysics.DISPLACEMENT_X))
+        self.assertFalse(model_part.GetNode(3).IsFixed(KratosMultiphysics.DISPLACEMENT_X))
+        self.assertFalse(model_part.GetNode(972).IsFixed(KratosMultiphysics.DISPLACEMENT_X))
+        self.assertTrue(model_part.GetNode(973).IsFixed(KratosMultiphysics.DISPLACEMENT_X))
+        self.assertTrue(model_part.GetNode(974).IsFixed(KratosMultiphysics.DISPLACEMENT_X))
+
+        self.assertTrue(model_part.GetNode(1).IsFixed(KratosMultiphysics.DISPLACEMENT_Y))
+        self.assertTrue(model_part.GetNode(2).IsFixed(KratosMultiphysics.DISPLACEMENT_Y))
+        self.assertFalse(model_part.GetNode(3).IsFixed(KratosMultiphysics.DISPLACEMENT_Y))
+        self.assertFalse(model_part.GetNode(972).IsFixed(KratosMultiphysics.DISPLACEMENT_Y))
+        self.assertTrue(model_part.GetNode(973).IsFixed(KratosMultiphysics.DISPLACEMENT_Y))
+        self.assertTrue(model_part.GetNode(974).IsFixed(KratosMultiphysics.DISPLACEMENT_Y))
+
+        self.assertTrue(model_part.GetNode(1).IsFixed(KratosMultiphysics.DISPLACEMENT_Z))
+        self.assertTrue(model_part.GetNode(2).IsFixed(KratosMultiphysics.DISPLACEMENT_Z))
+        self.assertFalse(model_part.GetNode(3).IsFixed(KratosMultiphysics.DISPLACEMENT_Z))
+        self.assertFalse(model_part.GetNode(972).IsFixed(KratosMultiphysics.DISPLACEMENT_Z))
+        self.assertTrue(model_part.GetNode(973).IsFixed(KratosMultiphysics.DISPLACEMENT_Z))
+        self.assertTrue(model_part.GetNode(974).IsFixed(KratosMultiphysics.DISPLACEMENT_Z))
+
+        self.assertEqual(model_part.GetNode(1).GetSolutionStepValue(KratosMultiphysics.DISPLACEMENT_X),0.1)
+        self.assertEqual(model_part.GetNode(2).GetSolutionStepValue(KratosMultiphysics.DISPLACEMENT_X),0.2)
+        self.assertEqual(model_part.GetNode(3).GetSolutionStepValue(KratosMultiphysics.DISPLACEMENT_X),0.0)
+        self.assertEqual(model_part.GetNode(972).GetSolutionStepValue(KratosMultiphysics.DISPLACEMENT_X),0.0)
+        self.assertEqual(model_part.GetNode(973).GetSolutionStepValue(KratosMultiphysics.DISPLACEMENT_X),0.0)
+        self.assertEqual(model_part.GetNode(974).GetSolutionStepValue(KratosMultiphysics.DISPLACEMENT_X),0.0)
+
+        self.assertEqual(model_part.GetNode(1).GetSolutionStepValue(KratosMultiphysics.DISPLACEMENT_Y),0.0)
+        self.assertEqual(model_part.GetNode(2).GetSolutionStepValue(KratosMultiphysics.DISPLACEMENT_Y),0.0)
+        self.assertEqual(model_part.GetNode(3).GetSolutionStepValue(KratosMultiphysics.DISPLACEMENT_Y),0.0)
+        self.assertEqual(model_part.GetNode(972).GetSolutionStepValue(KratosMultiphysics.DISPLACEMENT_Y),0.0)
+        self.assertEqual(model_part.GetNode(973).GetSolutionStepValue(KratosMultiphysics.DISPLACEMENT_Y),0.000973)
+        self.assertEqual(model_part.GetNode(974).GetSolutionStepValue(KratosMultiphysics.DISPLACEMENT_Y),0.000974)
+
+        self.assertEqual(model_part.GetNode(1).GetSolutionStepValue(KratosMultiphysics.DISPLACEMENT_Z),0.0)
+        self.assertEqual(model_part.GetNode(2).GetSolutionStepValue(KratosMultiphysics.DISPLACEMENT_Z),0.0)
+        self.assertEqual(model_part.GetNode(3).GetSolutionStepValue(KratosMultiphysics.DISPLACEMENT_Z),0.0)
+        self.assertEqual(model_part.GetNode(972).GetSolutionStepValue(KratosMultiphysics.DISPLACEMENT_Z),0.0)
+        self.assertEqual(model_part.GetNode(973).GetSolutionStepValue(KratosMultiphysics.DISPLACEMENT_Z),0.0)
+        self.assertEqual(model_part.GetNode(974).GetSolutionStepValue(KratosMultiphysics.DISPLACEMENT_Z),0.0)
+
+        self.assertEqual(model_part.GetNode(1).GetSolutionStepValue(KratosMultiphysics.VISCOSITY),0.01)
+        self.assertEqual(model_part.GetNode(2).GetSolutionStepValue(KratosMultiphysics.VISCOSITY),0.01)
+        self.assertEqual(model_part.GetNode(3).GetSolutionStepValue(KratosMultiphysics.VISCOSITY),0.0)
+        self.assertEqual(model_part.GetNode(972).GetSolutionStepValue(KratosMultiphysics.VISCOSITY),0.0)
+        self.assertEqual(model_part.GetNode(973).GetSolutionStepValue(KratosMultiphysics.VISCOSITY),0.01)
+        self.assertEqual(model_part.GetNode(974).GetSolutionStepValue(KratosMultiphysics.VISCOSITY),0.01)
+
+        self.assertTrue(model_part.HasSubModelPart("Inlets"))
+
+        inlets_model_part = model_part.GetSubModelPart("Inlets")
+
+        self.assertEqual(inlets_model_part.NumberOfTables(), 1)
+        self.assertEqual(inlets_model_part.NumberOfProperties(), 0)
+        self.assertEqual(inlets_model_part.NumberOfNodes(), 3)
+        self.assertEqual(inlets_model_part.NumberOfElements(), 1)
+        self.assertEqual(inlets_model_part.NumberOfConditions(), 3)
+        self.assertEqual(inlets_model_part.NumberOfSubModelParts(), 2)
+        self.assertTrue(inlets_model_part.HasSubModelPart("Inlet1"))
+        self.assertTrue(inlets_model_part.HasSubModelPart("Inlet2"))
+
+        inlet1_model_part = inlets_model_part.GetSubModelPart("Inlet1")
+
+        self.assertEqual(inlet1_model_part.NumberOfTables(), 0)
+        self.assertEqual(inlet1_model_part.NumberOfProperties(), 0)
+        self.assertEqual(inlet1_model_part.NumberOfNodes(), 2)
+        self.assertEqual(inlet1_model_part.NumberOfElements(), 0)
+        self.assertEqual(inlet1_model_part.NumberOfConditions(), 2)
+        self.assertEqual(inlet1_model_part.NumberOfSubModelParts(), 0)
+
+        inlet2_model_part = inlets_model_part.GetSubModelPart("Inlet2")
+
+        self.assertEqual(inlet2_model_part.NumberOfTables(), 0)
+        self.assertEqual(inlet2_model_part.NumberOfProperties(), 0)
+        self.assertEqual(inlet2_model_part.NumberOfNodes(), 0)
+        self.assertEqual(inlet2_model_part.NumberOfElements(), 0)
+        self.assertEqual(inlet2_model_part.NumberOfConditions(), 2)
+        self.assertEqual(inlet2_model_part.NumberOfSubModelParts(), 0)
+
+        self.assertTrue(model_part.HasSubModelPart("Outlet"))
+
+        outlet_model_part = model_part.GetSubModelPart("Outlet")
+
+        self.assertEqual(outlet_model_part.NumberOfTables(), 0)
+        self.assertEqual(outlet_model_part.NumberOfProperties(), 1)
+        self.assertEqual(outlet_model_part.NumberOfNodes(), 0)
+        self.assertEqual(outlet_model_part.NumberOfElements(), 0)
+        self.assertEqual(outlet_model_part.NumberOfConditions(), 1)
+        self.assertEqual(outlet_model_part.NumberOfSubModelParts(), 0)
+
+        properties_1 = model_part.GetProperties()[1]
+        #Bools
+        self.assertTrue(properties_1[KratosMultiphysics.IS_RESTARTED])
+        self.assertFalse(properties_1[KratosMultiphysics.COMPUTE_DYNAMIC_TANGENT])
+        #Double
+        self.assertEqual(properties_1[KratosMultiphysics.DENSITY], 3.4E-5)
+        #Array3
+        self.assertEqual(properties_1[KratosMultiphysics.VOLUME_ACCELERATION][0], 0.00)
+        self.assertEqual(properties_1[KratosMultiphysics.VOLUME_ACCELERATION][1], 0.00)
+        self.assertEqual(properties_1[KratosMultiphysics.VOLUME_ACCELERATION][2], 9.8)
+        #Matrix3x3
+        self.assertEqual(properties_1[KratosMultiphysics.LOCAL_INERTIA_TENSOR][0,0], 0)
+        self.assertEqual(properties_1[KratosMultiphysics.LOCAL_INERTIA_TENSOR][0,1], 0.27)
+        self.assertEqual(properties_1[KratosMultiphysics.LOCAL_INERTIA_TENSOR][0,2], 0.27)
+        self.assertEqual(properties_1[KratosMultiphysics.LOCAL_INERTIA_TENSOR][1,0], 0.087)
+        self.assertEqual(properties_1[KratosMultiphysics.LOCAL_INERTIA_TENSOR][1,1], 0)
+        self.assertEqual(properties_1[KratosMultiphysics.LOCAL_INERTIA_TENSOR][1,2], 0.27)
+        self.assertEqual(properties_1[KratosMultiphysics.LOCAL_INERTIA_TENSOR][2,0], 0.075)
+        self.assertEqual(properties_1[KratosMultiphysics.LOCAL_INERTIA_TENSOR][2,1], 0.23)
+        self.assertEqual(properties_1[KratosMultiphysics.LOCAL_INERTIA_TENSOR][2,2], 0)
+
+        #SubModelPartData
+        self.assertTrue(inlets_model_part[KratosMultiphysics.IS_RESTARTED])
+        self.assertFalse(inlets_model_part[KratosMultiphysics.COMPUTE_DYNAMIC_TANGENT])
+
+    def test_model_part_io_write_model_part(self):
+        if (missing_external_dependencies is False):
+            current_model = KratosMultiphysics.Model()
+            model_part = current_model.CreateModelPart("Main")
+            model_part.AddNodalSolutionStepVariable(KratosMultiphysics.DISPLACEMENT)
+            model_part_io = KratosMultiphysics.ModelPartIO(GetFilePath("test_model_part_io_write"))
+            model_part_io.ReadModelPart(model_part)
+
+            model_part_io = KratosMultiphysics.ModelPartIO(GetFilePath("test_model_part_io_write.out"), KratosMultiphysics.IO.WRITE)
+            model_part_io.WriteModelPart(model_part)
+
+            import filecmp
+            value = filecmp.cmp(GetFilePath("test_model_part_io_write.mdpa"), GetFilePath("test_model_part_io_write.out.mdpa"))
+            self.assertEqual(value, True)
+        else:
+            KratosMultiphysics.Logger.PrintInfo("TestModelPartIO", "Please compile StructuralMechanicsApplication in order to test output in IO")
+
+    @KratosUnittest.expectedFailure
+    def test_error_on_wrong_input(self):
+        current_model =  KratosMultiphysics.Model()
+
+        model_part = current_model.CreateModelPart("Main")
+        model_part_io = KratosMultiphysics.ModelPartIO(GetFilePath("wrong_properties_input"))
+
+        #an error shall be thrown while reading the input since the format is not correct
+        try:
+            with self.assertRaisesRegex(RuntimeError, "wrong input format while reading Properties"): #ideally a more specific error message shall be devised
+                pass #the real line shall be the one below but it segfaults badly
+                #model_part_io.ReadModelPart(model_part)
+        except:
+            raise Exception("a segmentation fault is issued!!")
+            self.fail("a segmentation fault is issued!!")
+
+
+
+
+    #def test_model_part_io_properties_block(self):
+    #    model_part= current_model.CreateModelPart("Main")
+    #    model_part_io = ModelPartIO("test_model_part_io")
+    #    model_part_io.ReadProperties(model_part.Properties)
+
+if __name__ == '__main__':
+    KratosUnittest.main()