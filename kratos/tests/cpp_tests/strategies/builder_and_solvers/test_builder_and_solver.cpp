--- conflicted
+++ resolved
@@ -375,43 +375,6 @@
 //             KRATOS_CHECK_LESS_EQUAL(std::abs((rA(5,5) - 1.0000000000000000)/rA(5,5)), tolerance);
 //         }
 
-<<<<<<< HEAD
-        // TODO this test should be updated to use the BlockBuilder (which can handle constraints)
-        // /**
-        //  * Checks if the block builder and solver with constraints performs correctly the assemble of the system
-        //  */
-        // KRATOS_TEST_CASE_IN_SUITE(BasicDisplacementBlockBuilderAndSolverWithConstraintsElementWise, KratosCoreFastSuite)
-        // {
-        //     Model current_model;
-        //     ModelPart& r_model_part = current_model.CreateModelPart("Main", 3);
-
-        //     BasicTestBuilderAndSolverDisplacement(r_model_part, true);
-
-        //    SchemeType::Pointer p_scheme = SchemeType::Pointer( new ResidualBasedIncrementalUpdateStaticSchemeType() );
-        //    LinearSolverType::Pointer p_solver = LinearSolverType::Pointer( new SkylineLUFactorizationSolverType() );
-        //    Parameters this_parameters = Parameters(R"({"name" : "block_builder_and_solver_with_constraints_element_wise"})");
-        //    BuilderAndSolverType::Pointer p_builder_and_solver = BuilderAndSolverFactoryType().Create(p_solver, this_parameters);
-
-        //     const SparseSpaceType::MatrixType& rA = BuildSystem(r_model_part, p_scheme, p_builder_and_solver);
-
-        //     // To create the solution of reference
-        //     // DebugLHS(rA);
-
-        //     // The solution check
-        //     constexpr double tolerance = 1e-8;
-        //     KRATOS_CHECK(rA.size1() == 6);
-        //     KRATOS_CHECK(rA.size2() == 6);
-        //     KRATOS_CHECK_LESS_EQUAL(std::abs((rA(0,0) - 2069000000.0000000000000000)/rA(0,0)), tolerance);
-        //     KRATOS_CHECK_LESS_EQUAL(std::abs((rA(1,1) - 1.0000000000000000)/rA(1,1)), tolerance);
-        //     KRATOS_CHECK_LESS_EQUAL(std::abs((rA(2,2) - 2069000000.0000000000000000)/rA(2,2)), tolerance);
-        //     KRATOS_CHECK_LESS_EQUAL(std::abs((rA(3,3) - 1.0000000000000000)/rA(3,3)), tolerance);
-        //     KRATOS_CHECK_LESS_EQUAL(std::abs((rA(4,4) - 2069000000.0000000000000000)/rA(4,4)), tolerance);
-        //     KRATOS_CHECK_LESS_EQUAL(std::abs((rA(5,5) - 1.0000000000000000)/rA(5,5)), tolerance);
-        // }
-
-
-=======
->>>>>>> 28a80b57
         /**
          * Checks if the elimination builder and solver performs correctly the assemble of the system
          */
@@ -615,23 +578,7 @@
             Model current_model;
             ModelPart& r_model_part = current_model.CreateModelPart("Main", 3);
 
-<<<<<<< HEAD
-        // TODO this test should be updated to use the BlockBuilder (which can handle constraints)
-//         /**
-//          * Checks if the block builder and solver with constraints performs correctly the assemble of the system
-//          */
-//         KRATOS_TEST_CASE_IN_SUITE(ExtendedDisplacementBlockBuilderAndSolverWithConstraints, KratosCoreFastSuite)
-//         {
-//             Model current_model;
-//             ModelPart& r_model_part = current_model.CreateModelPart("Main", 3);
-
-//            SchemeType::Pointer p_scheme = SchemeType::Pointer( new ResidualBasedIncrementalUpdateStaticSchemeType() );
-//            LinearSolverType::Pointer p_solver = LinearSolverType::Pointer( new SkylineLUFactorizationSolverType() );
-//            Parameters this_parameters = Parameters(R"({"name" : "block_builder_and_solver_with_constraints_element_wise"})");
-//            BuilderAndSolverType::Pointer p_builder_and_solver = BuilderAndSolverFactoryType().Create(p_solver, this_parameters);
-=======
             ExtendedTestBuilderAndSolverDisplacement(r_model_part, true);
->>>>>>> 28a80b57
 
             SchemeType::Pointer p_scheme = SchemeType::Pointer( new ResidualBasedIncrementalUpdateStaticSchemeType() );
             LinearSolverType::Pointer p_solver = LinearSolverType::Pointer( new SkylineLUFactorizationSolverType() );
