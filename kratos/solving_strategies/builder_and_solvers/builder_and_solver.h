--- conflicted
+++ resolved
@@ -114,12 +114,9 @@
     /// The definition of the element container type
     typedef PointerVectorSet<Element, IndexedObject> ElementsContainerType;
 
-<<<<<<< HEAD
-    /// Pointer definition of ResidualBasedEliminationBuilderAndSolverWithConstraints
+    /// Pointer definition of BuilderAndSolver
     KRATOS_CLASS_POINTER_DEFINITION(BuilderAndSolver);
-
-=======
->>>>>>> 16c0a2da
+  
     /**
      * @brief This struct is used in the component wise calculation only is defined here and is used to declare a member variable in the component wise builder and solver
      * @details Private pointers can only be accessed by means of set and get functions this allows to set and not copy the Element_Variables and Condition_Variables which will be asked and set by another strategy object
@@ -199,47 +196,10 @@
     ///@name Life Cycle
     ///@{
 
-<<<<<<< HEAD
     /**
      * @brief Default constructor.
      */
     explicit BuilderAndSolver(typename TLinearSolver::Pointer pNewLinearSystemSolver)
-=======
-    //pointer definition
-
-    KRATOS_CLASS_POINTER_DEFINITION(BuilderAndSolver);
-
-
-    /*@} */
-    /**@name Life Cycle
-     */
-    /*@{ */
-
-    /**
-     * @brief Default constructor. (with parameters)
-     */
-    explicit BuilderAndSolver(typename TLinearSolver::Pointer pNewLinearSystemSolver, Parameters ThisParameters)
-    {
-        // Validate default parameters
-        Parameters default_parameters = Parameters(R"(
-        {
-        })" );
-
-        ThisParameters.ValidateAndAssignDefaults(default_parameters);
-
-        // We set the other member variables
-        mpLinearSystemSolver = pNewLinearSystemSolver;
-
-        mDofSetIsInitialized = false;
-
-        mReshapeMatrixFlag = false;
-    }
-
-    /** Constructor.
-     */
-    explicit BuilderAndSolver(
-        typename TLinearSolver::Pointer pNewLinearSystemSolver)
->>>>>>> 16c0a2da
     {
         mpLinearSystemSolver = pNewLinearSystemSolver;
 
