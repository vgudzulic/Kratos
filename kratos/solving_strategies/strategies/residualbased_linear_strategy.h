--- conflicted
+++ resolved
@@ -925,14 +925,8 @@
     ///@name Member Variables
     ///@{
 
-<<<<<<< HEAD
-    typename TLinearSolver::Pointer mpLinearSolver = nullptr; /// The pointer to the linear solver considered
     typename TSchemeType::Pointer mpScheme = nullptr; /// The pointer to the time scheme employed
     typename TBuilderAndSolverType::Pointer mpBuilderAndSolver = nullptr; /// The pointer to the builder and solver employed
-=======
-    typename TSchemeType::Pointer mpScheme; /// The pointer to the time scheme employed
-    typename TBuilderAndSolverType::Pointer mpBuilderAndSolver; /// The pointer to the builder and solver employed
->>>>>>> 82134699
 
     TSystemVectorPointerType mpDx; /// The incremement in the solution
     TSystemVectorPointerType mpb; /// The RHS vector of the system of equations
