--- conflicted
+++ resolved
@@ -104,17 +104,15 @@
     }
 
     /**
-<<<<<<< HEAD
      * @brief This method clears the assignation of the conditions
      */
     void Clear() override;
     
-=======
+    /**
      * @brief This method provides the defaults parameters to avoid conflicts between the different constructors
      */
     const Parameters GetDefaultParameters() const override;
 
->>>>>>> 5f498423
     ///@}
     ///@name Access
     ///@{
