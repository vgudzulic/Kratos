//
//    |  /           |
//    ' /   __| _` | __|  _ \   __|
//    . \  |   (   | |   (   |\__ `
//   _|\_\_|  \__,_|\__|\___/ ____/
//                   Multi-Physics
//
//  License:		 BSD License
//					 Kratos default license: kratos/license.txt
//
//  Main authors:    Riccardo Rossi
//                   Josep Maria Carbonell
//                   Vicente Mataix Ferrandiz
//

#if !defined(KRATOS_ASSIGN_SCALAR_FIELD_TO_ENTITIES_PROCESS_H_INCLUDED )
#define  KRATOS_ASSIGN_SCALAR_FIELD_TO_ENTITIES_PROCESS_H_INCLUDED

// System includes

// External includes

// Project includes
#include "utilities/python_function_callback_utility.h"
#include "includes/model_part.h"
#include "includes/kratos_parameters.h"
#include "processes/process.h"


namespace Kratos
{

///@name Kratos Classes
///@{

/**
 * @class AssignScalarFieldToEntitiesProcess
 * @ingroup KratosCore
 * @brief This process is used in order to assign a function to a entity
 * @details This function assigns a value depending on a function to a variable in all of the conditions in a given mesh.
 * The behaviour is the following:
 * - Option 1 - Variable<double>: It is evaluated in the center of the entities
 * - Option 2 - array_1d_component_type: The same as Variable evaluated in the center of the element
 * - Option 3 - Variable< Vector > : The vector has to have a size equal to the number of nodes, and its values are computed per each entry of the vector using the coordinates of the nodes which occupies the same position in the geometry
 * @author Riccardo Rossi
 * @author Josep Maria Carbonell
 * @author Vicente Mataix Ferrandiz
*/
template<class TEntity>
class AssignScalarFieldToEntitiesProcess
    : public Process
{
public:
    ///@name Type Definitions
    ///@{

    /// The definitionof the node
    typedef Node<3> NodeType;

    /// The definitionof the geometry
    typedef Geometry<NodeType> GeometryType;

    /// The IndexType definition
    typedef std::size_t IndexType;

    /// The sizeType definition
    typedef std::size_t SizeType;

    /// The container of the entities
    typedef PointerVectorSet<TEntity, IndexedObject> EntityContainerType;

    /// The defition of a component of an array
    typedef VariableComponent<VectorComponentAdaptor<array_1d<double, 3> > > array_1d_component_type;

    /// Pointer definition of AssignScalarFieldToEntitiesProcess
    KRATOS_CLASS_POINTER_DEFINITION(AssignScalarFieldToEntitiesProcess);

    ///@}
    ///@name Life Cycle
    ///@{

    /**
     * @brief The default constructor
     * @param rModelPart The model part where the scalar field will be applied
     * @param rParameters The configuration parameters
     */
    AssignScalarFieldToEntitiesProcess(
        ModelPart& rModelPart,
        Parameters rParameters
        );

    /// Destructor.
    ~AssignScalarFieldToEntitiesProcess() override {}

    ///@}
    ///@name Operators
    ///@{

    /// This operator is provided to call the process as a function and simply calls the Execute method.
    void operator()()
    {
        Execute();
    }

    ///@}
    ///@name Operations
    ///@{

    /**
     * @brief Execute method is used to execute the AssignScalarFieldToEntitiesProcess algorithms.
     */
    void Execute() override;

    /**
     * @brief This function will be executed at every time step BEFORE performing the solve phase
     */
    void ExecuteInitializeSolutionStep() override
    {
        Execute();
    }
<<<<<<< HEAD
    
    /**
     * @brief This method clears the assignation of the conditions
     */
    void Clear() override;
    
=======

    /**
     * @brief This method provides the defaults parameters to avoid conflicts between the different constructors
     */
    const Parameters GetDefaultParameters() const override;

>>>>>>> 5f498423
    ///@}
    ///@name Access
    ///@{


    ///@}
    ///@name Inquiry
    ///@{


    ///@}
    ///@name Input and output
    ///@{

    /// Turn back information as a string.
    std::string Info() const override
    {
        return "AssignScalarFieldToEntitiesProcess";
    }

    /// Print information about this object.
    void PrintInfo(std::ostream& rOStream) const override
    {
        rOStream << "AssignScalarFieldToEntitiesProcess";
    }

    /// Print object's data.
    void PrintData(std::ostream& rOStream) const override
    {
    }

    ///@}
    ///@name Friends
    ///@{
    ///@}

protected:

    ///@name Protected static Member Variables
    ///@{
    ///@}
    ///@name Protected member Variables
    ///@{
    ///@}
    ///@name Protected Operators
    ///@{

    /// Copy constructor.
    ///@}
    ///@name Protected Operations
    ///@{
    ///@}
    ///@name Protected  Access
    ///@{
    ///@}
    ///@name Protected Inquiry
    ///@{
    ///@}
    ///@name Protected LifeCycle
    ///@{
    ///@}

private:

    ///@name Static Member Variables
    ///@{
    ///@}
    ///@name Member Variables
    ///@{

    ModelPart& mrModelPart;                           /// The modelpart where compute

    PythonGenericFunctionUtility::Pointer mpFunction; /// The python function used, depends on X, Y, Z, and t

    std::string mVariableName;                        /// The name of the vaiable to assign

    std::size_t mMeshId = 0;                          /// The id of the mesh (0 by deafault)

    ///@}
    ///@name Private Operators
    ///@{

    /**
     * @brief It calls the function for a vector variable
     * @param pEntity The pointer to the condition where set the function
     * @param Time The current time
     * @param rValue The value to set
     */
    void CallFunction(
        const typename TEntity::Pointer& pEntity,
        const double Time,
        Vector& rValue
        );

    /**
     * @brief It calls the function for components
     * @param pEntity The pointer to the condition where set the function
     * @param Time The current time
     * @param rValue The value to set
     */
    void CallFunctionComponents(
        const typename TEntity::Pointer& pEntity,
        const double Time,
        double& rValue
        );

    /**
     * @brief It calls the function (local system)
     * @param pEntity The pointer to the condition where set the function
     * @param Time The current time
     * @param rValue The value to set
     */
    void CallFunctionLocalSystem(
        const typename TEntity::Pointer& pEntity,
        const double Time,
        Vector& rValue
        );

    /**
     * @brief It calls the function (local system) for components
     * @param pEntity The pointer to the condition where set the function
     * @param Time The current time
     * @param rValue The value to set
     */
    void CallFunctionLocalSystemComponents(
        const typename TEntity::Pointer& pEntity,
        const double Time,
        double& rValue
        );

    /**
     * @brief It assigns time dependency
     * @param pEntity The pointer to the condition where set the function
     * @param Time The current time
     * @param rValue The value to set
     * @param Value The dependency value
     */
    void AssignTimeDependentValue(
        const typename TEntity::Pointer& pEntity,
        const double Time,
        Vector& rValue,
        const double Value
        );
    
    /**
     * @brief This is the methods that set the values globally (tries all the possible options)
     * @param rVar The variable to set
     * @param Time The current time
     */
    template< class TVarType >
    void InternalAssignValueVector(
        TVarType& rVar,
        const double Time
        )
    {
        auto& r_entities_array = GetEntitiesContainer();
        const SizeType number_of_entities = r_entities_array.size();

        Vector Value;

        if(number_of_entities != 0) {
            auto it_begin = r_entities_array.begin();

            if(mpFunction->DependsOnSpace()) {
                if(mpFunction->UseLocalSystem()) {
                    // WARNING: do not parallelize with openmp. python GIL prevents it
                    for(IndexType i = 0; i<number_of_entities; ++i) {
                        auto it_entity = it_begin + i;
                        this->CallFunctionLocalSystem(*(it_entity.base()), Time, Value);
                        it_entity->SetValue(rVar, Value);
                    }
                } else {
                    // WARNING: do not parallelize with openmp. python GIL prevents it
                    for(IndexType i = 0; i<number_of_entities; ++i) {
                        auto it_entity = it_begin + i;
                        this->CallFunction(*(it_entity.base()), Time, Value);
                        it_entity->SetValue(rVar, Value);
                    }
                }
            } else { // only varies in time
                const double TimeValue = mpFunction->CallFunction(0.0, 0.0, 0.0,  Time);
                // WARNING: do not parallelize with openmp. python GIL prevents it
                for(IndexType i = 0; i<number_of_entities; ++i) {
                    auto it_entity = it_begin + i;
                    this->AssignTimeDependentValue(*(it_entity.base()), Time, Value,  TimeValue);
                    it_entity->SetValue(rVar, Value);
                }
            }
        }
    }

    /**
     * @brief This is the methods that set the values globally (tries all the possible options) for components
     * @param rVar The variable to set
     * @param Time The current time
     */
    template< class TVarType >
    void InternalAssignValueScalar(
        TVarType& rVar,
        const double Time
        )
    {
        auto& r_entities_array = GetEntitiesContainer();
        const SizeType number_of_entities = r_entities_array.size();

        if(number_of_entities != 0) {
            auto it_begin = r_entities_array.begin();

            if(mpFunction->DependsOnSpace()) {
                double Value;

                if(mpFunction->UseLocalSystem()) {
                    // WARNING: do not parallelize with openmp. python GIL prevents it
                    for(IndexType i = 0; i<number_of_entities; ++i) {
                        auto it_entity = it_begin + i;
                        this->CallFunctionLocalSystemComponents(*(it_entity.base()), Time, Value);
                        it_entity->SetValue(rVar, Value);
                    }
                } else {
                    // WARNING: do not parallelize with openmp. python GIL prevents it
                    for(IndexType i = 0; i<number_of_entities; ++i) {
                        auto it_entity = it_begin + i;
                        this->CallFunctionComponents(*(it_entity.base()), Time, Value);
                        it_entity->SetValue(rVar, Value);
                    }
                }
            } else { // only varies in time
                const double TimeValue = mpFunction->CallFunction(0.0, 0.0, 0.0,  Time);
                // WARNING: do not parallelize with openmp. python GIL prevents it
                for(IndexType i = 0; i<number_of_entities; ++i) {
                    auto it_entity = it_begin + i;
                    it_entity->SetValue(rVar, TimeValue);
                }

            }
        }
    }
    
    /**
     * @brief This is the methods that clears the values globally
     * @param rVar The variable to clear
     */
    template< class TVarType >
    void ClearValueVector(TVarType& rVar)
    {
        auto& r_entities_array = GetEntitiesContainer();
        const SizeType number_of_entities = r_entities_array.size();

        Vector zero_vector = ZeroVector(3);

        if(number_of_entities != 0) {
            auto it_begin = r_entities_array.begin();

            // WARNING: do not parallelize with openmp. python GIL prevents it
            for(IndexType i = 0; i<number_of_entities; ++i) {
                auto it_entity = it_begin + i;
                it_entity->SetValue(rVar, zero_vector);
            }
        }
    }

    /**
     * @brief This is the methods that clears the values globally for components
     * @param rVar The variable to clear
     */
    template< class TVarType >
    void ClearValueScalar(TVarType& rVar)
    {
        auto& r_entities_array = GetEntitiesContainer();
        const SizeType number_of_entities = r_entities_array.size();

        if(number_of_entities != 0) {
            auto it_begin = r_entities_array.begin();

            // WARNING: do not parallelize with openmp. python GIL prevents it
            for(IndexType i = 0; i<number_of_entities; ++i) {
                auto it_entity = it_begin + i;
                it_entity->SetValue(rVar, 0.0);
            }
        }
    }

    /**
     * @brief This method returns the current entity container
     * @return The current entity container
     */
    EntityContainerType& GetEntitiesContainer();

    ///@}
    ///@name Private Operations
    ///@{
    ///@}
    ///@name Private  Access
    ///@{

    /// Assignment operator.
    AssignScalarFieldToEntitiesProcess& operator=(AssignScalarFieldToEntitiesProcess const& rOther);


    ///@}
    ///@name Serialization
    ///@{
    ///@name Private Inquiry
    ///@{
    ///@}
    ///@name Un accessible methods
    ///@{
    ///@}

}; // Class AssignScalarFieldToEntitiesProcess


///@}

///@name Type Definitions
///@{


///@}
///@name Input and output
///@{


/// input stream function
template<class TEntity>
inline std::istream& operator >> (std::istream& rIStream,
                                  AssignScalarFieldToEntitiesProcess<TEntity>& rThis);

/// output stream function
template<class TEntity>
inline std::ostream& operator << (std::ostream& rOStream,
                                  const AssignScalarFieldToEntitiesProcess<TEntity>& rThis)
{
    rThis.PrintInfo(rOStream);
    rOStream << std::endl;
    rThis.PrintData(rOStream);

    return rOStream;
}
///@}


}  // namespace Kratos.

#endif // KRATOS_ASSIGN_SCALAR_FIELD_TO_ENTITIES_PROCESS_H_INCLUDED  defined<|MERGE_RESOLUTION|>--- conflicted
+++ resolved
@@ -118,21 +118,18 @@
     {
         Execute();
     }
-<<<<<<< HEAD
     
     /**
      * @brief This method clears the assignation of the conditions
      */
     void Clear() override;
     
-=======
 
     /**
      * @brief This method provides the defaults parameters to avoid conflicts between the different constructors
      */
     const Parameters GetDefaultParameters() const override;
 
->>>>>>> 5f498423
     ///@}
     ///@name Access
     ///@{
