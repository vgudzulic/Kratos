//    |  /           |
//    ' /   __| _` | __|  _ \   __|
//    . \  |   (   | |   (   |\__ `
//   _|\_\_|  \__,_|\__|\___/ ____/
//                   Multi-Physics
//
//  License:		 BSD License
//					 Kratos default license: kratos/license.txt
//
//  Main authors:    Daniel Baumgaertner
//                   Johannes Wolf
//


#if !defined(KRATOS_CALCULATE_DISTANCE_PROCESS_H_INCLUDED )
#define  KRATOS_CALCULATE_DISTANCE_PROCESS_H_INCLUDED



// System includes
#include <string>
#include <iostream> 
#include <ctime>

// External includes 


// Project includes
#include "includes/define.h"
#include "processes/process.h"
#include "includes/model_part.h"
#include "includes/deprecated_variables.h"

#include "spatial_containers/octree_binary.h"
#include "utilities/spatial_containers_configure.h"
#include "utilities/timer.h"
#include "utilities/math_utils.h"
#include "utilities/geometry_utilities.h"
#include "geometries/triangle_3d_3.h"
#include "geometries/quadrilateral_3d_4.h"
#include "utilities/body_normal_calculation_utils.h"
#include "includes/kratos_flags.h"
#include "utilities/binbased_fast_point_locator.h"
#include "utilities/binbased_nodes_in_element_locator.h"
#include "processes/calculate_distance_to_skin_process.h"

#ifdef _OPENMP
#include "omp.h"
#endif

using namespace boost::numeric::ublas;


namespace Kratos
{

class DistanceSpatialContainersConfigure
{
public:
    class CellNodeData
    {
        double mDistance;
        double mCoordinates[3];
        std::size_t mId;
    public:
        double& Distance(){return mDistance;}
        double& X() {return mCoordinates[0];}
        double& Y() {return mCoordinates[1];}
        double& Z() {return mCoordinates[2];}
        double& operator[](int i) {return mCoordinates[i];}
        std::size_t& Id(){return mId;}
    };




    ///@name Type Definitions
    ///@{

    enum { Dimension = 3,
           DIMENSION = 3,
           MAX_LEVEL = 12,
           MIN_LEVEL = 2    // this cannot be less than 2!!!
         };

    typedef Point                                           PointType;  /// always the point 3D
    typedef std::vector<double>::iterator                   DistanceIteratorType;
    typedef ModelPart::ElementsContainerType::ContainerType ContainerType;
    typedef ContainerType::value_type                       PointerType;
    typedef ContainerType::iterator                         IteratorType;
    typedef ModelPart::ElementsContainerType::ContainerType ResultContainerType;
    typedef ResultContainerType::value_type                 ResultPointerType;
    typedef ResultContainerType::iterator                   ResultIteratorType;

    typedef Element::Pointer                                        pointer_type;
    typedef CellNodeData                cell_node_data_type;
    typedef std::vector<CellNodeData*> data_type;

    typedef std::vector<PointerType>::iterator             PointerTypeIterator;




    /// Pointer definition of DistanceSpatialContainersConfigure
    KRATOS_CLASS_POINTER_DEFINITION(DistanceSpatialContainersConfigure);

    ///@}
    ///@name Life Cycle
    ///@{

    /// Default constructor.
    DistanceSpatialContainersConfigure() {}

    /// Destructor.
    virtual ~DistanceSpatialContainersConfigure() {}


    ///@}
    ///@name Operators
    ///@{


    ///@}
    ///@name Operations
    ///@{

    static data_type* AllocateData() {
        return new data_type(27, (CellNodeData*)NULL);
    }

    static void CopyData(data_type* source, data_type* destination) {
        *destination = *source;
    }

    static void DeleteData(data_type* data) {
        delete data;
    }

    static inline void CalculateBoundingBox(const PointerType& rObject, PointType& rLowPoint, PointType& rHighPoint)
    {
        rHighPoint = rObject->GetGeometry().GetPoint(0);
        rLowPoint  = rObject->GetGeometry().GetPoint(0);
        
        for (unsigned int point = 0; point<rObject->GetGeometry().PointsNumber(); point++)
        {
            for(std::size_t i = 0; i<3; i++)
            {
                rLowPoint[i]  =  (rLowPoint[i]  >  rObject->GetGeometry().GetPoint(point)[i] ) ?  rObject->GetGeometry().GetPoint(point)[i] : rLowPoint[i];
                rHighPoint[i] =  (rHighPoint[i] <  rObject->GetGeometry().GetPoint(point)[i] ) ?  rObject->GetGeometry().GetPoint(point)[i] : rHighPoint[i];
            }
        }
    }

    static inline void GetBoundingBox(const PointerType rObject, double* rLowPoint, double* rHighPoint)
    {

        for(std::size_t i = 0; i<3; i++)
        {
            rLowPoint[i]  =  rObject->GetGeometry().GetPoint(0)[i];
            rHighPoint[i] =  rObject->GetGeometry().GetPoint(0)[i];
        }

        for (unsigned int point = 0; point<rObject->GetGeometry().PointsNumber(); point++)
        {
            for(std::size_t i = 0; i<3; i++)
            {
                rLowPoint[i]  =  (rLowPoint[i]  >  rObject->GetGeometry().GetPoint(point)[i] ) ?  rObject->GetGeometry().GetPoint(point)[i] : rLowPoint[i];
                rHighPoint[i] =  (rHighPoint[i] <  rObject->GetGeometry().GetPoint(point)[i] ) ?  rObject->GetGeometry().GetPoint(point)[i] : rHighPoint[i];
            }
        }
    }

    static inline bool Intersection(const PointerType& rObj_1, const PointerType& rObj_2)
    {
        Element::GeometryType& geom_1 = rObj_1->GetGeometry();
        Element::GeometryType& geom_2 = rObj_2->GetGeometry();
        return  geom_1.HasIntersection(geom_2);

    }


    static inline bool  IntersectionBox(const PointerType& rObject,  const PointType& rLowPoint, const PointType& rHighPoint)
    {
        return rObject->GetGeometry().HasIntersection(rLowPoint, rHighPoint);
    }


    static  inline bool  IsIntersected(const Element::Pointer rObject, double Tolerance, const double* rLowPoint, const double* rHighPoint)
    {
        Point low_point(rLowPoint[0] - Tolerance, rLowPoint[1] - Tolerance, rLowPoint[2] - Tolerance);
        Point high_point(rHighPoint[0] + Tolerance, rHighPoint[1] + Tolerance, rHighPoint[2] + Tolerance);

        KRATOS_THROW_ERROR(std::logic_error, "Not Implemented method", "")
                //return HasIntersection(rObject->GetGeometry(), low_point, high_point);
    }


    ///@}
    ///@name Access
    ///@{


    ///@}
    ///@name Inquiry
    ///@{


    ///@}
    ///@name Input and output
    ///@{

    /// Turn back information as a string.
    virtual std::string Info() const
    {
        return " Spatial Containers Configure";
    }

    /// Print information about this object.
    virtual void PrintInfo(std::ostream& rOStream) const {}

    /// Print object's data.
    virtual void PrintData(std::ostream& rOStream) const {}


    ///@}

protected:

private:

    /// Assignment operator.
    DistanceSpatialContainersConfigure& operator=(DistanceSpatialContainersConfigure const& rOther);

    /// Copy constructor.
    DistanceSpatialContainersConfigure(DistanceSpatialContainersConfigure const& rOther);


}; // Class DistanceSpatialContainersConfigure

///@name Kratos Globals
///@{

///@}
///@name Type Definitions
///@{


///@}
///@name  Enum's
///@{

///@}
///@name  Functions
///@{

///@}
///@name Kratos Classes
///@{

/// Short class definition.
/** Detail class definition.
  */
class CalculateSignedDistanceTo3DSkinProcess
        : public Process
{
public:
    ///@name Type Definitions
    ///@{

    /// Pointer definition of CalculateSignedDistanceTo3DSkinProcess
    KRATOS_CLASS_POINTER_DEFINITION(CalculateSignedDistanceTo3DSkinProcess);

    typedef DistanceSpatialContainersConfigure ConfigurationType;
    typedef OctreeBinaryCell<ConfigurationType> CellType;
    typedef OctreeBinary<CellType> OctreeType;
    typedef ConfigurationType::cell_node_data_type CellNodeDataType;
    typedef Point PointType;  /// always the point 3D
    typedef OctreeType::cell_type::object_container_type object_container_type;
    typedef struct{
        array_1d<double,3>  Coordinates;
        array_1d<double,3>  StructElemNormal;
        unsigned int EdgeNode1;
        unsigned int EdgeNode2;
    }IntersectionNodeStruct;
    typedef struct{
        std::vector<IntersectionNodeStruct> IntNodes;
    }TetEdgeStruct;


    ///@}
    ///@name Life Cycle
    ///@{

    /// Constructor.
    CalculateSignedDistanceTo3DSkinProcess(ModelPart& rThisModelPartStruc, ModelPart& rThisModelPartFluid)
        : mrSkinModelPart(rThisModelPartStruc), mrBodyModelPart(rThisModelPartStruc), mrFluidModelPart(rThisModelPartFluid)
    {
    }

    /// Destructor.
    ~CalculateSignedDistanceTo3DSkinProcess() override
    {
    }


    ///@}
    ///@name Operators
    ///@{

    void operator()()
    {
        Execute();
    }


    ///@}
    ///@name Operations
    ///@{

    ///******************************************************************************************************************
    ///******************************************************************************************************************

    void Execute() override
    {
        KRATOS_TRY;

        std::cout << "I enter this function execute!\n" << std::endl;


        std::cout << "\nGenerateOctree\n" << std::endl;
        GenerateOctree();

        //DistanceFluidStructure();

<<<<<<< HEAD
        std::cout << "\nCalculateDistanceToSkinProcess\n" << std::endl;
		CalculateDistanceToSkinProcess(mrFluidModelPart, mrBodyModelPart).Execute();
=======
		CalculateDistanceToSkinProcess<3> distance_process(mrFluidModelPart, mrBodyModelPart);
        distance_process.Execute();
>>>>>>> 46c73754

        //          ------------------------------------------------------------------
        //          GenerateNodes();
        std::cout << "\nCalculateDistance2\n" << std::endl;
        CalculateDistance2(); // I have to change this. Pooyan.
        //mrSkinModelPart.GetCommunicator().AssembleCurrentData(DISTANCE);
        //          std::ofstream mesh_file1("octree1.post.msh");
        //          std::ofstream res_file("octree1.post.res");
        //          Timer::Start("Writing Gid conform Mesh");
        //          PrintGiDMesh(mesh_file1);
        //          PrintGiDResults(res_file);
        //          octree.PrintGiDMeshNew(mesh_file2);
        //          Timer::Stop("Writing Gid conform Mesh");
        //          delete octree. TODO: Carlos
        //          ------------------------------------------------------------------

        KRATOS_CATCH("");
    }

    ///******************************************************************************************************************
    ///******************************************************************************************************************
    /**
       * This function maps the nodal pressure values computed in the CFD analysis to the respective
       * structural nodes, i.e. for each structural node inside a fluid tetrahedra positive and negative
       * face pressure is computed by mapping between the nodal values of the tetrahedra. Afterwards
       * the resulting delta is applied as new nodal pressure.
       */
    void MappingPressureToStructure(BinBasedFastPointLocator<3>& node_locator)
    {
        //loop over nodes and find the tetra in which it falls, than do interpolation
        Vector N;
        const int max_results = 10000;
        BinBasedFastPointLocator<3>::ResultContainerType results(max_results);
        const int n_structure_nodes = mrSkinModelPart.Nodes().size();

#pragma omp parallel for firstprivate(results,N)
	//MY NEW LOOP: reset the viisted flaf
	for (int i = 0; i < n_structure_nodes; i++)
        {
            ModelPart::NodesContainerType::iterator iparticle = mrSkinModelPart.NodesBegin() + i;
            Node < 3 > ::Pointer p_structure_node = *(iparticle.base());
	    p_structure_node->Set(VISITED, false);
	}
        for (int i = 0; i < n_structure_nodes; i++)
        {
            ModelPart::NodesContainerType::iterator iparticle = mrSkinModelPart.NodesBegin() + i;
            Node < 3 > ::Pointer p_structure_node = *(iparticle.base());
            BinBasedFastPointLocator<3>::ResultIteratorType result_begin = results.begin();
            Element::Pointer pElement;

            bool is_found = node_locator.FindPointOnMesh(p_structure_node->Coordinates(), N, pElement, result_begin, max_results);

            if (is_found == true)
            {
                array_1d<double,4> nodalPressures;
                const Vector& ElementalDistances = pElement->GetValue(ELEMENTAL_DISTANCES);

                Geometry<Node<3> >& geom = pElement->GetGeometry();

                for(unsigned int j=0; j<geom.size(); j++)
                {
                    nodalPressures[j] = geom[j].FastGetSolutionStepValue(PRESSURE);
                }

                if(pElement->GetValue(SPLIT_ELEMENT)==true)
                {
                    array_1d<double,4> Npos,Nneg;

                    // Do mapping
                    ComputeDiscontinuousInterpolation((*p_structure_node),pElement->GetGeometry(),ElementalDistances,Npos,Nneg);

                    // Compute face pressure
                    double p_positive_structure = inner_prod(nodalPressures,Npos);
                    double p_negative_structure = inner_prod(nodalPressures,Nneg);

                    // Assign ModelPart::ElementIteratorface pressure to structure node
                    p_structure_node->FastGetSolutionStepValue(POSITIVE_FACE_PRESSURE) = p_positive_structure;
                    p_structure_node->FastGetSolutionStepValue(NEGATIVE_FACE_PRESSURE) = p_negative_structure;
		    p_structure_node->Set(VISITED);
                }
                else
                {
                    double p = inner_prod(nodalPressures,N);
                    p_structure_node->FastGetSolutionStepValue(POSITIVE_FACE_PRESSURE) = p;
                    p_structure_node->FastGetSolutionStepValue(NEGATIVE_FACE_PRESSURE) = p;
	            p_structure_node->Set(VISITED);
                }
            }
        }
	//AND NOW WE "TREAT" the bad nodes, the ones that belong to the structural faces that by some chance did not cross the fluid elements
	//to such nodes we simply extrapolate the pressure from the neighbors
	int n_bad_nodes=0;
	for (int i = 0; i < n_structure_nodes; i++)
        {
            ModelPart::NodesContainerType::iterator iparticle = mrSkinModelPart.NodesBegin() + i;
            Node < 3 > ::Pointer p_structure_node = *(iparticle.base());
	    if (p_structure_node->IsNot(VISITED))
		n_bad_nodes++;
	}
	//KRATOS_WATCH("THERE WERE THIS MANY BAD NODES ORIGINALLY")
	//KRATOS_WATCH(n_bad_nodes)
	while (n_bad_nodes >= 1.0) {
                int n_bad_nodes_backup = n_bad_nodes;

                for (int i = 0; i < n_structure_nodes; i++) {
                    ModelPart::NodesContainerType::iterator iparticle = mrSkinModelPart.NodesBegin() + i;
                    Node < 3 > ::Pointer p_structure_node = *(iparticle.base());

                    //here we store the number of neigbor nodes that were given the pressure in the previous loop (i.e. were found)
                    if (p_structure_node->IsNot(VISITED)) {
                        int n_good_neighbors = 0;
                        double pos_pres = 0.0;
                        double neg_pres = 0.0;
                        WeakPointerVector< Node < 3 > >& neighours = p_structure_node->GetValue(NEIGHBOUR_NODES);
                        
                        for (WeakPointerVector< Node < 3 > >::iterator j = neighours.begin(); j != neighours.end(); j++) {
                            if (j->Is(VISITED)) {
                                n_good_neighbors++;
                                pos_pres += j->FastGetSolutionStepValue(POSITIVE_FACE_PRESSURE);
                                neg_pres += j->FastGetSolutionStepValue(NEGATIVE_FACE_PRESSURE);
                                //KRATOS_WATCH("Good neighbor found")
                            }
                        }
                        if (n_good_neighbors != 0) {
                            pos_pres /= n_good_neighbors;
                            neg_pres /= n_good_neighbors;
                            p_structure_node->FastGetSolutionStepValue(POSITIVE_FACE_PRESSURE) = pos_pres;
                            p_structure_node->FastGetSolutionStepValue(NEGATIVE_FACE_PRESSURE) = neg_pres;
                            p_structure_node->Set(VISITED);
                            n_bad_nodes--;
                        }
                        //KRATOS_WATCH(pos_pres)
                        //KRATOS_WATCH(neg_pres)          
                    }
                }
                
                if(n_bad_nodes == n_bad_nodes_backup) break; //WE BREAK THE WHILE HERE, OTHERWISE THE CODE HANGS (it was not able to remove any other node)

                /*int n_bad_nodes=0;
                for (int i = 0; i < n_structure_nodes; i++)
                {
                   ModelPart::NodesContainerType::iterator iparticle = mrSkinModelPart.NodesBegin() + i;
                   Node < 3 > ::Pointer p_structure_node = *(iparticle.base());
                   if (p_structure_node->IsNot(VISITED))
                       n_bad_nodes++;		  
                }
                 */
                //KRATOS_WATCH(n_bad_nodes)

            }
		//THE BELOW ONE IS A "CHEAT".. THERE IS A PROBLEM OF INCORRECT PROJECTION BETWEEN THE MESHES AT SOME POINTS
		//FOR NODES WITH PRESSURE VERY DIFFERENT FROM THAT OF THE NEIGHBORS, I JUST TAKE THE NEIGHBOR PRESSURE AVERAGED
		for (int i = 0; i < n_structure_nodes; i++)
		{
		    ModelPart::NodesContainerType::iterator iparticle = mrSkinModelPart.NodesBegin() + i;
		    Node < 3 > ::Pointer p_structure_node = *(iparticle.base());

		    double pos_pressure=p_structure_node->FastGetSolutionStepValue(POSITIVE_FACE_PRESSURE);
		    double neg_pressure=p_structure_node->FastGetSolutionStepValue(NEGATIVE_FACE_PRESSURE);
                    
                    WeakPointerVector< Node < 3 > >& neighours = p_structure_node->GetValue(NEIGHBOUR_NODES);
			
	  	    if (neighours.size()>=1.0)
			{			    
			    double av_pos_pres=0.0;
			    double av_neg_pres=0.0;
			    for( WeakPointerVector< Node<3> >::iterator j = neighours.begin();
				        j != neighours.end(); j++)
			    {
				
					av_pos_pres+=j->FastGetSolutionStepValue(POSITIVE_FACE_PRESSURE);
					av_neg_pres+=j->FastGetSolutionStepValue(NEGATIVE_FACE_PRESSURE);
										
			    }
			    av_pos_pres/=neighours.size();
			    av_neg_pres/=neighours.size();
			    
			    //IF the average pressure of the neighbors is 10 times lower than of the given node, something is bad and we reset its value
			    if (fabs(pos_pressure)>3.0*fabs(av_pos_pres))
					{
					p_structure_node->FastGetSolutionStepValue(POSITIVE_FACE_PRESSURE) = av_pos_pres;
					//KRATOS_WATCH("BAD NODE")
					}
			    if (fabs(neg_pressure)>3.0*fabs(av_neg_pres))
					{
					p_structure_node->FastGetSolutionStepValue(NEGATIVE_FACE_PRESSURE) = av_neg_pres;
					//KRATOS_WATCH("BAD NODE")
					}				    	
			 
			}
		 }
		


    }

    ///******************************************************************************************************************
    ///******************************************************************************************************************

    void ComputeDiscontinuousInterpolation( const Node<3>& pNode,
                                            Geometry< Node<3> >& geom,
                                            const array_1d<double,4>& distances,
                                            array_1d<double,4>& Npos,
                                            array_1d<double,4>& Nneg)
    {
        //count positives
        int n_positives = 0;
        for(unsigned int i=0; i<distances.size(); i++)
            if(distances[i]>0) n_positives++;

        //generate the points on the edges at the zero of the distance function
        //generate "father nodes", defined as the end nodes of the edge on which the local point is located
        std::vector< Point > edge_points;
        edge_points.reserve(4);
        array_1d<unsigned int, 4> positive_fathers,  negative_fathers;	//there are at most 4 cut edges
        unsigned int k=0;
        unsigned int l=0;

        for(unsigned int i=0; i<3; i++)
        {
            for(unsigned int j=i+1; j<4; j++) // go through the edges 01, 02, 03, 12, 13, 23
            {
                double di = distances[i];
                double dj = distances[j];

                if(di*dj < 0) //edge is cut
                {
                    //generate point on edge by linear interpolation
                    double Ni = fabs(dj) / ( fabs(di) + fabs(dj) );
                    double Nj = 1.0 - Ni;
                    Point edge_point(Ni * geom[i] + Nj * geom[j]);
                    edge_points.push_back(edge_point);

                    //store the id of the positive and negative fathers
                    if(di > 0.0)
                    {
                        positive_fathers[k++] = i;
                        negative_fathers[l++] = j;
                    }
                    else
                    {
                        positive_fathers[k++] = j;
                        negative_fathers[l++] = i;
                    }
                }
            }
        }

        if(edge_points.size() == 3)
        {
            //compute local shape functions (tell how to interpolate from the edge nodes)
            Vector Nlocal(3);

            //form a triangle with the edge nodes
            Triangle3D3< Point > triangle(Point::Pointer(new Point(edge_points[0])), 
					     Point::Pointer(new Point(edge_points[1])), 
					     Point::Pointer(new Point(edge_points[2]))
					     );

            array_1d<double,3> local_coords;
            local_coords = triangle.PointLocalCoordinates(local_coords, pNode);

            for(unsigned int i=0; i<3;i++)
                Nlocal[i] = triangle.ShapeFunctionValue(i, local_coords );

            noalias(Npos) = ZeroVector(4);
            noalias(Nneg) = ZeroVector(4);
            for(unsigned int i=0; i<3; i++)
            {
                Npos[ positive_fathers[i] ] += Nlocal[i];
                Nneg[ negative_fathers[i] ] += Nlocal[i];
            }
        }

        if(edge_points.size() == 4)
        {
            //compute local shape functions (tell how to interpolate from the edge nodes)
            Vector Nlocal(4);

            //form a quadrilatera with the 4 cut nodes
            array_1d<double,3> x21 = edge_points[1] - edge_points[0];
            array_1d<double,3> x31 = edge_points[2] - edge_points[0];
            array_1d<double,3> x41 = edge_points[3] - edge_points[0];

            //define a vector oriented as x21
            array_1d<double,3> v1 = x21 / norm_2(x21);

            BoundedMatrix<double,4,3> DN_DX;
            array_1d<double,4> msN;
            double Area;
            GeometryUtils::CalculateGeometryData( geom, DN_DX, msN, Area );

            array_1d<double,3> n = prod(trans(DN_DX),distances);
            n /= norm_2(n);

            array_1d<double,3> v2;
            MathUtils<double>::CrossProduct(v2,v1,n); // v2 = v1 x n

            array_1d<double,3> angles;
            angles[0] = 0.0; //angle between x21 and v1
            angles[1] = atan2( inner_prod(x31,v2), inner_prod(x31,v1) ); //angle between x31 and v1
            angles[2] = atan2( inner_prod(x41,v2), inner_prod(x41,v1) ); //angle between x31 and v1

            double max_angle = 0.0;
            double min_angle = 0.0;
            unsigned int min_pos = 1;
            unsigned int max_pos = 1;
            for(unsigned int i=1; i<3; i++)
            {
                if(angles[i] < min_angle)
                {
                    min_pos = i+1; //this is the local index of the edge point which forms the minimal angle
                    min_angle = angles[i];
                }
                else if(angles[i] > max_angle)
                {
                    max_pos = i+1; //this is the local index of the edge point which forms the maximal angle
                    max_angle = angles[i];
                }
            }

            //find the pos of the center node
            unsigned int center_pos = 0;
            for(unsigned int i=1; i<4; i++)
            {
                if((i!= min_pos) && (i!=max_pos))
                { center_pos = i; }
            }

            //form a quadrilateral with the edge nodes
            Quadrilateral3D4< Point > quad = Quadrilateral3D4< Point >(
			Point::Pointer(new Point(edge_points[0])),
			Point::Pointer(new Point(edge_points[min_pos])),
			Point::Pointer(new Point(edge_points[center_pos])), 
			Point::Pointer(new Point(edge_points[max_pos]))
			);

            array_1d<double,3> local_coords;
            local_coords = quad.PointLocalCoordinates(local_coords, pNode);

            array_1d<unsigned int, 4> indices;
            indices[0] = 0;
            indices[1] = min_pos;
            indices[2] = center_pos;
            indices[3] = max_pos;

            for(unsigned int i=0; i<4;i++)
                Nlocal[ i ]  = quad.ShapeFunctionValue(i, local_coords );

            noalias(Npos) = ZeroVector(4);
            noalias(Nneg) = ZeroVector(4);
            for(unsigned int i=0; i<4; i++)
            {
                Npos[ positive_fathers[i] ] += Nlocal[indices[i]];
                Nneg[ negative_fathers[i] ] += Nlocal[indices[i]];
            }
        }
    }

    ///******************************************************************************************************************
    ///******************************************************************************************************************

    void AveragePressureToNode(BinBasedFastPointLocator<3>& node_locator,
                               Node<3>& node)
    {
        //loop over nodes and find the tetra in which it falls, than do interpolation
        Vector N;
        const int max_results = 10000;
        BinBasedFastPointLocator<3>::ResultContainerType results(max_results);
        BinBasedFastPointLocator<3>::ResultIteratorType result_begin = results.begin();
        Element::Pointer pElement;

        bool is_found = node_locator.FindPointOnMesh(node.Coordinates(), N, pElement, result_begin, max_results);

        if (is_found == true)
        {
            array_1d<double,4> nodalPressures;
            const Vector& ElementalDistances = pElement->GetValue(ELEMENTAL_DISTANCES);
            Geometry<Node<3> >& geom = pElement->GetGeometry();

            for(unsigned int i=0; i<4; i++)
                nodalPressures[i] = geom[i].GetSolutionStepValue(PRESSURE);

            if(pElement->GetValue(SPLIT_ELEMENT)==true)
            {
                // Compute average of all positive and all negative values
                double positiveAverage = 0;
                double negativeAverage = 0;
                unsigned int nPos = 0;
                unsigned int nNeg = 0;

                for(unsigned int i=0 ; i<4 ; i++)
                {
                    if(ElementalDistances[i]>=0)
                    {
                        positiveAverage += nodalPressures[i];
                        nPos++;
                    }
                    else
                    {
                        negativeAverage += nodalPressures[i];
                        nNeg++;
                    }
                }

                positiveAverage /= nPos;
                negativeAverage /= nNeg;

                // Assign Pressures
                node.GetSolutionStepValue(POSITIVE_FACE_PRESSURE,0) = positiveAverage;
                node.GetSolutionStepValue(NEGATIVE_FACE_PRESSURE,0) = negativeAverage;
            }
            else
            {
                // Compute average of all positive and all negative values
                double Average = 0;

                // for output of
                for(unsigned int i = 0 ; i<4 ; i++)
                    Average += nodalPressures[i];

                Average /= 4;

                // Assign Pressures
                node.GetSolutionStepValue(POSITIVE_FACE_PRESSURE,0) = Average;
                node.GetSolutionStepValue(NEGATIVE_FACE_PRESSURE,0) = Average;
            }
        }
    }

    ///******************************************************************************************************************
    ///******************************************************************************************************************

    void DistanceFluidStructure()
    {
      //std::cout << "Start calculating Elemental distances..." << std::endl;

        // Initialize Elemental distances in the domain
        Initialize();

        // Initialize index table that defines line Edges of fluid Element
        BoundedMatrix<unsigned int,6,2> TetEdgeIndexTable;
        SetIndexTable(TetEdgeIndexTable);

        // loop over all fluid Elements
        // this loop is parallelized using openmp
#ifdef _OPENMP
        int number_of_threads = omp_get_max_threads();
#else
        int number_of_threads = 1;
#endif

        ModelPart::ElementsContainerType& pElements = mrFluidModelPart.Elements();

        DenseVector<unsigned int> Element_partition;
        CreatePartition(number_of_threads, pElements.size(), Element_partition);

#pragma omp parallel for
        for (int k = 0; k < number_of_threads; k++)
        {
            ModelPart::ElementsContainerType::iterator it_begin = pElements.ptr_begin() + Element_partition[k];
            ModelPart::ElementsContainerType::iterator it_end = pElements.ptr_begin() + Element_partition[k+1];

            // assemble all Elements
            for (ModelPart::ElementIterator it = it_begin; it != it_end; ++it)
            {
                CalcElementDistances( it , TetEdgeIndexTable );
            }
        }        

        // Finally, each tetrahedral Element has 4 distance values. But each node belongs to
        // several Elements, such that it is assigned several distance values
        // --> now synchronize these values by finding the minimal distance and assign to each node a minimal nodal distance
        AssignMinimalNodalDistance();

        //std::cout << "Finished calculating Elemental distances..." << std::endl;
    }

    ///******************************************************************************************************************
    ///******************************************************************************************************************

    void Initialize()
    {
        const double initial_distance = 1.0;

        ModelPart::NodesContainerType::ContainerType& nodes = mrFluidModelPart.NodesArray();

        // reset the node distance to 1.0 which is the maximum distance in our normalized space.
        int nodesSize = nodes.size();

#pragma omp parallel for firstprivate(nodesSize)
        for(int i = 0 ; i < nodesSize ; i++)
            nodes[i]->GetSolutionStepValue(DISTANCE) = initial_distance;

        ModelPart::ElementsContainerType::ContainerType& fluid_Elements = mrFluidModelPart.ElementsArray();

        array_1d<double,4> ElementalDistances;
        ElementalDistances[0] = initial_distance;
        ElementalDistances[1] = initial_distance;
        ElementalDistances[2] = initial_distance;
        ElementalDistances[3] = initial_distance;

        // reset the Elemental distance to 1.0 which is the maximum distance in our normalized space.
        // also initialize the embedded velocity of the fluid Element
        int ElementsSize = fluid_Elements.size();

#pragma omp parallel for firstprivate(ElementsSize)
        for(int i = 0 ; i < ElementsSize ; i++)
        {
            fluid_Elements[i]->GetValue(ELEMENTAL_DISTANCES) = ElementalDistances;
            fluid_Elements[i]->GetValue(SPLIT_ELEMENT) = false;
            fluid_Elements[i]->GetValue(EMBEDDED_VELOCITY)=ZeroVector(3);
        }

    }

    ///******************************************************************************************************************
    ///******************************************************************************************************************

    void SetIndexTable( BoundedMatrix<unsigned int,6,2>& TetEdgeIndexTable )
    {
        // Initialize index table to define line Edges of fluid Element
        TetEdgeIndexTable(0,0) = 0;
        TetEdgeIndexTable(0,1) = 1;
        TetEdgeIndexTable(1,0) = 0;
        TetEdgeIndexTable(1,1) = 2;
        TetEdgeIndexTable(2,0) = 0;
        TetEdgeIndexTable(2,1) = 3;
        TetEdgeIndexTable(3,0) = 1;
        TetEdgeIndexTable(3,1) = 2;
        TetEdgeIndexTable(4,0) = 1;
        TetEdgeIndexTable(4,1) = 3;
        TetEdgeIndexTable(5,0) = 2;
        TetEdgeIndexTable(5,1) = 3;
    }

    ///******************************************************************************************************************
    ///******************************************************************************************************************

    void CalcElementDistances( ModelPart::ElementsContainerType::iterator& i_fluidElement,
                               BoundedMatrix<unsigned int,6,2>            TetEdgeIndexTable )
    {
        std::vector<OctreeType::cell_type*> leaves;
        std::vector<TetEdgeStruct>          IntersectedTetEdges;
        unsigned int NumberIntersectionsOnTetCorner = 0;

        // Get leaves of octree intersecting with fluid Element
        mpOctree->GetIntersectedLeaves(*(i_fluidElement).base(),leaves);

        int intersection_counter = 0;

        // Loop over all 6 line Edges of the tetrahedra
        for(unsigned int i_tetEdge = 0;
            i_tetEdge < 6;
            i_tetEdge++)
        {
            IdentifyIntersectionNodes( i_fluidElement, i_tetEdge, leaves, IntersectedTetEdges, NumberIntersectionsOnTetCorner, TetEdgeIndexTable, intersection_counter );
        }

        if (intersection_counter!=0)
        {
            i_fluidElement->GetValue(EMBEDDED_VELOCITY) /= intersection_counter;
        }

        if(IntersectedTetEdges.size() > 0)
            CalcDistanceTo3DSkin( IntersectedTetEdges , i_fluidElement , NumberIntersectionsOnTetCorner );
    }

    ///******************************************************************************************************************
    ///******************************************************************************************************************

    void IdentifyIntersectionNodes( ModelPart::ElementsContainerType::iterator&   i_fluidElement,
                                    unsigned int                                  i_tetEdge,
                                    std::vector<OctreeType::cell_type*>&          leaves,
                                    std::vector<TetEdgeStruct>&                   IntersectedTetEdges,
                                    unsigned int&                                 NumberIntersectionsOnTetCorner,
                                    BoundedMatrix<unsigned int,6,2>              TetEdgeIndexTable,
                                    int&                                          intersection_counter )
    {
        std::vector<unsigned int> IntersectingStructElemID;
        TetEdgeStruct             NewTetEdge;
        unsigned int              NumberIntersectionsOnTetCornerCurrentEdge = 0;

        // Get nodes of line Edge
        unsigned int EdgeStartIndex = TetEdgeIndexTable(i_tetEdge,0);
        unsigned int EdgeEndIndex   = TetEdgeIndexTable(i_tetEdge,1);

        PointType& P1 = i_fluidElement->GetGeometry()[EdgeStartIndex];
        PointType& P2 = i_fluidElement->GetGeometry()[EdgeEndIndex];

        double EdgeNode1[3] = {P1.X() , P1.Y() , P1.Z()};
        double EdgeNode2[3] = {P2.X() , P2.Y() , P2.Z()};
	
        // loop over all octree cells which are intersected by the fluid Element
        for(unsigned int i_cell = 0 ; i_cell < leaves.size() ; i_cell++)
        {
            // Structural Element contained in one cell of the octree
            object_container_type* struct_elem = (leaves[i_cell]->pGetObjects());

            // loop over all structural Elements within each octree cell
            for(object_container_type::iterator i_StructElement = struct_elem->begin(); i_StructElement != struct_elem->end(); i_StructElement++)
            {

                if( StructuralElementNotYetConsidered( (*i_StructElement)->Id() , IntersectingStructElemID ) )
                {

                    // Calculate and associate intersection point to the current fluid Element
                    double IntersectionPoint[3] = {0.0 , 0.0 , 0.0};
                    int TetEdgeHasIntersections = IntersectionTriangleSegment( (*i_StructElement)->GetGeometry() , EdgeNode1 , EdgeNode2 , IntersectionPoint );

                    if( TetEdgeHasIntersections == 1 )
                    {
                        IntersectionNodeStruct NewIntersectionNode;

                        // Assign information to the intersection node
                        NewIntersectionNode.Coordinates[0] = IntersectionPoint[0];
                        NewIntersectionNode.Coordinates[1] = IntersectionPoint[1];
                        NewIntersectionNode.Coordinates[2] = IntersectionPoint[2];
			 
                        if( IsIntersectionNodeOnTetEdge( IntersectionPoint , EdgeNode1 , EdgeNode2 ) )
                        {
                            if ( IsNewIntersectionNode( NewIntersectionNode , IntersectedTetEdges ) )
                            {
                                // Calculate normal of the structural Element at the position of the intersection point
                                CalculateNormal3D((*i_StructElement)->GetGeometry()[0],
                                                  (*i_StructElement)->GetGeometry()[1],
                                                  (*i_StructElement)->GetGeometry()[2],
                                                  NewIntersectionNode.StructElemNormal);

                                // check, how many intersection nodes are located on corner points of the tetrahedra
                                if ( IsIntersectionOnCorner( NewIntersectionNode , EdgeNode1 , EdgeNode2) )
                                {
                                    NumberIntersectionsOnTetCornerCurrentEdge++;

                                    // only allow one intersection node on a tet edge
                                    if(NumberIntersectionsOnTetCornerCurrentEdge < 2)
                                    {
                                        // add the new intersection point to the list of intersection points of the fluid Element
                                        NewIntersectionNode.EdgeNode1 = EdgeStartIndex;
                                        NewIntersectionNode.EdgeNode2 = EdgeEndIndex;
                                        NewTetEdge.IntNodes.push_back(NewIntersectionNode);

                                        // if tet edge belonging to this intersection point is not already marked as "IntersectedTetEdge" --> put it into the respective container
                                        // when a second intersection node is found, then it is not necessary to push_back again
                                        if( NewTetEdge.IntNodes.size() == 1 )
                                            IntersectedTetEdges.push_back(NewTetEdge);
                                    }

                                    // this corner intersection node is only considered once for each tet edge
                                    if(NumberIntersectionsOnTetCornerCurrentEdge==1)
                                    {
                                        NumberIntersectionsOnTetCorner++;
                                    }
                                }
                                else
                                {
                                    // add the new intersection point to the list of intersection points of the fluid Element
                                    NewIntersectionNode.EdgeNode1 = EdgeStartIndex;
                                    NewIntersectionNode.EdgeNode2 = EdgeEndIndex;
                                    NewTetEdge.IntNodes.push_back(NewIntersectionNode);

                                    // velocity mapping structure --> fluid
                                    array_1d<double,3> emb_vel = (*i_StructElement)->GetGeometry()[0].GetSolutionStepValue(VELOCITY);
                                    emb_vel += (*i_StructElement)->GetGeometry()[1].GetSolutionStepValue(VELOCITY);
                                    emb_vel += (*i_StructElement)->GetGeometry()[2].GetSolutionStepValue(VELOCITY);

                                    i_fluidElement->GetValue(EMBEDDED_VELOCITY) += emb_vel/3;
                                    intersection_counter++;
                                }
                            }
                        }
                    }
                }
            }
        }

        // Finally put the found intersection nodes into the container
        if( NewTetEdge.IntNodes.size() > 0 )
	{
	  if(NumberIntersectionsOnTetCornerCurrentEdge == 0)
            IntersectedTetEdges.push_back(NewTetEdge);
	}
    }

    ///******************************************************************************************************************
    ///******************************************************************************************************************

    bool StructuralElementNotYetConsidered( unsigned int                IDCurrentStructElem,
                                            std::vector<unsigned int>&  IntersectingStructElemID )
    {
        // check if the structural Element was already considered as intersecting Element
        for(unsigned int k = 0 ; k < IntersectingStructElemID.size() ; k++)
        {
            if( IDCurrentStructElem == IntersectingStructElemID[k] )
                return false;
        }

        // if structural Element has not been considered in another octree, which also intersects the fluid Element
        // add the new object ID to the vector
        IntersectingStructElemID.push_back( IDCurrentStructElem );
        return true;
    }

    ///******************************************************************************************************************
    ///******************************************************************************************************************

    bool IsIntersectionNodeOnTetEdge( double* IntersectionPoint,
                                      double* EdgeNode1,
                                      double* EdgeNode2 )
    {
        // check, if intersection point is located on any edge of the fluid Element
        array_1d<double,3> ConnectVectTetNodeIntNode1;
        array_1d<double,3> ConnectVectTetNodeIntNode2;
        array_1d<double,3> EdgeVector;

        ConnectVectTetNodeIntNode1[0] = IntersectionPoint[0] - EdgeNode1[0];
        ConnectVectTetNodeIntNode1[1] = IntersectionPoint[1] - EdgeNode1[1];
        ConnectVectTetNodeIntNode1[2] = IntersectionPoint[2] - EdgeNode1[2];

        ConnectVectTetNodeIntNode2[0] = IntersectionPoint[0] - EdgeNode2[0];
        ConnectVectTetNodeIntNode2[1] = IntersectionPoint[1] - EdgeNode2[1];
        ConnectVectTetNodeIntNode2[2] = IntersectionPoint[2] - EdgeNode2[2];

        double LengthConnectVect1 = norm_2( ConnectVectTetNodeIntNode1 );
        double LengthConnectVect2 = norm_2( ConnectVectTetNodeIntNode2 );

        EdgeVector[0] = EdgeNode2[0] - EdgeNode1[0];
        EdgeVector[1] = EdgeNode2[1] - EdgeNode1[1];
        EdgeVector[2] = EdgeNode2[2] - EdgeNode1[2];

        double MaxEdgeLength = norm_2( EdgeVector );

        // if both connection vectors (corner point --> intersection point)
        // are smaller or equal to the edge length of tetrahedra,
        // then intersection point is located on the edge
        if( (LengthConnectVect1 <= (MaxEdgeLength)) && (LengthConnectVect2 <= (MaxEdgeLength)) )
            return true;
        else
            return false;
    }

    ///******************************************************************************************************************
    ///******************************************************************************************************************

    bool IsNewIntersectionNode( IntersectionNodeStruct&     NewIntersectionNode,
                                std::vector<TetEdgeStruct>& IntersectedTetEdges )
    {
        array_1d<double,3> DiffVector;
        double NormDiffVector = 0;
        unsigned int NumberIntNodes = 0;

        for( unsigned int i_TetEdge = 0 ; i_TetEdge < IntersectedTetEdges.size() ; i_TetEdge++ )
        {
            NumberIntNodes = IntersectedTetEdges[i_TetEdge].IntNodes.size();
            for( unsigned int i_IntNode = 0 ; i_IntNode < NumberIntNodes ; i_IntNode++ )
            {
                DiffVector[0] = NewIntersectionNode.Coordinates[0] - IntersectedTetEdges[i_TetEdge].IntNodes[i_IntNode].Coordinates[0];
                DiffVector[1] = NewIntersectionNode.Coordinates[1] - IntersectedTetEdges[i_TetEdge].IntNodes[i_IntNode].Coordinates[1];
                DiffVector[2] = NewIntersectionNode.Coordinates[2] - IntersectedTetEdges[i_TetEdge].IntNodes[i_IntNode].Coordinates[2];

                NormDiffVector = norm_2(DiffVector);

                if( NormDiffVector < epsilon )
                    return false;
            }
        }

        // if the new intersection node is not existing (as intersection with a corner point), then return false
        return true;
    }

    ///******************************************************************************************************************
    ///******************************************************************************************************************

    bool IsIntersectionOnCorner( IntersectionNodeStruct& NewIntersectionNode,
                                 double*                 EdgeNode1,
                                 double*                 EdgeNode2 )
    {
        array_1d<double,3> DiffVector;
        double NormDiffVector;

        DiffVector[0] = EdgeNode1[0] - NewIntersectionNode.Coordinates[0];
        DiffVector[1] = EdgeNode1[1] - NewIntersectionNode.Coordinates[1];
        DiffVector[2] = EdgeNode1[2] - NewIntersectionNode.Coordinates[2];
        NormDiffVector = norm_2(DiffVector);

        if( NormDiffVector < epsilon )
            return true;

        DiffVector[0] = EdgeNode2[0] - NewIntersectionNode.Coordinates[0];
        DiffVector[1] = EdgeNode2[1] - NewIntersectionNode.Coordinates[1];
        DiffVector[2] = EdgeNode2[2] - NewIntersectionNode.Coordinates[2];
        NormDiffVector = norm_2(DiffVector);

        if( NormDiffVector < epsilon )
            return true;
        else
            return false;
    }

    ///******************************************************************************************************************
    ///******************************************************************************************************************

    void CalculateNormal3D( Point&       Point1,
                            Point&       Point2,
                            Point&       Point3,
                            array_1d<double,3>&   rResultNormal )
    {
        array_1d<double,3> v1 = Point2 - Point1;
        array_1d<double,3> v2 = Point3 - Point1;

        MathUtils<double>::CrossProduct(rResultNormal,v1,v2);
        rResultNormal *= 0.5;
    }

    ///******************************************************************************************************************
    ///******************************************************************************************************************

    void CalcDistanceTo3DSkin( std::vector<TetEdgeStruct>&                 IntersectedTetEdges,
                               ModelPart::ElementsContainerType::iterator& i_fluid_Element,
                               unsigned int                                NumberIntersectionsOnTetCorner )
    {
        std::vector<IntersectionNodeStruct> NodesOfApproximatedStructure;
        array_1d<double,4> ElementalDistances;

        FillIntNodesContainer(IntersectedTetEdges,NodesOfApproximatedStructure);
	
        // Intersection with one corner point
        if( NodesOfApproximatedStructure.size() == 1 && NumberIntersectionsOnTetCorner == 1 )
        {
            CalcSignedDistancesToOneIntNode(i_fluid_Element,NodesOfApproximatedStructure,ElementalDistances);
            i_fluid_Element->GetValue(SPLIT_ELEMENT) = true;
        }

        // Intersection with two corner points / one tetrahedra edge
        if( NodesOfApproximatedStructure.size() == 2 && NumberIntersectionsOnTetCorner == 2 )
        {
            CalcSignedDistancesToTwoIntNodes(i_fluid_Element,NodesOfApproximatedStructure,ElementalDistances);
            i_fluid_Element->GetValue(SPLIT_ELEMENT) = true;
        }

        // Intersection with three tetrahedra edges
        if( NodesOfApproximatedStructure.size() == 3 )
        {
            CalcSignedDistancesToThreeIntNodes(i_fluid_Element,NodesOfApproximatedStructure,ElementalDistances);
            i_fluid_Element->GetValue(SPLIT_ELEMENT) = true;
        }

        // Intersection with more than three tetrahedra edges
        if( NodesOfApproximatedStructure.size() > 3 )
        {
            CalcSignedDistancesToMoreThanThreeIntNodes(i_fluid_Element,NodesOfApproximatedStructure,ElementalDistances,IntersectedTetEdges);
            i_fluid_Element->GetValue(SPLIT_ELEMENT) = true;
        }

        // Postprocessing treatment of Elemental distances
        if( i_fluid_Element->GetValue(SPLIT_ELEMENT) == true )
            AvoidZeroDistances(i_fluid_Element, ElementalDistances);

        // In case there is intersection with fluid Element: assign distances to the Element
        if( i_fluid_Element->GetValue(SPLIT_ELEMENT) == true )
            i_fluid_Element->GetValue(ELEMENTAL_DISTANCES) = ElementalDistances;
    }

    ///******************************************************************************************************************
    ///******************************************************************************************************************

    void FillIntNodesContainer( std::vector<TetEdgeStruct>&          IntersectedTetEdges,
                                std::vector<IntersectionNodeStruct>& NodesOfApproximatedStructure )
    {
        const unsigned int NumberCutEdges = IntersectedTetEdges.size();

        for(unsigned int i_TetEdge = 0 ; i_TetEdge < NumberCutEdges ; i_TetEdge++)
        {
            unsigned int NumberIntNodes = IntersectedTetEdges[i_TetEdge].IntNodes.size();

            for( unsigned int i_IntNode = 0 ; i_IntNode < NumberIntNodes ; i_IntNode++ )
            {
                NodesOfApproximatedStructure.push_back(IntersectedTetEdges[i_TetEdge].IntNodes[i_IntNode]);
            }
        }
    }

    ///******************************************************************************************************************
    ///******************************************************************************************************************

    void CalcSignedDistancesToOneIntNode( ModelPart::ElementsContainerType::iterator& i_fluid_Element,
                                          std::vector<IntersectionNodeStruct>         NodesOfApproximatedStructure,
                                          array_1d<double,4>&                         ElementalDistances )
    {
        Geometry< Node<3> >& rFluidGeom = i_fluid_Element->GetGeometry();

        Point  P1;
        P1.Coordinates() = NodesOfApproximatedStructure[0].Coordinates;

        array_1d<double,3>&  Normal = NodesOfApproximatedStructure[0].StructElemNormal;

        // Compute distance values for all tet-nodes
        for(unsigned int i_TetNode = 0 ; i_TetNode < 4 ; i_TetNode++)
        {
            ElementalDistances[i_TetNode] = PointDistanceToPlane(P1, Normal, rFluidGeom[i_TetNode]);
        }
    }

    ///******************************************************************************************************************
    ///******************************************************************************************************************

    void CalcSignedDistancesToTwoIntNodes( ModelPart::ElementsContainerType::iterator& i_fluid_Element,
                                           std::vector<IntersectionNodeStruct>         NodesOfApproximatedStructure,
                                           array_1d<double,4>&                         ElementalDistances )
    {
        Geometry< Node<3> >& rFluidGeom = i_fluid_Element->GetGeometry();

        Point  P1;
        P1.Coordinates() = NodesOfApproximatedStructure[0].Coordinates;

        // Get normal at intersections, average them and check direction of distances
        array_1d<double,3> NormalAtIntersectionNode1 = NodesOfApproximatedStructure[0].StructElemNormal;
        array_1d<double,3> NormalAtIntersectionNode2 = NodesOfApproximatedStructure[1].StructElemNormal;

        // Compute normal of surface plane
        array_1d<double,3> Normal;
        Normal[0] = 0.5*(NormalAtIntersectionNode1[0] + NormalAtIntersectionNode2[0]);
        Normal[1] = 0.5*(NormalAtIntersectionNode1[1] + NormalAtIntersectionNode2[1]);
        Normal[2] = 0.5*(NormalAtIntersectionNode1[2] + NormalAtIntersectionNode2[2]);

        // Check whether orientation of normal is in direction of the normal of the intersecting structure
        // Note: The normal of the approx. surface can be max. 90deg to every surrounding normal of the structure at the intersection nodes
        const array_1d<double,3> NormalAtOneIntersectionNode = NodesOfApproximatedStructure[0].StructElemNormal;

        bool NormalWrongOriented = false;
        if(inner_prod(NormalAtOneIntersectionNode,Normal)<0)
            NormalWrongOriented = true;

        // switch direction of normal
        if(NormalWrongOriented)
            Normal *=-1;	
	
        // Compute distance values for all tet-nodes
        for(unsigned int i_TetNode = 0 ; i_TetNode < 4 ; i_TetNode++)
        {
            ElementalDistances[i_TetNode] = PointDistanceToPlane(P1, Normal, rFluidGeom[i_TetNode]);
        }
    }

    ///******************************************************************************************************************
    ///******************************************************************************************************************

    void CalcSignedDistancesToThreeIntNodes( ModelPart::ElementsContainerType::iterator& i_fluid_Element,
                                             std::vector<IntersectionNodeStruct>&        NodesOfApproximatedStructure,
                                             array_1d<double,4>&                         ElementalDistances )
    {
        Geometry< Node<3> >& rFluidGeom = i_fluid_Element->GetGeometry();

        Point P1;
        Point P2;
        Point P3;

        P1.Coordinates() = NodesOfApproximatedStructure[0].Coordinates;
        P2.Coordinates() = NodesOfApproximatedStructure[1].Coordinates;
        P3.Coordinates() = NodesOfApproximatedStructure[2].Coordinates;

        array_1d<double,3> Normal;
        CalculateNormal3D(P1,P2,P3,Normal);

        // Check whether orientation of normal is in direction of the normal of the intersecting structure
        // Note: The normal of the approx. surface can be max. 90deg to every surrounding normal of the structure at the intersection nodes
        const array_1d<double,3> NormalAtOneIntersectionNode = NodesOfApproximatedStructure[0].StructElemNormal;

        bool NormalWrongOriented = false;
        if(inner_prod(NormalAtOneIntersectionNode,Normal)<0)
            NormalWrongOriented = true;

        // switch direction of normal
        if(NormalWrongOriented)
            Normal *=-1;

        // Compute distance values for all tet-nodes
        for(unsigned int i_TetNode = 0 ; i_TetNode < 4 ; i_TetNode++)
        {
            ElementalDistances[i_TetNode] = PointDistanceToPlane(P1, Normal, rFluidGeom[i_TetNode] );
        }
    }

    ///******************************************************************************************************************
    ///******************************************************************************************************************

    void CalcSignedDistancesToMoreThanThreeIntNodes(  ModelPart::ElementsContainerType::iterator& i_fluid_Element,
                                                      std::vector<IntersectionNodeStruct>         NodesOfApproximatedStructure,
                                                      array_1d<double,4>&                         ElementalDistances,
                                                      std::vector<TetEdgeStruct>&                 IntersectedTetEdges )
    {
        unsigned int numberCutEdges = NodesOfApproximatedStructure.size();

        // Compute average of the intersection nodes which is a node on the plane we look for
        Point P_mean;
        for(unsigned int k=0; k<numberCutEdges; k++)
            for(unsigned int i=0; i<3; i++)
                P_mean.Coordinates()[i] += NodesOfApproximatedStructure[k].Coordinates[i];

        for(unsigned int i=0; i<3; i++)
            P_mean.Coordinates()[i] /= numberCutEdges;

        // Compute normal for the best-fitted plane
        array_1d<double,3> N_mean;

        Matrix coordinates(numberCutEdges,3);
        for(unsigned int i=0; i<numberCutEdges; i++)
            for(unsigned int j=0; j<3; j++)
                coordinates(i,j) = NodesOfApproximatedStructure[i].Coordinates[j] - P_mean[j];

        Matrix A = prod(trans(coordinates),coordinates);
        Matrix V(3,3);
        Vector lambda(3);

        // Calculate the eigenvectors V and the corresponding eigenvalues lambda
        EigenVectors(A, V, lambda);

        // Look for the minimal eigenvalue all lambdas
        unsigned int min_pos = 0;
        double min_lambda = lambda[min_pos];
        for(unsigned int i=1;i<3; i++)
            if(min_lambda > lambda[i])
            {
                min_lambda = lambda[i];
                min_pos = i;
            }

        // the normal equals to the eigenvector which corresponds to the minimal eigenvalue
        for(unsigned int i=0;i<3; i++) N_mean[i] = V(min_pos,i);
        N_mean /= norm_2(N_mean);

        // Check whether orientation of normal is in direction of the normal of the intersecting structure
        // Note: The normal of the approx. surface can be max. 90deg to every surrounding normal of the structure at the intersection nodes
        array_1d<double,3> NormalAtOneIntersectionNode;
        NormalAtOneIntersectionNode = NodesOfApproximatedStructure[0].StructElemNormal;

        bool NormalWrongOriented = false;
        if(inner_prod(NormalAtOneIntersectionNode,N_mean)<0)
            NormalWrongOriented = true;

        // switch direction of normal
        if(NormalWrongOriented)
            N_mean *=-1;

        // Determine about the minimal distance by considering the distances to both triangles
        for(unsigned int i_TetNode = 0 ; i_TetNode < 4 ; i_TetNode++)
        {
            ElementalDistances[i_TetNode] = PointDistanceToPlane(P_mean, N_mean, i_fluid_Element->GetGeometry()[i_TetNode] );
        }

        // #################################################
        unsigned int numberDoubleCutEdges = 0;
        unsigned int indexDoubleCutEdge = 0;

        // figure out the edges which are cut more than once
        for(unsigned int i_TetEdge = 0 ; i_TetEdge < IntersectedTetEdges.size() ; i_TetEdge++)
        {
            unsigned int NumberIntNodes = IntersectedTetEdges[i_TetEdge].IntNodes.size();
            if(NumberIntNodes == 2)
            {
                numberDoubleCutEdges++;
                indexDoubleCutEdge = i_TetEdge;
            }
        }

        if((numberDoubleCutEdges >= 1))
        {
            array_1d<double,3> normal_1 = IntersectedTetEdges[indexDoubleCutEdge].IntNodes[0].StructElemNormal;
            array_1d<double,3> normal_2 = IntersectedTetEdges[indexDoubleCutEdge].IntNodes[1].StructElemNormal;

            // normalize normals
            normal_1 /= norm_2(normal_1);
            normal_2 /= norm_2(normal_2);

            const double pi = 3.1415926;

            // compute angle between normals
            double angle_n1n2 = acos( inner_prod(normal_1,normal_2) );
            // rad --> degree
            angle_n1n2 *= 180 / pi;

            // if angle between -60º and 120º, take the mean
            if( (angle_n1n2 > -60) && (angle_n1n2 < 120) )
            {
                // take the mean of the normals
                N_mean = 0.5 * (normal_1 + normal_2);
            }
            else
            {
                N_mean = 0.5 * (normal_1 - normal_2);
            }

            // Based on N_mean and P_mean compute the distances to that plane
            for(unsigned int i_TetNode = 0 ; i_TetNode < 4 ; i_TetNode++)
            {
                ElementalDistances[i_TetNode] = PointDistanceToPlane(P_mean, N_mean, i_fluid_Element->GetGeometry()[i_TetNode] );
            }
        }
    }

    ///******************************************************************************************************************
    ///******************************************************************************************************************

    /**
       * This function calculates the distance of a 3D point to a plane spanned by a 3D triangle
       * @param Plane base point
       * @param planeNormal
       * @param ToPoint The point which distance is required
       * @return The distance between the point and the plane spanned by the 3D triangle
       */
    double PointDistanceToPlane( Point&            planeBasePoint,
                                 array_1d<double, 3>& planeNormal,
                                 Point&            ToPoint)
    {
        // calculate vector pointing from a node in the plane (e.g. triangle point 1) to the considered node ToPoint
        array_1d<double,3> planeToPointVec = ToPoint - planeBasePoint;

        // projection of node on the plane
        const double sn = inner_prod(planeToPointVec,planeNormal);
        const double sd = inner_prod(planeNormal,planeNormal);
        double DistanceToPlane = sn / sqrt(sd);

        if( fabs(DistanceToPlane) < epsilon )
            DistanceToPlane = 0;

        return DistanceToPlane;
    }

    ///******************************************************************************************************************
    ///******************************************************************************************************************

    void AssignMinimalNodalDistance()
    {
        // loop over all fluid Elements
        for( ModelPart::ElementIterator i_fluid_Element = mrFluidModelPart.ElementsBegin();
             i_fluid_Element != mrFluidModelPart.ElementsEnd();
             i_fluid_Element++)
        {
            Geometry< Node<3> >& geom = i_fluid_Element->GetGeometry();
            const Vector& ElementalDistances = i_fluid_Element->GetValue(ELEMENTAL_DISTANCES);

            // Assign distances to the single nodes, if a smaller value is found
            for( unsigned int i_TetNode = 0; i_TetNode < 4; i_TetNode++ )
            {
                double currentNodeDist = geom[i_TetNode].GetSolutionStepValue(DISTANCE);
                double nodeInElemDist  = ElementalDistances[i_TetNode];

                if( fabs( nodeInElemDist ) < fabs( currentNodeDist ) )
                    geom[i_TetNode].GetSolutionStepValue(DISTANCE) = nodeInElemDist; // overwrite nodal distance (which is global)
            } // loop i_TetNode
        } // loop i_fluidElement
    }

    ///******************************************************************************************************************
    ///******************************************************************************************************************

    /**
       * If structure directly passes through the corner point of a tetrahedra (leading to zero distances
       * in the respective node), then a small distance value (different from zero) will be stored for
       * that point. This is necessary since the embedded solver cannot handle zero distances.
       * @param Element            current Element which was cut by the structure (flag SPLIT_ELEMENT is set to one)
       * @param ElementalDistances Elemental distances calculated by the intersection pattern
       */
    void AvoidZeroDistances( ModelPart::ElementsContainerType::iterator& Element,
                             array_1d<double,4>&                         ElementalDistances)
    {
        // Assign a distance limit
        double dist_limit = 1e-5;
//         bool distChangedToLimit = false; //variable to indicate that a distance value < tolerance is set to a limit distance = tolerance
// 
//         for(unsigned int i_node = 0; i_node < 4; i_node++)
//         {
//             if(fabs(ElementalDistances[i_node]) < dist_limit)
//             {
//                 ElementalDistances[i_node] = dist_limit;
//                 distChangedToLimit = true;
//             }
//         }
// 
//         // Check, if this approach changes the split-flag (might be, that Element is not cut anymore if node with zero distance gets a positive limit distance value
//         unsigned int numberNodesPositiveDistance = 0;
//         for(unsigned int i_node = 0; i_node < 4; i_node++)
//         {
//             if((ElementalDistances[i_node]) > 0)
//                 numberNodesPositiveDistance++;
//         }
        
        for(unsigned int i_node = 0; i_node < 4; i_node++)
        {
            double & di = ElementalDistances[i_node];
            if(fabs(di) < dist_limit)
            {
                if(di >= 0) di = dist_limit;
                else di = -dist_limit;
            }
        }

        // Element is not set
//         if(numberNodesPositiveDistance == 4 && distChangedToLimit == true)
//             Element->GetValue(SPLIT_ELEMENT) = false;
    }

    ///******************************************************************************************************************
    ///******************************************************************************************************************

    void GenerateSkinModelPart( ModelPart& mrNewSkinModelPart )
    {
        unsigned int id_node = mrFluidModelPart.NumberOfNodes() + 1;
        unsigned int id_condition = mrFluidModelPart.NumberOfConditions() + 1;

        mrNewSkinModelPart.Nodes().reserve(mrFluidModelPart.Nodes().size());
        mrNewSkinModelPart.Conditions().reserve(mrFluidModelPart.Elements().size());

        for(ModelPart::ElementIterator i_fluid_element = mrFluidModelPart.ElementsBegin();
            i_fluid_element != mrFluidModelPart.ElementsEnd();
            i_fluid_element++)
        {
            bool is_split = i_fluid_element->Is(TO_SPLIT);
            if(is_split == true)
            {
                const Vector& distances = i_fluid_element->GetValue(ELEMENTAL_DISTANCES);
                Geometry< Node<3> >& geom = i_fluid_element->GetGeometry();

                // generate the points on the edges at the zero of the distance function
                std::vector< Point > edge_points;
                edge_points.reserve(4);

                // loop over all 6 edges of the tetrahedra
                for(unsigned int i=0; i<3; i++)
                {
                    for(unsigned int j=i+1; j<4; j++) // go through the edges 01, 02, 03, 12, 13, 23
                    {
                        double di = distances[i];
                        double dj = distances[j];

                        if(di*dj < 0) //edge is cut
                        {
                            // generate point on edge by linear interpolation
                            double Ni = fabs(dj) / ( fabs(di) + fabs(dj) );
                            double Nj = 1.0 - Ni;
                            Point edge_point(Ni * geom[i] + Nj * geom[j]);
                            edge_points.push_back(edge_point);
                        }
                    }
                }

                // three intersection nodes
                if(edge_points.size() == 3)
                {
                    // ######## ADDING NEW NODE #########
                    Node < 3 >::Pointer pnode1 = mrNewSkinModelPart.CreateNewNode(id_node++,edge_points[0].X(),edge_points[0].Y(),edge_points[0].Z());
                    Node < 3 >::Pointer pnode2 = mrNewSkinModelPart.CreateNewNode(id_node++,edge_points[1].X(),edge_points[1].Y(),edge_points[1].Z());
                    Node < 3 >::Pointer pnode3 = mrNewSkinModelPart.CreateNewNode(id_node++,edge_points[2].X(),edge_points[2].Y(),edge_points[2].Z());

                    // ######## ADDING NEW CONDITION #########
                    //form a triangle
                    Triangle3D3< Node<3> > triangle(pnode1, pnode2, pnode3);

                    Condition const& rReferenceCondition = KratosComponents<Condition>::Get("Condition3D");
                    Properties::Pointer properties = mrNewSkinModelPart.rProperties()(0);
                    Condition::Pointer p_condition = rReferenceCondition.Create(id_condition++, triangle, properties);

                    mrNewSkinModelPart.Conditions().push_back(p_condition);
                }

                // four intersection nodes
                if(edge_points.size() == 4)
                {
                    //form a quadrilatera with the 4 cut nodes
                    array_1d<double,3> x21 = edge_points[1] - edge_points[0];
                    array_1d<double,3> x31 = edge_points[2] - edge_points[0];
                    array_1d<double,3> x41 = edge_points[3] - edge_points[0];

                    //define a vector oriented as x21
                    array_1d<double,3> v1 = x21 / norm_2(x21);

                    BoundedMatrix<double,4,3> DN_DX;
                    array_1d<double,4> msN;
                    double Area;
                    GeometryUtils::CalculateGeometryData( geom, DN_DX, msN, Area );

                    array_1d<double,3> n = prod(trans(DN_DX),distances);
                    n /= norm_2(n);

                    array_1d<double,3> v2;
                    MathUtils<double>::CrossProduct(v2,v1,n); // v2 = v1 x n

                    array_1d<double,3> angles;
                    angles[0] = 0.0; //angle between x21 and v1
                    angles[1] = atan2( inner_prod(x31,v2), inner_prod(x31,v1) ); //angle between x31 and v1
                    angles[2] = atan2( inner_prod(x41,v2), inner_prod(x41,v1) ); //angle between x31 and v1

                    double max_angle = 0.0;
                    double min_angle = 0.0;
                    unsigned int min_pos = 1;
                    unsigned int max_pos = 1;
                    for(unsigned int i=1; i<3; i++)
                    {
                        if(angles[i] < min_angle)
                        {
                            min_pos = i+1; //this is the local index of the edge point which forms the minimal angle
                            min_angle = angles[i];
                        }
                        else if(angles[i] > max_angle)
                        {
                            max_pos = i+1; //this is the local index of the edge point which forms the maximal angle
                            max_angle = angles[i];
                        }
                    }

                    //find the pos of the center node
                    unsigned int center_pos = 0;
                    for(unsigned int i=1; i<4; i++)
                    {
                        if((i!= min_pos) && (i!=max_pos))
                        { center_pos = i; }
                    }

                    // ######## ADDING NEW NODE #########
                    Node < 3 >::Pointer pnode1 = mrNewSkinModelPart.CreateNewNode(id_node++,edge_points[0].X(),edge_points[0].Y(),edge_points[0].Z());
                    Node < 3 >::Pointer pnode2 = mrNewSkinModelPart.CreateNewNode(id_node++,edge_points[min_pos].X(),edge_points[min_pos].Y(),edge_points[min_pos].Z());
                    Node < 3 >::Pointer pnode3 = mrNewSkinModelPart.CreateNewNode(id_node++,edge_points[center_pos].X(),edge_points[center_pos].Y(),edge_points[center_pos].Z());
                    Node < 3 >::Pointer pnode4 = mrNewSkinModelPart.CreateNewNode(id_node++,edge_points[max_pos].X(),edge_points[max_pos].Y(),edge_points[max_pos].Z());

                    // ######## ADDING NEW CONDITION #########
                    //form two triangles
                    Triangle3D3< Node<3> > triangle1(pnode1, pnode2, pnode3);
                    Triangle3D3< Node<3> > triangle2(pnode1, pnode3, pnode4);

                    Condition const& rReferenceCondition = KratosComponents<Condition>::Get("Condition3D");
                 
                    Properties::Pointer properties = mrNewSkinModelPart.rProperties()(0);

                    Condition::Pointer p_condition1 = rReferenceCondition.Create(id_condition++, triangle1, properties);
                    Condition::Pointer p_condition2 = rReferenceCondition.Create(id_condition++, triangle2, properties);

                    mrNewSkinModelPart.Conditions().push_back(p_condition1);
                    mrNewSkinModelPart.Conditions().push_back(p_condition2);
                    
                }

            }
        }

    }

    ///******************************************************************************************************************
    ///******************************************************************************************************************

    void GenerateOctree()
    {
        Timer::Start("Generating Octree");
        //std::cout << "Generating the Octree..." << std::endl;
        auto temp_octree =  Kratos::make_shared<OctreeType>();
        //OctreeType::Pointer temp_octree = OctreeType::Pointer(new OctreeType() );
        mpOctree.swap(temp_octree);
        
        double low[3];
        double high[3];
        
        for (int i = 0 ; i < 3; i++)
        {
            low[i] = high[i] = mrFluidModelPart.NodesBegin()->Coordinates()[i];
        }
        
        // loop over all nodes in the bounding box
        for(ModelPart::NodeIterator i_node = mrFluidModelPart.NodesBegin();
            i_node != mrFluidModelPart.NodesEnd();
            i_node++)
        {
            const array_1d<double,3>& r_coordinates = i_node->Coordinates();
            for (int i = 0 ; i < 3; i++)
            {
                low[i]  = r_coordinates[i] < low[i]  ? r_coordinates[i] : low[i];
                high[i] = r_coordinates[i] > high[i] ? r_coordinates[i] : high[i];
            }
        }
        
        // loop over all skin nodes
        for(ModelPart::NodeIterator i_node = mrSkinModelPart.NodesBegin();
            i_node != mrSkinModelPart.NodesEnd();
            i_node++)
        {
            const array_1d<double,3>& r_coordinates = i_node->Coordinates();
            for (int i = 0 ; i < 3; i++)
            {
                low[i]  = r_coordinates[i] < low[i]  ? r_coordinates[i] : low[i];
                high[i] = r_coordinates[i] > high[i] ? r_coordinates[i] : high[i];
            }
        }
                
        mpOctree->SetBoundingBox(low,high);

        //mpOctree->RefineWithUniformSize(0.0625);

        // loop over all structure nodes
        for(ModelPart::NodeIterator i_node = mrSkinModelPart.NodesBegin();
            i_node != mrSkinModelPart.NodesEnd();
            i_node++)
        {
            double temp_point[3];
            temp_point[0] = i_node->X();
            temp_point[1] = i_node->Y();
            temp_point[2] = i_node->Z();
            mpOctree->Insert(temp_point);
        }

        //mpOctree->Constrain2To1(); // To be removed. Pooyan.

        // loop over all structure elements
        for(ModelPart::ElementIterator i_element = mrSkinModelPart.ElementsBegin();
            i_element != mrSkinModelPart.ElementsEnd();
            i_element++)
        {
            mpOctree->Insert(*(i_element).base());
        }

        Timer::Stop("Generating Octree");

//        KRATOS_WATCH(mpOctree);

//        std::cout << "######## WRITING OCTREE MESH #########" << std::endl;
//        std::ofstream myfile;
//        myfile.open ("octree.post.msh");
//        mpOctree.PrintGiDMesh(myfile);
//        myfile.close();

        //std::cout << "Generating the Octree finished" << std::endl;
    }

    ///******************************************************************************************************************
    ///******************************************************************************************************************

    void GenerateNodes()
    {
        Timer::Start("Generating Nodes");
        std::vector<OctreeType::cell_type*> all_leaves;
        mpOctree->GetAllLeavesVector(all_leaves);

        int leaves_size = all_leaves.size();

#pragma omp parallel for
        for (int i = 0; i < leaves_size; i++)
        {
            *(all_leaves[i]->pGetDataPointer()) = ConfigurationType::AllocateData();
        }


        std::size_t last_id = mrBodyModelPart.NumberOfNodes() + 1;

        for (std::size_t i = 0; i < all_leaves.size(); i++)
        {
                    CellType* cell = all_leaves[i];
            GenerateCellNode(cell, last_id);
        }

        Timer::Stop("Generating Nodes");

    }

    ///******************************************************************************************************************
    ///******************************************************************************************************************

    void GenerateCellNode(CellType* pCell, std::size_t& LastId)
    {
        for (int i_pos=0; i_pos < 8; i_pos++) // position 8 is for center
        {
            DistanceSpatialContainersConfigure::cell_node_data_type* p_node = (*(pCell->pGetData()))[i_pos];
            if(p_node == 0)
            {
                (*(pCell->pGetData()))[i_pos] = new DistanceSpatialContainersConfigure::cell_node_data_type;

                (*(pCell->pGetData()))[i_pos]->Id() = LastId++;

                        mOctreeNodes.push_back((*(pCell->pGetData()))[i_pos]);

                SetNodeInNeighbours(pCell,i_pos,(*(pCell->pGetData()))[i_pos]);
            }

        }
    }

    ///******************************************************************************************************************
    ///******************************************************************************************************************

    void SetNodeInNeighbours(CellType* pCell, int Position, CellNodeDataType* pNode)
    {
        CellType::key_type point_key[3];
        pCell->GetKey(Position, point_key);

        for (std::size_t i_direction = 0; i_direction < 8; i_direction++) {
            CellType::key_type neighbour_key[3];
            if (pCell->GetNeighbourKey(Position, i_direction, neighbour_key)) {
                CellType* neighbour_cell = mpOctree->pGetCell(neighbour_key);
                if (!neighbour_cell || (neighbour_cell == pCell))
                    continue;

                std::size_t position = neighbour_cell->GetLocalPosition(point_key);
                if((*neighbour_cell->pGetData())[position])
                {
                    std::cout << "ERROR!! Bad Position calculated!!!!!!!!!!! position :" << position << std::endl;
                    continue;
                }

                (*neighbour_cell->pGetData())[position] = pNode;
            }
        }
    }

    ///******************************************************************************************************************
    ///******************************************************************************************************************

    void CalculateDistance2()
    {
        Timer::Start("Calculate Distances2");
        ModelPart::NodesContainerType::ContainerType& nodes = mrFluidModelPart.NodesArray();
        int nodes_size = nodes.size();
        //         // first of all we reset the node distance to 1.00 which is the maximum distnace in our normalized space.
        //#pragma omp parallel for firstprivate(nodes_size)
        //         for(int i = 0 ; i < nodes_size ; i++)
        //             nodes[i]->GetSolutionStepValue(DISTANCE) = 1.00;

        std::vector<CellType*> leaves;

        mpOctree->GetAllLeavesVector(leaves);
        //int leaves_size = leaves.size();

        //         for(int i = 0 ; i < leaves_size ; i++)
        //             CalculateNotEmptyLeavesDistance(leaves[i]);

#pragma omp parallel for firstprivate(nodes_size)
        for(int i = 0 ; i < nodes_size ; i++)
        {
            CalculateNodeDistance(*(nodes[i]));
        }
        Timer::Stop("Calculate Distances2");

    }

    ///******************************************************************************************************************
    ///******************************************************************************************************************

    //     void CalculateDistance3()
    //     {
    //         Timer::Start("Calculate Distances2");
    //         ModelPart::NodesContainerType::ContainerType& nodes = mrFluidModelPart.NodesArray();
    //         int nodes_size = nodes.size();
    ////         // first of all we reset the node distance to 1.00 which is the maximum distnace in our normalized space.
    //#pragma omp parallel for firstprivate(nodes_size)
    //         for(int i = 0 ; i < nodes_size ; i++)
    //             nodes[i]->GetSolutionStepValue(DISTANCE) = 1.00;

    //           std::vector<CellType*> leaves;

    //         mpOctree->GetAllLeavesVector(leaves);
    //         int leaves_size = leaves.size();

    //         for(int i = 0 ; i < leaves_size ; i++)
    //             CalculateNotEmptyLeavesDistance(leaves[i]);

    //#pragma omp parallel for firstprivate(nodes_size)
    //         for(int i = 0 ; i < nodes_size ; i++)
    //         {
    //             CalculateNodeDistance(*(nodes[i]));
    //         }
    //         Timer::Stop("Calculate Distances2");

    //     }
    //     void CalculateDistance4()
    //     {
    //         Timer::Start("Calculate Distances3");
    //         ModelPart::NodesContainerType::ContainerType& nodes = mrFluidModelPart.NodesArray();
    //         int nodes_size = nodes.size();
    //           std::vector<CellType*> leaves;

    //         mpOctree->GetAllLeavesVector(leaves);
    //         int leaves_size = leaves.size();

    //#pragma omp parallel for firstprivate(nodes_size)
    //         for(int i = 0 ; i < nodes_size ; i++)
    //         {
    //             CalculateNodeDistanceFromCell(*(nodes[i]));
    //         }
    //         Timer::Stop("Calculate Distances3");

    //     }

    void CalculateDistance()
    {
        Timer::Start("Calculate Distances");
        DistanceSpatialContainersConfigure::data_type& nodes = mOctreeNodes;
        int nodes_size = nodes.size();
        // first of all we reste the node distance to 1.00 which is the maximum distnace in our normalized space.
#pragma omp parallel for firstprivate(nodes_size)
        for(int i = 0 ; i < nodes_size ; i++)
            nodes[i]->Distance() = 1.00;


        std::vector<CellType*> leaves;

        mpOctree->GetAllLeavesVector(leaves);
        int leaves_size = leaves.size();

        for(int i = 0 ; i < leaves_size ; i++)
            CalculateNotEmptyLeavesDistance(leaves[i]);

        for(int i_direction = 0 ; i_direction < 1 ; i_direction++)
        {

            //#pragma omp parallel for firstprivate(nodes_size)
            for(int i = 0 ; i < nodes_size ; i++)
            {
                if(nodes[i]->X() < 1.00 && nodes[i]->Y() < 1.00 && nodes[i]->Z() < 1.00)
                    // if((*nodes[i])[i_direction] == 0.00)
                    CalculateDistance(*(nodes[i]), i_direction);
            }
        }
        Timer::Stop("Calculate Distances");

    }

    void CalculateDistance(CellNodeDataType& rNode, int i_direction)
    {
        double coords[3] = {rNode.X(), rNode.Y(), rNode.Z()};
        // KRATOS_WATCH_3(coords);

        //This function must color the positions in space defined by 'coords'.
        //coords is of dimension (3) normalized in (0,1)^3 space

        typedef Element::GeometryType triangle_type;
        typedef std::vector<std::pair<double, triangle_type*> > intersections_container_type;

        intersections_container_type intersections;
        DistanceSpatialContainersConfigure::data_type nodes_array;


        const double epsilon = 1e-12;

        double distance = 1.0;

        // Creating the ray
        double ray[3] = {coords[0], coords[1], coords[2]};
        
        mpOctree->NormalizeCoordinates(ray);
        ray[i_direction] = 0; // starting from the lower extreme

        //            KRATOS_WATCH_3(ray)
        GetIntersectionsAndNodes(ray, i_direction, intersections, nodes_array);
        //            KRATOS_WATCH(nodes_array.size())
        for (std::size_t i_node = 0; i_node < nodes_array.size() ; i_node++)
        {
            double coord = (*nodes_array[i_node])[i_direction];
            //             KRATOS_WATCH(intersections.size());

            int ray_color= 1;
            std::vector<std::pair<double, Element::GeometryType*> >::iterator i_intersection = intersections.begin();
            while (i_intersection != intersections.end()) {
                double d = coord - i_intersection->first;
                if (d > epsilon) {

                    ray_color = -ray_color;
                    distance = d;
                } else if (d > -epsilon) {//interface
                    distance = 0.00;
                    break;
                } else {
                    if(distance > -d)
                        distance = -d;
                    break;
                }

                i_intersection++;
            }

            distance *= ray_color;

            double& node_distance = nodes_array[i_node]->Distance();
            if(fabs(distance) < fabs(node_distance))
                node_distance = distance;
            else if (distance*node_distance < 0.00) // assigning the correct sign
                node_distance = -node_distance;


        }
    }

    void CalculateNotEmptyLeavesDistance(CellType* pCell)
    {
      //typedef Element::GeometryType triangle_type;
        typedef OctreeType::cell_type::object_container_type object_container_type;

        object_container_type* objects = (pCell->pGetObjects());

        // There are no intersection in empty cells
        if (objects->empty())
            return;


        for (int i_pos=0; i_pos < 8; i_pos++) // position 8 is for center
        {
            double distance = 1.00; // maximum distance is 1.00

            for(object_container_type::iterator i_object = objects->begin(); i_object != objects->end(); i_object++)
            {
                CellType::key_type keys[3];
                pCell->GetKey(i_pos,keys);

                double cell_point[3];
                mpOctree->CalculateCoordinates(keys,cell_point);

                double d = GeometryUtils::PointDistanceToTriangle3D((*i_object)->GetGeometry()[0], (*i_object)->GetGeometry()[1], (*i_object)->GetGeometry()[2], Point(cell_point[0], cell_point[1], cell_point[2]));

                if(d < distance)
                    distance = d;
            }

            double& node_distance = (*(pCell->pGetData()))[i_pos]->Distance();
            if(distance < node_distance)
                node_distance = distance;

        }

    }

    void CalculateNodeDistance(Node<3>& rNode)
    {
        double coord[3] = {rNode.X(), rNode.Y(), rNode.Z()};
        double distance = DistancePositionInSpace(coord);
        double& node_distance =  rNode.GetSolutionStepValue(DISTANCE);

        //const double epsilon = 1.00e-12;
        //if(fabs(node_distance) > fabs(distance))
        //    node_distance = distance;
        /*else*/ if (distance*node_distance < 0.00) // assigning the correct sign
            node_distance = -node_distance;
    }

    //      void CalculateNodeDistanceFromCell(Node<3>& rNode)
    //      {
    //          OctreeType::key_type node_key[3] = {octree->CalcKeyNormalized(rNode.X()), octree->CalcKeyNormalized(rNode.Y()), octree->CalcKeyNormalized(rNode.Z())};
    //          OctreeType::cell_type* pcell = octree->pGetCell(node_key);

    //          object_container_type* objects = (pCell->pGetObjects());

    //          // We interpolate the cell distances for the node in empty cells
    //          if (objects->empty())
    //          {

    //          }

    //          double distance = DistancePositionInSpace(coord);
    //          double& node_distance =  rNode.GetSolutionStepValue(DISTANCE);

    //          //const double epsilon = 1.00e-12;
    //          if(fabs(node_distance) > fabs(distance))
    //            node_distance = distance;
    //          else if (distance*node_distance < 0.00) // assigning the correct sign
    //              node_distance = -node_distance;
    //      }

    double DistancePositionInSpace(double* coords)
    {
        //This function must color the positions in space defined by 'coords'.
        //coords is of dimension (3) normalized in (0,1)^3 space

        typedef Element::GeometryType triangle_type;
        typedef std::vector<std::pair<double, triangle_type*> > intersections_container_type;

        intersections_container_type intersections;

        const int dimension = 3;
        const double epsilon = 1e-12;

        double distances[3] = {1.0, 1.0, 1.0};

        for (int i_direction = 0; i_direction < dimension; i_direction++)
        {
            // Creating the ray
            double ray[3] = {coords[0], coords[1], coords[2]};
            
            mpOctree->NormalizeCoordinates(ray);
            ray[i_direction] = 0; // starting from the lower extreme

            GetIntersections(ray, i_direction, intersections);

            //                if(intersections.size() == 1)
            //                    KRATOS_WATCH_3(ray)

            //             KRATOS_WATCH(intersections.size());

            int ray_color= 1;
            std::vector<std::pair<double, Element::GeometryType*> >::iterator i_intersection = intersections.begin();
            while (i_intersection != intersections.end()) {
                double d = coords[i_direction] - i_intersection->first;
                if (d > epsilon) {

                    ray_color = -ray_color;
                    distances[i_direction] = d;
                    //                        if(distances[i_direction] > d) // I think this is redundunt. Pooyan.
                    //                        {
                    //                            if(ray_color > 0.00)
                    //                                    distances[i_direction] = d;
                    //                            else
                    //                                distances[i_direction] = -d;
                    //                        }
                } else if (d > -epsilon) {//interface
                    distances[i_direction] = 0.00;
                    break;
                } else {
                    if(distances[i_direction] > -d)
                        distances[i_direction] = -d;
                    break;
                }

                i_intersection++;
            }

            distances[i_direction] *= ray_color;
        }

        //            if(distances[0]*distances[1] < 0.00 || distances[2]*distances[1] < 0.00)
        //                KRATOS_WATCH_3(distances);

//#ifdef _DEBUG
//        std::cout << "colors : " << colors[0] << ", " << colors[1] << ", " << colors[2] << std::endl;
//#endif
        double distance = (fabs(distances[0]) > fabs(distances[1])) ? distances[1] : distances[0];
        distance = (fabs(distance) > fabs(distances[2])) ? distances[2] : distance;

        return distance;

    }

    void GetIntersectionsAndNodes(double* ray, int direction, std::vector<std::pair<double,Element::GeometryType*> >& intersections, DistanceSpatialContainersConfigure::data_type& rNodesArray)
    {
        //This function passes the ray through the model and gives the hit point to all objects in its way
        //ray is of dimension (3) normalized in (0,1)^3 space
        // direction can be 0,1,2 which are x,y and z respectively

        const double epsilon = 1.00e-12;

        // first clearing the intersections points vector
        intersections.clear();

        //OctreeType* octree = &mOctree;
        OctreeType* octree = mpOctree.get();

        OctreeType::key_type ray_key[3] = {octree->CalcKeyNormalized(ray[0]), octree->CalcKeyNormalized(ray[1]), octree->CalcKeyNormalized(ray[2])};
        OctreeType::key_type cell_key[3];

        // getting the entrance cell from lower extreme
        ray_key[direction] = 0;
        OctreeType::cell_type* cell = octree->pGetCell(ray_key);

        while (cell) {
            std::size_t position = cell->GetLocalPosition(ray_key); // Is this the local position!?!?!?!
            OctreeType::key_type node_key[3];
            cell->GetKey(position, node_key);
            if((node_key[0] == ray_key[0]) && (node_key[1] == ray_key[1]) && (node_key[2] == ray_key[2]))
            {
                if(cell->pGetData())
                {
                    if(cell->pGetData()->size() > position)
                    {
                        CellNodeDataType* p_node = (*cell->pGetData())[position];
                        if(p_node)
                        {
                            //KRATOS_WATCH(p_node->Id())
                            rNodesArray.push_back(p_node);
                        }
                    }
                    else
                        KRATOS_WATCH(cell->pGetData()->size())
                }
            }


            //        std::cout << ".";
            GetCellIntersections(cell, ray, ray_key, direction, intersections);

            // Add the cell's middle node if existed
            //      cell->GetKey(8, cell_key); // 8 is the central position
            //      ray_key[direction]=cell_key[direction]; // positioning the ray in the middle of cell in its direction

            //      position = cell->GetLocalPosition(ray_key);
            //      if(position < 27) // principal nodes
            //      {
            //          if(cell->pGetData())
            //          {
            //              if(cell->pGetData()->size() > position)
            //              {
            //                  Node<3>* p_node = (*cell->pGetData())[position];
            //                  if(p_node)
            //                  {
            //                      //KRATOS_WATCH(p_node->Id())
            //                      rNodesArray.push_back(p_node);
            //                  }
            //              }
            //              else
            //                  KRATOS_WATCH(cell->pGetData()->size())
            //          }
            //      }
            //      else
            //      {
            //          KRATOS_WATCH(position);
            //          KRATOS_WATCH(*cell);
            //      }


            // go to the next cell
            if (cell->GetNeighbourKey(1 + direction * 2, cell_key)) {
                ray_key[direction] = cell_key[direction];
                cell = octree->pGetCell(ray_key);
                ray_key[direction] -= 1 ;//the key returned by GetNeighbourKey is inside the cell (minkey +1), to ensure that the corresponding
                //cell get in pGetCell is the right one.
//#ifdef _DEBUG
//                Octree_Pooyan::key_type min_key[3];
//                cell->GetMinKey(min_key[0],min_key[1],min_key[2]);
//                Octree_Pooyan::key_type tmp;
//                tmp= min_key[direction];
//                assert(ray_key[direction]==tmp);
//#endif
            } else
                cell = NULL;
        }



        //   KRATOS_WATCH(rNodesArray.size());
        // now eliminating the repeated objects
        if (!intersections.empty()) {
            //sort
            std::sort(intersections.begin(), intersections.end());
            // unique
            std::vector<std::pair<double, Element::GeometryType*> >::iterator i_begin = intersections.begin();
            std::vector<std::pair<double, Element::GeometryType*> >::iterator i_intersection = intersections.begin();
            while (++i_begin != intersections.end()) {
                // considering the very near points as the same points
                if (fabs(i_begin->first - i_intersection->first) > epsilon) // if the hit points are far enough they are not the same
                    *(++i_intersection) = *i_begin;
            }
            intersections.resize((++i_intersection) - intersections.begin());

        }
    }

    void GetIntersections(double* ray, int direction, std::vector<std::pair<double,Element::GeometryType*> >& intersections)
    {
        //This function passes the ray through the model and gives the hit point to all objects in its way
        //ray is of dimension (3) normalized in (0,1)^3 space
        // direction can be 0,1,2 which are x,y and z respectively

        const double epsilon = 1.00e-12;

        // first clearing the intersections points vector
        intersections.clear();

        //OctreeType* octree = &mOctree;
        OctreeType* octree = mpOctree.get();

        OctreeType::key_type ray_key[3] = {octree->CalcKeyNormalized(ray[0]), octree->CalcKeyNormalized(ray[1]), octree->CalcKeyNormalized(ray[2])};
        OctreeType::key_type cell_key[3];

        // getting the entrance cell from lower extreme
        OctreeType::cell_type* cell = octree->pGetCell(ray_key);

        while (cell) {
            //        std::cout << ".";
            GetCellIntersections(cell, ray, ray_key, direction, intersections);
            // go to the next cell
            if (cell->GetNeighbourKey(1 + direction * 2, cell_key)) {
                ray_key[direction] = cell_key[direction];
                cell = octree->pGetCell(ray_key);
                ray_key[direction] -= 1 ;//the key returned by GetNeighbourKey is inside the cell (minkey +1), to ensure that the corresponding
                //cell get in pGetCell is the right one.
//#ifdef _DEBUG
//                Octree_Pooyan::key_type min_key[3];
//                cell->GetMinKey(min_key[0],min_key[1],min_key[2]);
//                Octree_Pooyan::key_type tmp;
//                tmp= min_key[direction];
//                assert(ray_key[direction]==tmp);
//#endif
            } else
                cell = NULL;
        }


        // now eliminating the repeated objects
        if (!intersections.empty()) {
            //sort
            std::sort(intersections.begin(), intersections.end());
            // unique
            std::vector<std::pair<double, Element::GeometryType*> >::iterator i_begin = intersections.begin();
            std::vector<std::pair<double, Element::GeometryType*> >::iterator i_intersection = intersections.begin();
            while (++i_begin != intersections.end()) {
                // considering the very near points as the same points
                if (fabs(i_begin->first - i_intersection->first) > epsilon) // if the hit points are far enough they are not the same
                    *(++i_intersection) = *i_begin;
            }
            intersections.resize((++i_intersection) - intersections.begin());

        }
    }

    int GetCellIntersections(OctreeType::cell_type* cell, double* ray,
                             OctreeType::key_type* ray_key, int direction,
                             std::vector<std::pair<double, Element::GeometryType*> >& intersections)  {
        //This function passes the ray through the cell and gives the hit point to all objects in its way
        //ray is of dimension (3) normalized in (0,1)^3 space
        // direction can be 0,1,2 which are x,y and z respectively

        //typedef Element::GeometryType triangle_type;
        typedef OctreeType::cell_type::object_container_type object_container_type;

        object_container_type* objects = (cell->pGetObjects());

        // There are no intersection in empty cells
        if (objects->empty())
            return 0;

        //      std::cout << "X";
        // calculating the two extreme of the ray segment inside the cell
        double ray_point1[3] = {ray[0], ray[1], ray[2]};
        double ray_point2[3] = {ray[0], ray[1], ray[2]};
        double normalized_coordinate;
        mpOctree->CalculateCoordinateNormalized(ray_key[direction], normalized_coordinate);
        ray_point1[direction] = normalized_coordinate;
        ray_point2[direction] = ray_point1[direction] + mpOctree->CalcSizeNormalized(cell);

        mpOctree->ScaleBackToOriginalCoordinate(ray_point1);
        mpOctree->ScaleBackToOriginalCoordinate(ray_point2);

        for (object_container_type::iterator i_object = objects->begin(); i_object != objects->end(); i_object++) {
            double intersection[3]={0.00,0.00,0.00};

            int is_intersected = IntersectionTriangleSegment((*i_object)->GetGeometry(), ray_point1, ray_point2, intersection); // This intersection has to be optimized for axis aligned rays

            if (is_intersected == 1) // There is an intersection but not coplanar
                intersections.push_back(std::pair<double, Element::GeometryType*>(intersection[direction], &((*i_object)->GetGeometry())));
            //else if(is_intersected == 2) // coplanar case
        }

        return 0;
    }

    int IntersectionTriangleSegment(Element::GeometryType& rGeometry, double* RayPoint1, double* RayPoint2, double* IntersectionPoint)
    {
        // This is the adaption of the implemnetation provided in:
        // http://www.softsurfer.com/Archive/algorithm_0105/algorithm_0105.htm#intersect_RayTriangle()

        const double epsilon = 1.00e-12;

        array_1d<double,3>    u, v, n;             // triangle vectors
        array_1d<double,3>    dir, w0, w;          // ray vectors
        double     r, a, b;             // params to calc ray-plane intersect


        // get triangle edge vectors and plane normal
        u = rGeometry[1] - rGeometry[0];
        v = rGeometry[2] - rGeometry[0];

        MathUtils<double>::CrossProduct(n, u, v);             // cross product

        if (norm_2(n) == 0)            // triangle is degenerate
            return -1;                 // do not deal with this case

		double triangle_origin_distance = -inner_prod(n, rGeometry[0]);
		Point ray_point_1, ray_point_2;
		
		for(int i = 0 ; i < 3 ; i++)
        {
            dir[i] = RayPoint2[i] - RayPoint1[i];             // ray direction vector
            w0[i] = RayPoint1[i] - rGeometry[0][i];
			ray_point_1[i] = RayPoint1[i];
			ray_point_2[i] = RayPoint2[i];
		}

		double sign_distance_1 = inner_prod(n, ray_point_1) + triangle_origin_distance;
		double sign_distance_2 = inner_prod(n, ray_point_2) + triangle_origin_distance;

		if (sign_distance_1*sign_distance_2 > epsilon) // segment line point on the same side of plane
			return 0;
		a = -inner_prod(n,w0);
        b = inner_prod(n,dir);

        if (fabs(b) < epsilon) {     // ray is parallel to triangle plane
            if (a == 0)                // ray lies in triangle plane
                return 2;
            else return 0;             // ray disjoint from plane
        }

        // get intersect point of ray with triangle plane
        r = a / b;
        if (r < 0.0)                   // ray goes away from triangle
            return 0;                  // => no intersect
        // for a segment, also test if (r > 1.0) => no intersect

        for(int i = 0 ; i < 3 ; i++)
            IntersectionPoint[i]  = RayPoint1[i] + r * dir[i];           // intersect point of ray and plane

        // is I inside T?
        double    uu, uv, vv, wu, wv, D;
        uu = inner_prod(u,u);
        uv = inner_prod(u,v);
        vv = inner_prod(v,v);


        for(int i = 0 ; i < 3 ; i++)
            w[i] = IntersectionPoint[i] - rGeometry[0][i];


        wu = inner_prod(w,u);
        wv = inner_prod(w,v);
        D = uv * uv - uu * vv;

        // get and test parametric coords
        double s, t;
        s = (uv * wv - vv * wu) / D;
        if (s < 0.0 - epsilon || s > 1.0 + epsilon)        // I is outside T
            return 0;
        t = (uv * wu - uu * wv) / D;
        if (t < 0.0 - epsilon || (s + t) > 1.0 + epsilon)  // I is outside T
            return 0;

        return 1;                      // I is in T

    }

    ///@}
    ///@name Access
    ///@{


    ///@}
    ///@name Inquiry
    ///@{


    ///@}
    ///@name Input and output
    ///@{

    /// Turn back information as a string.
    std::string Info() const override
    {
        return "CalculateSignedDistanceTo3DSkinProcess";
    }

    /// Print information about this object.
    void PrintInfo(std::ostream& rOStream) const override
    {
        rOStream << "CalculateSignedDistanceTo3DSkinProcess";
    }

    /// Print object's data.
    void PrintData(std::ostream& rOStream) const override
    {
    }

    void PrintGiDMesh(std::ostream & rOStream) const {
        std::vector<CellType*> leaves;

        mpOctree->GetAllLeavesVector(leaves);

        std::cout << "writing " << leaves.size() << " leaves" << std::endl;
        rOStream << "MESH \"leaves\" dimension 3 ElemType Hexahedra Nnode 8" << std::endl;
        rOStream << "# color 96 96 96" << std::endl;
        rOStream << "Coordinates" << std::endl;
        rOStream << "# node number coordinate_x coordinate_y coordinate_z  " << std::endl;

        for(DistanceSpatialContainersConfigure::data_type::const_iterator i_node = mOctreeNodes.begin() ; i_node != mOctreeNodes.end() ; i_node++)
        {
            rOStream << (*i_node)->Id() << "  " << (*i_node)->X() << "  " << (*i_node)->Y() << "  " << (*i_node)->Z() << std::endl;
            //mpOctree->Insert(temp_point);
        }
        std::cout << "Nodes written..." << std::endl;
        rOStream << "end coordinates" << std::endl;
        rOStream << "Elements" << std::endl;
        rOStream << "# Element node_1 node_2 node_3 material_number" << std::endl;

        for (std::size_t i = 0; i < leaves.size(); i++) {
            if ((leaves[i]->pGetData()))
            {
                DistanceSpatialContainersConfigure::data_type& nodes = (*(leaves[i]->pGetData()));

                rOStream << i + 1;
                for(int j = 0 ; j < 8 ; j++)
                    rOStream << "  " << nodes[j]->Id();
                rOStream << std::endl;
            }
        }
        rOStream << "end Elements" << std::endl;

    }

    void PrintGiDResults(std::ostream & rOStream) const {
        std::vector<CellType*> leaves;

        mpOctree->GetAllLeavesVector(leaves);

        rOStream << "GiD Post Results File 1.0" << std::endl << std::endl;

        rOStream << "Result \"Distance\" \"Kratos\" 1 Scalar OnNodes" << std::endl;

        rOStream << "Values" << std::endl;

        for(DistanceSpatialContainersConfigure::data_type::const_iterator i_node = mOctreeNodes.begin() ; i_node != mOctreeNodes.end() ; i_node++)
        {
            rOStream << (*i_node)->Id() << "  " << (*i_node)->Distance() << std::endl;
        }
        rOStream << "End Values" << std::endl;

    }

    ///@}
    ///@name Friends
    ///@{


    ///@}

protected:
    ///@name Protected static Member Variables
    ///@{


    ///@}
    ///@name Protected member Variables
    ///@{


    ///@}
    ///@name Protected Operators
    ///@{


    ///@}
    ///@name Protected Operations
    ///@{


    ///@}
    ///@name Protected  Access
    ///@{


    ///@}
    ///@name Protected Inquiry
    ///@{


    ///@}
    ///@name Protected LifeCycle
    ///@{


    ///@}

private:
    ///@name Static Member Variables
    ///@{


    ///@}
    ///@name Member Variables
    ///@{
    ModelPart& mrSkinModelPart;
    ModelPart& mrBodyModelPart;
    ModelPart& mrFluidModelPart;

    DistanceSpatialContainersConfigure::data_type mOctreeNodes;

    Kratos::shared_ptr<OctreeType> mpOctree;

    static const double epsilon;

    /**
         * @}
         */
    /**
         * calculates the eigenvectors and eigenvalues of given symmetric matrix A.
         * The eigenvectors and eigenvalues are calculated using the iterative
         * Gauss-Seidel-method
         * @param A the given symmetric matrix the eigenvectors are to be calculated.
         * :WARNING: Matrix A will be overwritten and has to be symmetric
         * @param V the result matrix (will be overwritten with the eigenvectors)
         * @param zero_tolerance the largest value considered to be zero
         */

    static inline void EigenVectors(const Matrix& A, Matrix& vectors, Vector& lambda, double zero_tolerance =1e-9, int max_iterations = 10)
    {
        Matrix Help= A;

        for(int i=0; i<3; i++)
            for(int j=0; j<3; j++)
                Help(i,j)= Help(i,j);


        vectors.resize(Help.size1(),Help.size2(),false);

        lambda.resize(Help.size1(),false);

        Matrix HelpDummy(Help.size1(),Help.size2());

        bool is_converged = false;

        Matrix unity=ZeroMatrix(Help.size1(),Help.size2());

        for(unsigned int i=0; i< Help.size1(); i++)
            unity(i,i)= 1.0;

        Matrix V= unity;

        Matrix VDummy(Help.size1(),Help.size2());

        Matrix Rotation(Help.size1(),Help.size2());


        for(int iterations=0; iterations<max_iterations; iterations++)
        {

            is_converged= true;

            double a= 0.0;

            unsigned int index1= 0;

            unsigned int index2= 1;

            for(unsigned int i=0; i< Help.size1(); i++)
            {
                for(unsigned int j=(i+1); j< Help.size2(); j++)
                {
                    if((fabs(Help(i,j)) > a ) && (fabs(Help(i,j)) > zero_tolerance))
                    {
                        a= fabs(Help(i,j));

                        index1= i;
                        index2= j;

                        is_converged= false;
                    }
                }
            }

            //                 KRATOS_WATCH(Help);

            if(is_converged)
                break;

            //Calculation of Rotationangle

            double gamma= (Help(index2,index2)-Help(index1,index1))/(2*Help(index1,index2));

            double u=1.0;

            if(fabs(gamma) > zero_tolerance && fabs(gamma)< (1/zero_tolerance))
            {
                u= gamma/fabs(gamma)*1.0/(fabs(gamma)+sqrt(1.0+gamma*gamma));
            }
            else
            {
                if  (fabs(gamma)>= (1.0/zero_tolerance))
                    u= 0.5/gamma;
            }

            double c= 1.0/(sqrt(1.0+u*u));

            double s= c*u;

            double teta= s/(1.0+c);

            //Ratotion of the Matrix
            HelpDummy= Help;

            HelpDummy(index2,index2)= Help(index2,index2)+u*Help(index1,index2);
            HelpDummy(index1,index1)= Help(index1,index1)-u*Help(index1,index2);
            HelpDummy(index1,index2)= 0.0;
            HelpDummy(index2,index1)= 0.0;

            for(unsigned int i=0; i<Help.size1(); i++)
            {
                if((i!= index1) && (i!= index2))
                {
                    HelpDummy(index2,i)=Help(index2,i)+s*(Help(index1,i)- teta*Help(index2,i));
                    HelpDummy(i,index2)=Help(index2,i)+s*(Help(index1,i)- teta*Help(index2,i));

                    HelpDummy(index1,i)=Help(index1,i)-s*(Help(index2,i)+ teta*Help(index1,i));
                    HelpDummy(i,index1)=Help(index1,i)-s*(Help(index2,i)+ teta*Help(index1,i));
                }
            }


            Help= HelpDummy;

            //Calculation of the eigenvectors V
            Rotation =unity;
            Rotation(index2,index1)=-s;
            Rotation(index1,index2)=s;
            Rotation(index1,index1)=c;
            Rotation(index2,index2)=c;

            //                 Help=ZeroMatrix(A.size1(),A.size1());

            VDummy = ZeroMatrix(Help.size1(), Help.size2());

            for(unsigned int i=0; i< Help.size1(); i++)
            {
                for(unsigned int j=0; j< Help.size1(); j++)
                {
                    for(unsigned int k=0; k< Help.size1(); k++)
                    {
                        VDummy(i,j) += V(i,k)*Rotation(k,j);
                    }
                }
            }
            V= VDummy;
        }

        if(!(is_converged))
        {
            std::cout<<"########################################################"<<std::endl;
            std::cout<<"Max_Iterations exceed in Jacobi-Seidel-Iteration (eigenvectors)"<<std::endl;
            std::cout<<"########################################################"<<std::endl;
        }

        for(unsigned int i=0; i< Help.size1(); i++)
        {
            for(unsigned int j=0; j< Help.size1(); j++)
            {
                vectors(i,j)= V(j,i);
            }
        }

        for(unsigned int i=0; i<Help.size1(); i++)
            lambda(i)= Help(i,i);

        return;
    }


    inline void CreatePartition(unsigned int number_of_threads, const int number_of_rows, DenseVector<unsigned int>& partitions)
    {
        partitions.resize(number_of_threads + 1);
        int partition_size = number_of_rows / number_of_threads;
        partitions[0] = 0;
        partitions[number_of_threads] = number_of_rows;
        for (unsigned int i = 1; i < number_of_threads; i++)
            partitions[i] = partitions[i - 1] + partition_size;
    }

    ///@}
    ///@name Private Operators
    ///@{


    ///@}
    ///@name Private Operations
    ///@{


    ///@}
    ///@name Private  Access
    ///@{


    ///@}
    ///@name Private Inquiry
    ///@{


    ///@}
    ///@name Un accessible methods
    ///@{

    /// Assignment operator.
    CalculateSignedDistanceTo3DSkinProcess& operator=(CalculateSignedDistanceTo3DSkinProcess const& rOther);

    /// Copy constructor.
    //CalculateSignedDistanceTo3DSkinProcess(CalculateSignedDistanceTo3DSkinProcess const& rOther);


    ///@}

}; // Class CalculateSignedDistanceTo3DSkinProcess

///@}

///@name Type Definitions
///@{


///@}
///@name Input and output
///@{


/// input stream function
inline std::istream& operator >> (std::istream& rIStream,
                                  CalculateSignedDistanceTo3DSkinProcess& rThis);

/// output stream function
inline std::ostream& operator << (std::ostream& rOStream,
                                  const CalculateSignedDistanceTo3DSkinProcess& rThis)
{
    rThis.PrintInfo(rOStream);
    rOStream << std::endl;
    rThis.PrintData(rOStream);

    return rOStream;
}
///@}

const double CalculateSignedDistanceTo3DSkinProcess::epsilon = 1e-18;


}  // namespace Kratos.

#endif // KRATOS_CALCULATE_DISTANCE_PROCESS_H_INCLUDED  defined 

<|MERGE_RESOLUTION|>--- conflicted
+++ resolved
@@ -332,13 +332,8 @@
 
         //DistanceFluidStructure();
 
-<<<<<<< HEAD
-        std::cout << "\nCalculateDistanceToSkinProcess\n" << std::endl;
-		CalculateDistanceToSkinProcess(mrFluidModelPart, mrBodyModelPart).Execute();
-=======
 		CalculateDistanceToSkinProcess<3> distance_process(mrFluidModelPart, mrBodyModelPart);
         distance_process.Execute();
->>>>>>> 46c73754
 
         //          ------------------------------------------------------------------
         //          GenerateNodes();
