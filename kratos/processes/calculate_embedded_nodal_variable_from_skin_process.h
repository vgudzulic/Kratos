//    |  /           |
//    ' /   __| _` | __|  _ \   __|
//    . \  |   (   | |   (   |\__ `
//   _|\_\_|  \__,_|\__|\___/ ____/
//                   Multi-Physics
//
//  License:         BSD License
//                   Kratos default license: kratos/license.txt
//
//  Main authors:    Ruben Zorrilla
//
//

#if !defined(KRATOS_CALCULATE_EMBEDDED_VARIABLE_FROM_SKIN_PROCESS_INCLUDED )
#define  KRATOS_CALCULATE_EMBEDDED_VARIABLE_FROM_SKIN_PROCESS_INCLUDED

// System includes


// External includes


// Project includes
#include "containers/model.h"
#include "includes/define.h"
#include "includes/kratos_flags.h"
#include "includes/linear_solver_factory.h"
#include "elements/embedded_nodal_variable_calculation_element_simplex.h"
#include "processes/process.h"
#include "processes/find_intersected_geometrical_objects_process.h"
#include "solving_strategies/builder_and_solvers/residualbased_block_builder_and_solver.h"
#include "solving_strategies/schemes/residualbased_incrementalupdate_static_scheme.h"
#include "solving_strategies/strategies/residualbased_linear_strategy.h"
#include "utilities/intersection_utilities.h"
#include "utilities/variable_utils.h"

#include "includes/gid_io.h"

namespace Kratos
{

///@name Kratos Globals
///@{


///@}
///@name Type Definitions
///@{


///@}
///@name  Enum's
///@{


///@}
///@name  Functions
///@{


///@}
///@name Kratos Classes
///@{

template< class TVarType >
class EmbeddedNodalVariableFromSkinTypeHelperClass
{
public:

    ///@name Type Definitions
    ///@{


    ///@}
    ///@name Pointer Definitions

    /// Pointer definition of EmbeddedNodalVariableFromSkinTypeHelperClass
    KRATOS_CLASS_POINTER_DEFINITION(EmbeddedNodalVariableFromSkinTypeHelperClass);

    ///@}
    ///@name Life Cycle
    ///@{


    ///@}
    ///@name Operators
    ///@{


    ///@}
    ///@name Operations
    ///@{

    /**
     * @brief Get the Unknown Variable object
     * This method returns a reference to the unknown variable. For double embedded nodal
     * variables this is a reference to NODAL_MAUX. In case of array type embedded nodal
     * variables, it returns a reference to NODAL_VAUX. These are the variables used when
     * solving the embedded nodal values least squares minimization problem.
     * @return const Variable<TVarType>& Reference to the unknown variable
     */
    static inline const Variable<TVarType> &GetUnknownVariable();

    /**
     * @brief Add the unknown variable to a model part
     * This method adds the unknown variable to the model part of interest.
     * @param rModelPart Reference to the model part to which the variable is added
     */
    static inline void AddUnknownVariable(ModelPart &rModelPart);

    /**
     * @brief Add the unknown variable DOFs to a model part
     * This method adds the unknown variable DOFs to the model part of interest
     * @param rModelPart Reference to the model part to which the variable DOFs are added
     */
    static inline void AddUnknownVariableDofs(ModelPart &rModelPart);

    ///@}
};

template <>
inline const Variable<double> &EmbeddedNodalVariableFromSkinTypeHelperClass<double>::GetUnknownVariable()
{
    return KratosComponents<Variable<double>>::Get("NODAL_MAUX");
}

template <>
inline const Variable<array_1d<double,3>> &EmbeddedNodalVariableFromSkinTypeHelperClass<array_1d<double,3>>::GetUnknownVariable()
{
    return KratosComponents<Variable<array_1d<double, 3>>>::Get("NODAL_VAUX");
}

template <>
inline void EmbeddedNodalVariableFromSkinTypeHelperClass<double>::AddUnknownVariable(ModelPart &rModelPart)
{
    rModelPart.AddNodalSolutionStepVariable(NODAL_MAUX);
}

template <>
inline void EmbeddedNodalVariableFromSkinTypeHelperClass<array_1d<double,3>>::AddUnknownVariable(ModelPart &rModelPart)
{
    rModelPart.AddNodalSolutionStepVariable(NODAL_VAUX);
}

template <>
inline void EmbeddedNodalVariableFromSkinTypeHelperClass<double>::AddUnknownVariableDofs(ModelPart &rModelPart)
{
    VariableUtils().AddDof(NODAL_MAUX, rModelPart);
}

template <>
inline void EmbeddedNodalVariableFromSkinTypeHelperClass<array_1d<double, 3>>::AddUnknownVariableDofs(ModelPart &rModelPart)
{
    VariableUtils().AddDof(NODAL_VAUX_X, rModelPart);
    VariableUtils().AddDof(NODAL_VAUX_Y, rModelPart);
    VariableUtils().AddDof(NODAL_VAUX_Z, rModelPart);
}

template <class TVarType, class TSparseSpace, class TDenseSpace, class TLinearSolver>
class CalculateEmbeddedNodalVariableFromSkinProcess : public Process
{
public:

    ///@name Type Definitions
    ///@{

    typedef typename TLinearSolver::Pointer LinearSolverPointerType;
    typedef typename Scheme<TSparseSpace,TDenseSpace>::Pointer SchemePointerType;
    typedef typename BuilderAndSolver<TSparseSpace,TDenseSpace,TLinearSolver>::Pointer BuilderSolverPointerType;
    typedef typename SolvingStrategy<TSparseSpace, TDenseSpace, TLinearSolver>::UniquePointer SolvingStrategyPointerType;
    typedef typename FindIntersectedGeometricalObjectsProcess::UniquePointer FindIntersectedGeometricalObjectsProcessPointerType;

    struct Hash
    {
        std::size_t operator()(const std::pair<unsigned int,bool>& k) const
        {
            std::size_t h1 = std::hash<unsigned int>()(std::get<0>(k));
            std::size_t h2 = std::hash<bool>()(std::get<1>(k));
            return h1 ^ (h2 << 1);
        }
    };

    struct KeyEqual
    {
        bool operator()(const std::pair<std::size_t, std::size_t>& lhs, const std::pair<std::size_t, std::size_t>& rhs) const
        {
            return ((std::get<0>(lhs) == std::get<0>(rhs)) && (std::get<1>(lhs) == std::get<1>(rhs)));
        }
    };

    typedef std::unordered_map<std::pair<std::size_t, std::size_t>, std::size_t, Hash, KeyEqual> EdgesMapType;

    ///@}
    ///@name Pointer Definitions

    /// Pointer definition of CalculateEmbeddedNodalVariableFromSkinProcess
    KRATOS_CLASS_POINTER_DEFINITION(CalculateEmbeddedNodalVariableFromSkinProcess);

    ///@}
    ///@name Life Cycle
    ///@{

    /**
     * @brief Get the Default Settings object
     * This method returns the default parameters for this proces.
     * Note that it is required to be static since it is called during
     * the construction of the object so no instantation exists yet.
     * @return Parameters Default parameters json string
     */
    static Parameters GetDefaultSettings()
    {
        Parameters default_settings(R"(
        {
            "base_model_part_name": "",
            "skin_model_part_name": "",
            "skin_variable_name": "",
            "embedded_nodal_variable_name": "",
            "buffer_position": 0,
            "gradient_penalty_coefficient": 0.0,
            "aux_model_part_name": "IntersectedElementsModelPart",
            "linear_solver_settings": {
                "preconditioner_type": "amg",
                "solver_type": "amgcl",
                "smoother_type": "ilu0",
                "krylov_type": "cg",
                "max_iteration": 1000,
                "verbosity": 0,
                "tolerance": 1e-8,
                "scaling": false,
                "block_size": 1,
                "use_block_matrices_if_possible": true
            }
        }
        )");

        return default_settings;
    }

    /**
     * @brief Construct a new Calculate Embedded Nodal Variable From Skin Process object
     * Constructor with model and json settings
     * @param rModel Model container
     * @param rSettings Settings json string
     */
    CalculateEmbeddedNodalVariableFromSkinProcess(
        Model &rModel,
        Parameters rSettings)
        : CalculateEmbeddedNodalVariableFromSkinProcess(
            rModel.GetModelPart(rSettings["base_model_part_name"].GetString()),
            rModel.GetModelPart(rSettings["skin_model_part_name"].GetString()),
            [] (Parameters x) -> Parameters {x.ValidateAndAssignDefaults(GetDefaultSettings()); return x;} (rSettings))
    {
    }

    /**
     * @brief Construct a new Calculate Embedded Nodal Variable From Skin Process object
     *
     * @param rBaseModelPart Background mesh model part reference
     * @param rSkinModelPart Embedded skin model part reference
     * @param LinearSolverSettings Linear solver json settings
     * @param rSkinVariable Skin variable to take the values from
     * @param rEmbeddedNodalVariable Background mesh destination variable
     * @param LevelSetType Level set type (continuous or discontinuous)
     * @param BufferPosition Position in the buffer to take and save the values
     * @param AuxPartName Auxiliary intersections model part name
     */
    CalculateEmbeddedNodalVariableFromSkinProcess(
        ModelPart &rBaseModelPart,
        ModelPart &rSkinModelPart,
        Parameters LinearSolverSettings,
        const Variable<TVarType> &rSkinVariable,
        const Variable<TVarType> &rEmbeddedNodalVariable,
        const double GradientPenaltyCoefficient = 0.0,
        const unsigned int BufferPosition = 0,
        const std::string AuxPartName = "IntersectedElementsModelPart")
        : Process(),
          mBufferPosition(BufferPosition),
          mAuxModelPartName(AuxPartName),
          mGradientPenaltyCoefficient(GradientPenaltyCoefficient),
          mrBaseModelPart(rBaseModelPart),
          mrSkinModelPart(rSkinModelPart),
          mrSkinVariable(rSkinVariable),
          mrEmbeddedNodalVariable(rEmbeddedNodalVariable)
    {
        KRATOS_TRY

        // Check the process settings
<<<<<<< HEAD
        // KRATOS_ERROR_IF(mLevelSetType != "continuous" && mLevelSetType != "discontinuous") <<
        //     "Provided level set type " << mLevelSetType << ". Options are \'continuous\' or \'discontinuous\'." << std::endl;
=======
>>>>>>> 4006145d
        KRATOS_ERROR_IF(!(mBufferPosition < rBaseModelPart.GetBufferSize())) <<
            "Asked for buffer position " << mBufferPosition << " buf base model part buffer size is " << rBaseModelPart.GetBufferSize() << std::endl;
        KRATOS_ERROR_IF(!(mBufferPosition < rSkinModelPart.GetBufferSize())) <<
            "Asked for buffer position " << mBufferPosition << " buf skin model part buffer size is " << rSkinModelPart.GetBufferSize() << std::endl;

        // Check that there is at least one element and node in the model
        int n_loc_mesh_nodes = mrBaseModelPart.GetCommunicator().pLocalMesh()->NumberOfNodes();
        int n_loc_mesh_elements = mrBaseModelPart.GetCommunicator().pLocalMesh()->NumberOfElements();
        KRATOS_ERROR_IF(mrBaseModelPart.GetCommunicator().GetDataCommunicator().SumAll(n_loc_mesh_nodes) == 0) << "The base model part has no nodes." << std::endl;
        KRATOS_ERROR_IF(mrBaseModelPart.GetCommunicator().GetDataCommunicator().SumAll(n_loc_mesh_elements) == 0) << "The base model Part has no elements." << std::endl;

        // Check that the base model part is conformed by simplex elements
        const auto &r_aux_geom = (mrBaseModelPart.ElementsBegin())->GetGeometry();
        const unsigned int dim = r_aux_geom.Dimension();
        if(dim == 2){
            KRATOS_ERROR_IF(r_aux_geom.GetGeometryFamily() != GeometryData::Kratos_Triangle) <<
                "In 2D the element type is expected to be a triangle." << std::endl;
        } else if(dim == 3) {
            KRATOS_ERROR_IF(r_aux_geom.GetGeometryFamily() != GeometryData::Kratos_Tetrahedra) <<
                "In 3D the element type is expected to be a tetrahedron" << std::endl;
        } else {
            KRATOS_ERROR << "Wrong geometry Dimension(). Expected 2 or 3 and obtained: " << dim;
        }

        // Construct the linear solver pointer
        LinearSolverFactory<TSparseSpace, TDenseSpace> linear_solver_factory;
        mpLinearSolver = linear_solver_factory.Create(LinearSolverSettings);

        KRATOS_CATCH("")
    }

    /// Destructor.
    ~CalculateEmbeddedNodalVariableFromSkinProcess() override
    {
        Model& current_model = mrBaseModelPart.GetModel();
        if(current_model.HasModelPart(mAuxModelPartName)) {
            current_model.DeleteModelPart(mAuxModelPartName);
        }
    };

    ///@}
    ///@name Operators
    ///@{

    void operator()()
    {
        Execute();
    }

    ///@}
    ///@name Operations
    ///@{

    ModelPart &GetIntersectedEdgesModelPart() const
    {
        Model &current_model = mrBaseModelPart.GetModel();
        return current_model.GetModelPart(mAuxModelPartName);
    }

    void Execute() override
    {
        KRATOS_TRY;

        // Generate an auxilary model part and populate it by elements of type DistanceCalculationElementSimplex
        this->GenerateIntersectedEdgesElementsModelPart();

        // Set the linear strategy to solve the regression problem
        this->SetLinearStrategy();

        // Solve the regression problem
        mpSolvingStrategy->SetEchoLevel(2);
        mpSolvingStrategy->Solve();

        // Copy the obtained values from the unknown variable to the user-defined variable
        this->SetObtainedEmbeddedNodalValues();

        KRATOS_CATCH("")
    }

    virtual void Clear()
    {
        Model& current_model = mrBaseModelPart.GetModel();
        ModelPart& r_intersected_edges_model_part = current_model.GetModelPart( mAuxModelPartName );
        r_intersected_edges_model_part.Nodes().clear();
        r_intersected_edges_model_part.Elements().clear();
        r_intersected_edges_model_part.Conditions().clear();

        mpSolvingStrategy->Clear();
    }

    ///@}
    ///@name Access
    ///@{

    ///@}
    ///@name Inquiry
    ///@{

    ///@}
    ///@name Input and output
    ///@{

    /// Turn back information as a string.
    std::string Info() const override
    {
        return "CalculateEmbeddedNodalVariableFromSkinProcess";
    }

    /// Print information about this object.
    void PrintInfo(std::ostream& rOStream) const override
    {
        rOStream << "CalculateEmbeddedNodalVariableFromSkinProcess";
    }

    /// Print object's data.
    void PrintData(std::ostream& rOStream) const override
    {
    }

    ///@}
    ///@name Friends
    ///@{

    ///@}
protected:
    ///@name Protected static Member Variables
    ///@{


    ///@}
    ///@name Protected member Variables
    ///@{

    const unsigned int mBufferPosition;
    const std::string mAuxModelPartName;
    const double mGradientPenaltyCoefficient;

    ModelPart& mrBaseModelPart;
    ModelPart& mrSkinModelPart;

    const Variable<TVarType> &mrSkinVariable;
    const Variable<TVarType> &mrEmbeddedNodalVariable;

    LinearSolverPointerType mpLinearSolver = nullptr;
    SolvingStrategyPointerType mpSolvingStrategy = nullptr;

    FindIntersectedGeometricalObjectsProcessPointerType mpFindIntersectedGeometricalObjectsProcess;

    ///@}
    ///@name Protected Operators
    ///@{


    ///@}
    ///@name Protected Operations
    ///@{

    virtual void GenerateIntersectedEdgesElementsModelPart()
    {
        KRATOS_TRY

        // Compute element intersections
        this->CalculateIntersections();

        Model& current_model = mrBaseModelPart.GetModel();
        if(current_model.HasModelPart(mAuxModelPartName)) {
            current_model.DeleteModelPart(mAuxModelPartName);
        }

        // Generate the auxiliary model part
        ModelPart& r_int_elems_model_part = current_model.CreateModelPart(mAuxModelPartName);

        r_int_elems_model_part.Nodes().clear();
        r_int_elems_model_part.Elements().clear();
        r_int_elems_model_part.Conditions().clear();

        r_int_elems_model_part.SetBufferSize(1);
        r_int_elems_model_part.CreateNewProperties(0, 0);

        // Set the gradient penalty coefficient in the auxiliary model part process info
        r_int_elems_model_part.GetProcessInfo()[GRADIENT_PENALTY_COEFFICIENT] = mGradientPenaltyCoefficient;

        // Add the minimization problem auxiliary variables
        this->AddIntersectedElementsVariables(r_int_elems_model_part);

        // Add intersected elements
        this->AddIntersectedElementsModelPartElements(r_int_elems_model_part);

        // Add DOFs to intersected elements model part
        this->AddIntersectedElementsModelPartDOFs(r_int_elems_model_part);

        KRATOS_CATCH("")
    }

    void SetObtainedEmbeddedNodalValues() const
    {
        const auto &rUnknownVariable = EmbeddedNodalVariableFromSkinTypeHelperClass<TVarType>::GetUnknownVariable();
        const auto &r_int_elems_model_part = (mrBaseModelPart.GetModel()).GetModelPart(mAuxModelPartName);
        #pragma omp parallel for
        for (int i_node = 0; i_node < static_cast<int>(r_int_elems_model_part.NumberOfNodes()); ++i_node) {
            const auto it_node = r_int_elems_model_part.NodesBegin() + i_node;
            auto &r_emb_nod_val = (mrBaseModelPart.GetNode(it_node->Id())).FastGetSolutionStepValue(mrEmbeddedNodalVariable, mBufferPosition);
            r_emb_nod_val = it_node->FastGetSolutionStepValue(rUnknownVariable);
        }
    }

    inline void AddIntersectedElementsVariables(ModelPart &rModelPart) const
    {
        EmbeddedNodalVariableFromSkinTypeHelperClass<TVarType>::AddUnknownVariable(rModelPart);
    }

    void AddIntersectedElementsModelPartDOFs(ModelPart &rModelPart) const
    {
        EmbeddedNodalVariableFromSkinTypeHelperClass<TVarType>::AddUnknownVariableDofs(rModelPart);
    }

    void AddIntersectedElementsModelPartElements(ModelPart &rModelPart) const
    {
        // Initialize the VISITED flag in the origin model part
        // It will be used to mark the nodes already added to the intersected elements model part
        VariableUtils().SetFlag(VISITED, false, mrBaseModelPart.Nodes());

        // Initialize the INTERFACE flag in the origin model part
        // It will be used to mark the elements that have any intersection with the skin model part
        VariableUtils().SetFlag(INTERFACE, false, mrBaseModelPart.Elements());

        // Create element edges map
        EdgesMapType edges_map;

        // Get the base model part intersections
        auto &r_int_obj_vect = mpFindIntersectedGeometricalObjectsProcess->GetIntersections();

        // Get the unknown variable from Kratos components
        const auto &rUnknownVariable = EmbeddedNodalVariableFromSkinTypeHelperClass<TVarType>::GetUnknownVariable();

        // Loop the base model part elements
        std::size_t new_elem_id = 1;
        for (unsigned int i_elem = 0; i_elem < mrBaseModelPart.NumberOfElements(); ++i_elem) {
            auto it_elem = mrBaseModelPart.ElementsBegin() + i_elem;
            // Check if the current element has intersections
            if (r_int_obj_vect[i_elem].size() != 0) {
                // Initialize the element values
                auto &r_geom = it_elem->GetGeometry();
                const auto edges = r_geom.Edges();

                // Loop the edges
                for (unsigned int i_edge = 0; i_edge < r_geom.EdgesNumber(); ++i_edge) {
                    // Check if the current edge is already stored
                    auto &r_i_edge_geom = edges[i_edge];
                    auto i_edge_pair = this->SetEdgePair(r_i_edge_geom);

                    if (edges_map.find(i_edge_pair) == edges_map.end()) {
                        // Initialize edge values
                        double i_edge_d = 0.0; // Average normalized distance from lower id. node
                        unsigned int n_int_obj = 0; // Number edge of intersecting entities
                        TVarType i_edge_val = mrEmbeddedNodalVariable.Zero(); // Average edge variable value

                        // Check the edge intersection against all the candidates
                        for (auto &r_int_obj : r_int_obj_vect[i_elem]) {
                            Point intersection_point;
                            const bool is_intersected = this->ComputeEdgeIntersection(
                                r_int_obj.GetGeometry(),
                                r_i_edge_geom[0],
                                r_i_edge_geom[1],
                                intersection_point);

                            // Compute the variable value in the intersection point
                            if (is_intersected) {
                                n_int_obj++;
                                Vector int_obj_N;
                                array_1d<double,3> local_coords;
                                r_int_obj.GetGeometry().PointLocalCoordinates(local_coords, intersection_point);
                                r_int_obj.GetGeometry().ShapeFunctionsValues(int_obj_N, local_coords);
                                for (unsigned int i_node = 0; i_node < r_int_obj.GetGeometry().PointsNumber(); ++i_node) {
                                    i_edge_val += r_int_obj.GetGeometry()[i_node].FastGetSolutionStepValue(mrSkinVariable, mBufferPosition) * int_obj_N[i_node];
                                }
                                i_edge_d += norm_2(intersection_point - r_i_edge_geom[0]) / r_i_edge_geom.Length();
                            }
                        }

                        // Check if the edge is intersected
                        if (n_int_obj != 0) {
                            // Flag the edge parent element if the edge is intersected by any entity
                            it_elem->Set(INTERFACE, true);

                            // Add the average edge value (there might exist cases in where
                            // more than one geometry intersects the edge of interest).
                            i_edge_d /= n_int_obj;
                            i_edge_val /= n_int_obj;

                            // If not added yet, add the edge nodes
                            this->AddEdgeNodes(r_i_edge_geom, rModelPart);

                            // Create a new element with the intersected edge geometry and fake properties
                            auto p_element = Kratos::make_intrusive<EmbeddedNodalVariableCalculationElementSimplex<TVarType>>(
                                new_elem_id,
                                this->pSetEdgeElementGeometry(rModelPart, r_i_edge_geom, i_edge_pair),
                                rModelPart.pGetProperties(0));

                            // Save the edge values in the new element
                            p_element->SetValue(DISTANCE, i_edge_d);
                            p_element->SetValue(rUnknownVariable, i_edge_val);

                            // Update the id. counter
                            new_elem_id++;

                            // Add the new edge element to the hash map
                            edges_map.insert(std::make_pair(i_edge_pair, new_elem_id));

                            // Add the new edge element to the intersected elements model part
                            rModelPart.Elements().push_back(p_element);
                        }
                    }
                }
            }
        }
    }

    void SetLinearStrategy()
    {
        // Create the linear strategy
        SchemePointerType p_scheme = Kratos::make_shared<ResidualBasedIncrementalUpdateStaticScheme<TSparseSpace, TDenseSpace>>();

        bool calculate_norm_dx = false;
        bool calculate_reactions = false;
        bool reform_dof_at_each_iteration = false;
        BuilderSolverPointerType p_builder_and_solver = Kratos::make_shared<ResidualBasedBlockBuilderAndSolver<TSparseSpace, TDenseSpace, TLinearSolver>>(mpLinearSolver);

        Model &current_model = mrBaseModelPart.GetModel();
        ModelPart &r_aux_model_part = current_model.GetModelPart(mAuxModelPartName);

        mpSolvingStrategy = Kratos::make_unique<ResidualBasedLinearStrategy<TSparseSpace, TDenseSpace, TLinearSolver>>(
            r_aux_model_part,
            p_scheme,
            mpLinearSolver,
            p_builder_and_solver,
            calculate_reactions,
            reform_dof_at_each_iteration,
            calculate_norm_dx);

        mpSolvingStrategy->Check();
    }

    ///@}
    ///@name Protected  Access
    ///@{


    ///@}
    ///@name Protected Inquiry
    ///@{


    ///@}
    ///@name Protected LifeCycle
    ///@{

    /**
     * @brief Construct a new Calculate Embedded Nodal Variable From Skin Process object
     * Constructor with background and skin model parts as well as json settings. This
     * constructor is intentionally protected to avoid exposing it to the user since it
     * is intended to serve as an auxiliar constructor to bridge from the model and
     * parameters one, which checks the provided settings with the defaults, to the "old
     * fashioned" one. This allows keeping the member variables as const as well as to
     * have a unique implementation of the constructor required checks and operations.
     * @param rBaseModelPart Background mesh model part reference
     * @param rSkinModelPart Embedded skin model part reference
     * @param rSettings Settings json string
     */
    CalculateEmbeddedNodalVariableFromSkinProcess(
        ModelPart &rBaseModelPart,
        ModelPart &rSkinModelPart,
        Parameters rSettings)
        : CalculateEmbeddedNodalVariableFromSkinProcess(
            rBaseModelPart,
            rSkinModelPart,
            rSettings["linear_solver_settings"],
            KratosComponents<Variable<TVarType>>::Get(rSettings["skin_variable_name"].GetString()),
            KratosComponents<Variable<TVarType>>::Get(rSettings["embedded_nodal_variable_name"].GetString()),
            rSettings["gradient_penalty_coefficient"].GetDouble(),
            rSettings["buffer_position"].GetInt(),
            rSettings["aux_model_part_name"].GetString())
    {
    }

    ///@}
private:
    ///@name Static Member Variables
    ///@{


    ///@}
    ///@name Member Variables
    ///@{


    ///@}
    ///@name Private Operators
    ///@{


    ///@}
    ///@name Private Operations
    ///@{

    void CalculateIntersections()
    {
        mpFindIntersectedGeometricalObjectsProcess = Kratos::make_unique<FindIntersectedGeometricalObjectsProcess>(mrBaseModelPart, mrSkinModelPart);
        mpFindIntersectedGeometricalObjectsProcess->Initialize();
        mpFindIntersectedGeometricalObjectsProcess->FindIntersections();
    }

    void ClearIntersections()
    {
        mpFindIntersectedGeometricalObjectsProcess->Clear();
    }

	bool ComputeEdgeIntersection(
		const Element::GeometryType& rIntObjGeometry,
		const Element::NodeType& rEdgePoint1,
		const Element::NodeType& rEdgePoint2,
		Point& rIntersectionPoint) const
	{
		bool intersection_flag = false;
		const unsigned int work_dim = rIntObjGeometry.WorkingSpaceDimension();
		if (work_dim == 2){
			const unsigned int intersection_status = IntersectionUtilities::ComputeLineLineIntersection<Element::GeometryType>(
				rIntObjGeometry, rEdgePoint1.Coordinates(), rEdgePoint2.Coordinates(), rIntersectionPoint.Coordinates());
            if (intersection_status == 1 || intersection_status == 3) {
                intersection_flag = true;
            }
		} else if (work_dim == 3){
			const unsigned int intersection_status = IntersectionUtilities::ComputeTriangleLineIntersection<Element::GeometryType>(
				rIntObjGeometry, rEdgePoint1.Coordinates(), rEdgePoint2.Coordinates(), rIntersectionPoint.Coordinates());
            if (intersection_status == 1) {
                intersection_flag = true;
            }
		} else {
			KRATOS_ERROR << "Working space dimension value equal to " << work_dim << ". Check your skin geometry implementation." << std::endl;
		}

        return intersection_flag;
    }

    void AddEdgeNodes(
        const Geometry<Node<3>> &rEdgeGeometry,
        ModelPart &rModelPart) const
    {
        // Loop the edge nodes
        for (std::size_t i = 0; i < 2; ++i) {
            auto p_i_node = rEdgeGeometry(i);
            // Check if the node has been already added
            if (!p_i_node->Is(VISITED)) {
                p_i_node->Set(VISITED, true);
                rModelPart.CreateNewNode(p_i_node->Id(), *p_i_node);
            }
        }
    }

    Element::GeometryType::Pointer pSetEdgeElementGeometry(
        ModelPart &rModelPart,
        const Element::GeometryType &rCurrentEdgeGeometry,
        const std::pair<std::size_t, std::size_t> NewEdgeIds) const
    {
        Element::GeometryType::PointsArrayType points_array;
        points_array.push_back(rModelPart.pGetNode(std::get<0>(NewEdgeIds)));
        points_array.push_back(rModelPart.pGetNode(std::get<1>(NewEdgeIds)));
        return rCurrentEdgeGeometry.Create(points_array);
    }

    inline std::pair<std::size_t, std::size_t> SetEdgePair(const Geometry<Node<3>> &rEdgeGeom) const
    {
        std::pair<std::size_t, std::size_t> edge_pair(
            (rEdgeGeom[0].Id() < rEdgeGeom[1].Id()) ? rEdgeGeom[0].Id() : rEdgeGeom[1].Id(),
            (rEdgeGeom[0].Id() > rEdgeGeom[1].Id()) ? rEdgeGeom[0].Id() : rEdgeGeom[1].Id());
        return edge_pair;
    }

    ///@}
    ///@name Private  Access
    ///@{


    ///@}
    ///@name Private Inquiry
    ///@{


    ///@}
    ///@name Un accessible methods
    ///@{

    /// Assignment operator.
    CalculateEmbeddedNodalVariableFromSkinProcess& operator=(CalculateEmbeddedNodalVariableFromSkinProcess const& rOther) = delete;

    /// Copy constructor.
    CalculateEmbeddedNodalVariableFromSkinProcess(CalculateEmbeddedNodalVariableFromSkinProcess const& rOther) = delete;

    ///@}
}; // Class CalculateEmbeddedNodalVariableFromSkinProcess

///@}

///@name Type Definitions
///@{


///@}
///@name Input and output
///@{

/// input stream function
template< class TVarType, class TSparseSpace, class TDenseSpace, class TLinearSolver>
inline std::istream& operator >> (
    std::istream& rIStream,
    CalculateEmbeddedNodalVariableFromSkinProcess<TVarType, TSparseSpace, TDenseSpace, TLinearSolver>& rThis);

/// output stream function
template< class TVarType, class TSparseSpace, class TDenseSpace, class TLinearSolver>
inline std::ostream& operator << (
    std::ostream& rOStream,
    const CalculateEmbeddedNodalVariableFromSkinProcess<TVarType, TSparseSpace, TDenseSpace, TLinearSolver>& rThis)
{
    rThis.PrintInfo(rOStream);
    rOStream << std::endl;
    rThis.PrintData(rOStream);
    return rOStream;
}

///@}

}  // namespace Kratos.

#endif // KRATOS_CALCULATE_EMBEDDED_VARIABLE_FROM_SKIN_PROCESS_INCLUDED  defined<|MERGE_RESOLUTION|>--- conflicted
+++ resolved
@@ -285,11 +285,6 @@
         KRATOS_TRY
 
         // Check the process settings
-<<<<<<< HEAD
-        // KRATOS_ERROR_IF(mLevelSetType != "continuous" && mLevelSetType != "discontinuous") <<
-        //     "Provided level set type " << mLevelSetType << ". Options are \'continuous\' or \'discontinuous\'." << std::endl;
-=======
->>>>>>> 4006145d
         KRATOS_ERROR_IF(!(mBufferPosition < rBaseModelPart.GetBufferSize())) <<
             "Asked for buffer position " << mBufferPosition << " buf base model part buffer size is " << rBaseModelPart.GetBufferSize() << std::endl;
         KRATOS_ERROR_IF(!(mBufferPosition < rSkinModelPart.GetBufferSize())) <<
