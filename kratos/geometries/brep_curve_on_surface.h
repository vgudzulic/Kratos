//    |  /           |
//    ' /   __| _` | __|  _ \   __|
//    . \  |   (   | |   (   |\__ `
//   _|\_\_|  \__,_|\__|\___/ ____/
//                   Multi-Physics
//
//  License:         BSD License
//                   Kratos default license: kratos/license.txt
//
//  Main authors:    Tobias Teschemacher
//                   Andreas Apostolatos
//                   Pooyan Dadvand
//                   Philipp Bucher
//

#if !defined(KRATOS_BREP_CURVE_ON_SURFACE_3D_H_INCLUDED )
#define  KRATOS_BREP_CURVE_ON_SURFACE_3D_H_INCLUDED

// System includes

// External includes

// Project includes
#include "geometries/geometry.h"
#include "geometries/nurbs_shape_function_utilities/nurbs_interval.h"

#include "geometries/nurbs_curve_on_surface_geometry.h"


namespace Kratos
{
///@name Kratos Classes
///@{

/**
 * @class BrepCurveOnSurface
 * @ingroup KratosCore
 * @brief The BrepCurveOnSurface acts as topology for curves on surfaces.
 */
template<class TContainerPointType, class TContainerPointEmbeddedType = TContainerPointType>
class BrepCurveOnSurface
    : public Geometry<typename TContainerPointType::value_type>
{
public:
    ///@}
    ///@name Type Definitions
    ///@{

    /** Pointer definition of BrepCurveOnSurface */
    KRATOS_CLASS_POINTER_DEFINITION( BrepCurveOnSurface );

    typedef typename TContainerPointType::value_type PointType;

    typedef Geometry<typename TContainerPointType::value_type> BaseType;
    typedef Geometry<typename TContainerPointType::value_type> GeometryType;

    typedef GeometryData::IntegrationMethod IntegrationMethod;

    typedef NurbsSurfaceGeometry<3, TContainerPointType> NurbsSurfaceType;
    typedef NurbsCurveGeometry<2, TContainerPointEmbeddedType> NurbsCurveType;

    typedef NurbsCurveOnSurfaceGeometry<3, TContainerPointEmbeddedType, TContainerPointType> NurbsCurveOnSurfaceType;

    typedef typename NurbsCurveOnSurfaceType::Pointer NurbsCurveOnSurfacePointerType;

    typedef typename BaseType::GeometriesArrayType GeometriesArrayType;

    typedef typename BaseType::IndexType IndexType;
    typedef typename BaseType::SizeType SizeType;

    typedef typename BaseType::PointsArrayType PointsArrayType;
    typedef typename BaseType::CoordinatesArrayType CoordinatesArrayType;

    static constexpr IndexType SURFACE_INDEX = -1;

    ///@}
    ///@name Life Cycle
    ///@{

    /// constructor for untrimmed surface
    BrepCurveOnSurface( 
        typename NurbsSurfaceType::Pointer pSurface,
        typename NurbsCurveType::Pointer pCurve,
        bool curve_direction = true)
        : BaseType(PointsArrayType(), &msGeometryData)
<<<<<<< HEAD
        , mpNurbsSurface(pSurface)
        , mpNurbsCurve(pCurve)
=======
        , mpCurveOnSurface(
            Kratos::make_shared<NurbsCurveOnSurfaceType>(
                pSurface, pCurve))
>>>>>>> 02e7ef7c
        , mCurveDirection(curve_direction)
    {
    }

    /// constructor for trimmed surface
    BrepCurveOnSurface(
        typename NurbsSurfaceType::Pointer pSurface,
        typename NurbsCurveType::Pointer pCurve,
        NurbsInterval CurveNurbsInterval,
        bool curve_direction = true)
<<<<<<< HEAD
=======
        : BaseType(PointsArrayType(), &msGeometryData)
        , mpCurveOnSurface(
            Kratos::make_shared<NurbsCurveOnSurfaceType>(
                pSurface, pCurve))
        , mCurveNurbsInterval(CurveNurbsInterval)
        , mCurveDirection(curve_direction)
    {
    }

    /// constructor for untrimmed surface with curve on surface
    BrepCurveOnSurface(
        NurbsCurveOnSurfacePointerType pNurbsCurveOnSurface,
        bool curve_direction = true)
        : BaseType(PointsArrayType(), &msGeometryData)
        , mpCurveOnSurface(pNurbsCurveOnSurface)
        , mCurveDirection(curve_direction)
    {
    }

    /// constructor for trimmed surface with curve on surface
    BrepCurveOnSurface(
        NurbsCurveOnSurfacePointerType pNurbsCurveOnSurface,
        NurbsInterval CurveNurbsInterval,
        bool curve_direction = true)
>>>>>>> 02e7ef7c
        : BaseType(PointsArrayType(), &msGeometryData)
        , mCurveNurbsInterval(CurveNurbsInterval)
<<<<<<< HEAD
=======
        , mpCurveOnSurface(pNurbsCurveOnSurface)
>>>>>>> 02e7ef7c
        , mCurveDirection(curve_direction)
    {
    }

    explicit BrepCurveOnSurface(const PointsArrayType& ThisPoints)
        : BaseType(ThisPoints, &msGeometryData)
    {
    }

    /// Copy constructor.
    BrepCurveOnSurface( BrepCurveOnSurface const& rOther )
        : BaseType( rOther )
        , mpCurveOnSurface(rOther.mpCurveOnSurface)
        , mCurveNurbsInterval(rOther.mCurveNurbsInterval)
    {
    }

    /// Copy constructor from a geometry with different point type.
    template<class TOtherContainerPointType, class TOtherContainerPointEmbeddedType>
    explicit BrepCurveOnSurface(
        BrepCurveOnSurface<TOtherContainerPointType, TOtherContainerPointEmbeddedType> const& rOther )
        : BaseType( rOther )
        , mpCurveOnSurface(rOther.mpCurveOnSurface)
        , mCurveNurbsInterval(rOther.mCurveNurbsInterval)
    {
    }

    /// Destructor
    ~BrepCurveOnSurface() override = default;

    ///@}
    ///@name Operators
    ///@{

    /**
     * Assignment operator.
     *
     * @note This operator don't copy the points and this
     * geometry shares points with given source geometry. It's
     * obvious that any change to this geometry's point affect
     * source geometry's points too.
     *
     * @see Clone
     * @see ClonePoints
     */
    BrepCurveOnSurface& operator=( const BrepCurveOnSurface& rOther )
    {
        BaseType::operator=( rOther );
        mpCurveOnSurface = rOther.mpCurveOnSurface;
        mCurveNurbsInterval = rOther.mCurveNurbsInterval;
        return *this;
    }

    /**
     * Assignment operator for geometries with different point type.
     *
     * @note This operator don't copy the points and this
     * geometry shares points with given source geometry. It's
     * obvious that any change to this geometry's point affect
     * source geometry's points too.
     *
     * @see Clone
     * @see ClonePoints
     */
    template<class TOtherContainerPointType, class TOtherContainerPointEmbeddedType>
    BrepCurveOnSurface& operator=( BrepCurveOnSurface<TOtherContainerPointType, TOtherContainerPointEmbeddedType> const & rOther )
    {
        BaseType::operator=( rOther );
        mpCurveOnSurface = rOther.mpCurveOnSurface;
        mCurveNurbsInterval = rOther.mCurveNurbsInterval;
        return *this;
    }

    ///@}
    ///@name Operations
    ///@{

    typename BaseType::Pointer Create( PointsArrayType const& ThisPoints ) const override
    {
        return typename BaseType::Pointer( new BrepCurveOnSurface( ThisPoints ) );
    }

    ///@}
<<<<<<< HEAD
    ///@name Access to Geometry Parts
    ///@{

    GeometryType& GetGeometryPart(IndexType Index) const override
    {
        if (Index == SURFACE_INDEX)
            return *mpNurbsSurface;

        KRATOS_ERROR << "Index " << Index << " not existing in BrepCurveOnSurface: "
            << this->Id() << std::endl;
    }

    typename GeometryType::Pointer pGetGeometryPart(IndexType Index) override
    {
        if (Index == SURFACE_INDEX)
            return mpNurbsSurface;

        KRATOS_ERROR << "Index " << Index << " not existing in BrepCurveOnSurface: "
            << this->Id() << std::endl;
    }

    /**
    * @brief This function is used to check if this BrepSurface
    *        has certain trim or surface object.
    * @param Index of the geometry part.
    * @return true if has trim or surface
    */
    bool HasGeometryPart(IndexType Index) const override
    {
        if (Index == SURFACE_INDEX)
            return true;

        return false;
=======
    ///@name Set/ Get functions
    ///@{

    bool GetCurveDirection()
    {
        return mCurveDirection;
    }

    /// Returns the curve on surface of this brep.
    NurbsCurveOnSurfacePointerType pGetCurveOnSurface()
    {
        return mpCurveOnSurface;
>>>>>>> 02e7ef7c
    }

    ///@}
    ///@name Geometrical Operations
    ///@{

    /*
    * @brief This method maps from dimension space to working space.
    * @param rResult array_1d<double, 3> with the coordinates in working space
    * @param LocalCoordinates The local coordinates in dimension space
    * @return array_1d<double, 3> with the coordinates in working space
    * @see PointLocalCoordinates
    */
    CoordinatesArrayType& GlobalCoordinates(
        CoordinatesArrayType& rResult,
        const CoordinatesArrayType& rLocalCoordinates
    ) const override
     {
        return mpCurveOnSurface->GlobalCoordinates(rResult, rLocalCoordinates);
    }

    /**
    * Returns whether given arbitrary point is inside the Geometry and the respective
    * local point for the given global point
    * @param rPoint The point to be checked if is inside o note in global coordinates
    * @param rResult The local coordinates of the point
    * @param Tolerance The  tolerance that will be considered to check if the point is inside or not
    * @return True if the point is inside, false otherwise
    */
    bool IsInside(
        const CoordinatesArrayType& rPoint,
        CoordinatesArrayType& rResult,
        const double Tolerance = std::numeric_limits<double>::epsilon()
    ) const override
    {
        KRATOS_ERROR << "IsInside is not yet implemented within the BrepCurveOnSurface";
    }

    ///@name Shape Function
    ///@{

    Vector& ShapeFunctionsValues(
        Vector &rResult,
        const CoordinatesArrayType& rCoordinates) const override
    {
        return mpCurveOnSurface->ShapeFunctionsValues(rResult, rCoordinates);
    }

    Matrix& ShapeFunctionsLocalGradients(
        Matrix& rResult,
        const CoordinatesArrayType& rCoordinates) const override
    {
        return mpCurveOnSurface->ShapeFunctionsLocalGradients(rResult, rCoordinates);
    }

    ///@}
    ///@name Input and output
    ///@{


    ///@}
    ///@name Information
    ///@{

    /// Turn back information as a string.
    std::string Info() const override
    {
        return "Brep face curve";
    }

    /// Print information about this object.
    void PrintInfo( std::ostream& rOStream ) const override
    {
        rOStream << "Brep face curve";
    }

    /// Print object's data.
    void PrintData( std::ostream& rOStream ) const override
    {
        BaseType::PrintData( rOStream );
        std::cout << std::endl;
        rOStream << "    Brep face curve : " << std::endl;
    }

    ///@}

private:
    ///@name Static Member Variables
    ///@{

    static const GeometryData msGeometryData;

    static const GeometryDimension msGeometryDimension;

    ///@}
    ///@name Member Variables
    ///@{

    NurbsCurveOnSurfacePointerType mpCurveOnSurface;

    NurbsInterval mCurveNurbsInterval;

    bool mCurveDirection;

    ///@}
    ///@name Serialization
    ///@{

    friend class Serializer;

    void save( Serializer& rSerializer ) const override
    {
        KRATOS_SERIALIZE_SAVE_BASE_CLASS( rSerializer, BaseType );
        rSerializer.save("CurveOnSurface", mpCurveOnSurface);
        rSerializer.save("NurbsInterval", mCurveNurbsInterval);
        rSerializer.save("CurveDirection", mCurveDirection);
    }

    void load( Serializer& rSerializer ) override
    {
        KRATOS_SERIALIZE_LOAD_BASE_CLASS( rSerializer, BaseType );
        rSerializer.load("CurveOnSurface", mpCurveOnSurface);
        rSerializer.load("NurbsInterval", mCurveNurbsInterval);
        rSerializer.load("CurveDirection", mCurveDirection);
    }

    BrepCurveOnSurface()
        : BaseType( PointsArrayType(), &msGeometryData )
    {}

    ///@}
}; // Class BrepCurveOnSurface

///@name Input and output
///@{

/// input stream functions
template<class TContainerPointType, class TContainerPointEmbeddedType = TContainerPointType> inline std::istream& operator >> (
    std::istream& rIStream,
    BrepCurveOnSurface<TContainerPointType, TContainerPointEmbeddedType>& rThis );

/// output stream functions
template<class TContainerPointType, class TContainerPointEmbeddedType = TContainerPointType> inline std::ostream& operator << (
    std::ostream& rOStream,
    const BrepCurveOnSurface<TContainerPointType, TContainerPointEmbeddedType>& rThis )
{
    rThis.PrintInfo( rOStream );
    rOStream << std::endl;
    rThis.PrintData( rOStream );
    return rOStream;
}

///@}
///@name Static Type Declarations
///@{

template<class TContainerPointType, class TContainerPointEmbeddedType> const
GeometryData BrepCurveOnSurface<TContainerPointType, TContainerPointEmbeddedType>::msGeometryData(
    &msGeometryDimension,
    GeometryData::GI_GAUSS_1,
    {}, {}, {});

template<class TContainerPointType, class TContainerPointEmbeddedType>
const GeometryDimension BrepCurveOnSurface<TContainerPointType, TContainerPointEmbeddedType>::msGeometryDimension(
    1, 3, 2);

///@}
}// namespace Kratos.

#endif // KRATOS_BREP_CURVE_ON_SURFACE_3D_H_INCLUDED  defined<|MERGE_RESOLUTION|>--- conflicted
+++ resolved
@@ -83,14 +83,9 @@
         typename NurbsCurveType::Pointer pCurve,
         bool curve_direction = true)
         : BaseType(PointsArrayType(), &msGeometryData)
-<<<<<<< HEAD
-        , mpNurbsSurface(pSurface)
-        , mpNurbsCurve(pCurve)
-=======
         , mpCurveOnSurface(
             Kratos::make_shared<NurbsCurveOnSurfaceType>(
                 pSurface, pCurve))
->>>>>>> 02e7ef7c
         , mCurveDirection(curve_direction)
     {
     }
@@ -101,8 +96,6 @@
         typename NurbsCurveType::Pointer pCurve,
         NurbsInterval CurveNurbsInterval,
         bool curve_direction = true)
-<<<<<<< HEAD
-=======
         : BaseType(PointsArrayType(), &msGeometryData)
         , mpCurveOnSurface(
             Kratos::make_shared<NurbsCurveOnSurfaceType>(
@@ -127,13 +120,9 @@
         NurbsCurveOnSurfacePointerType pNurbsCurveOnSurface,
         NurbsInterval CurveNurbsInterval,
         bool curve_direction = true)
->>>>>>> 02e7ef7c
         : BaseType(PointsArrayType(), &msGeometryData)
+        , mpCurveOnSurface(pNurbsCurveOnSurface)
         , mCurveNurbsInterval(CurveNurbsInterval)
-<<<<<<< HEAD
-=======
-        , mpCurveOnSurface(pNurbsCurveOnSurface)
->>>>>>> 02e7ef7c
         , mCurveDirection(curve_direction)
     {
     }
@@ -217,7 +206,6 @@
     }
 
     ///@}
-<<<<<<< HEAD
     ///@name Access to Geometry Parts
     ///@{
 
@@ -251,7 +239,8 @@
             return true;
 
         return false;
-=======
+    }
+
     ///@name Set/ Get functions
     ///@{
 
@@ -264,7 +253,6 @@
     NurbsCurveOnSurfacePointerType pGetCurveOnSurface()
     {
         return mpCurveOnSurface;
->>>>>>> 02e7ef7c
     }
 
     ///@}
