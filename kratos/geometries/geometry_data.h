--- conflicted
+++ resolved
@@ -179,12 +179,6 @@
      */
     typedef boost::numeric::ublas::vector<boost::numeric::ublas::vector<Matrix> > ShapeFunctionsThirdDerivativesType;
 
-<<<<<<< HEAD
-//     typedef boost::array<boost::numeric::ublas::vector<Matrix>, NumberOfIntegrationMethods> MassFactorsContainerType;
-
-//     typedef boost::array<boost::numeric::ublas::vector<Matrix>, NumberOfIntegrationMethods> LampedMassFactorsContainerType;
-=======
->>>>>>> c9898669
     ///@}
     ///@name Life Cycle
     ///@{
@@ -267,19 +261,6 @@
         , mShapeFunctionsValues( ThisShapeFunctionsValues )
         , mShapeFunctionsLocalGradients( ThisShapeFunctionsLocalGradients )
     {
-<<<<<<< HEAD
-//         for ( unsigned int i = 0 ; i < NumberOfIntegrationMethods ; i++ )
-//         {
-//             boost::numeric::ublas::vector<Matrix> temp( mIntegrationPoints[i].size() );
-// 
-//             for ( unsigned int j = 0 ; j < mIntegrationPoints[i].size() ; j++ )
-//                 //temp[j]=outer_prod(mShapeFunctionsValues[i][j], mShapeFunctionsValues[i][j]);
-//                 temp[j] = outer_prod( row( mShapeFunctionsValues[i], j ), row( mShapeFunctionsValues[i], j ) );
-// 
-//             mMassFactors[i] = temp;
-//         }
-=======
->>>>>>> c9898669
     }
 
     /** Copy constructor.
@@ -293,10 +274,6 @@
         , mIntegrationPoints( rOther.mIntegrationPoints )
         , mShapeFunctionsValues( rOther.mShapeFunctionsValues )
         , mShapeFunctionsLocalGradients( rOther.mShapeFunctionsLocalGradients )
-<<<<<<< HEAD
-//         , mMassFactors( rOther.mMassFactors )
-=======
->>>>>>> c9898669
     {
     }
 
@@ -329,10 +306,6 @@
         mIntegrationPoints = rOther.mIntegrationPoints;
         mShapeFunctionsValues = rOther.mShapeFunctionsValues;
         mShapeFunctionsLocalGradients = rOther.mShapeFunctionsLocalGradients;
-<<<<<<< HEAD
-//         mMassFactors = rOther.mMassFactors;
-=======
->>>>>>> c9898669
 
         return *this;
     }
@@ -700,28 +673,6 @@
         return mShapeFunctionsLocalGradients[ThisMethod][IntegrationPointIndex];
     }
 
-<<<<<<< HEAD
-//     boost::numeric::ublas::vector<Matrix> const& MassFactors() const
-//     {
-//         return mMassFactors[mDefaultMethod];
-//     }
-// 
-//     boost::numeric::ublas::vector<Matrix> const& MassFactors( enum IntegrationMethod ThisMethod ) const
-//     {
-//         return mMassFactors[ThisMethod];
-//     }
-
-//     Matrix const& MassFactors( IndexType IntegrationPointIndex ) const
-//     {
-//         return mMassFactors[mDefaultMethod][IntegrationPointIndex];
-//     }
-// 
-//     Matrix const& MassFactors( IndexType IntegrationPointIndex, enum IntegrationMethod ThisMethod ) const
-//     {
-//         return mMassFactors[ThisMethod][IntegrationPointIndex];
-//     }
-=======
->>>>>>> c9898669
 
     ///@}
     ///@name Input and output
@@ -832,13 +783,6 @@
 
     ShapeFunctionsLocalGradientsContainerType mShapeFunctionsLocalGradients;
 
-<<<<<<< HEAD
-//     MassFactorsContainerType mMassFactors;
-
-//     LampedMassFactorsContainerType mLampedMassFactors;
-
-=======
->>>>>>> c9898669
     ///@}
     ///@name Serialization
     ///@{
