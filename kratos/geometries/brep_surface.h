//    |  /           |
//    ' /   __| _` | __|  _ \   __|
//    . \  |   (   | |   (   |\__ `
//   _|\_\_|  \__,_|\__|\___/ ____/
//                   Multi-Physics
//
//  License:         BSD License
//                   Kratos default license: kratos/license.txt
//
//  Main authors:    Tobias Teschemacher
//                   Andreas Apostolatos
//                   Pooyan Dadvand
//                   Philipp Bucher
//

#if !defined(KRATOS_BREP_FACE_3D_H_INCLUDED )
#define  KRATOS_BREP_FACE_3D_H_INCLUDED

// System includes

// External includes

// Project includes
#include "geometries/geometry.h"
#include "geometries/brep_curve_on_surface.h"
#include "geometries/nurbs_shape_function_utilities/nurbs_interval.h"


namespace Kratos
{
///@name Kratos Classes
///@{

/**
 * @class BrepSurface
 * @ingroup KratosCore
 * @brief The BrepSurface acts as topology for faces. Those
 *        can be enclosed by a certain set of brep face curves.
 */
template<class TContainerPointType, class TContainerPointEmbeddedType = TContainerPointType>
class BrepSurface
    : public Geometry<typename TContainerPointType::value_type>
{
public:
    ///@}
    ///@name Type Definitions
    ///@{

    /** Pointer definition of BrepSurface */
    KRATOS_CLASS_POINTER_DEFINITION( BrepSurface );

    typedef typename TContainerPointType::value_type PointType;

    typedef Geometry<typename TContainerPointType::value_type> BaseType;
    typedef Geometry<typename TContainerPointType::value_type> GeometryType;

    typedef GeometryData::IntegrationMethod IntegrationMethod;

    typedef NurbsSurfaceGeometry<3, TContainerPointType> NurbsSurfaceType;
    typedef BrepCurveOnSurface<TContainerPointType, TContainerPointEmbeddedType> BrepCurveOnSurfaceType;

    typedef DenseVector<typename BrepCurveOnSurfaceType::Pointer> BrepCurveOnSurfaceLoopType;
    typedef DenseVector<DenseVector<typename BrepCurveOnSurfaceType::Pointer>> BrepCurveOnSurfaceLoopArrayType;

    typedef typename BaseType::IndexType IndexType;
    typedef typename BaseType::SizeType SizeType;

    typedef typename BaseType::CoordinatesArrayType CoordinatesArrayType;
<<<<<<< HEAD
    typedef typename BaseType::PointsArrayType PointsArrayType;
=======
    typedef typename BaseType::GeometriesArrayType GeometriesArrayType;
>>>>>>> 3dade1bb
    typedef typename BaseType::IntegrationPointsArrayType IntegrationPointsArrayType;

    ///@}
    ///@name Life Cycle
    ///@{

    /// Constructor for untrimmed patch
    BrepSurface( 
        typename NurbsSurfaceType::Pointer pSurface)
        : BaseType(PointsArrayType(), &msGeometryData)
        , mpNurbsSurface(pSurface)
    {
        mIsTrimmed = false;
    }

    /// Constructor for trimmed patch
    BrepSurface(
        typename NurbsSurfaceType::Pointer pSurface,
        BrepCurveOnSurfaceLoopArrayType& BrepOuterLoopArray,
        BrepCurveOnSurfaceLoopArrayType& BrepInnerLoopArray)
        : BaseType(PointsArrayType(), &msGeometryData)
        , mpNurbsSurface(pSurface)
        , mOuterLoopArray(BrepOuterLoopArray)
        , mInnerLoopArray(BrepInnerLoopArray)
    {
        mIsTrimmed = !(mOuterLoopArray.size() == 0 && mInnerLoopArray.size() == 0);
    }

    /// Constructor for trimmed patch including IsTrimmed
    BrepSurface(
        typename NurbsSurfaceType::Pointer pSurface,
        BrepCurveOnSurfaceLoopArrayType& BrepOuterLoopArray,
        BrepCurveOnSurfaceLoopArrayType& BrepInnerLoopArray,
        bool IsTrimmed)
        : BaseType(PointsArrayType(), &msGeometryData)
        , mpNurbsSurface(pSurface)
        , mOuterLoopArray(BrepOuterLoopArray)
        , mInnerLoopArray(BrepInnerLoopArray)
        , mIsTrimmed(IsTrimmed)
    {
    }

    explicit BrepSurface(const PointsArrayType& ThisPoints)
        : BaseType(ThisPoints, &msGeometryData)
    {
    }

    /// Copy constructor.
    BrepSurface( BrepSurface const& rOther )
        : BaseType( rOther )
        , mpNurbsSurface(rOther.mpNurbsSurface)
        , mOuterLoopArray(rOther.mOuterLoopArray)
        , mInnerLoopArray(rOther.mInnerLoopArray)
        , mIsTrimmed(rOther.mIsTrimmed)
    {
    }

    /// Copy constructor from a geometry with different point type.
    template<class TOtherContainerPointType, class TOtherContainerPointEmbeddedType>
    explicit BrepSurface(
        BrepSurface<TOtherContainerPointType, TOtherContainerPointEmbeddedType> const& rOther )
        : BaseType( rOther )
        , mpNurbsSurface(rOther.mpNurbsSurface)
        , mOuterLoopArray(rOther.mOuterLoopArray)
        , mInnerLoopArray(rOther.mInnerLoopArray)
        , mIsTrimmed(rOther.mIsTrimmed)
    {
    }

    /// Destructor
    ~BrepSurface() override = default;

    ///@}
    ///@name Operators
    ///@{

    /**
     * Assignment operator.
     *
     * @note This operator don't copy the points and this
     * geometry shares points with given source geometry. It's
     * obvious that any change to this geometry's point affect
     * source geometry's points too.
     *
     * @see Clone
     * @see ClonePoints
     */
    BrepSurface& operator=( const BrepSurface& rOther )
    {
        BaseType::operator=( rOther );
        mpNurbsSurface = rOther.mpNurbsSurface;
        mOuterLoopArray = rOther.mOuterLoopArray;
        mInnerLoopArray = rOther.mInnerLoopArray;
        mIsTrimmed = rOther.mIsTrimmed;
        return *this;
    }

    /**
     * Assignment operator for geometries with different point type.
     *
     * @note This operator don't copy the points and this
     * geometry shares points with given source geometry. It's
     * obvious that any change to this geometry's point affect
     * source geometry's points too.
     *
     * @see Clone
     * @see ClonePoints
     */
    template<class TOtherContainerPointType, class TOtherContainerPointEmbeddedType>
    BrepSurface& operator=( BrepSurface<TOtherContainerPointType, TOtherContainerPointEmbeddedType> const & rOther )
    {
        BaseType::operator=( rOther );
        mpNurbsSurface = rOther.mpNurbsSurface;
        mOuterLoopArray = rOther.mOuterLoopArray;
        mInnerLoopArray = rOther.mInnerLoopArray;
        mIsTrimmed = rOther.mIsTrimmed;
        return *this;
    }

    ///@}
    ///@name Operations
    ///@{

    typename BaseType::Pointer Create( PointsArrayType const& ThisPoints ) const override
    {
        return typename BaseType::Pointer( new BrepSurface( ThisPoints ) );
    }

    ///@}
    ///@name Information
    ///@{

    /*
    * @brief checks if the Brep Face has any boundary trim information
    * @return true if face has no boundary trimming curves
    */
    bool IsTrimmed() const
    {
        return mIsTrimmed;
    }

    /**
    * @brief This method creates a list of quadrature point geometries
    *        from a list of integration points.
    *
    * @param rResultGeometries list of quadrature point geometries.
    * @param rIntegrationPoints list of integration points.
    * @param NumberOfShapeFunctionDerivatives the number provided
    *        derivatives of shape functions in the system.
    *
    * @see quadrature_point_geometry.h
    */
    void CreateQuadraturePointGeometries(
        GeometriesArrayType& rResultGeometries,
        IndexType NumberOfShapeFunctionDerivatives,
        const IntegrationPointsArrayType& rIntegrationPoints) const override
    {
        mpNurbsSurface->CreateQuadraturePointGeometries(
            rResultGeometries, NumberOfShapeFunctionDerivatives, rIntegrationPoints);
    }

    ///@}
    ///@name Integration Points
    ///@{

    /*
    * Creates integration points according to its the polynomial degrees.
    * @return integration points.
    */
    void CreateIntegrationPoints(
        IntegrationPointsArrayType& rIntegrationPoints) const override
    {
        if (!IsTrimmed()){
            return mpNurbsSurface->CreateIntegrationPoints(
                rIntegrationPoints);
        }
        else {
            KRATOS_ERROR << "CreateIntegrationPoints is not impelemented for trimmed BrepSurfaces." << std::endl;
        }
    }

    ///@}
    ///@name Geometrical Operations
    ///@{

    /*
    * @brief This method maps from dimension space to working space.
    * @param rResult array_1d<double, 3> with the coordinates in working space
    * @param LocalCoordinates The local coordinates in dimension space
    * @return array_1d<double, 3> with the coordinates in working space
    * @see PointLocalCoordinates
    */
    CoordinatesArrayType& GlobalCoordinates(
        CoordinatesArrayType& rResult,
        const CoordinatesArrayType& rLocalCoordinates
    ) const override
     {
        mpNurbsSurface->GlobalCoordinates(rResult, rLocalCoordinates);

        return rResult;
    }

    ///@name Shape Function
    ///@{

    Vector& ShapeFunctionsValues(
        Vector &rResult,
        const CoordinatesArrayType& rCoordinates) const override
    {
        mpNurbsSurface->ShapeFunctionsValues(rResult, rCoordinates);

        return rResult;
    }

    Matrix& ShapeFunctionsLocalGradients(
        Matrix& rResult,
        const CoordinatesArrayType& rCoordinates) const override
    {
        mpNurbsSurface->ShapeFunctionsLocalGradients(rResult, rCoordinates);

        return rResult;
    }

    ///@}
    ///@name Input and output
    ///@{


    ///@}
    ///@name Information
    ///@{

    /// Turn back information as a string.
    std::string Info() const override
    {
        return "Brep surface";
    }

    /// Print information about this object.
    void PrintInfo( std::ostream& rOStream ) const override
    {
        rOStream << "Brep surface";
    }

    /// Print object's data.
    void PrintData( std::ostream& rOStream ) const override
    {
        BaseType::PrintData( rOStream );
        std::cout << std::endl;
        rOStream << "    Brep surface " << std::endl;
    }

    ///@}

private:
    ///@name Static Member Variables
    ///@{

    static const GeometryData msGeometryData;

    static const GeometryDimension msGeometryDimension;

    ///@}
    ///@name Member Variables
    ///@{

    typename NurbsSurfaceType::Pointer mpNurbsSurface;

    BrepCurveOnSurfaceLoopArrayType mOuterLoopArray;
    BrepCurveOnSurfaceLoopArrayType mInnerLoopArray;

    /** IsTrimmed is used to optimize processes as
    *   e.g. creation of integration domain.
    */
    bool mIsTrimmed;

    ///@}
    ///@name Serialization
    ///@{

    friend class Serializer;

    void save( Serializer& rSerializer ) const override
    {
        KRATOS_SERIALIZE_SAVE_BASE_CLASS( rSerializer, BaseType );
        rSerializer.save("NurbsSurface", mpNurbsSurface);
        rSerializer.save("OuterLoopArray", mOuterLoopArray);
        rSerializer.save("InnerLoopArray", mInnerLoopArray);
        rSerializer.save("IsTrimmed", mIsTrimmed);
    }

    void load( Serializer& rSerializer ) override
    {
        KRATOS_SERIALIZE_LOAD_BASE_CLASS( rSerializer, BaseType );
        rSerializer.load("NurbsSurface", mpNurbsSurface);
        rSerializer.load("OuterLoopArray", mOuterLoopArray);
        rSerializer.load("InnerLoopArray", mInnerLoopArray);
        rSerializer.load("IsTrimmed", mIsTrimmed);
    }

    BrepSurface()
        : BaseType( PointsArrayType(), &msGeometryData )
    {}

    ///@}

}; // Class BrepSurface

///@name Input and output
///@{

/// input stream functions
template<class TContainerPointType, class TContainerPointEmbeddedType = TContainerPointType> inline std::istream& operator >> (
    std::istream& rIStream,
    BrepSurface<TContainerPointType, TContainerPointEmbeddedType>& rThis );

/// output stream functions
template<class TContainerPointType, class TContainerPointEmbeddedType = TContainerPointType> inline std::ostream& operator << (
    std::ostream& rOStream,
    const BrepSurface<TContainerPointType, TContainerPointEmbeddedType>& rThis )
{
    rThis.PrintInfo( rOStream );
    rOStream << std::endl;
    rThis.PrintData( rOStream );
    return rOStream;
}

///@}
///@name Static Type Declarations
///@{

template<class TContainerPointType, class TContainerPointEmbeddedType> const
GeometryData BrepSurface<TContainerPointType, TContainerPointEmbeddedType>::msGeometryData(
    &msGeometryDimension,
    GeometryData::GI_GAUSS_1,
    {}, {}, {});

template<class TContainerPointType, class TContainerPointEmbeddedType>
const GeometryDimension BrepSurface<TContainerPointType, TContainerPointEmbeddedType>::msGeometryDimension(
    2, 3, 2);

///@}
}// namespace Kratos.

#endif // KRATOS_BREP_FACE_3D_H_INCLUDED  defined<|MERGE_RESOLUTION|>--- conflicted
+++ resolved
@@ -66,11 +66,8 @@
     typedef typename BaseType::SizeType SizeType;
 
     typedef typename BaseType::CoordinatesArrayType CoordinatesArrayType;
-<<<<<<< HEAD
     typedef typename BaseType::PointsArrayType PointsArrayType;
-=======
     typedef typename BaseType::GeometriesArrayType GeometriesArrayType;
->>>>>>> 3dade1bb
     typedef typename BaseType::IntegrationPointsArrayType IntegrationPointsArrayType;
 
     ///@}
