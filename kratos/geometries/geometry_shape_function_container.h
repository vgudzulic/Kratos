--- conflicted
+++ resolved
@@ -340,11 +340,7 @@
             return mShapeFunctionsLocalGradients[ThisMethod][IntegrationPointIndex];
         }
 
-<<<<<<< HEAD
-        KRATOS_DEBUG_ERROR_IF(mShapeFunctionsDerivatives[ThisMethod][DerivativeOrderIndex - 2].size() >= IntegrationPointIndex)
-=======
         KRATOS_DEBUG_ERROR_IF(mShapeFunctionsDerivatives[ThisMethod][DerivativeOrderIndex - 2].size() < IntegrationPointIndex)
->>>>>>> 5bdb926d
             << "Not enough integration points within geometry_shape_function_container. Geometry_shape_function_container has "
             << mShapeFunctionsDerivatives[ThisMethod][DerivativeOrderIndex - 2].size()
             << " integration points. Called integration point index: " << IntegrationPointIndex << std::endl;
