--- conflicted
+++ resolved
@@ -1439,60 +1439,6 @@
     }
 
     /**
-<<<<<<< HEAD
-    * @brief This function is necessary for composite geometries. It returns the
-    * geometry part which is accessable with a certain index.
-    * @details This index
-    * is dependent on the derived implementation.
-    * @param Index of the geometry part. This index can be used differently
-    *        within the derived classes
-    * @return geometry, which is connected through the Index
-     */
-    virtual GeometryType& GetGeometryPart(IndexType Index) const
-    {
-        KRATOS_ERROR << "Calling base class 'GetGeometryPart' method instead of derived function."
-            <<" Please check the definition in the derived class. " << *this << std::endl;
-    }
-
-    /**
-    * @brief This function is used for composite geometries. It returns the
-    * pointer to a geometry part which is accessable with a certain index.
-    * @details This index is dependent on the derived implementation.
-    * @param Index of the geometry part. This index can be used differently
-    *        within the derived classes
-    * @return pointer to geometry, which is connected through the Index
-    */
-    virtual typename GeometryType::Pointer pGetGeometryPart(IndexType Index)
-    {
-        KRATOS_ERROR << "Calling base class 'pGetGeometryPart' method instead of derived function."
-            << " Please check the definition in the derived class. " << *this << std::endl;
-    }
-
-    /**
-    * @brief This function is used for composite geometries. It returns the
-    * const pointer to a geometry part which is accessable with a certain index.
-    * @details This index is dependent on the derived implementation.
-    * @param Index of the geometry part. This index can be used differently
-    *        within the derived classes
-    * @return pointer to geometry, which is connected through the Index
-    */
-    virtual const typename GeometryType::Pointer pGetGeometryPart(IndexType Index) const
-    {
-        KRATOS_ERROR << "Calling base class 'pGetGeometryPart' method instead of derived function."
-            << " Please check the definition in the derived class. " << *this << std::endl;
-    }
-
-    /**
-    * @return the number of geometry parts that this geometry contains.
-    */
-    virtual SizeType NumberOfGeometryParts() const
-    {
-        return 0;
-    }
-
-    /**
-=======
->>>>>>> fff0062c
      * Returns a matrix of the local coordinates of all points
      * @param rResult a Matrix that will be overwritten by the results
      * @return the coordinates of all points of the current geometry
