--- conflicted
+++ resolved
@@ -2912,12 +2912,10 @@
 
     GeometryData const* mpGeometryData;
 
-<<<<<<< HEAD
     static const GeometryDimension msGeometryDimension;
-=======
+
     PointsArrayType mPoints;
->>>>>>> 436514f1
-
+  
     ///@}
     ///@name Serialization
     ///@{
