//    |  /           |
//    ' /   __| _` | __|  _ \   __|
//    . \  |   (   | |   (   |\__ `
//   _|\_\_|  \__,_|\__|\___/ ____/
//                   Multi-Physics
//
//  License:         BSD License
//                   Kratos default license: kratos/license.txt
//
//  Main authors:    Thomas Oberbichler
//
//  Ported from the ANurbs library (https://github.com/oberbichler/ANurbs)
//

#if !defined(KRATOS_NURBS_CURVE_SHAPE_FUNCTIONS_H_INCLUDED )
#define  KRATOS_NURBS_CURVE_SHAPE_FUNCTIONS_H_INCLUDED

// System includes

// External includes

<<<<<<< HEAD
=======
// Project includes
#include "nurbs_utilities.h"

>>>>>>> 6f91aeb6
namespace Kratos {
///@name Kratos Classes
///@{

/// NurbsCurveShapeFunction
/* Container with memory management for an efficient computation
* of NURBS and B-Spline - 1 dimensional curve functions.
*/
class NurbsCurveShapeFunction
{
public:
    ///@name Type Definitions
    ///@{

    typedef typename std::size_t IndexType;
    typedef typename std::size_t SizeType;

    ///@}
    ///@name Life Cycle
    ///@{

    /// Default constructor.
    NurbsCurveShapeFunction()
    {
    };

    /* 
    * Constructor using the degree u, degree v and the order of shape functions.
    *   This information is required to make an optimized memory management.
    */
    NurbsCurveShapeFunction(
        const SizeType PolynomialDegree,
        const SizeType DerivativeOrder)
    {
        ResizeDataContainers(PolynomialDegree, DerivativeOrder);
    }

    ///@}
    ///@name Operators
    ///@{

    double operator()(const IndexType NonzeroControlPointIndex, const IndexType DerivativeRow) const
    {
        return ShapeFunctionValue(NonzeroControlPointIndex, DerivativeRow);
    }

    ///@}
    ///@name Operations
    ///@{

    /* 
    * @brief Resizes the data containers which are needed to compute the
    *        values of the shape functions.
    */
    void ResizeDataContainers(
        const SizeType PolynomialDegree,
        const SizeType DerivativeOrder)
    {
        mDerivativeOrder = DerivativeOrder;

        mValues.resize((PolynomialDegree + 1) * (mDerivativeOrder + 1));
        mLeft.resize(PolynomialDegree);
        mRight.resize(PolynomialDegree);
        mNdu.resize((PolynomialDegree + 1) * (PolynomialDegree + 1));
        mA.resize(PolynomialDegree + 1);
        mB.resize(PolynomialDegree + 1);

        mPolynomialDegree = PolynomialDegree;
    }

    /*
    * @return provides the polynomial degree of this shape function generator.
    */
    SizeType PolynomialDegree() const
    {
        return mPolynomialDegree;
    }

    /*
    * @brief the number of nonzero control points for one point on the curve is
    *        given by polynomial degree + 1.
    * @return the number of nonzero control points of this shape function generator.
    */
    SizeType NumberOfNonzeroControlPoints() const
    {
        return PolynomialDegree() + 1;
    }

    /*
    * @return the number of shape function rows. This is the derivative order + 1.
    *         rows are defined as: N | dN/de | dN^2/de^2 | ...
    */
    SizeType NumberOfShapeFunctionRows() const
    {
        return mDerivativeOrder + 1;
    }

    /* 
    * @brief Provides the shape function value depending to the DerivativeOrder and
    *        the index of the control point.
    */
    double ShapeFunctionValue(
        const IndexType ControlPointIndex,
        const IndexType DerivativeRow) const
    {
        const IndexType index = NurbsUtilities::GetVectorIndexFromMatrixIndices(
            NumberOfNonzeroControlPoints(), NumberOfShapeFunctionRows(),
            ControlPointIndex, DerivativeRow);

        return mValues[index];
    }

    /*
    * @brief the first nonzero control point index within the list.
    * @return the index of the first nonzero control point.
    */
    IndexType GetFirstNonzeroControlPoint() const
    {
        return mFirstNonzeroControlPoint;
    }

    /*
    * @return the indices of all nonzero control points.
    */
    std::vector<IndexType> GetNonzeroControlPointIndices() const
    {
        std::vector<IndexType> indices(NumberOfNonzeroControlPoints());

        for (IndexType i = 0; i < NumberOfNonzeroControlPoints(); i++) {
            indices[i] = GetFirstNonzeroControlPoint() + i;
        }

        return indices;
    }

    ///@}
    ///@name Shape Function Computation
    ///@{

    /*
    * @brief Computation of B-Spline shape function values, use this function
    *        if span of ParameterT is unknown.
    * From Piegl and Tiller, The NURBS Book, Algorithm A3.1
    * @param rKnots, the full knot span.
    * @param ParameterT, the parameter at which the shape functions
    *        are evaluated.
    */
    void ComputeBSplineShapeFunctionValues(const Vector& rKnots, const double ParameterT)
    {
        const IndexType span = NurbsUtilities::GetUpperSpan(
            PolynomialDegree(), rKnots, ParameterT);

        ComputeBSplineShapeFunctionValuesAtSpan(rKnots, span, ParameterT);
    }

    /*
    * @brief Computation of B-Spline shape function values.
    * From Piegl and Tiller, The NURBS Book, Algorithm A2.2 and A2.3
    * @param rKnots, the full knot span.
    * @param Span, the index of the span of interest.
    * @param ParameterT, the parameter at which the shape functions
    *        are evaluated.
    */
    void ComputeBSplineShapeFunctionValuesAtSpan(
        const Vector& rKnots,
        const IndexType Span,
        const double ParameterT)
    {
        // Use a signed integer for the computations!
        using Int = std::ptrdiff_t;

        ClearValues();

        const Int polynominal_degree = static_cast<Int>(PolynomialDegree());
        const Int number_of_nonzero_control_points =
            static_cast<Int>(NumberOfNonzeroControlPoints());
        const Int number_of_shape_function_rows =
            static_cast<Int>(NumberOfShapeFunctionRows());

        mFirstNonzeroControlPoint = Span - polynominal_degree + 1;

        // compute B-Spline shape
        Ndu(0, 0) = 1.0;

        for (Int j = 0; j < polynominal_degree; j++) {
            mLeft[j] = ParameterT - rKnots[Span - j];
            mRight[j] = rKnots[Span + j + 1] - ParameterT;

            double saved = 0.0;

            for (Int r = 0; r <= j; r++) {
                Ndu(j + 1, r) = mRight[r] + mLeft[j - r];

                double temp = Ndu(r, j) / Ndu(j + 1, r);

                Ndu(r, j + 1) = saved + mRight[r] * temp;

                saved = mLeft[j - r] * temp;
            }
            Ndu(j + 1, j + 1) = saved;
        }

        for (Int j = 0; j < number_of_nonzero_control_points; j++) {
            ShapeFunctionValue(j, 0) = Ndu(j, polynominal_degree);
        }

        auto& a = mA;
        auto& b = mB;

        for (Int r = 0; r < number_of_nonzero_control_points; r++) {
            a[0] = 1.0;

            for (Int k = 1; k < number_of_shape_function_rows; k++) {
                double& value = ShapeFunctionValue(r, k);

                Int rk = r - k;
                Int pk = polynominal_degree - k;

                if (r >= k) {
                    b[0] = a[0] / Ndu(pk + 1, rk);
                    value = b[0] * Ndu(rk, pk);
                }

                Int j1 = r >= k - 1 ? 1 : k - r;
                Int j2 = r <= pk + 1 ? k : number_of_nonzero_control_points - r;

                for (Int j = j1; j < j2; j++) {
                    b[j] = (a[j] - a[j - 1]) / Ndu(pk + 1, rk + j);
                    value += b[j] * Ndu(rk + j, pk);
                }

                if (r <= pk) {
                    b[k] = -a[k - 1] / Ndu(pk + 1, r);
                    value += b[k] * Ndu(r, pk);
                }

                std::swap(a, b);
            }
        }

        Int s = polynominal_degree;

        for (Int k = 1; k < number_of_shape_function_rows; k++) {
            for (Int j = 0; j < number_of_nonzero_control_points; j++) {
                ShapeFunctionValue(j, k) *= s;
            }
            s *= polynominal_degree - k;
        }
    }

    /*
    * @brief Computation of NURBS shape function values, use this function
    *        if span of ParameterT is unknown.
    * From Piegl and Tiller, The NURBS Book, Algorithm A4.2
    * @param rKnots, the full knot span.
    * @param rWeights, the complete weights of the curve.
    * @param ParameterT, the parameter at which the shape functions
    *        are evaluated.
    */
    void ComputeNurbsShapeFunctionValues(
        const Vector& rKnots,
        const Vector& rWeights,
        const double ParameterT)
    {
        const auto span = NurbsUtilities::GetUpperSpan(
            PolynomialDegree(), rKnots, ParameterT);

        ComputeNurbsShapeFunctionValuesAtSpan(rKnots, span, rWeights, ParameterT);
    }

    /*
    * @brief Computation of NURBS shape function values
    * From Piegl and Tiller, The NURBS Book, Algorithm A4.2
    * @param rKnots, the full knot span.
    * @param rWeights, the complete weights of the curve.
    * @param ParameterT, the parameter at which the shape functions
    *        are evaluated.
    */
    void ComputeNurbsShapeFunctionValuesAtSpan(
        const Vector& rKnots,
        const IndexType Span,
        const Vector& rWeights,
        const double ParameterT)
    {
        // compute B-Spline shape
        ComputeBSplineShapeFunctionValuesAtSpan(rKnots, Span, ParameterT);

        // apply weights
        std::vector<double> weightedSums(NumberOfShapeFunctionRows());

        for (IndexType k = 0; k < NumberOfShapeFunctionRows(); k++) {
            weightedSums[k] = 0;

            for (IndexType i = 0; i < NumberOfNonzeroControlPoints(); i++) {
                const IndexType poleIndex = GetFirstNonzeroControlPoint() + i;
                ShapeFunctionValue(i, k) *= rWeights(poleIndex);
                weightedSums[k] += ShapeFunctionValue(i, k);
            }
        }

        for (IndexType k = 0; k < NumberOfShapeFunctionRows(); k++) {
            for (IndexType i = 1; i <= k; i++) {
                const double a = NurbsUtilities::GetBinomCoefficient(k, i) *
                    weightedSums[i];

                for (IndexType p = 0; p < NumberOfNonzeroControlPoints(); p++) {
                    ShapeFunctionValue(p, k) -=
                        a * ShapeFunctionValue(p, k - i);
                }
            }

            for (IndexType p = 0; p < NumberOfNonzeroControlPoints(); p++) {
                ShapeFunctionValue(p, k) /= weightedSums[0];
            }
        }
    }

    ///@}

private:
    ///@name Private Operations
    ///@{

    /*
    * @brief Provides the shape function value depending to the derivative row and
    *        the index of the control point.
    *        For curves the indices for derivatives are as following:
    *        0-> N | 1-> dN/de | 2-> ddN/dde | ...
    */
    double& ShapeFunctionValue(const IndexType NonzeroControlPointIndex, const IndexType DerivativeRow)
    {
        const IndexType index = NurbsUtilities::GetVectorIndexFromMatrixIndices(
            NumberOfNonzeroControlPoints(), NumberOfShapeFunctionRows(),
            NonzeroControlPointIndex, DerivativeRow);

        return mValues[index];
    }

    double& Ndu(const IndexType DerivativeRow, const IndexType NonzeroControlPointIndex)
    {
        const IndexType index = NurbsUtilities::GetVectorIndexFromMatrixIndices(
            NumberOfNonzeroControlPoints(), NumberOfShapeFunctionRows(), NonzeroControlPointIndex, DerivativeRow);

        return mNdu[index];
    }

    /*
    * @brief resets the shape function container.
    */
    void ClearValues()
    {
        const SizeType number_of_values = NumberOfNonzeroControlPoints() * NumberOfShapeFunctionRows();

        mValues = ZeroVector(number_of_values);
    }

    ///@}
    ///@name Member Variables
    ///@{

    SizeType mPolynomialDegree;
    SizeType mDerivativeOrder;
    Vector mValues;
    Vector mLeft;
    Vector mRight;
    Vector mNdu;
    Vector mA;
    Vector mB;
    IndexType mFirstNonzeroControlPoint;

    ///@}

};
///@}

} // namespace Kratos

#endif // KRATOS_NURBS_CURVE_SHAPE_FUNCTIONS_H_INCLUDED defined<|MERGE_RESOLUTION|>--- conflicted
+++ resolved
@@ -19,12 +19,9 @@
 
 // External includes
 
-<<<<<<< HEAD
-=======
 // Project includes
 #include "nurbs_utilities.h"
 
->>>>>>> 6f91aeb6
 namespace Kratos {
 ///@name Kratos Classes
 ///@{
