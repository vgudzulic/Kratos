//    |  /           |
//    ' /   __| _` | __|  _ \   __|
//    . \  |   (   | |   (   |\__ `
//   _|\_\_|  \__,_|\__|\___/ ____/
//                   Multi-Physics
//
//  License:		 BSD License
//					 Kratos default license: kratos/license.txt
//
//  Main authors:    Riccardo Rossi
//                   Janosch Stascheit
//                   Felix Nagel
//  contributors:    Hoang Giang Bui
//                   Josep Maria Carbonell
//

#if !defined(KRATOS_TETRAHEDRA_3D_4_H_INCLUDED )
#define  KRATOS_TETRAHEDRA_3D_4_H_INCLUDED

// System includes

// External includes

// Project includes
#include "geometries/triangle_3d_3.h"
#include "integration/tetrahedron_gauss_legendre_integration_points.h"

#include "geometries/plane.h"

namespace Kratos
{
/**
 * @class Tetrahedra3D4
 * @ingroup KratosCore
 * @brief A four node tetrahedra geometry with linear shape functions
 * @details The node ordering corresponds with:       
 *                             v
 *                            .
 *                          ,/
 *                         /
 *                      2                                                            
 *                    ,/|`\                                                       
 *                  ,/  |  `\                         
 *                ,/    '.   `\                      
 *              ,/       |     `\                 
 *            ,/         |       `\                
 *           0-----------'.--------1 --> u        
 *            `\.         |      ,/               
 *               `\.      |    ,/                     
 *                  `\.   '. ,/                      
 *                     `\. |/                                
 *                        `3                                   
 *                           `\.
 *                              ` w       
 * @author Riccardo Rossi
 * @author Janosch Stascheit
 * @author Felix Nagel
 */
template<class TPointType> class Tetrahedra3D4 : public Geometry<TPointType>
{
public:
    /**
     * Type Definitions
     */

    /**
     * Geometry as base class.
     */
    typedef Geometry<TPointType> BaseType;

    /**
     * Type of edge and face geometries
     */
    typedef Line3D2<TPointType> EdgeType;
    typedef Triangle3D3<TPointType> FaceType;

    /**
     * Pointer definition of Tetrahedra3D4
     */
    KRATOS_CLASS_POINTER_DEFINITION(Tetrahedra3D4);

    /**
     * Integration methods implemented in geometry.
     */
    typedef GeometryData::IntegrationMethod IntegrationMethod;

    /**
     * A Vector of counted pointers to Geometries. Used for
     * returning edges of the geometry.
     */
    typedef typename BaseType::GeometriesArrayType GeometriesArrayType;

    /**
     * Redefinition of template parameter TPointType.
     */
    typedef TPointType PointType;

    /**
     * Type used for indexing in geometry class.std::size_t used for indexing
     * point or integration point access methods and also all other
     * methods which need point or integration point index.
     */
    typedef typename BaseType::IndexType IndexType;


    /**
     * This typed used to return size or dimension in
     * geometry. Dimension, WorkingDimension, PointsNumber and
     * ... return this type as their results.
     */
    typedef typename BaseType::SizeType SizeType;

    /**
     * Array of counted pointers to point. This type used to hold
     * geometry's points.
     */
    typedef typename BaseType::PointsArrayType PointsArrayType;

    /**
     * This type used for representing an integration point in
     * geometry. This integration point is a point with an
     * additional weight component.
     */
    typedef typename BaseType::IntegrationPointType IntegrationPointType;

    /**
     * A Vector of IntegrationPointType which used to hold
     * integration points related to an integration
     * method. IntegrationPoints functions used this type to return
     * their results.
     */
    typedef typename BaseType::IntegrationPointsArrayType IntegrationPointsArrayType;

    /**
     * A Vector of IntegrationPointsArrayType which used to hold
     * integration points related to different integration method
     * implemented in geometry.
     */
    typedef typename BaseType::IntegrationPointsContainerType IntegrationPointsContainerType;

    /**
     * A third order tensor used as shape functions' values
     * container.
     */
    typedef typename BaseType::ShapeFunctionsValuesContainerType
    ShapeFunctionsValuesContainerType;

    /**
     * A fourth order tensor used as shape functions' local
     * gradients container in geometry.
     */
    typedef typename BaseType::ShapeFunctionsLocalGradientsContainerType
    ShapeFunctionsLocalGradientsContainerType;

    /**
     * A third order tensor to hold jacobian matrices evaluated at
     * integration points. Jacobian and InverseOfJacobian functions
     * return this type as their result.
     */
    typedef typename BaseType::JacobiansType JacobiansType;

    /**
     * A third order tensor to hold shape functions' local
     * gradients. ShapefunctionsLocalGradients function return this
     * type as its result.
     */
    typedef typename BaseType::ShapeFunctionsGradientsType ShapeFunctionsGradientsType;

    /**
     * Type of the normal vector used for normal to edges in geomety.
     */
    typedef typename BaseType::NormalType NormalType;

    /**
     * Type of coordinates array
     */
    typedef typename BaseType::CoordinatesArrayType CoordinatesArrayType;

    /**
     * Type of Matrix
     */
    typedef Matrix MatrixType;

    /**
     * Life Cycle
     */

//     Tetrahedra3D4( const PointType& Point1, const PointType& Point2,
//                    const PointType& Point3, const PointType& Point4 )
//         : BaseType(PointsArrayType(), &msGeometryData)
//     {
//         this->Points().reserve(4);
//         this->Points().push_back(typename PointType::Pointer(new PointType(Point1)));
//         this->Points().push_back(typename PointType::Pointer(new PointType(Point2)));
//         this->Points().push_back(typename PointType::Pointer(new PointType(Point3)));
//         this->Points().push_back(typename PointType::Pointer(new PointType(Point4)));
//     }

    Tetrahedra3D4( typename PointType::Pointer pPoint1,
                   typename PointType::Pointer pPoint2,
                   typename PointType::Pointer pPoint3,
                   typename PointType::Pointer pPoint4 )
        : BaseType(PointsArrayType(), &msGeometryData)
    {
        this->Points().reserve(4);
        this->Points().push_back(pPoint1);
        this->Points().push_back(pPoint2);
        this->Points().push_back(pPoint3);
        this->Points().push_back(pPoint4);
    }

    explicit Tetrahedra3D4( const PointsArrayType& ThisPoints)
        : BaseType(ThisPoints, &msGeometryData)
    {
        if( this->PointsNumber() != 4)
            KRATOS_ERROR << "Invalid points number. Expected 4, given " << this->PointsNumber() << std::endl;
    }

    /**
     * Copy constructor.
     * Construct this geometry as a copy of given geometry.
     *
     * @note This copy constructor don't copy the points and new
     * geometry shares points with given source geometry. It's
     * obvious that any change to this new geometry's point affect
     * source geometry's points too.
     */
    Tetrahedra3D4(Tetrahedra3D4 const& rOther)
        : BaseType(rOther)
    {
    }

    /**
     * Copy constructor from a geometry with other point type.
     * Construct this geometry as a copy of given geometry which
     * has different type of points. The given goemetry's
     * TOtherPointType* must be implicity convertible to this
     * geometry PointType.
     *
     * @note This copy constructor don't copy the points and new
     * geometry shares points with given source geometry. It's
     * obvious that any change to this new geometry's point affect
     * source geometry's points too.
     */
    template<class TOtherPointType> explicit Tetrahedra3D4(Tetrahedra3D4<TOtherPointType> const& rOther)
        : BaseType(rOther)
    {
    }

    /// Destructor. Does nothing!!!
    ~Tetrahedra3D4() override {}

    GeometryData::KratosGeometryFamily GetGeometryFamily() const override
    {
        return GeometryData::Kratos_Tetrahedra;
    }
    GeometryData::KratosGeometryType GetGeometryType() const override
    {
        return GeometryData::Kratos_Tetrahedra3D4;
    }

    /**
     * Operators
     */

    /**
     * Assignment operator.
     *
     * @note This operator don't copy the points and this
     * geometry shares points with given source geometry. It's
     * obvious that any change to this geometry's point affect
     * source geometry's points too.
     *
     * @see Clone
     * @see ClonePoints
     */
    Tetrahedra3D4& operator=(const Tetrahedra3D4& rOther)
    {
        BaseType::operator=(rOther);
        return *this;
    }

    /**
     * Assignment operator for geometries with different point type.
     *
     * @note This operator don't copy the points and this
     * geometry shares points with given source geometry. It's
     * obvious that any change to this geometry's point affect
     * source geometry's points too.
     *
     * @see Clone
     * @see ClonePoints
     */
    template<class TOtherPointType>
    Tetrahedra3D4& operator=(Tetrahedra3D4<TOtherPointType> const & rOther)
    {
        BaseType::operator=(rOther);

        return *this;
    }


    /**
     * Operations
     */

    typename BaseType::Pointer Create(PointsArrayType const& ThisPoints) const override
    {
        return typename BaseType::Pointer(new Tetrahedra3D4(ThisPoints));
    }

    // Geometry< Point<3> >::Pointer Clone() const override
    // {
    //     Geometry< Point<3> >::PointsArrayType NewPoints;

    //     //making a copy of the nodes TO POINTS (not Nodes!!!)
    //     for ( IndexType i = 0 ; i < this->size() ; i++ )
    //     {
    //             NewPoints.push_back(Kratos::make_shared< Point<3> >(( *this )[i]));
    //     }

    //     //creating a geometry with the new points
    //     Geometry< Point<3> >::Pointer p_clone( new Tetrahedra3D4< Point<3> >( NewPoints ) );

    //     return p_clone;
    // }

    /**
     * @brief Lumping factors for the calculation of the lumped mass matrix
     * @param rResult Vector containing the lumping factors
     * @param LumpingMethod The lumping method considered. The three methods available are:
     *      - The row sum method
     *      - Diagonal scaling
     *      - Evaluation of M using a quadrature involving only the nodal points and thus automatically yielding a diagonal matrix for standard element shape function
     */
    Vector& LumpingFactors(
        Vector& rResult,
        const typename BaseType::LumpingMethods LumpingMethod = BaseType::LumpingMethods::ROW_SUM
        )  const override
    {
        if(rResult.size() != 4)
            rResult.resize(4, false);
        std::fill(rResult.begin(), rResult.end(), 1.00 / 4.00);
        return rResult;
    }

    /**
     * Informations
     */

    /**
     * This method calculates and returns Length or charactereistic
     * length of this geometry depending on it's dimension. For one
     * dimensional geometry for example Line it returns length of it
     * and for the other geometries it gives Characteristic length
     * otherwise.
     *
     * @return double value contains length or Characteristic
     * length
     * @see Area()
     * @see Volume()
     * @see DomainSize()
     *
     * :TODO: might be necessary to reimplement
     */
    double Length() const override
    {
        constexpr double factor = 2.0396489026555;       // (12/sqrt(2)) ^ 1/3);
        return  factor * std::cbrt(std::fabs(Volume())); // sqrt(fabs( DeterminantOfJacobian(PointType())));
    }

    /**
     * This method calculates and returns area or surface area of
     * this geometry depending to it's dimension. For one dimensional
     * geometry it returns zero, for two dimensional it gives area
     * and for three dimensional geometries it gives surface area.
     *
     *
     * @return double value contains area or surface area.
     * @see Length()
     * @see Volume()
     * @see DomainSize()
     *
     * :TODO: might be necessary to reimplement
     */
    double Area() const override
    {
        return this->Volume();
    }

    /** This method calculates and returns the volume of this geometry.
     * This method calculates and returns the volume of this geometry.
     *
     * This method uses the V = (A x B) * C / 6 formula.
     *
     * @return double value contains length, area or volume.
     *
     * @see Length()
     * @see Area()
     * @see Volume()
     *
     * :TODO: might be necessary to reimplement
     */
    double Volume() const override {
        //closed formula for the linear triangle
        const double onesixth = 1.0/6.0;

        const CoordinatesArrayType& rP0 = this->Points()[0].Coordinates();
        const CoordinatesArrayType& rP1 = this->Points()[1].Coordinates();
        const CoordinatesArrayType& rP2 = this->Points()[2].Coordinates();
        const CoordinatesArrayType& rP3 = this->Points()[3].Coordinates();

        double x10 = rP1[0] - rP0[0];
        double y10 = rP1[1] - rP0[1];
        double z10 = rP1[2] - rP0[2];

        double x20 = rP2[0] - rP0[0];
        double y20 = rP2[1] - rP0[1];
        double z20 = rP2[2] - rP0[2];

        double x30 = rP3[0] - rP0[0];
        double y30 = rP3[1] - rP0[1];
        double z30 = rP3[2] - rP0[2];

        double detJ = x10 * y20 * z30 - x10 * y30 * z20 + y10 * z20 * x30 - y10 * x20 * z30 + z10 * x20 * y30 - z10 * y20 * x30;
        return  detJ*onesixth;
    }

    double DomainSize() const override {
      return Volume();
    }

    /** This method calculates and returns the minimum edge length of the geometry.
     *
     * @return double value with the minimum edge length
     *
     * @see MaxEdgeLength()
     * @see AverageEdgeLength()
     */
    double MinEdgeLength() const override {
      auto a = this->GetPoint(0) - this->GetPoint(1);
      auto b = this->GetPoint(1) - this->GetPoint(2);
      auto c = this->GetPoint(2) - this->GetPoint(0);
      auto d = this->GetPoint(3) - this->GetPoint(0);
      auto e = this->GetPoint(3) - this->GetPoint(1);
      auto f = this->GetPoint(3) - this->GetPoint(2);

      double sa = (a[0]*a[0])+(a[1]*a[1])+(a[2]*a[2]);
      double sb = (b[0]*b[0])+(b[1]*b[1])+(b[2]*b[2]);
      double sc = (c[0]*c[0])+(c[1]*c[1])+(c[2]*c[2]);
      double sd = (d[0]*d[0])+(d[1]*d[1])+(d[2]*d[2]);
      double se = (e[0]*e[0])+(e[1]*e[1])+(e[2]*e[2]);
      double sf = (f[0]*f[0])+(f[1]*f[1])+(f[2]*f[2]);

      return CalculateMinEdgeLength(sa, sb, sc, sd, se, sf);
    }

    /** This method calculates and returns the maximum edge
     * length of the geometry
     *
     * @return double value with the maximum edge length
     *
     * @see MinEdgeLength()
     * @see AverageEdgeLength()
     */
    double MaxEdgeLength() const override {
      auto a = this->GetPoint(0) - this->GetPoint(1);
      auto b = this->GetPoint(1) - this->GetPoint(2);
      auto c = this->GetPoint(2) - this->GetPoint(0);
      auto d = this->GetPoint(3) - this->GetPoint(0);
      auto e = this->GetPoint(3) - this->GetPoint(1);
      auto f = this->GetPoint(3) - this->GetPoint(2);

      double sa = (a[0]*a[0])+(a[1]*a[1])+(a[2]*a[2]);
      double sb = (b[0]*b[0])+(b[1]*b[1])+(b[2]*b[2]);
      double sc = (c[0]*c[0])+(c[1]*c[1])+(c[2]*c[2]);
      double sd = (d[0]*d[0])+(d[1]*d[1])+(d[2]*d[2]);
      double se = (e[0]*e[0])+(e[1]*e[1])+(e[2]*e[2]);
      double sf = (f[0]*f[0])+(f[1]*f[1])+(f[2]*f[2]);

      return CalculateMaxEdgeLength(sa, sb, sc, sd, se, sf);
    }

    /** This method calculates and returns the average edge length of the geometry
     *
     * @return double value with the average edge length
     *
     * @see MinEdgeLength()
     * @see MaxEdgeLength()
     */
    double AverageEdgeLength() const override {
      return CalculateAvgEdgeLength(
        MathUtils<double>::Norm3(this->GetPoint(0)-this->GetPoint(1)),
        MathUtils<double>::Norm3(this->GetPoint(1)-this->GetPoint(2)),
        MathUtils<double>::Norm3(this->GetPoint(2)-this->GetPoint(0)),
        MathUtils<double>::Norm3(this->GetPoint(3)-this->GetPoint(0)),
        MathUtils<double>::Norm3(this->GetPoint(3)-this->GetPoint(1)),
        MathUtils<double>::Norm3(this->GetPoint(3)-this->GetPoint(2))
      );
    }

    /** This method calculates the circumradius of the geometry
     *
     * @return The circumradius of the geometry
     */
    double Circumradius() const override {
      //    | s10 y10 z10 |           | s10 x10 z10 |           | s10 x10 y10 |           | x10 y10 z10 |
      // MX | s20 y20 z20 |        MY | s20 x20 z20 |        MZ | s20 x20 y20 |        AL | x20 y20 z20 |
      //    | s30 y30 z30 |           | s30 x30 z30 |           | s30 x30 y30 |           | x30 y30 z30 |

      const CoordinatesArrayType& rP0 = this->Points()[0].Coordinates();
      const CoordinatesArrayType& rP1 = this->Points()[1].Coordinates();
      const CoordinatesArrayType& rP2 = this->Points()[2].Coordinates();
      const CoordinatesArrayType& rP3 = this->Points()[3].Coordinates();

      double aDot = rP0[0] * rP0[0] + rP0[1] * rP0[1] + rP0[2] * rP0[2];
      double bDot = rP1[0] * rP1[0] + rP1[1] * rP1[1] + rP1[2] * rP1[2];
      double cDot = rP2[0] * rP2[0] + rP2[1] * rP2[1] + rP2[2] * rP2[2];
      double dDot = rP3[0] * rP3[0] + rP3[1] * rP3[1] + rP3[2] * rP3[2];

      // Build the simplified matrices
      double s10 = aDot - dDot;
      double x10 = rP0[0] - rP3[0];
      double y10 = rP0[1] - rP3[1];
      double z10 = rP0[2] - rP3[2];

      double s20 = bDot - dDot;
      double x20 = rP1[0] - rP3[0];
      double y20 = rP1[1] - rP3[1];
      double z20 = rP1[2] - rP3[2];

      double s30 = cDot - dDot;
      double x30 = rP2[0] - rP3[0];
      double y30 = rP2[1] - rP3[1];
      double z30 = rP2[2] - rP3[2];

      double detJMX = s10 * y20 * z30 + y10 * z20 * s30 + z10 * s20 * y30 - s30 * y20 * z10 - y30 * z20 * s10 - z30 * s20 * y10;
      double detJMY = s10 * x20 * z30 + x10 * z20 * s30 + z10 * s20 * x30 - s30 * x20 * z10 - x30 * z20 * s10 - z30 * s20 * x10;
      double detJMZ = s10 * x20 * y30 + x10 * y20 * s30 + y10 * s20 * x30 - s30 * x20 * y10 - x30 * y20 * s10 - y30 * s20 * x10;
      double detJAL = x10 * y20 * z30 + y10 * z20 * x30 + z10 * x20 * y30 - x30 * y20 * z10 - y30 * z20 * x10 - z30 * x20 * y10;

      return std::sqrt( (detJMX*detJMX + detJMY*detJMY + detJMZ*detJMZ)) / (2*std::abs(detJAL));
    }

    /** This method calculates the inradius of the
     * geometry
     *
     * @return The inradius of the geometry
     */
    double Inradius() const override {
      //    | x10 y10 z10 |
      // AL | x20 y20 z20 |
      //    | x30 y30 z30 |

      const CoordinatesArrayType& rP0 = this->Points()[0].Coordinates();
      const CoordinatesArrayType& rP1 = this->Points()[1].Coordinates();
      const CoordinatesArrayType& rP2 = this->Points()[2].Coordinates();
      const CoordinatesArrayType& rP3 = this->Points()[3].Coordinates();

      array_1d<double, 3> c012, c013, c023, c123;

      MathUtils<double>::CrossProduct(c012, rP2-rP0, rP1-rP0);
      MathUtils<double>::CrossProduct(c013, rP3-rP0, rP1-rP0);
      MathUtils<double>::CrossProduct(c023, rP3-rP0, rP2-rP0);
      MathUtils<double>::CrossProduct(c123, rP3-rP1, rP2-rP1);

      double n012 = std::sqrt(c012[0]*c012[0] + c012[1]*c012[1] + c012[2]*c012[2]);
      double n013 = std::sqrt(c013[0]*c013[0] + c013[1]*c013[1] + c013[2]*c013[2]);
      double n023 = std::sqrt(c023[0]*c023[0] + c023[1]*c023[1] + c023[2]*c023[2]);
      double n123 = std::sqrt(c123[0]*c123[0] + c123[1]*c123[1] + c123[2]*c123[2]);

      // Build the simplified matrices
      double x10 = rP0[0] - rP3[0];
      double y10 = rP0[1] - rP3[1];
      double z10 = rP0[2] - rP3[2];

      double x20 = rP1[0] - rP3[0];
      double y20 = rP1[1] - rP3[1];
      double z20 = rP1[2] - rP3[2];

      double x30 = rP2[0] - rP3[0];
      double y30 = rP2[1] - rP3[1];
      double z30 = rP2[2] - rP3[2];

      double detJAL = x10 * y20 * z30 + y10 * z20 * x30 + z10 * x20 * y30 - x30 * y20 * z10 - y30 * z20 * x10 - z30 * x20 * y10;

      return std::abs(detJAL) / (n012 + n013 + n023 + n123);
    }

    /// Quality functions

    /** Calculates the inradius to circumradius quality metric.
     * Calculates the inradius to circumradius quality metric.
     * This metric is bounded by the interval (0,1) being:
     *  1 -> Optimal value
     *  0 -> Worst value
     *
     * \f$ \frac{r}{\rho} \f$
     *
     * @return The inradius to circumradius quality metric.
     */
    double InradiusToCircumradiusQuality() const override {
      constexpr double normFactor = 3.0;

      return normFactor * Inradius() / Circumradius();
    };

    /** Calculates the inradius to longest edge quality metric.
     * Calculates the inradius to longest edge quality metric.
     * This metric is bounded by the interval (0,1) being:
     *  1 -> Optimal value
     *  0 -> Worst value
     *
     * \f$ \frac{r}{L} \f$
     *
     * @return The inradius to longest edge quality metric.
     */
    double InradiusToLongestEdgeQuality() const override {
      constexpr double normFactor = 4.89897982161;

      auto a = this->GetPoint(0) - this->GetPoint(1);
      auto b = this->GetPoint(1) - this->GetPoint(2);
      auto c = this->GetPoint(2) - this->GetPoint(0);
      auto d = this->GetPoint(3) - this->GetPoint(0);
      auto e = this->GetPoint(3) - this->GetPoint(1);
      auto f = this->GetPoint(3) - this->GetPoint(2);

      double sa = (a[0]*a[0])+(a[1]*a[1])+(a[2]*a[2]);
      double sb = (b[0]*b[0])+(b[1]*b[1])+(b[2]*b[2]);
      double sc = (c[0]*c[0])+(c[1]*c[1])+(c[2]*c[2]);
      double sd = (d[0]*d[0])+(d[1]*d[1])+(d[2]*d[2]);
      double se = (e[0]*e[0])+(e[1]*e[1])+(e[2]*e[2]);
      double sf = (f[0]*f[0])+(f[1]*f[1])+(f[2]*f[2]);

      return normFactor * Inradius() / CalculateMaxEdgeLength(sa,sb,sc,sd,se,sf);
    }

    /** Calculates the shortest to longest edge quality metric.
     * Calculates the shortest to longest edge quality metric.
     * This metric is bounded by the interval (0,1) being:
     *  1 -> Optimal value
     *  0 -> Worst value
     *
     * \f$ \frac{l}{L} \f$
     *
     * @return [description]
     */
    double ShortestToLongestEdgeQuality() const override {
      auto a = this->GetPoint(0) - this->GetPoint(1);
      auto b = this->GetPoint(1) - this->GetPoint(2);
      auto c = this->GetPoint(2) - this->GetPoint(0);
      auto d = this->GetPoint(3) - this->GetPoint(0);
      auto e = this->GetPoint(3) - this->GetPoint(1);
      auto f = this->GetPoint(3) - this->GetPoint(2);

      double sa = (a[0]*a[0])+(a[1]*a[1])+(a[2]*a[2]);
      double sb = (b[0]*b[0])+(b[1]*b[1])+(b[2]*b[2]);
      double sc = (c[0]*c[0])+(c[1]*c[1])+(c[2]*c[2]);
      double sd = (d[0]*d[0])+(d[1]*d[1])+(d[2]*d[2]);
      double se = (e[0]*e[0])+(e[1]*e[1])+(e[2]*e[2]);
      double sf = (f[0]*f[0])+(f[1]*f[1])+(f[2]*f[2]);

      return CalculateMinEdgeLength(sa,sb,sc,sd,se,sf) / CalculateMaxEdgeLength(sa,sb,sc,sd,se,sf);
    }

    /** Calculates the Regularity quality metric.
     * Calculates the Regularity quality metric.
     *  1 -> Optimal value
     *  0 -> Worst value
     *
     * \f$ \frac{4r}{H} \f$
     *
     * @return regularity quality.
     */
    double RegularityQuality() const override {
      KRATOS_ERROR << "Method 'RegularityQuality' is not yet implemented for Tetrahedra3D4" << std::endl;
      return 0.0;
    }

    /** Calculates the volume to surface area quality metric.
     * Calculates the volume to surface area quality metric.
     *  1 -> Optimal value
     *  0 -> Worst value
     *
     * \f$ \frac{V^4}{(\sum{A_{i}^{2}})^{3}} \f$
     *
     * @return volume to surface quality.
     */
    double VolumeToSurfaceAreaQuality() const override {
      KRATOS_ERROR << "Method 'VolumeToSurfaceAreaQuality' is not yet implemented for Tetrahedra3D4" << std::endl;
      return 0.0;
    }

    /** Calculates the Volume to edge length quaility metric.
     * Calculates the Volume to edge length quaility metric.
     *  1 -> Optimal value
     *  0 -> Worst value
     *
     * \f$ \frac{V^{2/3}}{\sum{l_{i}^{2}}} \f$
     *
     * @return Volume to edge length quality.
     */
    double VolumeToEdgeLengthQuality() const override {
      constexpr double normFactor = 12.0;

      auto a = this->GetPoint(0) - this->GetPoint(1);
      auto b = this->GetPoint(1) - this->GetPoint(2);
      auto c = this->GetPoint(2) - this->GetPoint(0);
      auto d = this->GetPoint(3) - this->GetPoint(0);
      auto e = this->GetPoint(3) - this->GetPoint(1);
      auto f = this->GetPoint(3) - this->GetPoint(2);

      double sa = (a[0]*a[0]) + (a[1]*a[1]) + (a[2]*a[2]);
      double sb = (b[0]*b[0]) + (b[1]*b[1]) + (b[2]*b[2]);
      double sc = (c[0]*c[0]) + (c[1]*c[1]) + (c[2]*c[2]);
      double sd = (d[0]*d[0]) + (d[1]*d[1]) + (d[2]*d[2]);
      double se = (e[0]*e[0]) + (e[1]*e[1]) + (e[2]*e[2]);
      double sf = (f[0]*f[0]) + (f[1]*f[1]) + (f[2]*f[2]);

      double vol = Volume();

      return std::abs(normFactor * std::pow(9 * vol * vol, 1.0 / 3.0) / (sa + sb + sc + sd + se + sf)) * (vol < 0 ? -1 : 1);
    }

    /** Calculates the volume to average edge lenght quality metric.
     * Calculates the volume to average edge lenght quality metric.
     *  1 -> Optimal value
     *  0 -> Worst value
     *
     * \f$ \frac{V}{\frac{1}{6}\sum{l_i}} \f$
     *
     * @return [description]
     */
    double VolumeToAverageEdgeLength() const override {
      constexpr double normFactor = 6.0 * 1.41421356237309504880;

      return normFactor * Volume() / std::pow(AverageEdgeLength(), 3);
    }

    /** Calculates the volume to average edge length quality metric.
     * Calculates the volume to average edge length quality metric.
     * The average edge lenght is calculated using the RMS.
     * This metric is bounded by the interval (0,1) being:
     *  1 -> Optimal value
     *  0 -> Worst value
     *
     * \f$ \frac{V}{\sqrt{\frac{1}{6}\sum{A_{i}^{2}}}} \f$
     *
     * @return [description]
     */
    double VolumeToRMSEdgeLength() const override {
      constexpr double normFactor = 6.0 * 1.41421356237309504880;

      auto a = this->GetPoint(0) - this->GetPoint(1);
      auto b = this->GetPoint(1) - this->GetPoint(2);
      auto c = this->GetPoint(2) - this->GetPoint(0);
      auto d = this->GetPoint(3) - this->GetPoint(0);
      auto e = this->GetPoint(3) - this->GetPoint(1);
      auto f = this->GetPoint(3) - this->GetPoint(2);

      double sa = (a[0]*a[0])+(a[1]*a[1])+(a[2]*a[2]);
      double sb = (b[0]*b[0])+(b[1]*b[1])+(b[2]*b[2]);
      double sc = (c[0]*c[0])+(c[1]*c[1])+(c[2]*c[2]);
      double sd = (d[0]*d[0])+(d[1]*d[1])+(d[2]*d[2]);
      double se = (e[0]*e[0])+(e[1]*e[1])+(e[2]*e[2]);
      double sf = (f[0]*f[0])+(f[1]*f[1])+(f[2]*f[2]);

      return normFactor * Volume() / std::pow(std::sqrt(1.0/6.0 * (sa + sb + sc + sd + se + sf)), 3.0);
    }
    
    /** Calculates the min dihedral angle quality metric.
     * Calculates the min dihedral angle quality metric.
     * The min dihedral angle is min angle between two faces of the element 
     * In radians
     * @return [description]
     */
    virtual double MinDihedralAngle() const override {
      Vector dihedral_angles(6);
      ComputeDihedralAngles(dihedral_angles);
      double min_dihedral_angle = 1000.0;
      for (unsigned int i = 0; i < 6; i++)
      {
         if (dihedral_angles[i]<min_dihedral_angle)  min_dihedral_angle=dihedral_angles[i];
      } 
      return min_dihedral_angle;
    }

    /** Calculates the max dihedral angle quality metric.
     * Calculates the max dihedral angle quality metric.
     * The max dihedral angle is max angle between two faces of the element 
     * In radians
     * @return [description]
     */
    virtual double MaxDihedralAngle() const override {
      Vector dihedral_angles(6);
      ComputeDihedralAngles(dihedral_angles);
      double max_dihedral_angle = -1000.0;
      for (unsigned int i = 0; i < 6; i++)
      {
         if (dihedral_angles[i]>max_dihedral_angle)  max_dihedral_angle=dihedral_angles[i];
      } 
      return max_dihedral_angle;
    }

<<<<<<< HEAD
=======

    /** Calculates the min dihedral angle quality metric.
     * Calculates the min dihedral angle quality metric.
     * The min dihedral angle is min angle between two faces of the element 
     * In radians
     * @return [description]
     */
    double MinDihedralAngle() const override {
      Vector dihedral_angles(6);
      ComputeDihedralAngles(dihedral_angles);
      double min_dihedral_angle = 1000.0;
      for (unsigned int i = 0; i < 6; i++)
      {
         if (dihedral_angles[i]<min_dihedral_angle)  min_dihedral_angle=dihedral_angles[i];
      } 
      return min_dihedral_angle;
    }

    /** Calculates the max dihedral angle quality metric.
     * Calculates the max dihedral angle quality metric.
     * The max dihedral angle is max angle between two faces of the element
     * In radians
     * @return [description]
     */
    double MaxDihedralAngle() const override {
        Vector dihedral_angles(6);
        ComputeDihedralAngles(dihedral_angles);
        double max_dihedral_angle = -1000.0;
        for (unsigned int i = 0; i < 6; i++)
        {
            if (dihedral_angles[i] > max_dihedral_angle)  max_dihedral_angle = dihedral_angles[i];
        }
        return max_dihedral_angle;
    }



>>>>>>> 9de041fd
    /** Calculates the min solid angle quality metric.
     * Calculates the min solid angle quality metric.
     * The min solid angle  [stereoradians] is the lowest solid angle "seen" from any of the 4 nodes of the geometry
     * In stereo radians
     * @return [description]
     */
<<<<<<< HEAD
    virtual double MinSolidAngle() const override {
=======
    double MinSolidAngle() const override {
>>>>>>> 9de041fd
      Vector solid_angles(4);
      ComputeSolidAngles(solid_angles);
      double min_solid_angle = 1000.0;
      for (unsigned int i = 0; i < 4; i++)
      {
        if (solid_angles[i]<min_solid_angle) min_solid_angle = solid_angles[i];
      }
      return min_solid_angle;

    }


    /** Implements the calculus of the 4 solid angles of the tetra
     *Implements the calculus of the 4 solid angles of the tetra
     *
     * @return   The solid angles of the geometry
    */
<<<<<<< HEAD
    virtual inline void ComputeSolidAngles(Vector& solid_angles) const override
    {
      if(solid_angles.size() != 4)
          solid_angles.resize(4, false);
=======
    inline void ComputeSolidAngles(Vector& rSolidAngles) const override
    {
      if(rSolidAngles.size() != 4)
          rSolidAngles.resize(4, false);
>>>>>>> 9de041fd

      Vector dihedral_angles(6);
      ComputeDihedralAngles(dihedral_angles); 

<<<<<<< HEAD
      solid_angles[0] = dihedral_angles[0] + dihedral_angles[1] + dihedral_angles[2]  -3.14159265359;     
      solid_angles[1] = dihedral_angles[0] + dihedral_angles[3] + dihedral_angles[4]  -3.14159265359;     
      solid_angles[2] = dihedral_angles[2] + dihedral_angles[4] + dihedral_angles[5]  -3.14159265359;     
      solid_angles[3] = dihedral_angles[1] + dihedral_angles[3] + dihedral_angles[5]  -3.14159265359;     
=======
      rSolidAngles[0] = dihedral_angles[0] + dihedral_angles[1] + dihedral_angles[2]  - Globals::Pi;     
      rSolidAngles[1] = dihedral_angles[0] + dihedral_angles[3] + dihedral_angles[4]  - Globals::Pi;     
      rSolidAngles[2] = dihedral_angles[2] + dihedral_angles[4] + dihedral_angles[5]  - Globals::Pi;     
      rSolidAngles[3] = dihedral_angles[1] + dihedral_angles[3] + dihedral_angles[5]  - Globals::Pi;     
>>>>>>> 9de041fd
    }


    /** Implements the calculus of the 6 diheadral angles of the tetra
     *Implements the calculus of the 6 diheadral angles of the tetra
     *
     * @return   The dihedral angles of the geometry
    */
<<<<<<< HEAD
    virtual inline void ComputeDihedralAngles(Vector& dihedral_angles) const override
    {
      if(dihedral_angles.size() != 6)
          dihedral_angles.resize(6, false);


      boost::numeric::ublas::bounded_matrix<double, 4, 3 > coords;
=======
    inline void ComputeDihedralAngles(Vector& rDihedralAngles) const override
    {
      if(rDihedralAngles.size() != 6)
          rDihedralAngles.resize(6, false);


      BoundedMatrix<double, 4, 3 > coords;
>>>>>>> 9de041fd
      for (unsigned int i = 0; i < 4; i++)
      {
          const array_1d<double, 3 > & xyz = this->GetPoint(i);
          for (unsigned int j = 0; j < 3; j++)
              coords(i, j) = xyz[j];
      }
      //we have to check 6 different angles (one per edge)
      //to get an easy-to-read algorithm, we find the angles by creating the normal planes to each face and then find the angles between them
      //to do so, we create a list of 3 nodes per angle. face1 is defined with nodes 0,1,2a , and face2 is defined with nodes 0,1,2b
      const int node0[]  = {0, 0, 0, 1, 1, 2};
      const int node1[]  = {1, 3, 2, 3, 2, 3};
      const int node2a[] = {2, 1, 1, 0, 0, 0};
      const int node2b[] = {3, 2, 3, 2, 3, 1};
        
      array_1d<double,3> edge1,edge2a,edge2b,normal1,normal2;

     //now we only loop through the six edges to see which one has the lowest angle
      for (unsigned int i = 0; i < 6; i++)
      {
        //first we find the edges
<<<<<<< HEAD
        for (unsigned int j = 0; j < 3; j++)
=======
        for (unsigned int j = 0; j < 3; ++j)
>>>>>>> 9de041fd
        {
            edge1[j]  = coords(node1[i],j)  - coords(node0[i],j) ;
            edge2a[j] = coords(node2a[i],j) - coords(node0[i],j) ;
            edge2b[j] = coords(node2b[i],j) - coords(node0[i],j) ;
        }
        //now we find the normals to the planes
        MathUtils<double>::CrossProduct(normal1,edge1,edge2a);
        MathUtils<double>::CrossProduct(normal2,edge1,edge2b);
<<<<<<< HEAD
        normal1 /= sqrt(normal1[0]*normal1[0] + normal1[1]*normal1[1] + normal1[2]*normal1[2]);
        normal2 /= sqrt(normal2[0]*normal2[0] + normal2[1]*normal2[1] + normal2[2]*normal2[2]);

        //and finally the cos of the angle:
        const double angle_cos = (  normal1[0]*normal2[0] + normal1[1]*normal2[1] + normal1[2]*normal2[2] );
        dihedral_angles[i] = acos(angle_cos);
      }

    }
=======
        normal1 /= std::sqrt(normal1[0]*normal1[0] + normal1[1]*normal1[1] + normal1[2]*normal1[2]);
        normal2 /= std::sqrt(normal2[0]*normal2[0] + normal2[1]*normal2[1] + normal2[2]*normal2[2]);

        //and finally the cos of the angle:
        const double angle_cos = (  normal1[0]*normal2[0] + normal1[1]*normal2[1] + normal1[2]*normal2[2] );
        rDihedralAngles[i] = std::acos(angle_cos);
      }

    }

>>>>>>> 9de041fd
    /**
    * Returns a matrix of the local coordinates of all points
    * @param rResult a Matrix that will be overwritten by the results
    * @return the coordinates of all points of the current geometry
    */
    Matrix& PointsLocalCoordinates( Matrix& rResult ) const override
    {
        if(rResult.size1()!= 4 || rResult.size2()!= 3)
            rResult.resize(4, 3, false);

        rResult(0,0)=0.0;
        rResult(0,1)=0.0;
        rResult(0,2)=0.0;
        rResult(1,0)=1.0;
        rResult(1,1)=0.0;
        rResult(1,2)=0.0;
        rResult(2,0)=0.0;
        rResult(2,1)=1.0;
        rResult(2,2)=0.0;
        rResult(3,0)=0.0;
        rResult(3,1)=0.0;
        rResult(3,2)=1.0;

        return rResult;
    }

    /**
     * @brief Returns the local coordinates of a given arbitrary point
     * @details Based on https://www.colorado.edu/engineering/CAS/courses.d/AFEM.d/AFEM.Ch09.d/AFEM.Ch09.pdf. Section 9.1.6
     * @param rResult The vector containing the local coordinates of the point
     * @param rPoint The point in global coordinates
     * @return The vector containing the local coordinates of the point
     */
    CoordinatesArrayType& PointLocalCoordinates(
        CoordinatesArrayType& rResult,
        const CoordinatesArrayType& rPoint
        ) const override
    {
        // Compute RHS
        array_1d<double,4> X;
        X[0] = 1.0;
        X[1] = rPoint[0];
        X[2] = rPoint[1];
        X[3] = rPoint[2];

        // Auxiliar coordinates
        const double x1 = this->GetPoint( 0 ).X();
        const double x2 = this->GetPoint( 1 ).X();
        const double x3 = this->GetPoint( 2 ).X();
        const double x4 = this->GetPoint( 3 ).X();
        const double y1 = this->GetPoint( 0 ).Y();
        const double y2 = this->GetPoint( 1 ).Y();
        const double y3 = this->GetPoint( 2 ).Y();
        const double y4 = this->GetPoint( 3 ).Y();
        const double z1 = this->GetPoint( 0 ).Z();
        const double z2 = this->GetPoint( 1 ).Z();
        const double z3 = this->GetPoint( 2 ).Z();
        const double z4 = this->GetPoint( 3 ).Z();

        // Auxiliar diff
        const double x12 = x1 - x2;
        const double x13 = x1 - x3;
        const double x14 = x1 - x4;
        const double x21 = x2 - x1;
        const double x24 = x2 - x4;
        const double x31 = x3 - x1;
        const double x32 = x3 - x2;
        const double x34 = x3 - x4;
        const double x42 = x4 - x2;
        const double x43 = x4 - x3;
        const double y12 = y1 - y2;
        const double y13 = y1 - y3;
        const double y14 = y1 - y4;
        const double y21 = y2 - y1;
        const double y24 = y2 - y4;
        const double y31 = y3 - y1;
        const double y32 = y3 - y2;
        const double y34 = y3 - y4;
        const double y42 = y4 - y2;
        const double y43 = y4 - y3;
        const double z12 = z1 - z2;
        const double z13 = z1 - z3;
        const double z14 = z1 - z4;
        const double z21 = z2 - z1;
        const double z24 = z2 - z4;
        const double z31 = z3 - z1;
        const double z32 = z3 - z2;
        const double z34 = z3 - z4;
        const double z42 = z4 - z2;
        const double z43 = z4 - z3;

        // Compute LHS
        BoundedMatrix<double, 4,4> invJ;
        const double aux_volume = 1.0/(6.0*this->Volume());
        invJ(0,0) = aux_volume * (x2*(y3*z4-y4*z3)+x3*(y4*z2-y2*z4)+x4*(y2*z3-y3*z2));
        invJ(1,0) = aux_volume * (x1*(y4*z3-y3*z4)+x3*(y1*z4-y4*z1)+x4*(y3*z1-y1*z3));
        invJ(2,0) = aux_volume * (x1*(y2*z4-y4*z2)+x2*(y4*z1-y1*z4)+x4*(y1*z2-y2*z1));
        invJ(3,0) = aux_volume * (x1*(y3*z2-y2*z3)+x2*(y1*z3-y3*z1)+x3*(y2*z1-y1*z2));
        invJ(0,1) = aux_volume * (y42*z32 - y32*z42);
        invJ(1,1) = aux_volume * (y31*z43 - y34*z13);
        invJ(2,1) = aux_volume * (y24*z14 - y14*z24);
        invJ(3,1) = aux_volume * (y13*z21 - y12*z31);
        invJ(0,2) = aux_volume * (x32*z42 - x42*z32);
        invJ(1,2) = aux_volume * (x43*z31 - x13*z34);
        invJ(2,2) = aux_volume * (x14*z24 - x24*z14);
        invJ(3,2) = aux_volume * (x21*z13 - x31*z12);
        invJ(0,3) = aux_volume * (x42*y32 - x32*y42);
        invJ(1,3) = aux_volume * (x31*y43 - x34*y13);
        invJ(2,3) = aux_volume * (x24*y14 - x14*y24);
        invJ(3,3) = aux_volume * (x13*y21 - x12*y31);

        const array_1d<double,4> result = prod(invJ, X);

        if (rResult.size() != 3)
            rResult.resize(3, false);

        rResult[0] = result[1];
        rResult[1] = result[2];
        rResult[2] = result[3];

        return rResult;
    }

    /**
     * Returns whether given arbitrary point is inside the Geometry and the respective
     * local point for the given global point
     * @param rPoint The point to be checked if is inside o note in global coordinates
     * @param rResult The local coordinates of the point
     * @param Tolerance The  tolerance that will be considered to check if the point is inside or not
     * @return True if the point is inside, false otherwise
     */
    bool IsInside(
        const CoordinatesArrayType& rPoint,
        CoordinatesArrayType& rResult,
        const double Tolerance = std::numeric_limits<double>::epsilon()
        ) override
    {
        this->PointLocalCoordinates( rResult, rPoint );

        if( rResult[0] >= 0.0-Tolerance )
        {
            if( rResult[1] >= 0.0-Tolerance )
            {
                if( rResult[2] >= 0.0-Tolerance )
                {
                    if( (rResult[0] + rResult[1] + rResult[2]) <= (1.0+Tolerance))
                    {
                        return true;
                    }
                }
            }
        }

        return false;
    }

    /** This method gives you number of all edges of this
    geometry.
    @return SizeType containes number of this geometry edges.
    @see Edges()
    @see Edge()
     */
    // will be used by refinement algorithm, thus uncommented. janosch.
    SizeType EdgesNumber() const override
    {
        return 6;
    }

    SizeType FacesNumber() const override
    {
        return 4;
    }

    /** This method gives you all edges of this geometry.

    @return GeometriesArrayType containes this geometry edges.
    @see EdgesNumber()
    @see Edge()
     */
    GeometriesArrayType Edges(void) override
    {
        GeometriesArrayType edges = GeometriesArrayType();
        typedef typename Geometry<TPointType>::Pointer EdgePointerType;
        edges.push_back( EdgePointerType(new EdgeType(
                                             this->pGetPoint(0),
                                             this->pGetPoint(1))) );
        edges.push_back( EdgePointerType(new EdgeType(
                                             this->pGetPoint(1),
                                             this->pGetPoint(2))) );
        edges.push_back( EdgePointerType(new EdgeType(
                                             this->pGetPoint(2),
                                             this->pGetPoint(0))) );
        edges.push_back( EdgePointerType(new EdgeType(
                                             this->pGetPoint(0),
                                             this->pGetPoint(3))) );
        edges.push_back( EdgePointerType(new EdgeType(
                                             this->pGetPoint(1),
                                             this->pGetPoint(3))) );
        edges.push_back( EdgePointerType(new EdgeType(
                                             this->pGetPoint(2),
                                             this->pGetPoint(3))) );

        return edges;
    }

    GeometriesArrayType Faces(void) override
    {
        GeometriesArrayType faces = GeometriesArrayType();
        typedef typename Geometry<TPointType>::Pointer FacePointerType;
        faces.push_back( FacePointerType(new FaceType(
                                             this->pGetPoint(0),
                                             this->pGetPoint(2),
                                             this->pGetPoint(1))) );
        faces.push_back( FacePointerType(new FaceType(
                                             this->pGetPoint(0),
                                             this->pGetPoint(3),
                                             this->pGetPoint(2))) );
        faces.push_back( FacePointerType(new FaceType(
                                             this->pGetPoint(0),
                                             this->pGetPoint(1),
                                             this->pGetPoint(3))) );
        faces.push_back( FacePointerType(new FaceType(
                                             this->pGetPoint(2),
                                             this->pGetPoint(3),
                                             this->pGetPoint(1))) );
        return faces;
    }

    //Connectivities of faces required
    void NumberNodesInFaces (DenseVector<unsigned int>& NumberNodesInFaces) const override
    {
        NumberNodesInFaces.resize(4, false);
        // Linear Tetrahedra have elements of 3 nodes as faces
        NumberNodesInFaces[0]=3;
        NumberNodesInFaces[1]=3;
        NumberNodesInFaces[2]=3;
        NumberNodesInFaces[3]=3;

    }


    void NodesInFaces (DenseMatrix<unsigned int>& NodesInFaces) const override
    {
        // faces in columns
      if(NodesInFaces.size1() != 4 || NodesInFaces.size2() != 4)
        NodesInFaces.resize(4, 4, false);

      //face 1
      NodesInFaces(0,0)=0;//contrary node to the face
      NodesInFaces(1,0)=1;
      NodesInFaces(2,0)=2;
      NodesInFaces(3,0)=3;
      //face 2
      NodesInFaces(0,1)=1;//contrary node to the face
      NodesInFaces(1,1)=2;
      NodesInFaces(2,1)=0;
      NodesInFaces(3,1)=3;
      //face 3
      NodesInFaces(0,2)=2;//contrary node to the face
      NodesInFaces(1,2)=0;
      NodesInFaces(2,2)=1;
      NodesInFaces(3,2)=3;
      //face 4
      NodesInFaces(0,3)=3;//contrary node to the face
      NodesInFaces(1,3)=0;
      NodesInFaces(2,3)=2;
      NodesInFaces(3,3)=1;

    }

    /**
     * Shape Function
     */

    /**
     * Calculates the value of a given shape function at a given point.
     *
     * @param ShapeFunctionIndex The number of the desired shape function
     * @param rPoint the given point in local coordinates at which the
     * value of the shape function is calculated
     *
     * @return the value of the shape function at the given point
     */
    double ShapeFunctionValue( IndexType ShapeFunctionIndex,
                                       const CoordinatesArrayType& rPoint) const override
    {
        switch( ShapeFunctionIndex )
        {
        case 0:
            return( 1.0-(rPoint[0]+rPoint[1]+rPoint[2]) );
        case 1:
            return( rPoint[0] );
        case 2:
            return( rPoint[1] );
        case 3:
            return( rPoint[2] );
        default:
            KRATOS_ERROR << "Wrong index of shape function!" << *this << std::endl;
        }
        return 0;
    }

    /** This method gives all non-zero shape functions values
    evaluated at the rCoordinates provided

    \note There is no control if the return vector is empty or not!

    @return Vector of values of shape functions \f$ F_{i} \f$
    where i is the shape function index (for NURBS it is the index
    of the local enumeration in the element).

    @see ShapeFunctionValue
    @see ShapeFunctionsLocalGradients
    @see ShapeFunctionLocalGradient
    */
    Vector& ShapeFunctionsValues (Vector &rResult, const CoordinatesArrayType& rCoordinates) const override
    {
      if(rResult.size() != 4) rResult.resize(4,false);
      rResult[0] =  1.0-(rCoordinates[0]+rCoordinates[1]+rCoordinates[2]);
      rResult[1] =  rCoordinates[0] ;
      rResult[2] =  rCoordinates[1] ;
      rResult[3] =  rCoordinates[2] ;

        return rResult;
    }

    /**
     * Calculates the gradients in terms of local coordinateds
     * of all shape functions in a given point.
     *
     * @param rPoint the current point at which the gradients are calculated
     * @return the gradients of all shape functions
     * \f$ \frac{\partial N^i}{\partial \xi_j} \f$
     */
    Matrix& ShapeFunctionsLocalGradients( Matrix& rResult, const CoordinatesArrayType& rPoint ) const override
    {
        if(rResult.size1() != this->PointsNumber() || rResult.size2() != this->LocalSpaceDimension())
            rResult.resize(this->PointsNumber(),this->LocalSpaceDimension(),false);

        CalculateShapeFunctionsLocalGradients(rResult, rPoint);

        return rResult;
    }

    /**
     * Calculates the Gradients of the shape functions.
     * Calculates the gradients of the shape functions with regard to the global
     * coordinates in all
     * integration points (\f$ \frac{\partial N^i}{\partial X_j} \f$)
     *
     * @param rResult a container which takes the calculated gradients
     * @param ThisMethod the given IntegrationMethod
     * @return the gradients of all shape functions with regard to the global coordinates
     *
     * KLUDGE: method call only works with explicit JacobiansType rather than creating
     * JacobiansType within argument list
     *
     * :TODO: TESTING!!!
     */
    ShapeFunctionsGradientsType& ShapeFunctionsIntegrationPointsGradients(
        ShapeFunctionsGradientsType& rResult,
        IntegrationMethod ThisMethod) const override
    {
        const unsigned int integration_points_number =
            msGeometryData.IntegrationPointsNumber(ThisMethod);
        if(integration_points_number == 0)
            KRATOS_ERROR << "This integration method is not supported" << *this << std::endl;

        BoundedMatrix<double,4,3> DN_DX;
        const double x10 = this->Points()[1].X() - this->Points()[0].X();
        const double y10 = this->Points()[1].Y() - this->Points()[0].Y();
        const double z10 = this->Points()[1].Z() - this->Points()[0].Z();

        const double x20 = this->Points()[2].X() - this->Points()[0].X();
        const double y20 = this->Points()[2].Y() - this->Points()[0].Y();
        const double z20 = this->Points()[2].Z() - this->Points()[0].Z();

        const double x30 = this->Points()[3].X() - this->Points()[0].X();
        const double y30 = this->Points()[3].Y() - this->Points()[0].Y();
        const double z30 = this->Points()[3].Z() - this->Points()[0].Z();

        const double detJ = x10 * y20 * z30 - x10 * y30 * z20 + y10 * z20 * x30 - y10 * x20 * z30 + z10 * x20 * y30 - z10 * y20 * x30;

        DN_DX(0,0) = -y20 * z30 + y30 * z20 + y10 * z30 - z10 * y30 - y10 * z20 + z10 * y20;
        DN_DX(0,1) = -z20 * x30 + x20 * z30 - x10 * z30 + z10 * x30 + x10 * z20 - z10 * x20;
        DN_DX(0,2) = -x20 * y30 + y20 * x30 + x10 * y30 - y10 * x30 - x10 * y20 + y10 * x20;
        DN_DX(1,0) = y20 * z30 - y30 * z20;
        DN_DX(1,1) = z20 * x30 - x20 * z30;
        DN_DX(1,2) = x20 * y30 - y20 * x30;
        DN_DX(2,0) = -y10 * z30 + z10 * y30;
        DN_DX(2,1) = x10 * z30 - z10 * x30;
        DN_DX(2,2) = -x10 * y30 + y10 * x30;
        DN_DX(3,0) = y10 * z20 - z10 * y20;
        DN_DX(3,1) = -x10 * z20 + z10 * x20;
        DN_DX(3,2) = x10 * y20 - y10 * x20;

        DN_DX /= detJ;
        if(rResult.size() != integration_points_number)
        {
            rResult.resize(integration_points_number,false);
        }

        for(unsigned int i=0; i<integration_points_number; i++)
                rResult[i] = DN_DX;


        return rResult;
    }


    ShapeFunctionsGradientsType& ShapeFunctionsIntegrationPointsGradients(
        ShapeFunctionsGradientsType& rResult
        , Vector& determinants_of_jacobian
        , IntegrationMethod ThisMethod) const override
    {
        const unsigned int integration_points_number =
            msGeometryData.IntegrationPointsNumber(ThisMethod);
        if(integration_points_number == 0)
            KRATOS_ERROR << "This integration method is not supported" << *this << std::endl;

        BoundedMatrix<double,4,3> DN_DX;
        const double x10 = this->Points()[1].X() - this->Points()[0].X();
        const double y10 = this->Points()[1].Y() - this->Points()[0].Y();
        const double z10 = this->Points()[1].Z() - this->Points()[0].Z();

        const double x20 = this->Points()[2].X() - this->Points()[0].X();
        const double y20 = this->Points()[2].Y() - this->Points()[0].Y();
        const double z20 = this->Points()[2].Z() - this->Points()[0].Z();

        const double x30 = this->Points()[3].X() - this->Points()[0].X();
        const double y30 = this->Points()[3].Y() - this->Points()[0].Y();
        const double z30 = this->Points()[3].Z() - this->Points()[0].Z();

        const double detJ = x10 * y20 * z30 - x10 * y30 * z20 + y10 * z20 * x30 - y10 * x20 * z30 + z10 * x20 * y30 - z10 * y20 * x30;

        DN_DX(0,0) = -y20 * z30 + y30 * z20 + y10 * z30 - z10 * y30 - y10 * z20 + z10 * y20;
        DN_DX(0,1) = -z20 * x30 + x20 * z30 - x10 * z30 + z10 * x30 + x10 * z20 - z10 * x20;
        DN_DX(0,2) = -x20 * y30 + y20 * x30 + x10 * y30 - y10 * x30 - x10 * y20 + y10 * x20;
        DN_DX(1,0) = y20 * z30 - y30 * z20;
        DN_DX(1,1) = z20 * x30 - x20 * z30;
        DN_DX(1,2) = x20 * y30 - y20 * x30;
        DN_DX(2,0) = -y10 * z30 + z10 * y30;
        DN_DX(2,1) = x10 * z30 - z10 * x30;
        DN_DX(2,2) = -x10 * y30 + y10 * x30;
        DN_DX(3,0) = y10 * z20 - z10 * y20;
        DN_DX(3,1) = -x10 * z20 + z10 * x20;
        DN_DX(3,2) = x10 * y20 - y10 * x20;

        DN_DX /= detJ;

        if(determinants_of_jacobian.size() != integration_points_number )
            determinants_of_jacobian.resize(integration_points_number,false);

        for(unsigned int i=0; i<integration_points_number; i++)
            determinants_of_jacobian[i] = detJ;

        // Volume = detJ*0.1666666666666666666667;

        // Workaround by riccardo
        if(rResult.size() != integration_points_number)
        {
            rResult.resize(integration_points_number,false);
        }
        for(unsigned int i=0; i<integration_points_number; i++)
                rResult[i] = DN_DX;


        return rResult;
    }


    /// detect if two tetrahedra are intersected
    bool HasIntersection( const BaseType& rThisGeometry) override
    {

        array_1d<Plane, 4>  plane;
        std::vector<BaseType> Intersection;

        //const BaseType& geom_1 = *this;
        const BaseType& geom_2 = rThisGeometry;

        GetPlanes(plane);
        Intersection.push_back(geom_2);
        for (unsigned int i = 0; i < 4; ++i)
        {
            std::vector<BaseType> inside;
            for (unsigned int j = 0; j < Intersection.size(); ++j)
            {
                SplitAndDecompose(Intersection[j], plane[i], inside);
            }
            Intersection = inside;
        }

        return bool (Intersection.size() > 0);
    }


    bool HasIntersection(const Point& rLowPoint, const Point& rHighPoint) override
    {
        using Triangle3D3Type = Triangle3D3<TPointType>;
        // Check if faces have intersection
        if(Triangle3D3Type(this->pGetPoint(0),this->pGetPoint(2), this->pGetPoint(1)).HasIntersection(rLowPoint, rHighPoint))
            return true;
        if(Triangle3D3Type(this->pGetPoint(0),this->pGetPoint(3), this->pGetPoint(2)).HasIntersection(rLowPoint, rHighPoint))
            return true;
        if(Triangle3D3Type(this->pGetPoint(0),this->pGetPoint(1), this->pGetPoint(3)).HasIntersection(rLowPoint, rHighPoint))
            return true;
        if(Triangle3D3Type(this->pGetPoint(2),this->pGetPoint(3), this->pGetPoint(1)).HasIntersection(rLowPoint, rHighPoint))
            return true;

        CoordinatesArrayType local_coordinates;
        // if there are no faces intersecting the box then or the box is inside the tetrahedron or it does not have intersection
        if(IsInside(rLowPoint,local_coordinates))
            return true;

        return false;
    }


    void SplitAndDecompose(
        const BaseType& tetra, Plane& plane,
        std::vector<BaseType>& inside)
    {

        // Determine on which side of the plane the points of the tetrahedron lie.
        int i = 0;
        int positive = 0, negative = 0, zero = 0;
        array_1d<double,4> C;
        array_1d<int,4>  pos, neg, zer;

        noalias(C)   = ZeroVector(4);

        pos[0] = 0;
        neg[0] = 0;
        zer[0] = 0;
        pos[1] = 0;
        neg[1] = 0;
        zer[1] = 0;
        pos[2] = 0;
        neg[2] = 0;
        zer[2] = 0;
        pos[3] = 0;
        neg[3] = 0;
        zer[3] = 0;

        for (i = 0; i < 4; ++i)
        {
            const array_1d<double,3>& p = tetra[i].Coordinates();
            C[i] = plane.DistanceTo(p);
            if (C[i] > 0.00)
                pos[positive++] = i;
            else if (C[i] < 0.00)
                neg[negative++] = i;
            else
                zer[zero++] = i;
        }


        // For a split to occur, one of the c_i must be positive and one must
        // be negative.
        if (negative == 0)
        {
            // Tetrahedron is completely on the positive side of plane, full clip.
            return;
        }

        if (positive == 0)
        {
            // Tetrahedron is completely on the negative side of plane.
            inside.push_back(tetra);
            return;
        }

        double w0, w1, invCDiff;
        array_1d<array_1d<double, 3 >, 4> intp;
        array_1d<array_1d<double, 3 >, 4> V;

        if (positive == 3)
        {
            // +++-
            for (i = 0; i < positive; ++i)
            {
                invCDiff = 1.00/(C[pos[i]] - C[neg[0]]);
                w0        = -C[neg[0]]*invCDiff;
                w1        = +C[pos[i]]*invCDiff;
                V[pos[i]] = w0*tetra[pos[i]].Coordinates() +  w1*tetra[neg[0]].Coordinates();
            }
            inside.push_back(tetra);
        }

        else if (positive == 2)
        {
            if (negative == 2)
            {
                // ++--
                for (i = 0; i < positive; ++i)
                {
                    invCDiff = (1.00)/(C[pos[i]] - C[neg[0]]);
                    w0 = -C[neg[0]]*invCDiff;
                    w1 = +C[pos[i]]*invCDiff;
                    intp[i] = w0*tetra[pos[i]].Coordinates() + w1*tetra[neg[0]].Coordinates();
                }
                for (i = 0; i < negative; ++i)
                {
                    invCDiff = (1.00)/(C[pos[i]] - C[neg[1]]);
                    w0 = -C[neg[1]]*invCDiff;
                    w1 = +C[pos[i]]*invCDiff;
                    intp[i+2] = w0*tetra[pos[i]].Coordinates() + w1*tetra[neg[1]].Coordinates();
                }

                V[pos[0]] = intp[2];
                V[pos[1]] = intp[1];
                inside.push_back(tetra);
            }
            else
            {
                // ++-0
                for (i = 0; i < positive; ++i)
                {
                    invCDiff = (1.00)/(C[pos[i]] - C[neg[0]]);
                    w0 = -C[neg[0]]*invCDiff;
                    w1 = +C[pos[i]]*invCDiff;
                    V[pos[i]] = w0*tetra[pos[i]].Coordinates() + w1*tetra[neg[0]].Coordinates();
                }
                inside.push_back(tetra);
            }
        }


        else if (positive == 1)
        {
            if (negative == 3)
            {
                // +---
                for (i = 0; i < negative; ++i)
                {
                    invCDiff = (1.00)/(C[pos[0]] - C[neg[i]]);
                    w0       = -C[neg[i]]*invCDiff;
                    w1       = +C[pos[0]]*invCDiff;
                    intp[i]  = w0*tetra[pos[0]] + w1*tetra[neg[i]];
                }

                V[pos[0]] = intp[0];
                inside.push_back(tetra);
            }
            else if (negative == 2)
            {
                // +--0
                for (i = 0; i < negative; ++i)
                {
                    invCDiff = (1.00)/(C[pos[0]] - C[neg[i]]);
                    w0 = -C[neg[i]]*invCDiff;
                    w1 = +C[pos[0]]*invCDiff;
                    intp[i] = w0*tetra[pos[0]] + w1*tetra[neg[i]];
                }

                V[pos[0]] = intp[0];
                inside.push_back(tetra);
            }
            else
            {
                // +-00
                invCDiff        = (1.00)/(C[pos[0]] - C[neg[0]]);
                w0              = -C[neg[0]]*invCDiff;
                w1              = +C[pos[0]]*invCDiff;
                V[pos[0]]       = w0*tetra[pos[0]] + w1*tetra[neg[0]];
                inside.push_back(tetra);
            }
        }
    }


    void GetPlanes(array_1d<Plane, 4>& plane)
    {
        const BaseType& geom_1 = *this;
        array_1d<double, 3> edge10 = geom_1[1].Coordinates() - geom_1[0].Coordinates();
        array_1d<double, 3> edge20 = geom_1[2].Coordinates() - geom_1[0].Coordinates();
        array_1d<double, 3> edge30 = geom_1[3].Coordinates() - geom_1[0].Coordinates();
        array_1d<double, 3> edge21 = geom_1[2].Coordinates() - geom_1[1].Coordinates();
        array_1d<double, 3> edge31 = geom_1[3].Coordinates() - geom_1[1].Coordinates();

        MathUtils<double>::UnitCrossProduct(plane[0].mNormal, edge10, edge20);  // <v0,v2,v1>
        MathUtils<double>::UnitCrossProduct(plane[1].mNormal, edge30, edge10);  // <v0,v1,v3>
        MathUtils<double>::UnitCrossProduct(plane[2].mNormal, edge20, edge30);  // <v0,v3,v2>
        MathUtils<double>::UnitCrossProduct(plane[3].mNormal, edge31, edge21);  // <v1,v2,v3>

        double det = inner_prod(edge10, plane[3].mNormal);
        if (det < 0.00)
        {
            // The normals are inner pointing, reverse their directions.
            for (int i = 0; i < 4; ++i)
            {
                plane[i].mNormal = -plane[i].mNormal;
            }
        }

        for (int i = 0; i < 4; ++i)
        {
            plane[i].mConstant = inner_prod(geom_1[i].Coordinates(), plane[i].mNormal);
        }

    }

    /**
     * Input and output
     */

    /**
     * Turn back information as a string.
     *
     * @return String contains information about this geometry.
     * @see PrintData()
     * @see PrintInfo()
     */
    std::string Info() const override
    {
        return "3 dimensional tetrahedra with four nodes in 3D space";
    }

    /**
     * Print information about this object.
     *
     * @param rOStream Stream to print into it.
     * @see PrintData()
     * @see Info()
     */
    void PrintInfo(std::ostream& rOStream) const override
    {
        rOStream << "3 dimensional tetrahedra with four nodes in 3D space";
    }

    /**
     * Print geometry's data into given stream.
     * Prints it's points by the order they stored in the geometry
     * and then center point of geometry.
     *
     * @param rOStream Stream to print into it.
     * @see PrintInfo()
     * @see Info()
     */
    void PrintData(std::ostream& rOStream) const override
    {
        BaseType::PrintData(rOStream);
        std::cout << std::endl;
        rOStream << "    in Tetrahedra3D4 PrintData\t : " << std::endl;
        Matrix jacobian(3,3);
        this->Jacobian(jacobian, PointType());
        rOStream << "    Jacobian in the origin\t : " << jacobian;
    }

protected:

    /**
     * there are no protected class members
     */

private:

    /**
     * Static Member Variables
     */
    static const GeometryData msGeometryData;


    ///@}
    ///@name Serialization
    ///@{

    friend class Serializer;

    void save(Serializer& rSerializer) const override
    {
        KRATOS_SERIALIZE_SAVE_BASE_CLASS(rSerializer, BaseType );
    }

    void load(Serializer& rSerializer) override
    {
        KRATOS_SERIALIZE_LOAD_BASE_CLASS(rSerializer, BaseType );
    }

    // serialization needs the default constructor
    Tetrahedra3D4(): BaseType(PointsArrayType(), &msGeometryData) {}

    /**
     * Private Operations
     */

    /**
     * Calculates the gradients in terms of local coordinateds
     * of all shape functions in a given point.
     *
     * @param rPoint the current point at which the gradients are calculated
     * @return the gradients of all shape functions
     * \f$ \frac{\partial N^i}{\partial \xi_j} \f$
     */

    static Matrix& CalculateShapeFunctionsLocalGradients( Matrix& rResult, const CoordinatesArrayType& rPoint )
    {
        rResult(0,0) = -1.0;
        rResult(0,1) = -1.0;
        rResult(0,2) = -1.0;
        rResult(1,0) =  1.0;
        rResult(1,1) =  0.0;
        rResult(1,2) =  0.0;
        rResult(2,0) =  0.0;
        rResult(2,1) =  1.0;
        rResult(2,2) =  0.0;
        rResult(3,0) =  0.0;
        rResult(3,1) =  0.0;
        rResult(3,2) =  1.0;
        return rResult;
    }

    /**
     * Calculates the values of all shape function in all integration points.
     * Integration points are expected to be given in local coordinates
     *
     * @param ThisMethod the current integration method
     * @return the matrix of values of every shape function in each integration point
     *
     */
    static Matrix CalculateShapeFunctionsIntegrationPointsValues(
        typename BaseType::IntegrationMethod ThisMethod)
    {
        IntegrationPointsContainerType all_integration_points =
            AllIntegrationPoints();
        IntegrationPointsArrayType integration_points =
            all_integration_points[ThisMethod];
        //number of integration points
        const int integration_points_number = integration_points.size();
        //number of nodes in current geometry
        const int points_number = 4;
        //setting up return matrix
        Matrix shape_function_values(integration_points_number, points_number );
        //loop over all integration points
        for(int pnt = 0; pnt < integration_points_number; pnt++)
        {
            shape_function_values(pnt,0) = ( 1.0
                                             -integration_points[pnt].X()
                                             -integration_points[pnt].Y()
                                             -integration_points[pnt].Z() );
            shape_function_values(pnt,1) = integration_points[pnt].X();
            shape_function_values(pnt,2) = integration_points[pnt].Y();
            shape_function_values(pnt,3) = integration_points[pnt].Z();
        }
        return shape_function_values;
    }

    /**
     * Calculates the local gradients of all shape functions in all integration points.
     * Integration points are expected to be given in local coordinates
     *
     * @param ThisMethod the current integration method
     * @return the vector of the gradients of all shape functions
     * in each integration point
     *
     */
    static ShapeFunctionsGradientsType
    CalculateShapeFunctionsIntegrationPointsLocalGradients(
        typename BaseType::IntegrationMethod ThisMethod)
    {
        IntegrationPointsContainerType all_integration_points =
            AllIntegrationPoints();
        IntegrationPointsArrayType integration_points =
            all_integration_points[ThisMethod];
        //number of integration points
        const int integration_points_number = integration_points.size();
        ShapeFunctionsGradientsType d_shape_f_values(integration_points_number);
        //initialising container
        //loop over all integration points
        for( int pnt=0; pnt<integration_points_number; pnt++ )
        {
            Matrix result = ZeroMatrix(4,3);
            result(0,0) = -1.0;
            result(0,1) = -1.0;
            result(0,2) = -1.0;
            result(1,0) =  1.0;
            result(1,1) =  0.0;
            result(1,2) =  0.0;
            result(2,0) =  0.0;
            result(2,1) =  1.0;
            result(2,2) =  0.0;
            result(3,0) =  0.0;
            result(3,1) =  0.0;
            result(3,2) =  1.0;
            d_shape_f_values[pnt] = result;
        }
        return d_shape_f_values;
    }

    static const IntegrationPointsContainerType AllIntegrationPoints()
    {
        IntegrationPointsContainerType integration_points =
        {
            {
                Quadrature<TetrahedronGaussLegendreIntegrationPoints1,
                3, IntegrationPoint<3> >::GenerateIntegrationPoints(),
                Quadrature<TetrahedronGaussLegendreIntegrationPoints2,
                3, IntegrationPoint<3> >::GenerateIntegrationPoints(),
                Quadrature<TetrahedronGaussLegendreIntegrationPoints3,
                3, IntegrationPoint<3> >::GenerateIntegrationPoints(),
                Quadrature<TetrahedronGaussLegendreIntegrationPoints4,
                3, IntegrationPoint<3> >::GenerateIntegrationPoints(),
                Quadrature<TetrahedronGaussLegendreIntegrationPoints5,
                3, IntegrationPoint<3> >::GenerateIntegrationPoints(),
            }
        };
        return integration_points;
    }

    static const ShapeFunctionsValuesContainerType AllShapeFunctionsValues()
    {
        ShapeFunctionsValuesContainerType shape_functions_values =
        {
            {
                Tetrahedra3D4<TPointType>::CalculateShapeFunctionsIntegrationPointsValues(
                    GeometryData::GI_GAUSS_1),
                Tetrahedra3D4<TPointType>::CalculateShapeFunctionsIntegrationPointsValues(
                    GeometryData::GI_GAUSS_2),
                Tetrahedra3D4<TPointType>::CalculateShapeFunctionsIntegrationPointsValues(
                    GeometryData::GI_GAUSS_3),
                Tetrahedra3D4<TPointType>::CalculateShapeFunctionsIntegrationPointsValues(
                    GeometryData::GI_GAUSS_4),
                Tetrahedra3D4<TPointType>::CalculateShapeFunctionsIntegrationPointsValues(
                    GeometryData::GI_GAUSS_5)
            }
        };
        return shape_functions_values;
    }

    static const ShapeFunctionsLocalGradientsContainerType
    AllShapeFunctionsLocalGradients()
    {
        ShapeFunctionsLocalGradientsContainerType shape_functions_local_gradients =
        {
            {
                Tetrahedra3D4<TPointType>::CalculateShapeFunctionsIntegrationPointsLocalGradients(
                    GeometryData::GI_GAUSS_1),
                Tetrahedra3D4<TPointType>::CalculateShapeFunctionsIntegrationPointsLocalGradients(
                    GeometryData::GI_GAUSS_2),
                Tetrahedra3D4<TPointType>::CalculateShapeFunctionsIntegrationPointsLocalGradients(
                    GeometryData::GI_GAUSS_3),
                Tetrahedra3D4<TPointType>::CalculateShapeFunctionsIntegrationPointsLocalGradients(
                    GeometryData::GI_GAUSS_4),
                Tetrahedra3D4<TPointType>::CalculateShapeFunctionsIntegrationPointsLocalGradients(
                    GeometryData::GI_GAUSS_5)
            }
        };
        return shape_functions_local_gradients;
    }

    /** Implements the calculus of the minimum edge length
     * Implements the calculus of the minimum edge length given the length of the geometry edges.
     *
     * @param  a Length of the edge a
     * @param  b Length of the edge b
     * @param  c Length of the edge c
     * @param  d Length of the edge d
     * @param  e Length of the edge e
     * @param  f Length of the edge f
     *
     * @return   The minimum edge length of the geometry with edges a,b,c,d,e,f
     */
    inline double CalculateMinEdgeLength(double sa, double sb, double sc, double sd, double se, double sf) const {
      return std::sqrt(std::min({sa, sb, sc, sd, se, sf}));
    }

    /** Implements the calculus of the maximum edge length
     * Implements the calculus of the maximum edge length given the length of the geometry edges.
     *
     * @param  a Length of the edge a
     * @param  b Length of the edge b
     * @param  c Length of the edge c
     * @param  d Length of the edge d
     * @param  e Length of the edge e
     * @param  f Length of the edge f
     *
     * @return   The maximum edge length of the geometry with edges a,b,c,d,e,f
     */
    inline double CalculateMaxEdgeLength(double sa, double sb, double sc, double sd, double se, double sf) const {
      return std::sqrt(std::max({sa, sb, sc, sd, se, sf}));
    }

    /** Implements the calculus of the average edge length
     * Implements the calculus of the average edge length given the length of the geometry edges.
     *
     * @param  a Length of the edge a
     * @param  b Length of the edge b
     * @param  c Length of the edge c
     * @param  d Length of the edge d
     * @param  e Length of the edge e
     * @param  f Length of the edge f
     *
     * @return   The average edge length of the geometry with edges a,b,c,d,e,f
     */
    inline double CalculateAvgEdgeLength(double a, double b, double c, double d, double e, double f) const {
      return (a + b + c + d + e + f) * 1.0/6.0;
    }

    /** Implements the calculus of the circumradius
     * Implements the calculus of the circumradius given the length of the geometry edges.
     *
     * @param  a Length of the edge a
     * @param  b Length of the edge b
     * @param  c Length of the edge c
     * @param  d Length of the edge d
     * @param  e Length of the edge e
     * @param  f Length of the edge f
     *
     * @return   The circumradius of the geometry with edges a,b,c
     */
    inline double CalculateCircumradius(double a, double b, double c, double d, double e, double f) const {
      KRATOS_ERROR << "Circumradius function hasn't been implemented yet" << std::endl;
      return 0.0;
    }

    /** Implements the calculus of the inradius
     * Implements the calculus of the inradius given the length of the geometry edges.
     *
     * @param  a Length of the edge a
     * @param  b Length of the edge b
     * @param  c Length of the edge c
     * @param  d Length of the edge d
     * @param  e Length of the edge e
     * @param  f Length of the edge f
     *
     * @return   The inradius of the geometry with edges a,b,c
     */
    inline double CalculateInradius(double a, double b, double c, double d, double e, double f) const {
      KRATOS_ERROR << "Inradius function hasn't been implemented yet" << std::endl;
      return 0.0;
    }


    /**
     * Private Friends
     */

    template<class TOtherPointType> friend class Tetrahedra3D4;


    /**
     * Un accessible methods
     */


};// Class Tetrahedra3D4


/**
 * Input and output
 */

/**
 * input stream function
 */
template<class TPointType> inline std::istream& operator >> (
    std::istream& rIStream, Tetrahedra3D4<TPointType>& rThis);

/**
 * output stream function
 */
template<class TPointType> inline std::ostream& operator << (
    std::ostream& rOStream, const Tetrahedra3D4<TPointType>& rThis)
{
    rThis.PrintInfo(rOStream);
    rOStream << std::endl;
    rThis.PrintData(rOStream);

    return rOStream;
}


template<class TPointType> const
GeometryData Tetrahedra3D4<TPointType>::msGeometryData(
    3, 3, 3, GeometryData::GI_GAUSS_1,
    Tetrahedra3D4<TPointType>::AllIntegrationPoints(),
    Tetrahedra3D4<TPointType>::AllShapeFunctionsValues(),
    AllShapeFunctionsLocalGradients()
);

}// namespace Kratos.

#endif // KRATOS_TETRAHEDRA_3D_4_H_INCLUDED  defined<|MERGE_RESOLUTION|>--- conflicted
+++ resolved
@@ -802,8 +802,6 @@
       return max_dihedral_angle;
     }
 
-<<<<<<< HEAD
-=======
 
     /** Calculates the min dihedral angle quality metric.
      * Calculates the min dihedral angle quality metric.
@@ -841,18 +839,13 @@
 
 
 
->>>>>>> 9de041fd
     /** Calculates the min solid angle quality metric.
      * Calculates the min solid angle quality metric.
      * The min solid angle  [stereoradians] is the lowest solid angle "seen" from any of the 4 nodes of the geometry
      * In stereo radians
      * @return [description]
      */
-<<<<<<< HEAD
-    virtual double MinSolidAngle() const override {
-=======
     double MinSolidAngle() const override {
->>>>>>> 9de041fd
       Vector solid_angles(4);
       ComputeSolidAngles(solid_angles);
       double min_solid_angle = 1000.0;
@@ -870,32 +863,18 @@
      *
      * @return   The solid angles of the geometry
     */
-<<<<<<< HEAD
-    virtual inline void ComputeSolidAngles(Vector& solid_angles) const override
-    {
-      if(solid_angles.size() != 4)
-          solid_angles.resize(4, false);
-=======
     inline void ComputeSolidAngles(Vector& rSolidAngles) const override
     {
       if(rSolidAngles.size() != 4)
           rSolidAngles.resize(4, false);
->>>>>>> 9de041fd
 
       Vector dihedral_angles(6);
       ComputeDihedralAngles(dihedral_angles); 
 
-<<<<<<< HEAD
-      solid_angles[0] = dihedral_angles[0] + dihedral_angles[1] + dihedral_angles[2]  -3.14159265359;     
-      solid_angles[1] = dihedral_angles[0] + dihedral_angles[3] + dihedral_angles[4]  -3.14159265359;     
-      solid_angles[2] = dihedral_angles[2] + dihedral_angles[4] + dihedral_angles[5]  -3.14159265359;     
-      solid_angles[3] = dihedral_angles[1] + dihedral_angles[3] + dihedral_angles[5]  -3.14159265359;     
-=======
       rSolidAngles[0] = dihedral_angles[0] + dihedral_angles[1] + dihedral_angles[2]  - Globals::Pi;     
       rSolidAngles[1] = dihedral_angles[0] + dihedral_angles[3] + dihedral_angles[4]  - Globals::Pi;     
       rSolidAngles[2] = dihedral_angles[2] + dihedral_angles[4] + dihedral_angles[5]  - Globals::Pi;     
       rSolidAngles[3] = dihedral_angles[1] + dihedral_angles[3] + dihedral_angles[5]  - Globals::Pi;     
->>>>>>> 9de041fd
     }
 
 
@@ -904,15 +883,6 @@
      *
      * @return   The dihedral angles of the geometry
     */
-<<<<<<< HEAD
-    virtual inline void ComputeDihedralAngles(Vector& dihedral_angles) const override
-    {
-      if(dihedral_angles.size() != 6)
-          dihedral_angles.resize(6, false);
-
-
-      boost::numeric::ublas::bounded_matrix<double, 4, 3 > coords;
-=======
     inline void ComputeDihedralAngles(Vector& rDihedralAngles) const override
     {
       if(rDihedralAngles.size() != 6)
@@ -920,7 +890,6 @@
 
 
       BoundedMatrix<double, 4, 3 > coords;
->>>>>>> 9de041fd
       for (unsigned int i = 0; i < 4; i++)
       {
           const array_1d<double, 3 > & xyz = this->GetPoint(i);
@@ -941,11 +910,7 @@
       for (unsigned int i = 0; i < 6; i++)
       {
         //first we find the edges
-<<<<<<< HEAD
-        for (unsigned int j = 0; j < 3; j++)
-=======
         for (unsigned int j = 0; j < 3; ++j)
->>>>>>> 9de041fd
         {
             edge1[j]  = coords(node1[i],j)  - coords(node0[i],j) ;
             edge2a[j] = coords(node2a[i],j) - coords(node0[i],j) ;
@@ -954,17 +919,6 @@
         //now we find the normals to the planes
         MathUtils<double>::CrossProduct(normal1,edge1,edge2a);
         MathUtils<double>::CrossProduct(normal2,edge1,edge2b);
-<<<<<<< HEAD
-        normal1 /= sqrt(normal1[0]*normal1[0] + normal1[1]*normal1[1] + normal1[2]*normal1[2]);
-        normal2 /= sqrt(normal2[0]*normal2[0] + normal2[1]*normal2[1] + normal2[2]*normal2[2]);
-
-        //and finally the cos of the angle:
-        const double angle_cos = (  normal1[0]*normal2[0] + normal1[1]*normal2[1] + normal1[2]*normal2[2] );
-        dihedral_angles[i] = acos(angle_cos);
-      }
-
-    }
-=======
         normal1 /= std::sqrt(normal1[0]*normal1[0] + normal1[1]*normal1[1] + normal1[2]*normal1[2]);
         normal2 /= std::sqrt(normal2[0]*normal2[0] + normal2[1]*normal2[1] + normal2[2]*normal2[2]);
 
@@ -975,7 +929,6 @@
 
     }
 
->>>>>>> 9de041fd
     /**
     * Returns a matrix of the local coordinates of all points
     * @param rResult a Matrix that will be overwritten by the results
