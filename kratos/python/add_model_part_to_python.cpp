//    |  /           |
//    ' /   __| _` | __|  _ \   __|
//    . \  |   (   | |   (   |\__ `
//   _|\_\_|  \__,_|\__|\___/ ____/
//                   Multi-Physics
//
//  License:         BSD License
//                     Kratos default license: kratos/license.txt
//
//  Main authors:    Pooyan Dadvand
//
//


// System includes

// External includes
#include <pybind11/stl.h>


// Project includes
#include "includes/define_python.h"
#include "containers/model.h"
#include "includes/model_part.h"
#include "python/add_model_part_to_python.h"
#include "includes/process_info.h"
#include "utilities/quaternion.h"
#include "python/containers_interface.h"

namespace Kratos
{

namespace Python
{

template<class TDataType>
void AddNodalSolutionStepVariable(ModelPart& rModelPart, Variable<TDataType> const& rThisVariable)
{
    rModelPart.AddNodalSolutionStepVariable(rThisVariable);
}

template<class TDataType>
bool HasNodalSolutionStepVariable(ModelPart& rModelPart, Variable<TDataType> const& rThisVariable)
{
    return rModelPart.HasNodalSolutionStepVariable(rThisVariable);
}

void SetModelPartName(ModelPart& rModelPart, std::string const& NewName)
{
    rModelPart.Name() = NewName;
}

const std::string GetModelPartName(ModelPart const& rModelPart)
{
    return rModelPart.Name();
}

ProcessInfo& GetProcessInfo(ModelPart& rModelPart)
{
    return rModelPart.GetProcessInfo();
}

void SetProcessInfo(ModelPart& rModelPart, ProcessInfo& NewProcessInfo)
{
    rModelPart.SetProcessInfo(NewProcessInfo);
}

ModelPart::MeshType::Pointer ModelPartGetMesh(ModelPart& rModelPart)
{
    return rModelPart.pGetMesh();
}

ModelPart::MeshType::Pointer ModelPartGetMesh2(ModelPart& rModelPart, ModelPart::IndexType MeshIndex)
{
    ModelPart::IndexType number_of_meshes = rModelPart.NumberOfMeshes();
    // adding necessary meshes to the model part.
    ModelPart::MeshType empty_mesh;
    for(ModelPart::IndexType i = number_of_meshes ; i < MeshIndex + 1 ; i++)
        rModelPart.GetMeshes().push_back(Kratos::make_shared<ModelPart::MeshType>(empty_mesh.Clone()));

    return rModelPart.pGetMesh(MeshIndex);
}

Node < 3 > ::Pointer ModelPartCreateNewNode(ModelPart& rModelPart, int Id, double x, double y, double z)
{
    return rModelPart.CreateNewNode(Id, x, y, z);
}

Element::Pointer ModelPartCreateNewElement(ModelPart& rModelPart, const std::string ElementName, ModelPart::IndexType Id, std::vector< ModelPart::IndexType >& NodeIdList, ModelPart::PropertiesType::Pointer pProperties)
{
    Geometry< Node < 3 > >::PointsArrayType pElementNodeList;

    for(unsigned int i = 0; i < NodeIdList.size(); i++) {
        pElementNodeList.push_back(rModelPart.pGetNode(NodeIdList[i]));
    }

    return rModelPart.CreateNewElement(ElementName, Id, pElementNodeList, pProperties);
}

Condition::Pointer ModelPartCreateNewCondition(ModelPart& rModelPart, const std::string ConditionName, ModelPart::IndexType Id, std::vector< ModelPart::IndexType >& NodeIdList, ModelPart::PropertiesType::Pointer pProperties)
{
    Geometry< Node < 3 > >::PointsArrayType pConditionNodeList;

    for(unsigned int i = 0; i <NodeIdList.size(); i++) {
        pConditionNodeList.push_back(rModelPart.pGetNode(NodeIdList[i]));
    }

    return rModelPart.CreateNewCondition(ConditionName, Id, pConditionNodeList, pProperties);
}


// Nodes

ModelPart::SizeType ModelPartNumberOfNodes1(ModelPart& rModelPart)
{
    return rModelPart.NumberOfNodes();
}

ModelPart::NodesContainerType::Pointer ModelPartGetNodes1(ModelPart& rModelPart)
{
    return rModelPart.pNodes();
}

ModelPart::NodesContainerType::Pointer ModelPartGetNodes2(ModelPart& rModelPart, ModelPart::IndexType ThisIndex)
{
    return rModelPart.pNodes(ThisIndex);
}

void ModelPartSetNodes1(ModelPart& rModelPart, ModelPart::NodesContainerType::Pointer pOtherNodes)
{
    rModelPart.SetNodes(pOtherNodes);
}

void ModelPartSetNodes2(ModelPart& rModelPart, ModelPart::NodesContainerType::Pointer pOtherNodes, ModelPart::IndexType ThisIndex)
{
    rModelPart.SetNodes(pOtherNodes, ThisIndex);
}

ModelPart::NodeType::Pointer ModelPartGetNode1(ModelPart& rModelPart, ModelPart::IndexType NodeId)
{
    return rModelPart.pGetNode(NodeId);
}

ModelPart::NodeType::Pointer ModelPartGetNode2(ModelPart& rModelPart, ModelPart::IndexType NodeId, ModelPart::IndexType ThisIndex)
{
    return rModelPart.pGetNode(NodeId, ThisIndex);
}

void ModelPartRemoveNode1(ModelPart& rModelPart, ModelPart::IndexType NodeId)
{
    rModelPart.RemoveNode(NodeId);
}

void ModelPartRemoveNode2(ModelPart& rModelPart, ModelPart::IndexType NodeId, ModelPart::IndexType ThisIndex)
{
    rModelPart.RemoveNode(NodeId, ThisIndex);
}

void ModelPartRemoveNode3(ModelPart& rModelPart, ModelPart::NodeType::Pointer pThisNode)
{
    rModelPart.RemoveNode(pThisNode);
}

void ModelPartRemoveNode4(ModelPart& rModelPart, ModelPart::NodeType::Pointer pThisNode, ModelPart::IndexType ThisIndex)
{
    rModelPart.RemoveNode(pThisNode, ThisIndex);
}

void ModelPartRemoveNodeFromAllLevels1(ModelPart& rModelPart, ModelPart::IndexType NodeId)
{
    rModelPart.RemoveNodeFromAllLevels(NodeId);
}

void ModelPartRemoveNodeFromAllLevels2(ModelPart& rModelPart, ModelPart::IndexType NodeId, ModelPart::IndexType ThisIndex)
{
    rModelPart.RemoveNodeFromAllLevels(NodeId, ThisIndex);
}

void ModelPartRemoveNodeFromAllLevels3(ModelPart& rModelPart, ModelPart::NodeType::Pointer pThisNode)
{
    rModelPart.RemoveNodeFromAllLevels(pThisNode);
}

void ModelPartRemoveNodeFromAllLevels4(ModelPart& rModelPart, ModelPart::NodeType::Pointer pThisNode, ModelPart::IndexType ThisIndex)
{
    rModelPart.RemoveNodeFromAllLevels(pThisNode, ThisIndex);
}

void ModelPartRemoveNodesFromAllLevels(ModelPart& rModelPart, Flags identifier_flag)
{
    rModelPart.RemoveNodesFromAllLevels(identifier_flag);
}


// Properties

ModelPart::SizeType  ModelPartNumberOfProperties1(ModelPart& rModelPart)
{
    return rModelPart.NumberOfProperties();
}

void ModelPartAddProperties1(ModelPart& rModelPart, Properties::Pointer pNewProperties)
{
    rModelPart.AddProperties(pNewProperties);
}

void ModelPartAddProperties2(ModelPart& rModelPart, Properties::Pointer pNewProperties, ModelPart::IndexType ThisIndex)
{
    rModelPart.AddProperties(pNewProperties, ThisIndex);
}

bool ModelPartHasPropertiesById1(const ModelPart& rModelPart, const unsigned int PropertiesId, const unsigned int MeshId)
{
    return rModelPart.HasProperties(PropertiesId, MeshId);
}

bool ModelPartHasPropertiesById2(const ModelPart& rModelPart, const unsigned int PropertiesId)
{
    return rModelPart.HasProperties(PropertiesId, 0);
}

Properties::Pointer ModelPartGetPropertiesById(ModelPart& rModelPart, unsigned int PropertiesId, unsigned int MeshId)
{
    return rModelPart.pGetProperties(PropertiesId, MeshId);
}

ModelPart::PropertiesContainerType::Pointer ModelPartGetProperties1(ModelPart& rModelPart)
{
    return rModelPart.pProperties();
}

ModelPart::PropertiesContainerType::Pointer ModelPartGetProperties2(ModelPart& rModelPart, ModelPart::IndexType ThisIndex)
{
    return rModelPart.pProperties(ThisIndex);
}

void ModelPartSetProperties1(ModelPart& rModelPart, ModelPart::PropertiesContainerType::Pointer pOtherProperties)
{
    rModelPart.SetProperties(pOtherProperties);
}

void ModelPartSetProperties2(ModelPart& rModelPart, ModelPart::PropertiesContainerType::Pointer pOtherProperties, ModelPart::IndexType ThisIndex)
{
    rModelPart.SetProperties(pOtherProperties, ThisIndex);
}

void ModelPartRemoveProperties1(ModelPart& rModelPart, ModelPart::IndexType PropertiesId)
{
    rModelPart.RemoveProperties(PropertiesId);
}

void ModelPartRemoveProperties2(ModelPart& rModelPart, ModelPart::IndexType PropertiesId, ModelPart::IndexType ThisIndex)
{
    rModelPart.RemoveProperties(PropertiesId, ThisIndex);
}

void ModelPartRemoveProperties3(ModelPart& rModelPart, ModelPart::PropertiesType::Pointer pThisProperties)
{
    rModelPart.RemoveProperties(pThisProperties);
}

void ModelPartRemoveProperties4(ModelPart& rModelPart, ModelPart::PropertiesType::Pointer pThisProperties, ModelPart::IndexType ThisIndex)
{
    rModelPart.RemoveProperties(pThisProperties, ThisIndex);
}


void ModelPartRemovePropertiesFromAllLevels1(ModelPart& rModelPart, ModelPart::IndexType PropertiesId)
{
    rModelPart.RemovePropertiesFromAllLevels(PropertiesId);
}

void ModelPartRemovePropertiesFromAllLevels2(ModelPart& rModelPart, ModelPart::IndexType PropertiesId, ModelPart::IndexType ThisIndex)
{
    rModelPart.RemovePropertiesFromAllLevels(PropertiesId, ThisIndex);
}

void ModelPartRemovePropertiesFromAllLevels3(ModelPart& rModelPart, ModelPart::PropertiesType::Pointer pThisProperties)
{
    rModelPart.RemovePropertiesFromAllLevels(pThisProperties);
}

void ModelPartRemovePropertiesFromAllLevels4(ModelPart& rModelPart, ModelPart::PropertiesType::Pointer pThisProperties, ModelPart::IndexType ThisIndex)
{
    rModelPart.RemovePropertiesFromAllLevels(pThisProperties, ThisIndex);
}

void ModelPartRemoveConditionsFromAllLevels(ModelPart& rModelPart, Flags identifier_flag)
{
    rModelPart.RemoveConditionsFromAllLevels(identifier_flag);
}

// Elements

ModelPart::SizeType ModelPartNumberOfElements1(ModelPart& rModelPart)
{
    return rModelPart.NumberOfElements();
}

ModelPart::ElementsContainerType::Pointer ModelPartGetElements1(ModelPart& rModelPart)
{
    return rModelPart.pElements();
}

ModelPart::ElementsContainerType::Pointer ModelPartGetElements2(ModelPart& rModelPart, ModelPart::IndexType ThisIndex)
{
    return rModelPart.pElements(ThisIndex);
}

void ModelPartSetElements1(ModelPart& rModelPart, ModelPart::ElementsContainerType::Pointer pOtherElements)
{
    rModelPart.SetElements(pOtherElements);
}

void ModelPartSetElements2(ModelPart& rModelPart, ModelPart::ElementsContainerType::Pointer pOtherElements, ModelPart::IndexType ThisIndex)
{
    rModelPart.SetElements(pOtherElements, ThisIndex);
}

ModelPart::ElementType::Pointer ModelPartGetElement1(ModelPart& rModelPart, ModelPart::IndexType ElementId)
{
    return rModelPart.pGetElement(ElementId);
}

ModelPart::ElementType::Pointer ModelPartGetElement2(ModelPart& rModelPart, ModelPart::IndexType ElementId, ModelPart::IndexType ThisIndex)
{
    return rModelPart.pGetElement(ElementId, ThisIndex);
}

void ModelPartRemoveElement1(ModelPart& rModelPart, ModelPart::IndexType ElementId)
{
    rModelPart.RemoveElement(ElementId);
}

void ModelPartRemoveElement2(ModelPart& rModelPart, ModelPart::IndexType ElementId, ModelPart::IndexType ThisIndex)
{
    rModelPart.RemoveElement(ElementId, ThisIndex);
}

void ModelPartRemoveElement3(ModelPart& rModelPart, ModelPart::ElementType::Pointer pThisElement)
{
    rModelPart.RemoveElement(pThisElement);
}

void ModelPartRemoveElement4(ModelPart& rModelPart, ModelPart::ElementType::Pointer pThisElement, ModelPart::IndexType ThisIndex)
{
    rModelPart.RemoveElement(pThisElement, ThisIndex);
}

void ModelPartRemoveElementFromAllLevels1(ModelPart& rModelPart, ModelPart::IndexType ElementId)
{
    rModelPart.RemoveElementFromAllLevels(ElementId);
}

void ModelPartRemoveElementFromAllLevels2(ModelPart& rModelPart, ModelPart::IndexType ElementId, ModelPart::IndexType ThisIndex)
{
    rModelPart.RemoveElementFromAllLevels(ElementId, ThisIndex);
}

void ModelPartRemoveElementFromAllLevels3(ModelPart& rModelPart, ModelPart::ElementType::Pointer pThisElement)
{
    rModelPart.RemoveElementFromAllLevels(pThisElement);
}

void ModelPartRemoveElementFromAllLevels4(ModelPart& rModelPart, ModelPart::ElementType::Pointer pThisElement, ModelPart::IndexType ThisIndex)
{
    rModelPart.RemoveElementFromAllLevels(pThisElement, ThisIndex);
}

void ModelPartRemoveElementsFromAllLevels(ModelPart& rModelPart, Flags identifier_flag)
{
    rModelPart.RemoveElementsFromAllLevels(identifier_flag);
}
// Conditions

ModelPart::SizeType ModelPartNumberOfConditions1(ModelPart& rModelPart)
{
    return rModelPart.NumberOfConditions();
}

ModelPart::ConditionsContainerType::Pointer ModelPartGetConditions1(ModelPart& rModelPart)
{
    return rModelPart.pConditions();
}

ModelPart::ConditionsContainerType::Pointer ModelPartGetConditions2(ModelPart& rModelPart, ModelPart::IndexType ThisIndex)
{
    return rModelPart.pConditions(ThisIndex);
}

void ModelPartSetConditions1(ModelPart& rModelPart, ModelPart::ConditionsContainerType::Pointer pOtherConditions)
{
    rModelPart.SetConditions(pOtherConditions);
}

void ModelPartSetConditions2(ModelPart& rModelPart, ModelPart::ConditionsContainerType::Pointer pOtherConditions, ModelPart::IndexType ThisIndex)
{
    rModelPart.SetConditions(pOtherConditions, ThisIndex);
}

void ModelPartAddCondition1(ModelPart& rModelPart, Condition::Pointer newCondition)
{
    rModelPart.AddCondition( newCondition );
}

void ModelPartAddCondition2(ModelPart& rModelPart, Condition::Pointer newCondition, unsigned int ThisIndex)
{
    rModelPart.AddCondition( newCondition, ThisIndex );
}

ModelPart::ConditionType::Pointer ModelPartGetCondition1(ModelPart& rModelPart, ModelPart::IndexType ConditionId)
{
    return rModelPart.pGetCondition(ConditionId);
}

ModelPart::ConditionType::Pointer ModelPartGetCondition2(ModelPart& rModelPart, ModelPart::IndexType ConditionId, ModelPart::IndexType ThisIndex)
{
    return rModelPart.pGetCondition(ConditionId, ThisIndex);
}

void ModelPartRemoveCondition1(ModelPart& rModelPart, ModelPart::IndexType ConditionId)
{
    rModelPart.RemoveCondition(ConditionId);
}

void ModelPartRemoveCondition2(ModelPart& rModelPart, ModelPart::IndexType ConditionId, ModelPart::IndexType ThisIndex)
{
    rModelPart.RemoveCondition(ConditionId, ThisIndex);
}

void ModelPartRemoveCondition3(ModelPart& rModelPart, ModelPart::ConditionType::Pointer pThisCondition)
{
    rModelPart.RemoveCondition(pThisCondition);
}

void ModelPartRemoveCondition4(ModelPart& rModelPart, ModelPart::ConditionType::Pointer pThisCondition, ModelPart::IndexType ThisIndex)
{
    rModelPart.RemoveCondition(pThisCondition, ThisIndex);
}

void ModelPartRemoveConditionFromAllLevels1(ModelPart& rModelPart, ModelPart::IndexType ConditionId)
{
    rModelPart.RemoveConditionFromAllLevels(ConditionId);
}

void ModelPartRemoveConditionFromAllLevels2(ModelPart& rModelPart, ModelPart::IndexType ConditionId, ModelPart::IndexType ThisIndex)
{
    rModelPart.RemoveConditionFromAllLevels(ConditionId, ThisIndex);
}

void ModelPartRemoveConditionFromAllLevels3(ModelPart& rModelPart, ModelPart::ConditionType::Pointer pThisCondition)
{
    rModelPart.RemoveConditionFromAllLevels(pThisCondition);
}

void ModelPartRemoveConditionFromAllLevels4(ModelPart& rModelPart, ModelPart::ConditionType::Pointer pThisCondition, ModelPart::IndexType ThisIndex)
{
    rModelPart.RemoveConditionFromAllLevels(pThisCondition, ThisIndex);
}

void ModelPartRemoveConditionsFromAllLevels(ModelPart& rModelPart, Flags identifier_flag)
{
    rModelPart.RemoveConditionsFromAllLevels(identifier_flag);
}


// Master slave constraints
/* // Try with perfect forwarding
template <typename ... Args>
ModelPart::MasterSlaveConstraintType::Pointer CreateNewMasterSlaveConstraint(ModelPart& rModelPart, Args&& ... args)
{
    return rModelPart.CreateNewMasterSlaveConstraint(std::forward<Args>(args) ...);
}*/

ModelPart::MasterSlaveConstraintType::Pointer CreateNewMasterSlaveConstraint1(ModelPart& rModelPart,
                                                                              std::string ConstraintName,
                                                                              ModelPart::IndexType Id,
                                                                              ModelPart::DofsVectorType& rMasterDofsVector,
                                                                              ModelPart::DofsVectorType& rSlaveDofsVector,
                                                                              ModelPart::MatrixType RelationMatrix,
                                                                              ModelPart::VectorType ConstantVector)
{
    return rModelPart.CreateNewMasterSlaveConstraint(ConstraintName, Id, rMasterDofsVector, rSlaveDofsVector, RelationMatrix, ConstantVector);
}

// Master slave constraints

ModelPart::MasterSlaveConstraintType::Pointer CreateNewMasterSlaveConstraint2(ModelPart& rModelPart,
                                                                              std::string ConstraintName,
                                                                              ModelPart::IndexType Id,
                                                                              ModelPart::NodeType& rMasterNode,
                                                                              ModelPart::DoubleVariableType& rMasterVariable,
                                                                              ModelPart::NodeType& rSlaveNode,
                                                                              ModelPart::DoubleVariableType& rSlaveVariable,
                                                                              double Weight,
                                                                              double Constant)
{
    return rModelPart.CreateNewMasterSlaveConstraint(ConstraintName, Id, rMasterNode, rMasterVariable, rSlaveNode, rSlaveVariable, Weight, Constant);
}

// Master slave constraints
ModelPart::MasterSlaveConstraintType::Pointer CreateNewMasterSlaveConstraint3(ModelPart& rModelPart,
                                                                              std::string ConstraintName,
                                                                              ModelPart::IndexType Id,
                                                                              ModelPart::NodeType& rMasterNode,
                                                                              ModelPart::VariableComponentType& rMasterVariable,
                                                                              ModelPart::NodeType& rSlaveNode,
                                                                              ModelPart::VariableComponentType& rSlaveVariable,
                                                                              double Weight,
                                                                              double Constant)
{
    return rModelPart.CreateNewMasterSlaveConstraint(ConstraintName, Id, rMasterNode, rMasterVariable, rSlaveNode, rSlaveVariable, Weight, Constant);
}

void ModelPartAddMasterSlaveConstraint(ModelPart& rModelPart, ModelPart::MasterSlaveConstraintType::Pointer pMasterSlaveConstraint)
{
    rModelPart.AddMasterSlaveConstraint(pMasterSlaveConstraint);
}

void AddMasterSlaveConstraintsByIds(ModelPart& rModelPart, std::vector< ModelPart::IndexType >& ConstraintIds )
{
    rModelPart.AddMasterSlaveConstraints(ConstraintIds);
}


const ModelPart::MasterSlaveConstraintContainerType& ModelPartGetMasterSlaveConstraints1(ModelPart& rModelPart)
{
    return rModelPart.MasterSlaveConstraints();
}

ModelPart::SizeType ModelPartNumberOfMasterSlaveConstraints1(ModelPart& rModelPart)
{
    return rModelPart.NumberOfMasterSlaveConstraints();
}

ModelPart::MasterSlaveConstraintType::Pointer ModelPartGetMasterSlaveConstraint1(ModelPart& rModelPart, ModelPart::IndexType MasterSlaveConstraintId)
{
    return rModelPart.pGetMasterSlaveConstraint(MasterSlaveConstraintId);
}

void ModelPartRemoveMasterSlaveConstraint1(ModelPart& rModelPart, ModelPart::IndexType MasterSlaveConstraintId)
{
    rModelPart.RemoveMasterSlaveConstraint(MasterSlaveConstraintId);
}

void ModelPartRemoveMasterSlaveConstraint2(ModelPart& rModelPart, ModelPart::MasterSlaveConstraintType& rOtherMasterSlaveConstraint)
{
    rModelPart.RemoveMasterSlaveConstraint(rOtherMasterSlaveConstraint);
}

void ModelPartRemoveMasterSlaveConstraintFromAllLevels1(ModelPart& rModelPart, ModelPart::IndexType MasterSlaveConstraintId)
{
    rModelPart.RemoveMasterSlaveConstraintFromAllLevels(MasterSlaveConstraintId);
}

void ModelPartRemoveMasterSlaveConstraintFromAllLevels2(ModelPart& rModelPart, ModelPart::MasterSlaveConstraintType& rMasterSlaveConstraint)
{
    rModelPart.RemoveMasterSlaveConstraintFromAllLevels(rMasterSlaveConstraint);
}



// Communicator

ModelPart::MeshType& CommunicatorGetLocalMesh(Communicator& rCommunicator)
{
    return rCommunicator.LocalMesh();
}


ModelPart::MeshType& CommunicatorGetLocalMeshWithIndex(Communicator& rCommunicator, Communicator::IndexType Index)
{
    return rCommunicator.LocalMesh(Index);
}

ModelPart::MeshType& CommunicatorGetGhostMesh(Communicator& rCommunicator)
{
    return rCommunicator.GhostMesh();
}

ModelPart::MeshType& CommunicatorGetGhostMeshWithIndex(Communicator& rCommunicator, Communicator::IndexType Index)
{
    return rCommunicator.GhostMesh(Index);
}

ModelPart::MeshType& CommunicatorGetInterfaceMesh(Communicator& rCommunicator)
{
    return rCommunicator.InterfaceMesh();
}

ModelPart::MeshType& CommunicatorGetInterfaceMeshWithIndex(Communicator& rCommunicator, Communicator::IndexType Index)
{
    return rCommunicator.InterfaceMesh(Index);
}

Communicator::NeighbourIndicesContainerType const&  NeighbourIndicesConst(Communicator& rCommunicator)
{
    return rCommunicator.NeighbourIndices();
}

Communicator&  ModelPartGetCommunicator(ModelPart& rModelPart)
{
    return rModelPart.GetCommunicator();
}

void RemoveSubModelPart1(ModelPart& rModelPart, std::string const& ThisSubModelPartName)
{
    rModelPart.RemoveSubModelPart(ThisSubModelPartName);
}

void RemoveSubModelPart2(ModelPart& rModelPart, ModelPart& ThisSubModelPart)
{
    rModelPart.RemoveSubModelPart(ThisSubModelPart);
}

void AddNodesByIds(ModelPart& rModelPart, std::vector< ModelPart::IndexType >& NodesIds )
{
    rModelPart.AddNodes(NodesIds);
}

void AddConditionsByIds(ModelPart& rModelPart,std::vector< ModelPart::IndexType >& ConditionsIds )
{
    rModelPart.AddConditions(ConditionsIds);
}

void AddElementsByIds(ModelPart& rModelPart, std::vector< ModelPart::IndexType >& ElementsIds )
{
    rModelPart.AddElements(ElementsIds);
}

const ModelPart::SubModelPartIterator GetSubModelPartBegin(ModelPart& rModelPart)
{
    return rModelPart.SubModelPartsBegin();
}

const ModelPart::SubModelPartIterator GetSubModelPartEnd(ModelPart& rModelPart)
{
    return rModelPart.SubModelPartsEnd();
}

template<class TDataType>
bool CommunicatorSynchronizeVariable(Communicator& rCommunicator, Variable<TDataType> const& ThisVariable)
{
    return rCommunicator.SynchronizeVariable(ThisVariable);
}

template<class TDataType>
bool CommunicatorSynchronizeNonHistoricalVariable(Communicator& rCommunicator, Variable<TDataType> const& ThisVariable)
{
    return rCommunicator.SynchronizeNonHistoricalVariable(ThisVariable);
}

template<class TDataType>
bool CommunicatorAssembleCurrentData(Communicator& rCommunicator, Variable<TDataType> const& ThisVariable)
{
    return rCommunicator.AssembleCurrentData(ThisVariable);
}

template<class TDataType>
bool CommunicatorAssembleNonHistoricalData(Communicator& rCommunicator, Variable<TDataType> const& ThisVariable)
{
    return rCommunicator.AssembleNonHistoricalData(ThisVariable);
}

template<class TDataType>
TDataType CommunicatorSumAll(Communicator& rCommunicator, const TDataType& rValue)
{
    TDataType Value = rValue;
    rCommunicator.SumAll(Value);
    return Value;
}

template<class TDataType>
TDataType CommunicatorMinAll(Communicator& rCommunicator, const TDataType& rValue)
{
    TDataType Value = rValue;
    rCommunicator.MinAll(Value);
    return Value;
}

template<class TDataType>
TDataType CommunicatorMaxAll(Communicator& rCommunicator, const TDataType& rValue)
{
    TDataType Value = rValue;
    rCommunicator.MaxAll(Value);
    return Value;
}

template<class TDataType>
TDataType CommunicatorScanSum(Communicator& rCommunicator, const TDataType rSendPartial, TDataType rReceiveAccumulated)
{
    TDataType SendPartial = rSendPartial;
    TDataType ReceiveAccumulated = rReceiveAccumulated;
    rCommunicator.ScanSum(SendPartial, ReceiveAccumulated);
    return ReceiveAccumulated;
}




void AddModelPartToPython(pybind11::module& m)
{

    ModelPart::IndexType(ModelPart::*pointer_to_clone_time_step_1)(void) = &ModelPart::CloneTimeStep;
    ModelPart::IndexType(ModelPart::*pointer_to_clone_time_step_2)(double) = &ModelPart::CloneTimeStep;
    ProcessInfo::Pointer(ModelPart::*pointer_to_get_process_info)(void) = &ModelPart::pGetProcessInfo;
    void (ModelPart::*pointer_to_set_process_info)(ProcessInfo::Pointer) = &ModelPart::SetProcessInfo;
    // ModelPart::MeshType::Pointer (ModelPart::*pointer_to_get_mesh)() = &ModelPart::pGetMesh;
    //      std::string& (ModelPart::*pointer_to_name)(void) = &ModelPart::Name;


    namespace py = pybind11;

    py::class_<Communicator > (m,"Communicator")
        .def(py::init<>())
        .def("MyPID", &Communicator::MyPID)
        .def("Barrier", &Communicator::Barrier)
        .def("TotalProcesses", &Communicator::TotalProcesses)
        .def("GetNumberOfColors", &Communicator::GetNumberOfColors)
        .def("NeighbourIndices", NeighbourIndicesConst, py::return_value_policy::reference_internal)
        .def("SynchronizeNodalSolutionStepsData", &Communicator::SynchronizeNodalSolutionStepsData)
        .def("SynchronizeDofs", &Communicator::SynchronizeDofs)
        .def("LocalMesh", CommunicatorGetLocalMesh, py::return_value_policy::reference_internal )
        .def("LocalMesh", CommunicatorGetLocalMeshWithIndex, py::return_value_policy::reference_internal )
        .def("GhostMesh", CommunicatorGetGhostMesh, py::return_value_policy::reference_internal )
        .def("GhostMesh", CommunicatorGetGhostMeshWithIndex, py::return_value_policy::reference_internal )
        .def("InterfaceMesh", CommunicatorGetInterfaceMesh, py::return_value_policy::reference_internal )
        .def("InterfaceMesh", CommunicatorGetInterfaceMeshWithIndex, py::return_value_policy::reference_internal )
        .def("SumAll", CommunicatorSumAll<int> )
        .def("SumAll", CommunicatorSumAll<double> )
        .def("SumAll", CommunicatorSumAll<array_1d<double,3> > )
        .def("MinAll", CommunicatorMinAll<int> )
        .def("MinAll", CommunicatorMinAll<double> )
        .def("MaxAll", CommunicatorMaxAll<int> )
        .def("MaxAll", CommunicatorMaxAll<double> )
        .def("ScanSum", CommunicatorScanSum<int> )
        .def("ScanSum", CommunicatorScanSum<double> )
        .def("SynchronizeVariable", CommunicatorSynchronizeVariable<int> )
        .def("SynchronizeVariable", CommunicatorSynchronizeVariable<double> )
        .def("SynchronizeVariable", CommunicatorSynchronizeVariable<array_1d<double,3> > )
        .def("SynchronizeVariable", CommunicatorSynchronizeVariable<Vector> )
        .def("SynchronizeVariable", CommunicatorSynchronizeVariable<Matrix> )
        .def("SynchronizeNonHistoricalVariable", CommunicatorSynchronizeNonHistoricalVariable<int> )
        .def("SynchronizeNonHistoricalVariable", CommunicatorSynchronizeNonHistoricalVariable<double> )
        .def("SynchronizeNonHistoricalVariable", CommunicatorSynchronizeNonHistoricalVariable<array_1d<double,3> > )
        .def("SynchronizeNonHistoricalVariable", CommunicatorSynchronizeNonHistoricalVariable<Vector> )
        .def("SynchronizeNonHistoricalVariable", CommunicatorSynchronizeNonHistoricalVariable<Matrix> )
        .def("AssembleCurrentData", CommunicatorAssembleCurrentData<int> )
        .def("AssembleCurrentData", CommunicatorAssembleCurrentData<double> )
        .def("AssembleCurrentData", CommunicatorAssembleCurrentData<array_1d<double,3> > )
        .def("AssembleCurrentData", CommunicatorAssembleCurrentData<Vector> )
        .def("AssembleCurrentData", CommunicatorAssembleCurrentData<Matrix> )
        .def("AssembleNonHistoricalData", CommunicatorAssembleNonHistoricalData<int> )
        .def("AssembleNonHistoricalData", CommunicatorAssembleNonHistoricalData<double> )
        .def("AssembleNonHistoricalData", CommunicatorAssembleNonHistoricalData<array_1d<double,3> > )
        .def("AssembleNonHistoricalData", CommunicatorAssembleNonHistoricalData<Vector> )
        .def("AssembleNonHistoricalData", CommunicatorAssembleNonHistoricalData<Matrix> )
        .def("__str__", PrintObject<Communicator>);
        ;

        py::class_<typename ModelPart::SubModelPartsContainerType >(m, "SubModelPartsContainerType")
        .def("__iter__", [](typename ModelPart::SubModelPartsContainerType& self){ return py::make_iterator(self.begin(), self.end());},  py::keep_alive<0,1>())
        ;

    PointerVectorSetPythonInterface<ModelPart::MasterSlaveConstraintContainerType>().CreateInterface(m,"MasterSlaveConstraintsArray");

    py::class_<ModelPart, Kratos::shared_ptr<ModelPart>, DataValueContainer, Flags >(m,"ModelPart")
        .def(py::init([](const std::string& name) {
                    KRATOS_WARNING("DEPRECATION") << "************************************************************" << std::endl;
                    KRATOS_WARNING("DEPRECATION") << "USING OLD DEPRECATED CONSTRUCTOR OF MODELPART" << std::endl;
                    KRATOS_WARNING("DEPRECATION") << "THIS WILL BE REMOVED ON NOV 1 2018" << std::endl;
                    KRATOS_WARNING("DEPRECATION") << "the call to ModelPart(" << name << " ) " << std::endl;
                    KRATOS_WARNING("DEPRECATION") << "should be substituted by current_model.CreateModelPart(" << name << ") " << std::endl;
                    KRATOS_WARNING("DEPRECATION") << "************************************************************" << std::endl;
                    static Model static_model; //NOT NICE! to be removed!!
                    return std::make_shared<ModelPart>(name, static_model);
                }
            )
        ) //TODO: REMOVE! THIS IS JUST UNTIL NOV 1 2018
        .def_property("Name", GetModelPartName, SetModelPartName)
        //  .def_property("ProcessInfo", GetProcessInfo, SetProcessInfo)
        .def_property("ProcessInfo", pointer_to_get_process_info, pointer_to_set_process_info)
        .def("CreateSolutionStep", &ModelPart::CreateSolutionStep)
        .def("CloneSolutionStep", &ModelPart::CloneSolutionStep)
        .def("CreateTimeStep", &ModelPart::CreateTimeStep)
        .def("ReduceTimeStep", &ModelPart::ReduceTimeStep)
        .def("CloneTimeStep", pointer_to_clone_time_step_1)
        .def("CloneTimeStep", pointer_to_clone_time_step_2)
        //       .def("CopySolutionStepData",&ModelPart::CopySolutionStepData)
        .def("NumberOfNodes", &ModelPart::NumberOfNodes)
        .def("NumberOfNodes", ModelPartNumberOfNodes1)
        .def("SetBufferSize", &ModelPart::SetBufferSize)
        .def("GetBufferSize", &ModelPart::GetBufferSize)
        .def("NumberOfElements", ModelPartNumberOfElements1)
        .def("NumberOfElements", &ModelPart::NumberOfElements)
        .def("NumberOfConditions", ModelPartNumberOfConditions1)
        .def("NumberOfConditions", &ModelPart::NumberOfConditions)
        .def("NumberOfMasterSlaveConstraints", ModelPartNumberOfMasterSlaveConstraints1)
        .def("NumberOfMasterSlaveConstraints", &ModelPart::NumberOfMasterSlaveConstraints)
        .def("NumberOfMeshes", &ModelPart::NumberOfMeshes)
        .def("NumberOfProperties", &ModelPart::NumberOfProperties)
        .def("NumberOfProperties", ModelPartNumberOfProperties1)
        .def("GetMesh", ModelPartGetMesh)
        .def("GetMesh", ModelPartGetMesh2)
        .def_property("Nodes", ModelPartGetNodes1, ModelPartSetNodes1)
        .def("GetNode", ModelPartGetNode1)
        .def("GetNode", ModelPartGetNode2)
        .def("GetNodes", ModelPartGetNodes1)
        .def("SetNodes", ModelPartSetNodes1)
        .def("GetNodes", ModelPartGetNodes2)
        .def("SetNodes", ModelPartSetNodes2)
        .def("RemoveNode", ModelPartRemoveNode1)
        .def("RemoveNode", ModelPartRemoveNode2)
        .def("RemoveNode", ModelPartRemoveNode3)
        .def("RemoveNode", ModelPartRemoveNode4)
        .def("RemoveNodeFromAllLevels", ModelPartRemoveNodeFromAllLevels1)
        .def("RemoveNodeFromAllLevels", ModelPartRemoveNodeFromAllLevels2)
        .def("RemoveNodeFromAllLevels", ModelPartRemoveNodeFromAllLevels3)
        .def("RemoveNodeFromAllLevels", ModelPartRemoveNodeFromAllLevels4)
        .def("RemoveNodesFromAllLevels", ModelPartRemoveNodesFromAllLevels)
        .def("NodesArray", &ModelPart::NodesArray, py::return_value_policy::reference_internal)
        .def("NumberOfTables", &ModelPart::NumberOfTables)
        .def("AddTable", &ModelPart::AddTable)
        .def("GetTable", &ModelPart::pGetTable)
        .def("HasProperties", ModelPartHasPropertiesById1)
        .def("HasProperties", ModelPartHasPropertiesById2)
        .def("GetProperties", ModelPartGetPropertiesById) //new method where one asks for one specific property on one given mesh
        .def_property("Properties", ModelPartGetProperties1, ModelPartSetProperties1)
        .def("AddProperties", ModelPartAddProperties1)
        .def("AddProperties", ModelPartAddProperties2)
        .def("GetProperties", ModelPartGetProperties1)
        .def("SetProperties", ModelPartSetProperties1)
        .def("GetProperties", ModelPartGetProperties2)
        .def("SetProperties", ModelPartSetProperties2)
        .def("RemoveProperties", ModelPartRemoveProperties1)
        .def("RemoveProperties", ModelPartRemoveProperties2)
        .def("RemoveProperties", ModelPartRemoveProperties3)
        .def("RemoveProperties", ModelPartRemoveProperties4)
        .def("RemovePropertiesFromAllLevels", ModelPartRemovePropertiesFromAllLevels1)
        .def("RemovePropertiesFromAllLevels", ModelPartRemovePropertiesFromAllLevels2)
        .def("RemovePropertiesFromAllLevels", ModelPartRemovePropertiesFromAllLevels3)
        .def("RemovePropertiesFromAllLevels", ModelPartRemovePropertiesFromAllLevels4)
        .def("PropertiesArray", &ModelPart::PropertiesArray, py::return_value_policy::reference_internal)
        .def_property("Elements", ModelPartGetElements1, ModelPartSetElements1)
        .def("GetElement", ModelPartGetElement1)
        .def("GetElement", ModelPartGetElement2)
        .def("GetElements", ModelPartGetElements1)
        .def("SetElements", ModelPartSetElements1)
        .def("GetElements", ModelPartGetElements2)
        .def("SetElements", ModelPartSetElements2)
        .def("RemoveElement", ModelPartRemoveElement1)
        .def("RemoveElement", ModelPartRemoveElement2)
        .def("RemoveElement", ModelPartRemoveElement3)
        .def("RemoveElement", ModelPartRemoveElement4)
        .def("RemoveElements", &ModelPart::RemoveElements)
        .def("RemoveElementFromAllLevels", ModelPartRemoveElementFromAllLevels1)
        .def("RemoveElementFromAllLevels", ModelPartRemoveElementFromAllLevels2)
        .def("RemoveElementFromAllLevels", ModelPartRemoveElementFromAllLevels3)
        .def("RemoveElementFromAllLevels", ModelPartRemoveElementFromAllLevels4)
        .def("RemoveElementsFromAllLevels", ModelPartRemoveElementsFromAllLevels)
        .def("ElementsArray", &ModelPart::ElementsArray, py::return_value_policy::reference_internal)
        .def_property("Conditions", ModelPartGetConditions1, ModelPartSetConditions1)
        .def("GetCondition", ModelPartGetCondition1)
        .def("GetCondition", ModelPartGetCondition2)
        .def("GetConditions", ModelPartGetConditions1)
        .def("SetConditions", ModelPartSetConditions1)
        .def("GetConditions", ModelPartGetConditions2)
        .def("SetConditions", ModelPartSetConditions2)
        .def("AddCondition", ModelPartAddCondition1)
        .def("AddCondition", ModelPartAddCondition2)
        .def("RemoveCondition", ModelPartRemoveCondition1)
        .def("RemoveCondition", ModelPartRemoveCondition2)
        .def("RemoveCondition", ModelPartRemoveCondition3)
        .def("RemoveCondition", ModelPartRemoveCondition4)
        .def("RemoveConditions", &ModelPart::RemoveConditions)
        .def("RemoveConditionFromAllLevels", ModelPartRemoveConditionFromAllLevels1)
        .def("RemoveConditionFromAllLevels", ModelPartRemoveConditionFromAllLevels2)
        .def("RemoveConditionFromAllLevels", ModelPartRemoveConditionFromAllLevels3)
        .def("RemoveConditionFromAllLevels", ModelPartRemoveConditionFromAllLevels4)
        .def("RemoveConditionsFromAllLevels", ModelPartRemoveConditionsFromAllLevels)
        .def("CreateSubModelPart", &ModelPart::CreateSubModelPart, py::return_value_policy::reference_internal)
        .def("NumberOfSubModelParts", &ModelPart::NumberOfSubModelParts)
        .def("GetSubModelPart", &ModelPart::GetSubModelPart, py::return_value_policy::reference_internal)
        .def("RemoveSubModelPart", RemoveSubModelPart1)
        .def("RemoveSubModelPart", RemoveSubModelPart2)
        .def("HasSubModelPart", &ModelPart::HasSubModelPart)
        .def("ConditionsArray", &ModelPart::ConditionsArray, py::return_value_policy::reference_internal)
        .def("AddNodalSolutionStepVariable", AddNodalSolutionStepVariable<bool>)
        .def("AddNodalSolutionStepVariable", AddNodalSolutionStepVariable<int>)
        .def("AddNodalSolutionStepVariable", AddNodalSolutionStepVariable<double>)
        .def("AddNodalSolutionStepVariable", AddNodalSolutionStepVariable<array_1d<double, 3 > >)
        .def("AddNodalSolutionStepVariable", AddNodalSolutionStepVariable<Vector>)
        .def("AddNodalSolutionStepVariable", AddNodalSolutionStepVariable<Matrix>)
        .def("AddNodalSolutionStepVariable", AddNodalSolutionStepVariable<Quaternion<double> >)
        .def("HasNodalSolutionStepVariable", HasNodalSolutionStepVariable<bool>)
        .def("HasNodalSolutionStepVariable", HasNodalSolutionStepVariable<int>)
        .def("HasNodalSolutionStepVariable", HasNodalSolutionStepVariable<double>)
        .def("HasNodalSolutionStepVariable", HasNodalSolutionStepVariable<array_1d<double, 3 > >)
        .def("HasNodalSolutionStepVariable", HasNodalSolutionStepVariable<Vector>)
        .def("HasNodalSolutionStepVariable", HasNodalSolutionStepVariable<Matrix>)
        .def("HasNodalSolutionStepVariable", HasNodalSolutionStepVariable<Quaternion<double> >)
<<<<<<< HEAD
		.def("GetNodalSolutionStepDataSize", &ModelPart::GetNodalSolutionStepDataSize)
		.def("GetNodalSolutionStepTotalDataSize", &ModelPart::GetNodalSolutionStepTotalDataSize)
		.def("OverwriteSolutionStepData", &ModelPart::OverwriteSolutionStepData)
		.def("CreateNewNode", ModelPartCreateNewNode)
		.def("CreateNewElement", ModelPartCreateNewElement)
		.def("CreateNewCondition", ModelPartCreateNewCondition)
		.def("GetCommunicator", ModelPartGetCommunicator, return_value_policy::reference_internal)
		.def("Check", &ModelPart::Check)
		.def("IsSubModelPart", &ModelPart::IsSubModelPart)
=======
        .def("GetNodalSolutionStepDataSize", &ModelPart::GetNodalSolutionStepDataSize)
        .def("GetNodalSolutionStepTotalDataSize", &ModelPart::GetNodalSolutionStepTotalDataSize)
        .def("OverwriteSolutionStepData", &ModelPart::OverwriteSolutionStepData)
        .def("CreateNewNode", ModelPartCreateNewNode)
        .def("CreateNewElement", ModelPartCreateNewElement)
        .def("CreateNewCondition", ModelPartCreateNewCondition)
        .def("GetCommunicator", ModelPartGetCommunicator, py::return_value_policy::reference_internal)
        .def("Check", &ModelPart::Check)
        .def("IsSubModelPart", &ModelPart::IsSubModelPart)
>>>>>>> a9deaac6
        .def("AddNode", &ModelPart::AddNode)
        .def("AddNodes",AddNodesByIds)
        .def("AddCondition", &ModelPart::AddCondition)
        .def("AddConditions",AddConditionsByIds)
        .def("AddElement", &ModelPart::AddElement)
        .def("AddElements",AddElementsByIds)
        .def("GetParentModelPart", &ModelPart::GetParentModelPart, py::return_value_policy::reference_internal)
        .def("GetRootModelPart", &ModelPart::GetRootModelPart, py::return_value_policy::reference_internal)
        .def("GetModel", &ModelPart::GetModel, py::return_value_policy::reference_internal)
        .def_property("SubModelParts",  [](ModelPart& self){ return self.SubModelParts(); },
                                        [](ModelPart& self, ModelPart::SubModelPartsContainerType& subs){ KRATOS_ERROR << "setting submodelparts is not allowed"; })

        .def_property_readonly("MasterSlaveConstraints", ModelPartGetMasterSlaveConstraints1)
        .def("GetMasterSlaveConstraint", ModelPartGetMasterSlaveConstraint1)
        .def("GetMasterSlaveConstraints", ModelPartGetMasterSlaveConstraints1)
        .def("RemoveMasterSlaveConstraint", ModelPartRemoveMasterSlaveConstraint1)
        .def("RemoveMasterSlaveConstraint", ModelPartRemoveMasterSlaveConstraint2)
        .def("RemoveMasterSlaveConstraintFromAllLevels", ModelPartRemoveMasterSlaveConstraintFromAllLevels1)
        .def("RemoveMasterSlaveConstraintFromAllLevels", ModelPartRemoveMasterSlaveConstraintFromAllLevels2)
        .def("RemoveMasterSlaveConstraints", &ModelPart::RemoveMasterSlaveConstraints)
        .def("RemoveMasterSlaveConstraintsFromAllLevels", &ModelPart::RemoveMasterSlaveConstraintsFromAllLevels)
        .def("AddMasterSlaveConstraint", ModelPartAddMasterSlaveConstraint)
        .def("AddMasterSlaveConstraints", AddMasterSlaveConstraintsByIds)
        .def("CreateNewMasterSlaveConstraint",CreateNewMasterSlaveConstraint1, py::return_value_policy::reference_internal)
        .def("CreateNewMasterSlaveConstraint",CreateNewMasterSlaveConstraint2, py::return_value_policy::reference_internal)
        .def("CreateNewMasterSlaveConstraint",CreateNewMasterSlaveConstraint3, py::return_value_policy::reference_internal)
        .def("__str__", PrintObject<ModelPart>)
        ;
}

} // namespace Python.

} // Namespace Kratos<|MERGE_RESOLUTION|>--- conflicted
+++ resolved
@@ -283,11 +283,6 @@
 void ModelPartRemovePropertiesFromAllLevels4(ModelPart& rModelPart, ModelPart::PropertiesType::Pointer pThisProperties, ModelPart::IndexType ThisIndex)
 {
     rModelPart.RemovePropertiesFromAllLevels(pThisProperties, ThisIndex);
-}
-
-void ModelPartRemoveConditionsFromAllLevels(ModelPart& rModelPart, Flags identifier_flag)
-{
-    rModelPart.RemoveConditionsFromAllLevels(identifier_flag);
 }
 
 // Elements
@@ -899,17 +894,6 @@
         .def("HasNodalSolutionStepVariable", HasNodalSolutionStepVariable<Vector>)
         .def("HasNodalSolutionStepVariable", HasNodalSolutionStepVariable<Matrix>)
         .def("HasNodalSolutionStepVariable", HasNodalSolutionStepVariable<Quaternion<double> >)
-<<<<<<< HEAD
-		.def("GetNodalSolutionStepDataSize", &ModelPart::GetNodalSolutionStepDataSize)
-		.def("GetNodalSolutionStepTotalDataSize", &ModelPart::GetNodalSolutionStepTotalDataSize)
-		.def("OverwriteSolutionStepData", &ModelPart::OverwriteSolutionStepData)
-		.def("CreateNewNode", ModelPartCreateNewNode)
-		.def("CreateNewElement", ModelPartCreateNewElement)
-		.def("CreateNewCondition", ModelPartCreateNewCondition)
-		.def("GetCommunicator", ModelPartGetCommunicator, return_value_policy::reference_internal)
-		.def("Check", &ModelPart::Check)
-		.def("IsSubModelPart", &ModelPart::IsSubModelPart)
-=======
         .def("GetNodalSolutionStepDataSize", &ModelPart::GetNodalSolutionStepDataSize)
         .def("GetNodalSolutionStepTotalDataSize", &ModelPart::GetNodalSolutionStepTotalDataSize)
         .def("OverwriteSolutionStepData", &ModelPart::OverwriteSolutionStepData)
@@ -919,7 +903,6 @@
         .def("GetCommunicator", ModelPartGetCommunicator, py::return_value_policy::reference_internal)
         .def("Check", &ModelPart::Check)
         .def("IsSubModelPart", &ModelPart::IsSubModelPart)
->>>>>>> a9deaac6
         .def("AddNode", &ModelPart::AddNode)
         .def("AddNodes",AddNodesByIds)
         .def("AddCondition", &ModelPart::AddCondition)
