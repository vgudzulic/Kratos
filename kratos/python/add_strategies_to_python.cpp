//    |  /           |
//    ' /   __| _` | __|  _ \   __|
//    . \  |   (   | |   (   |\__ \.
//   _|\_\_|  \__,_|\__|\___/ ____/
//                   Multi-Physics
//
//  License:         BSD License
//                     Kratos default license: kratos/license.txt
//
//  Main authors:    Pooyan Dadvand, Riccardo Rossi
//

// System includes


// External includes

// Project includes
#include "includes/define_python.h"
#include "python/add_strategies_to_python.h"
#include "includes/model_part.h"
#include "spaces/ublas_space.h"

// Strategies
#include "solving_strategies/strategies/solving_strategy.h"
#include "solving_strategies/strategies/residualbased_linear_strategy.h"
#include "solving_strategies/strategies/residualbased_newton_raphson_strategy.h"
#include "solving_strategies/strategies/adaptive_residualbased_newton_raphson_strategy.h"
#include "solving_strategies/strategies/line_search_strategy.h"
#include "solving_strategies/strategies/explicit_strategy.h"
//#include "solving_strategies/strategies/residualbased_arc_lenght_strategy.h"

// Schemes
#include "solving_strategies/schemes/scheme.h"
#include "solving_strategies/schemes/residualbased_incrementalupdate_static_scheme.h"
#include "solving_strategies/schemes/residualbased_incrementalupdate_static_scheme_slip.h"
#include "solving_strategies/schemes/residual_based_bossak_displacement_scheme.hpp"
#include "solving_strategies/schemes/residual_based_newmark_displacement_scheme.hpp"
#include "solving_strategies/schemes/residual_based_bdf_displacement_scheme.h"

// Convergence criterias
#include "solving_strategies/convergencecriterias/convergence_criteria.h"
#include "solving_strategies/convergencecriterias/displacement_criteria.h"
#include "solving_strategies/convergencecriterias/residual_criteria.h"
#include "solving_strategies/convergencecriterias/and_criteria.h"
#include "solving_strategies/convergencecriterias/or_criteria.h"

// Builder And Solver
#include "solving_strategies/builder_and_solvers/builder_and_solver.h"
#include "solving_strategies/builder_and_solvers/residualbased_block_builder_and_solver.h"

// Linear solvers
#include "linear_solvers/linear_solver.h"


namespace Kratos
{
    namespace Python
    {
        using namespace pybind11;



        typedef UblasSpace<double, CompressedMatrix, Vector> SparseSpaceType;
        typedef UblasSpace<double, Matrix, Vector> LocalSpaceType;

        //ADDED BY PAOLO (next two)

        double Dot(SparseSpaceType& dummy, SparseSpaceType::VectorType& rX, SparseSpaceType::VectorType& rY)
        {
            return dummy.Dot(rX, rY);
        }

        void ScaleAndAdd(SparseSpaceType& dummy, const double A, const SparseSpaceType::VectorType& rX, const double B, SparseSpaceType::VectorType& rY)
        //(const double A,const  VectorType& rX, const double B, VectorType& rY) // rY = (A * rX) + (B * rY)
        {
            dummy.ScaleAndAdd(A, rX, B, rY);
        }

        void Mult(SparseSpaceType& dummy, SparseSpaceType::MatrixType& rA, SparseSpaceType::VectorType& rX, SparseSpaceType::VectorType& rY)
        //rY=A*rX (the product is stored inside the rY)
        {
            dummy.Mult(rA, rX, rY);
        }

        void TransposeMult(SparseSpaceType& dummy, SparseSpaceType::MatrixType& rA, SparseSpaceType::VectorType& rX, SparseSpaceType::VectorType& rY)
        //rY=A*rX (the product is stored inside the rY)
        {
            dummy.TransposeMult(rA, rX, rY);
        }

        SparseSpaceType::IndexType Size(SparseSpaceType& dummy, SparseSpaceType::VectorType const& rV)
        {
            return rV.size();
        }

        SparseSpaceType::IndexType Size1(SparseSpaceType& dummy, SparseSpaceType::MatrixType const& rM)
        {
            return rM.size1();
        }

        SparseSpaceType::IndexType Size2(SparseSpaceType& dummy, SparseSpaceType::MatrixType const& rM)
        {
            return rM.size2();
        }

        void ResizeMatrix(SparseSpaceType& dummy, SparseSpaceType::MatrixType& A, unsigned int i1, unsigned int i2)
        {
            dummy.Resize(A, i1, i2);
        }

        void ResizeVector(SparseSpaceType& dummy, SparseSpaceType::VectorType& x, unsigned int i1)
        {
            dummy.Resize(x, i1);
        }

        void SetToZeroMatrix(SparseSpaceType& dummy, SparseSpaceType::MatrixType& A)
        {
            dummy.SetToZero(A);
        }

        void SetToZeroVector(SparseSpaceType& dummy, SparseSpaceType::VectorType& x)
        {
            dummy.SetToZero(x);
        }

        void ClearMatrix(SparseSpaceType& dummy, SparseSpaceType::MatrixPointerType& A)
        {
            dummy.Clear(A);
        }

        void ClearVector(SparseSpaceType& dummy, SparseSpaceType::VectorPointerType& x)
        {
            dummy.Clear(x);
        }

        double TwoNorm(SparseSpaceType& dummy, SparseSpaceType::VectorType& x)
        {
            return dummy.TwoNorm(x);
        }

        void UnaliasedAdd(SparseSpaceType& dummy, SparseSpaceType::VectorType& x, const double A, const SparseSpaceType::VectorType& rY) // x+= a*Y
        {
            dummy.UnaliasedAdd(x, A, rY);
        }

        void MoveMesh(Scheme< SparseSpaceType, LocalSpaceType >& dummy, ModelPart::NodesContainerType& rNodes)
        {
            int numNodes = static_cast<int>(rNodes.size());
            
            #pragma omp parallel for
            for(int i = 0; i < numNodes; i++)  
            {
                auto itNode = rNodes.begin() + i;

                noalias(itNode->Coordinates()) = itNode->GetInitialPosition().Coordinates();
                noalias(itNode->Coordinates()) += itNode->FastGetSolutionStepValue(DISPLACEMENT);
            }
        }

        SparseSpaceType::MatrixPointerType CreateEmptyMatrixPointer(SparseSpaceType& dummy)
        {
            return dummy.CreateEmptyMatrixPointer();
        }

        SparseSpaceType::VectorPointerType CreateEmptyVectorPointer(SparseSpaceType& dummy)
        {
            return dummy.CreateEmptyVectorPointer();
        }

<<<<<<< HEAD

=======
>>>>>>> c9898669
        CompressedMatrix& GetMatRef(Kratos::shared_ptr<CompressedMatrix>& dummy)
        {
            return *dummy;
        }

        Vector& GetVecRef(Kratos::shared_ptr<Vector>& dummy)
        {
            return *dummy;
        }

        void AddStrategiesToPython(pybind11::module& m)
        {
<<<<<<< HEAD

//             class_< Kratos::shared_ptr<CompressedMatrix> >(m,"CompressedMatrixPointer")
//             .def(init<Kratos::shared_ptr<CompressedMatrix> >())
//                     .def("GetReference", GetMatRef, return_value_policy::reference_internal)
//                     ;
// 
//             class_< Kratos::shared_ptr<Vector> >(m,"VectorPointer")
//             .def(init< Kratos::shared_ptr<Vector> >())
//                     .def("GetReference", GetVecRef, return_value_policy::reference_internal)
//                     ;

            typedef LinearSolver<SparseSpaceType, LocalSpaceType > LinearSolverType;
            
            
            
=======
      //typedef UblasSpace<double, CompressedMatrix, Vector> SparseSpaceType; //already done up in this file
      //typedef UblasSpace<double, Matrix, Vector> LocalSpaceType; //already done up in this file

            //             def("CreateEmptyMatrixPointer",CreateEmptyMatrixPointer);
            //             def("CreateEmptyVectorPointer",CreateEmptyVectorPointer);

            class_< Kratos::shared_ptr<CompressedMatrix> >("CompressedMatrixPointer", init<Kratos::shared_ptr<CompressedMatrix> >())
                    .def("GetReference", GetMatRef, return_value_policy<reference_existing_object > ())
                    //                    .def("GetReference", GetRef, return_internal_reference<1>() )
                    ;

            // // //             class_< CompressedMatrix , boost::noncopyable >("CompressedMatrix", init< >() );


            class_< Kratos::shared_ptr<Vector> >("VectorPointer", init< Kratos::shared_ptr<Vector> >())
                    .def("GetReference", GetVecRef, return_value_policy<reference_existing_object > ())
                    ;
            // // //             class_< Vector , boost::noncopyable >("Vector", init< >() );

            typedef LinearSolver<SparseSpaceType, LocalSpaceType > LinearSolverType;
            typedef SolvingStrategy< SparseSpaceType, LocalSpaceType, LinearSolverType > BaseSolvingStrategyType;
            typedef Scheme< SparseSpaceType, LocalSpaceType > BaseSchemeType;
            typedef ConvergenceCriteria< SparseSpaceType, LocalSpaceType > ::Pointer TConvergenceCriteriaPointer;

            //********************************************************************
            //********************************************************************
            //strategy base class
            class_< BaseSolvingStrategyType, boost::noncopyable > ("SolvingStrategy", init < ModelPart&, bool >())
                    .def("Predict", &BaseSolvingStrategyType::Predict)
                    .def("Initialize", &BaseSolvingStrategyType::Initialize)
                    .def("Solve", &BaseSolvingStrategyType::Solve)
                    .def("IsConverged", &BaseSolvingStrategyType::IsConverged)
                    .def("CalculateOutputData", &BaseSolvingStrategyType::CalculateOutputData)
                    .def("SetEchoLevel", &BaseSolvingStrategyType::SetEchoLevel)
                    .def("GetEchoLevel", &BaseSolvingStrategyType::GetEchoLevel)
                    .def("SetRebuildLevel", &BaseSolvingStrategyType::SetRebuildLevel)
                    .def("GetRebuildLevel", &BaseSolvingStrategyType::GetRebuildLevel)
                    .def("SetMoveMeshFlag", &BaseSolvingStrategyType::SetMoveMeshFlag)
                    .def("MoveMeshFlag", &BaseSolvingStrategyType::MoveMeshFlag)
                    .def("MoveMesh", &BaseSolvingStrategyType::MoveMesh)
                    .def("Clear", &BaseSolvingStrategyType::Clear)
                    .def("Check", &BaseSolvingStrategyType::Check)
                    .def("InitializeSolutionStep", &BaseSolvingStrategyType::InitializeSolutionStep)
                    .def("FinalizeSolutionStep", &BaseSolvingStrategyType::FinalizeSolutionStep)
                    .def("SolveSolutionStep", &BaseSolvingStrategyType::SolveSolutionStep)
                    //.def("GetModelPart", &BaseSolvingStrategyType::GetModelPart )
                    ;

            typedef ConvergenceCriteria< SparseSpaceType, LocalSpaceType > TConvergenceCriteriaType;
            typedef BuilderAndSolver< SparseSpaceType, LocalSpaceType, LinearSolverType > BuilderAndSolverType;

            class_< ResidualBasedLinearStrategy< SparseSpaceType, LocalSpaceType, LinearSolverType >, bases< BaseSolvingStrategyType >, boost::noncopyable >
                    ("ResidualBasedLinearStrategy",init < ModelPart&, BaseSchemeType::Pointer, LinearSolverType::Pointer, bool, bool, bool, bool >())
                    .def(init < ModelPart& ,  BaseSchemeType::Pointer, LinearSolverType::Pointer, BuilderAndSolverType::Pointer, bool, bool, bool,  bool  >())
                    .def("GetResidualNorm", &ResidualBasedLinearStrategy< SparseSpaceType, LocalSpaceType, LinearSolverType >::GetResidualNorm)
                    .def("SetBuilderAndSolver", &ResidualBasedLinearStrategy< SparseSpaceType, LocalSpaceType, LinearSolverType >::SetBuilderAndSolver)
                    .def("GetSystemMatrix", &ResidualBasedLinearStrategy< SparseSpaceType, LocalSpaceType, LinearSolverType >::GetSystemMatrix, return_internal_reference<>())
                    ;

            typedef ResidualBasedNewtonRaphsonStrategy< SparseSpaceType, LocalSpaceType, LinearSolverType > ResidualBasedNewtonRaphsonStrategyType;

            class_< ResidualBasedNewtonRaphsonStrategyType, bases< BaseSolvingStrategyType >, boost::noncopyable >
                    ("ResidualBasedNewtonRaphsonStrategy", init < ModelPart&, BaseSchemeType::Pointer, LinearSolverType::Pointer, TConvergenceCriteriaType::Pointer, int, bool, bool, bool >())
                    .def(init < ModelPart&, BaseSchemeType::Pointer, LinearSolverType::Pointer, TConvergenceCriteriaType::Pointer, BuilderAndSolverType::Pointer, int, bool, bool, bool >())
                    .def("SetMaxIterationNumber", &ResidualBasedNewtonRaphsonStrategy< SparseSpaceType, LocalSpaceType, LinearSolverType >::SetMaxIterationNumber)
                    .def("GetMaxIterationNumber", &ResidualBasedNewtonRaphsonStrategy< SparseSpaceType, LocalSpaceType, LinearSolverType >::GetMaxIterationNumber)
                    .def("SetKeepSystemConstantDuringIterations", &ResidualBasedNewtonRaphsonStrategy< SparseSpaceType, LocalSpaceType, LinearSolverType >::SetKeepSystemConstantDuringIterations)
                    .def("GetKeepSystemConstantDuringIterations", &ResidualBasedNewtonRaphsonStrategy< SparseSpaceType, LocalSpaceType, LinearSolverType >::GetKeepSystemConstantDuringIterations)
                    .def("SetInitializePerformedFlag", &ResidualBasedNewtonRaphsonStrategy< SparseSpaceType, LocalSpaceType, LinearSolverType >::SetInitializePerformedFlag)
                    .def("GetInitializePerformedFlag", &ResidualBasedNewtonRaphsonStrategy< SparseSpaceType, LocalSpaceType, LinearSolverType >::GetInitializePerformedFlag)
                    .def("GetSystemMatrix", &ResidualBasedNewtonRaphsonStrategy< SparseSpaceType, LocalSpaceType, LinearSolverType >::GetSystemMatrix, return_internal_reference<>())
                    ;

            class_< AdaptiveResidualBasedNewtonRaphsonStrategy< SparseSpaceType, LocalSpaceType, LinearSolverType >, bases< BaseSolvingStrategyType >, boost::noncopyable >
                    ("AdaptiveResidualBasedNewtonRaphsonStrategy",
                    init < ModelPart&, BaseSchemeType::Pointer, LinearSolverType::Pointer, TConvergenceCriteriaType::Pointer, int, int, bool, bool, bool, double, double, int
                    >())
                    ;
>>>>>>> c9898669


            //********************************************************************
            //********************************************************************
<<<<<<< HEAD
        typedef Scheme< SparseSpaceType, LocalSpaceType > BaseSchemeType;
	    typedef ResidualBasedBossakDisplacementScheme< SparseSpaceType, LocalSpaceType >  ResidualBasedBossakDisplacementSchemeType;
	    typedef ResidualBasedNewmarkDisplacementScheme< SparseSpaceType, LocalSpaceType >  ResidualBasedNewmarkDisplacementSchemeType;

            class_< BaseSchemeType, typename BaseSchemeType::Pointer >(m,"Scheme")
            .def(init< >())
                    .def("Initialize", &BaseSchemeType::Initialize)
                    .def("SchemeIsInitialized", &BaseSchemeType::SchemeIsInitialized)
                    .def("ElementsAreInitialized", &BaseSchemeType::ElementsAreInitialized)
                    .def("ConditionsAreInitialized", &BaseSchemeType::ConditionsAreInitialized)
                    .def("InitializeElements", &BaseSchemeType::InitializeElements)
                    .def("InitializeConditions", &BaseSchemeType::InitializeConditions)
                    .def("InitializeSolutionStep", &BaseSchemeType::InitializeSolutionStep)
                    .def("FinalizeSolutionStep", &BaseSchemeType::FinalizeSolutionStep)
                    .def("InitializeNonLinIteration", &BaseSchemeType::InitializeNonLinIteration)
                    .def("FinalizeNonLinIteration", &BaseSchemeType::FinalizeNonLinIteration)
                    .def("Predict", &BaseSchemeType::Predict)
                    .def("Update", &BaseSchemeType::Update)
                    .def("CalculateOutputData", &BaseSchemeType::CalculateOutputData)
                    .def("Clean", &BaseSchemeType::Clean)
                    .def("Clear",&BaseSchemeType::Clear)
                    .def("MoveMesh", MoveMesh)
                    .def("Check", &BaseSchemeType::Check)
                    ;

            class_< ResidualBasedIncrementalUpdateStaticScheme< SparseSpaceType, LocalSpaceType>,
                    typename ResidualBasedIncrementalUpdateStaticScheme< SparseSpaceType, LocalSpaceType>::Pointer,
                    BaseSchemeType >
                    (m, "ResidualBasedIncrementalUpdateStaticScheme")
                    .def(init< >()
                    );

            class_< ResidualBasedIncrementalUpdateStaticSchemeSlip< SparseSpaceType, LocalSpaceType>,
                    typename ResidualBasedIncrementalUpdateStaticSchemeSlip< SparseSpaceType, LocalSpaceType>::Pointer,
                    ResidualBasedIncrementalUpdateStaticScheme< SparseSpaceType, LocalSpaceType> >
                    (m,"ResidualBasedIncrementalUpdateStaticSchemeSlip")
                    .def(init<unsigned int, unsigned int>());

	    // Residual Based Bossak Scheme Type
	    class_< ResidualBasedBossakDisplacementSchemeType,
                    typename ResidualBasedBossakDisplacementSchemeType::Pointer,
                    BaseSchemeType  >
            (m,"ResidualBasedBossakDisplacementScheme")
            .def(init< double >() )
            .def("Initialize", &ResidualBasedBossakDisplacementScheme<SparseSpaceType, LocalSpaceType>::Initialize)
            ;

	    // Residual Based Newmark Scheme Type
	    class_< ResidualBasedNewmarkDisplacementSchemeType,
            typename ResidualBasedNewmarkDisplacementSchemeType::Pointer,
             BaseSchemeType >
            (m,"ResidualBasedNewmarkDisplacementScheme")
            .def(init< >() )
            .def("Initialize", &ResidualBasedNewmarkDisplacementScheme<SparseSpaceType, LocalSpaceType>::Initialize)
=======

        typedef ResidualBasedBossakDisplacementScheme< SparseSpaceType, LocalSpaceType >  ResidualBasedBossakDisplacementSchemeType;
        typedef ResidualBasedNewmarkDisplacementScheme< SparseSpaceType, LocalSpaceType >  ResidualBasedNewmarkDisplacementSchemeType;
        typedef ResidualBasedBDFDisplacementScheme< SparseSpaceType, LocalSpaceType >  ResidualBasedBDFDisplacementSchemeType;

        class_< BaseSchemeType, boost::noncopyable >
                ("Scheme", init< >())
                .def("Initialize", &BaseSchemeType::Initialize)
                .def("SchemeIsInitialized", &BaseSchemeType::SchemeIsInitialized)
                .def("ElementsAreInitialized", &BaseSchemeType::ElementsAreInitialized)
                .def("ConditionsAreInitialized", &BaseSchemeType::ConditionsAreInitialized)
                .def("InitializeElements", &BaseSchemeType::InitializeElements)
                .def("InitializeConditions", &BaseSchemeType::InitializeConditions)
                .def("InitializeSolutionStep", &BaseSchemeType::InitializeSolutionStep)
                .def("FinalizeSolutionStep", &BaseSchemeType::FinalizeSolutionStep)
                .def("InitializeNonLinIteration", &BaseSchemeType::InitializeNonLinIteration)
                .def("FinalizeNonLinIteration", &BaseSchemeType::FinalizeNonLinIteration)
                .def("Predict", &BaseSchemeType::Predict)
                .def("Update", &BaseSchemeType::Update)
                .def("CalculateOutputData", &BaseSchemeType::CalculateOutputData)
                .def("Clean", &BaseSchemeType::Clean)
                .def("Clear",&BaseSchemeType::Clear)
                .def("MoveMesh", MoveMesh)
                .def("Check", &BaseSchemeType::Check)
                ;

        class_< ResidualBasedIncrementalUpdateStaticScheme< SparseSpaceType, LocalSpaceType>,
                bases< BaseSchemeType >, boost::noncopyable >
                (
                "ResidualBasedIncrementalUpdateStaticScheme", init< >()
                );

        class_< ResidualBasedIncrementalUpdateStaticSchemeSlip< SparseSpaceType, LocalSpaceType>,
                bases< ResidualBasedIncrementalUpdateStaticScheme< SparseSpaceType, LocalSpaceType> >,
                boost::noncopyable >
                ("ResidualBasedIncrementalUpdateStaticSchemeSlip", init<unsigned int, unsigned int>());

        // Residual Based Bossak Scheme Type
        class_< ResidualBasedBossakDisplacementSchemeType,
            bases< BaseSchemeType >,  boost::noncopyable >
            (
                "ResidualBasedBossakDisplacementScheme", init< double >() )
            ;

        // Residual Based Newmark Scheme Type
        class_< ResidualBasedNewmarkDisplacementSchemeType,
            bases< BaseSchemeType >,  boost::noncopyable >
            (
                "ResidualBasedNewmarkDisplacementScheme", init< >() )
            ;
            
        // Residual Based BDF displacement Scheme Type
        class_< ResidualBasedBDFDisplacementSchemeType,
            bases< BaseSchemeType >,  boost::noncopyable >
            (
                "ResidualBasedBDFDisplacementScheme", init<  >() )
                .def(init <const std::size_t>())
>>>>>>> c9898669
            ;

            //********************************************************************
            //********************************************************************
            //********************************************************************
            //********************************************************************
            //********************************************************************
            //********************************************************************
            typedef ConvergenceCriteria<SparseSpaceType, LocalSpaceType> ConvergenceCriteriaType;
            typedef typename ConvergenceCriteriaType::Pointer ConvergenceCriteriaPointerType;
            
            // Convergence criteria base class
            class_< ConvergenceCriteriaType,
                    ConvergenceCriteriaPointerType >(m,"ConvergenceCriteria")
                    .def(init<>())
                    .def("SetActualizeRHSFlag", &ConvergenceCriteriaType::SetActualizeRHSFlag)
                    .def("GetActualizeRHSflag", &ConvergenceCriteriaType::GetActualizeRHSflag)
                    .def("PreCriteria", &ConvergenceCriteriaType::PreCriteria)
                    .def("PostCriteria", &ConvergenceCriteriaType::PostCriteria)
                    .def("Initialize", &ConvergenceCriteriaType::Initialize)
                    .def("InitializeNonLinearIteration", &ConvergenceCriteriaType::InitializeNonLinearIteration)
                    .def("InitializeSolutionStep", &ConvergenceCriteriaType::InitializeSolutionStep)
                    .def("FinalizeNonLinearIteration", &ConvergenceCriteriaType::FinalizeNonLinearIteration)
                    .def("FinalizeSolutionStep", &ConvergenceCriteriaType::FinalizeSolutionStep)
                    .def("Check", &ConvergenceCriteriaType::Check)
                    .def("SetEchoLevel", &ConvergenceCriteriaType::SetEchoLevel)
                    ;

            class_< DisplacementCriteria<SparseSpaceType, LocalSpaceType >,
<<<<<<< HEAD
                    typename DisplacementCriteria< SparseSpaceType, LocalSpaceType >::Pointer,
                    ConvergenceCriteriaType >
                    (m,"DisplacementCriteria")
                    .def(init< double, double>())
//                     .def("SetEchoLevel", &DisplacementCriteria<SparseSpaceType, LocalSpaceType >::SetEchoLevel)
                    ;

            class_<ResidualCriteria<SparseSpaceType, LocalSpaceType >,
                    typename ResidualCriteria< SparseSpaceType, LocalSpaceType >::Pointer,
                    ConvergenceCriteriaType >
                    (m,"ResidualCriteria")
                    .def(init< double, double>())
//                     .def("SetEchoLevel", &ResidualCriteria<SparseSpaceType, LocalSpaceType >::SetEchoLevel)
                    ;

            class_<And_Criteria<SparseSpaceType, LocalSpaceType >,
                    typename And_Criteria< SparseSpaceType, LocalSpaceType >::Pointer,
                    ConvergenceCriteriaType >
                    (m,"AndCriteria")
                    .def(init<ConvergenceCriteriaPointerType, ConvergenceCriteriaPointerType > ())
                    .def("SetEchoLevel",&And_Criteria<SparseSpaceType, LocalSpaceType >::SetEchoLevel)
                    ;

            class_<Or_Criteria<SparseSpaceType, LocalSpaceType >,
                    typename Or_Criteria< SparseSpaceType, LocalSpaceType >::Pointer,
                    ConvergenceCriteriaType >
                    (m,"OrCriteria")
                    .def(init<ConvergenceCriteriaPointerType, ConvergenceCriteriaPointerType > ())
                    .def("SetEchoLevel",&Or_Criteria<SparseSpaceType, LocalSpaceType >::SetEchoLevel)
=======
                    bases<ConvergenceCriteria< SparseSpaceType, LocalSpaceType > >,
                    boost::noncopyable >
                    ("DisplacementCriteria", init< double, double>())
                    ;

            class_<ResidualCriteria<SparseSpaceType, LocalSpaceType >,
                    bases<ConvergenceCriteria< SparseSpaceType, LocalSpaceType > >,
                    boost::noncopyable >
                    ("ResidualCriteria", init< double, double>())
                    ;

            class_<And_Criteria<SparseSpaceType, LocalSpaceType >,
                    bases<ConvergenceCriteria< SparseSpaceType, LocalSpaceType > >,
                    boost::noncopyable >
                    ("AndCriteria", init<TConvergenceCriteriaPointer, TConvergenceCriteriaPointer > ())
                    ;

            class_<Or_Criteria<SparseSpaceType, LocalSpaceType >,
                    bases<ConvergenceCriteria< SparseSpaceType, LocalSpaceType > >,
                    boost::noncopyable >
                    ("OrCriteria", init<TConvergenceCriteriaPointer, TConvergenceCriteriaPointer > ())
>>>>>>> c9898669
                    ;

            //********************************************************************
            //********************************************************************
            //********************************************************************
            //********************************************************************
            //********************************************************************
            //********************************************************************
            //Builder and Solver
            typedef BuilderAndSolver< SparseSpaceType, LocalSpaceType, LinearSolverType > BuilderAndSolverType;
            
            
            class_< BuilderAndSolverType::DofsArrayType, BuilderAndSolverType::DofsArrayType::Pointer>(m,"DofsArrayType")
            .def(init<>());

            class_< BuilderAndSolverType, typename BuilderAndSolverType::Pointer>(m,"BuilderAndSolver")
            .def(init<LinearSolverType::Pointer > ())
                    .def("SetCalculateReactionsFlag", &BuilderAndSolverType::SetCalculateReactionsFlag)
                    .def("GetCalculateReactionsFlag", &BuilderAndSolverType::GetCalculateReactionsFlag)
                    .def("SetDofSetIsInitializedFlag", &BuilderAndSolverType::SetDofSetIsInitializedFlag)
                    .def("GetDofSetIsInitializedFlag", &BuilderAndSolverType::GetDofSetIsInitializedFlag)
                    .def("SetReshapeMatrixFlag", &BuilderAndSolverType::SetReshapeMatrixFlag)
                    .def("GetReshapeMatrixFlag", &BuilderAndSolverType::GetReshapeMatrixFlag)
                    .def("GetEquationSystemSize", &BuilderAndSolverType::GetEquationSystemSize)
                    .def("BuildLHS", &BuilderAndSolverType::BuildLHS)
                    .def("BuildRHS", &BuilderAndSolverType::BuildRHS)
                    .def("Build", &BuilderAndSolverType::Build)
                    .def("SystemSolve", &BuilderAndSolverType::SystemSolve)
                    .def("BuildAndSolve", &BuilderAndSolverType::BuildAndSolve)
                    .def("BuildRHSAndSolve", &BuilderAndSolverType::BuildRHSAndSolve)
                    .def("ApplyDirichletConditions", &BuilderAndSolverType::ApplyDirichletConditions)
                    .def("SetUpDofSet", &BuilderAndSolverType::SetUpDofSet)
                    .def("GetDofSet", &BuilderAndSolverType::GetDofSet, return_value_policy::reference_internal)
                    .def("SetUpSystem", &BuilderAndSolverType::SetUpSystem)
                    .def("ResizeAndInitializeVectors", &BuilderAndSolverType::ResizeAndInitializeVectors)
                    .def("InitializeSolutionStep", &BuilderAndSolverType::InitializeSolutionStep)
                    .def("FinalizeSolutionStep", &BuilderAndSolverType::FinalizeSolutionStep)
                    .def("CalculateReactions", &BuilderAndSolverType::CalculateReactions)
                    .def("Clear", &BuilderAndSolverType::Clear)
                    .def("Check", &BuilderAndSolverType::Check)
                    .def("SetEchoLevel", &BuilderAndSolverType::SetEchoLevel)
                    .def("GetEchoLevel", &BuilderAndSolverType::GetEchoLevel)
                    ;

            typedef ResidualBasedEliminationBuilderAndSolver< SparseSpaceType, LocalSpaceType, LinearSolverType > ResidualBasedEliminationBuilderAndSolverType;
            class_< ResidualBasedEliminationBuilderAndSolverType, typename ResidualBasedEliminationBuilderAndSolverType::Pointer, BuilderAndSolverType>(m,"ResidualBasedEliminationBuilderAndSolver")
            .def(init< LinearSolverType::Pointer > ());

            typedef ResidualBasedBlockBuilderAndSolver< SparseSpaceType, LocalSpaceType, LinearSolverType > ResidualBasedBlockBuilderAndSolverType;
            class_< ResidualBasedBlockBuilderAndSolverType, typename ResidualBasedBlockBuilderAndSolverType::Pointer,BuilderAndSolverType>(m,"ResidualBasedBlockBuilderAndSolver")
            .def(init< LinearSolverType::Pointer > ());

            //********************************************************************
            //********************************************************************
            //********************************************************************
            //********************************************************************
            //********************************************************************
            //********************************************************************

            class_< SparseSpaceType>(m,"UblasSparseSpace")
                    .def(init<>())
                    .def("ClearMatrix", ClearMatrix)
                    .def("ClearVector", ClearVector)
                    .def("ResizeMatrix", ResizeMatrix)
                    .def("ResizeVector", ResizeVector)
                    .def("SetToZeroMatrix", SetToZeroMatrix)
                    .def("SetToZeroVector", SetToZeroVector)
                    .def("TwoNorm", TwoNorm)
                    //the dot product of two vectors
                    .def("Dot", Dot)
                    //the matrix-vector multiplication
                    .def("Mult", Mult)
                    .def("TransposeMult", TransposeMult)
                    .def("Size", Size)
                    .def("Size1", Size1)
                    .def("Size2", Size2)
                    .def("UnaliasedAdd", UnaliasedAdd)
                    .def("ScaleAndAdd", ScaleAndAdd)
                    .def("CreateEmptyMatrixPointer", CreateEmptyMatrixPointer)
                    .def("CreateEmptyVectorPointer", CreateEmptyVectorPointer)
                    ;
                    
            //********************************************************************
            //********************************************************************
            //********************************************************************
            //********************************************************************
            //********************************************************************
            //********************************************************************
            //strategy base class
            typedef SolvingStrategy< SparseSpaceType, LocalSpaceType, LinearSolverType > BaseSolvingStrategyType;
            
            class_< BaseSolvingStrategyType, typename BaseSolvingStrategyType::Pointer >(m,"SolvingStrategy")
            .def(init < ModelPart&, bool >())
                    .def("Predict", &BaseSolvingStrategyType::Predict)
                    .def("Initialize", &BaseSolvingStrategyType::Initialize)
                    .def("Solve", &BaseSolvingStrategyType::Solve)
                    .def("IsConverged", &BaseSolvingStrategyType::IsConverged)
                    .def("CalculateOutputData", &BaseSolvingStrategyType::CalculateOutputData)
                    .def("SetEchoLevel", &BaseSolvingStrategyType::SetEchoLevel)
                    .def("GetEchoLevel", &BaseSolvingStrategyType::GetEchoLevel)
                    .def("SetRebuildLevel", &BaseSolvingStrategyType::SetRebuildLevel)
                    .def("GetRebuildLevel", &BaseSolvingStrategyType::GetRebuildLevel)
                    .def("SetMoveMeshFlag", &BaseSolvingStrategyType::SetMoveMeshFlag)
                    .def("MoveMeshFlag", &BaseSolvingStrategyType::MoveMeshFlag)
                    .def("MoveMesh", &BaseSolvingStrategyType::MoveMesh)
                    .def("Clear", &BaseSolvingStrategyType::Clear)
                    .def("Check", &BaseSolvingStrategyType::Check)
					.def("InitializeSolutionStep", &BaseSolvingStrategyType::InitializeSolutionStep)
					.def("FinalizeSolutionStep", &BaseSolvingStrategyType::FinalizeSolutionStep)
					.def("SolveSolutionStep", &BaseSolvingStrategyType::SolveSolutionStep)
                    //.def("GetModelPart", &BaseSolvingStrategyType::GetModelPart )
                    ;

            

            class_< ResidualBasedLinearStrategy< SparseSpaceType, LocalSpaceType, LinearSolverType >,
                typename ResidualBasedLinearStrategy< SparseSpaceType, LocalSpaceType, LinearSolverType >::Pointer,
                BaseSolvingStrategyType >
                    (m,"ResidualBasedLinearStrategy")
                    .def(init < ModelPart&, BaseSchemeType::Pointer, LinearSolverType::Pointer, bool, bool, bool, bool >())
                    .def(init < ModelPart& ,  BaseSchemeType::Pointer, LinearSolverType::Pointer, BuilderAndSolverType::Pointer, bool, bool, bool,  bool  >())
                    .def("GetResidualNorm", &ResidualBasedLinearStrategy< SparseSpaceType, LocalSpaceType, LinearSolverType >::GetResidualNorm)
                    .def("SetBuilderAndSolver", &ResidualBasedLinearStrategy< SparseSpaceType, LocalSpaceType, LinearSolverType >::SetBuilderAndSolver)
                    .def("GetSystemMatrix", &ResidualBasedLinearStrategy< SparseSpaceType, LocalSpaceType, LinearSolverType >::GetSystemMatrix, return_value_policy::reference_internal)
                    ;

            typedef ResidualBasedNewtonRaphsonStrategy< SparseSpaceType, LocalSpaceType, LinearSolverType > ResidualBasedNewtonRaphsonStrategyType;

            class_< ResidualBasedNewtonRaphsonStrategyType, typename ResidualBasedNewtonRaphsonStrategyType::Pointer, BaseSolvingStrategyType >
                    (m,"ResidualBasedNewtonRaphsonStrategy")
                    .def(init < ModelPart&, BaseSchemeType::Pointer, LinearSolverType::Pointer, ConvergenceCriteriaType::Pointer, int, bool, bool, bool >())
                    .def(init < ModelPart&, BaseSchemeType::Pointer, LinearSolverType::Pointer, ConvergenceCriteriaType::Pointer, BuilderAndSolverType::Pointer, int, bool, bool, bool >())
                    .def("SetMaxIterationNumber", &ResidualBasedNewtonRaphsonStrategy< SparseSpaceType, LocalSpaceType, LinearSolverType >::SetMaxIterationNumber)
                    .def("GetMaxIterationNumber", &ResidualBasedNewtonRaphsonStrategy< SparseSpaceType, LocalSpaceType, LinearSolverType >::GetMaxIterationNumber)
                    .def("SetKeepSystemConstantDuringIterations", &ResidualBasedNewtonRaphsonStrategy< SparseSpaceType, LocalSpaceType, LinearSolverType >::SetKeepSystemConstantDuringIterations)
                    .def("GetKeepSystemConstantDuringIterations", &ResidualBasedNewtonRaphsonStrategy< SparseSpaceType, LocalSpaceType, LinearSolverType >::GetKeepSystemConstantDuringIterations)
                    .def("SetInitializePerformedFlag", &ResidualBasedNewtonRaphsonStrategy< SparseSpaceType, LocalSpaceType, LinearSolverType >::SetInitializePerformedFlag)
                    .def("GetInitializePerformedFlag", &ResidualBasedNewtonRaphsonStrategy< SparseSpaceType, LocalSpaceType, LinearSolverType >::GetInitializePerformedFlag)
                    .def("GetSystemMatrix", &ResidualBasedNewtonRaphsonStrategy< SparseSpaceType, LocalSpaceType, LinearSolverType >::GetSystemMatrix, return_value_policy::reference_internal)
                    ;

            class_< AdaptiveResidualBasedNewtonRaphsonStrategy< SparseSpaceType, LocalSpaceType, LinearSolverType >,
                    typename AdaptiveResidualBasedNewtonRaphsonStrategy< SparseSpaceType, LocalSpaceType, LinearSolverType >::Pointer,
                    BaseSolvingStrategyType >
                    (m,"AdaptiveResidualBasedNewtonRaphsonStrategy")
                    .def(init < ModelPart&, BaseSchemeType::Pointer, LinearSolverType::Pointer, ConvergenceCriteriaType::Pointer, int, int, bool, bool, bool, double, double, int
                    >())
                    ;

            class_< LineSearchStrategy< SparseSpaceType, LocalSpaceType, LinearSolverType >, 
                    typename LineSearchStrategy< SparseSpaceType, LocalSpaceType, LinearSolverType >::Pointer,
                    ResidualBasedNewtonRaphsonStrategyType  >
                    (m,"LineSearchStrategy")
                    .def(init < ModelPart&, BaseSchemeType::Pointer, LinearSolverType::Pointer, ConvergenceCriteriaType::Pointer, int, bool, bool, bool >())
                    .def(init < ModelPart&, BaseSchemeType::Pointer, LinearSolverType::Pointer, ConvergenceCriteriaType::Pointer, BuilderAndSolverType::Pointer, int, bool, bool, bool >())
                    ;

            class_< ExplicitStrategy< SparseSpaceType, LocalSpaceType, LinearSolverType >,
                    typename ExplicitStrategy< SparseSpaceType, LocalSpaceType, LinearSolverType >::Pointer,
                    BaseSolvingStrategyType >(m,"Explicit_Strategy")
                    .def(init<ModelPart&, int, bool >() )
                    //AssembleLoop loops the elements calling AddExplicitContribution. Using processinfo the element is the one who "decides" which variable to modify.
                    .def("AssembleLoop",&ExplicitStrategy< SparseSpaceType, LocalSpaceType, LinearSolverType >::AssembleLoop)
                    //once the assembleloop has been performed, the variable must be normalized. (for example with the nodal mass or the nodal area). Loop on nodes.
                    .def("NormalizeVariable",&ExplicitStrategy< SparseSpaceType, LocalSpaceType, LinearSolverType >::NormalizeVariable)
                    //ExplicitUpdateLoop modifies a vectorial variable by adding another variable (the RHS, PRESS_PROJ,etc) multiplied by a user-given factor (ie delta_time)
                    .def("ExplicitUpdateLoop",&ExplicitStrategy< SparseSpaceType, LocalSpaceType, LinearSolverType >::ExplicitUpdateLoop)
                    //initialize and finalize.
                    .def("InitializeSolutionStep",&ExplicitStrategy< SparseSpaceType, LocalSpaceType, LinearSolverType >::InitializeSolutionStep)
                    .def("FinalizeSolutionStep",&ExplicitStrategy< SparseSpaceType, LocalSpaceType, LinearSolverType >::FinalizeSolutionStep)
                    ;

        }

    } // namespace Python.

} // Namespace Kratos<|MERGE_RESOLUTION|>--- conflicted
+++ resolved
@@ -168,10 +168,6 @@
             return dummy.CreateEmptyVectorPointer();
         }
 
-<<<<<<< HEAD
-
-=======
->>>>>>> c9898669
         CompressedMatrix& GetMatRef(Kratos::shared_ptr<CompressedMatrix>& dummy)
         {
             return *dummy;
@@ -184,7 +180,6 @@
 
         void AddStrategiesToPython(pybind11::module& m)
         {
-<<<<<<< HEAD
 
 //             class_< Kratos::shared_ptr<CompressedMatrix> >(m,"CompressedMatrixPointer")
 //             .def(init<Kratos::shared_ptr<CompressedMatrix> >())
@@ -200,91 +195,10 @@
             
             
             
-=======
-      //typedef UblasSpace<double, CompressedMatrix, Vector> SparseSpaceType; //already done up in this file
-      //typedef UblasSpace<double, Matrix, Vector> LocalSpaceType; //already done up in this file
-
-            //             def("CreateEmptyMatrixPointer",CreateEmptyMatrixPointer);
-            //             def("CreateEmptyVectorPointer",CreateEmptyVectorPointer);
-
-            class_< Kratos::shared_ptr<CompressedMatrix> >("CompressedMatrixPointer", init<Kratos::shared_ptr<CompressedMatrix> >())
-                    .def("GetReference", GetMatRef, return_value_policy<reference_existing_object > ())
-                    //                    .def("GetReference", GetRef, return_internal_reference<1>() )
-                    ;
-
-            // // //             class_< CompressedMatrix , boost::noncopyable >("CompressedMatrix", init< >() );
-
-
-            class_< Kratos::shared_ptr<Vector> >("VectorPointer", init< Kratos::shared_ptr<Vector> >())
-                    .def("GetReference", GetVecRef, return_value_policy<reference_existing_object > ())
-                    ;
-            // // //             class_< Vector , boost::noncopyable >("Vector", init< >() );
-
-            typedef LinearSolver<SparseSpaceType, LocalSpaceType > LinearSolverType;
-            typedef SolvingStrategy< SparseSpaceType, LocalSpaceType, LinearSolverType > BaseSolvingStrategyType;
-            typedef Scheme< SparseSpaceType, LocalSpaceType > BaseSchemeType;
-            typedef ConvergenceCriteria< SparseSpaceType, LocalSpaceType > ::Pointer TConvergenceCriteriaPointer;
-
-            //********************************************************************
-            //********************************************************************
-            //strategy base class
-            class_< BaseSolvingStrategyType, boost::noncopyable > ("SolvingStrategy", init < ModelPart&, bool >())
-                    .def("Predict", &BaseSolvingStrategyType::Predict)
-                    .def("Initialize", &BaseSolvingStrategyType::Initialize)
-                    .def("Solve", &BaseSolvingStrategyType::Solve)
-                    .def("IsConverged", &BaseSolvingStrategyType::IsConverged)
-                    .def("CalculateOutputData", &BaseSolvingStrategyType::CalculateOutputData)
-                    .def("SetEchoLevel", &BaseSolvingStrategyType::SetEchoLevel)
-                    .def("GetEchoLevel", &BaseSolvingStrategyType::GetEchoLevel)
-                    .def("SetRebuildLevel", &BaseSolvingStrategyType::SetRebuildLevel)
-                    .def("GetRebuildLevel", &BaseSolvingStrategyType::GetRebuildLevel)
-                    .def("SetMoveMeshFlag", &BaseSolvingStrategyType::SetMoveMeshFlag)
-                    .def("MoveMeshFlag", &BaseSolvingStrategyType::MoveMeshFlag)
-                    .def("MoveMesh", &BaseSolvingStrategyType::MoveMesh)
-                    .def("Clear", &BaseSolvingStrategyType::Clear)
-                    .def("Check", &BaseSolvingStrategyType::Check)
-                    .def("InitializeSolutionStep", &BaseSolvingStrategyType::InitializeSolutionStep)
-                    .def("FinalizeSolutionStep", &BaseSolvingStrategyType::FinalizeSolutionStep)
-                    .def("SolveSolutionStep", &BaseSolvingStrategyType::SolveSolutionStep)
-                    //.def("GetModelPart", &BaseSolvingStrategyType::GetModelPart )
-                    ;
-
-            typedef ConvergenceCriteria< SparseSpaceType, LocalSpaceType > TConvergenceCriteriaType;
-            typedef BuilderAndSolver< SparseSpaceType, LocalSpaceType, LinearSolverType > BuilderAndSolverType;
-
-            class_< ResidualBasedLinearStrategy< SparseSpaceType, LocalSpaceType, LinearSolverType >, bases< BaseSolvingStrategyType >, boost::noncopyable >
-                    ("ResidualBasedLinearStrategy",init < ModelPart&, BaseSchemeType::Pointer, LinearSolverType::Pointer, bool, bool, bool, bool >())
-                    .def(init < ModelPart& ,  BaseSchemeType::Pointer, LinearSolverType::Pointer, BuilderAndSolverType::Pointer, bool, bool, bool,  bool  >())
-                    .def("GetResidualNorm", &ResidualBasedLinearStrategy< SparseSpaceType, LocalSpaceType, LinearSolverType >::GetResidualNorm)
-                    .def("SetBuilderAndSolver", &ResidualBasedLinearStrategy< SparseSpaceType, LocalSpaceType, LinearSolverType >::SetBuilderAndSolver)
-                    .def("GetSystemMatrix", &ResidualBasedLinearStrategy< SparseSpaceType, LocalSpaceType, LinearSolverType >::GetSystemMatrix, return_internal_reference<>())
-                    ;
-
-            typedef ResidualBasedNewtonRaphsonStrategy< SparseSpaceType, LocalSpaceType, LinearSolverType > ResidualBasedNewtonRaphsonStrategyType;
-
-            class_< ResidualBasedNewtonRaphsonStrategyType, bases< BaseSolvingStrategyType >, boost::noncopyable >
-                    ("ResidualBasedNewtonRaphsonStrategy", init < ModelPart&, BaseSchemeType::Pointer, LinearSolverType::Pointer, TConvergenceCriteriaType::Pointer, int, bool, bool, bool >())
-                    .def(init < ModelPart&, BaseSchemeType::Pointer, LinearSolverType::Pointer, TConvergenceCriteriaType::Pointer, BuilderAndSolverType::Pointer, int, bool, bool, bool >())
-                    .def("SetMaxIterationNumber", &ResidualBasedNewtonRaphsonStrategy< SparseSpaceType, LocalSpaceType, LinearSolverType >::SetMaxIterationNumber)
-                    .def("GetMaxIterationNumber", &ResidualBasedNewtonRaphsonStrategy< SparseSpaceType, LocalSpaceType, LinearSolverType >::GetMaxIterationNumber)
-                    .def("SetKeepSystemConstantDuringIterations", &ResidualBasedNewtonRaphsonStrategy< SparseSpaceType, LocalSpaceType, LinearSolverType >::SetKeepSystemConstantDuringIterations)
-                    .def("GetKeepSystemConstantDuringIterations", &ResidualBasedNewtonRaphsonStrategy< SparseSpaceType, LocalSpaceType, LinearSolverType >::GetKeepSystemConstantDuringIterations)
-                    .def("SetInitializePerformedFlag", &ResidualBasedNewtonRaphsonStrategy< SparseSpaceType, LocalSpaceType, LinearSolverType >::SetInitializePerformedFlag)
-                    .def("GetInitializePerformedFlag", &ResidualBasedNewtonRaphsonStrategy< SparseSpaceType, LocalSpaceType, LinearSolverType >::GetInitializePerformedFlag)
-                    .def("GetSystemMatrix", &ResidualBasedNewtonRaphsonStrategy< SparseSpaceType, LocalSpaceType, LinearSolverType >::GetSystemMatrix, return_internal_reference<>())
-                    ;
-
-            class_< AdaptiveResidualBasedNewtonRaphsonStrategy< SparseSpaceType, LocalSpaceType, LinearSolverType >, bases< BaseSolvingStrategyType >, boost::noncopyable >
-                    ("AdaptiveResidualBasedNewtonRaphsonStrategy",
-                    init < ModelPart&, BaseSchemeType::Pointer, LinearSolverType::Pointer, TConvergenceCriteriaType::Pointer, int, int, bool, bool, bool, double, double, int
-                    >())
-                    ;
->>>>>>> c9898669
-
-
-            //********************************************************************
-            //********************************************************************
-<<<<<<< HEAD
+
+
+            //********************************************************************
+            //********************************************************************
         typedef Scheme< SparseSpaceType, LocalSpaceType > BaseSchemeType;
 	    typedef ResidualBasedBossakDisplacementScheme< SparseSpaceType, LocalSpaceType >  ResidualBasedBossakDisplacementSchemeType;
 	    typedef ResidualBasedNewmarkDisplacementScheme< SparseSpaceType, LocalSpaceType >  ResidualBasedNewmarkDisplacementSchemeType;
@@ -339,65 +253,6 @@
             (m,"ResidualBasedNewmarkDisplacementScheme")
             .def(init< >() )
             .def("Initialize", &ResidualBasedNewmarkDisplacementScheme<SparseSpaceType, LocalSpaceType>::Initialize)
-=======
-
-        typedef ResidualBasedBossakDisplacementScheme< SparseSpaceType, LocalSpaceType >  ResidualBasedBossakDisplacementSchemeType;
-        typedef ResidualBasedNewmarkDisplacementScheme< SparseSpaceType, LocalSpaceType >  ResidualBasedNewmarkDisplacementSchemeType;
-        typedef ResidualBasedBDFDisplacementScheme< SparseSpaceType, LocalSpaceType >  ResidualBasedBDFDisplacementSchemeType;
-
-        class_< BaseSchemeType, boost::noncopyable >
-                ("Scheme", init< >())
-                .def("Initialize", &BaseSchemeType::Initialize)
-                .def("SchemeIsInitialized", &BaseSchemeType::SchemeIsInitialized)
-                .def("ElementsAreInitialized", &BaseSchemeType::ElementsAreInitialized)
-                .def("ConditionsAreInitialized", &BaseSchemeType::ConditionsAreInitialized)
-                .def("InitializeElements", &BaseSchemeType::InitializeElements)
-                .def("InitializeConditions", &BaseSchemeType::InitializeConditions)
-                .def("InitializeSolutionStep", &BaseSchemeType::InitializeSolutionStep)
-                .def("FinalizeSolutionStep", &BaseSchemeType::FinalizeSolutionStep)
-                .def("InitializeNonLinIteration", &BaseSchemeType::InitializeNonLinIteration)
-                .def("FinalizeNonLinIteration", &BaseSchemeType::FinalizeNonLinIteration)
-                .def("Predict", &BaseSchemeType::Predict)
-                .def("Update", &BaseSchemeType::Update)
-                .def("CalculateOutputData", &BaseSchemeType::CalculateOutputData)
-                .def("Clean", &BaseSchemeType::Clean)
-                .def("Clear",&BaseSchemeType::Clear)
-                .def("MoveMesh", MoveMesh)
-                .def("Check", &BaseSchemeType::Check)
-                ;
-
-        class_< ResidualBasedIncrementalUpdateStaticScheme< SparseSpaceType, LocalSpaceType>,
-                bases< BaseSchemeType >, boost::noncopyable >
-                (
-                "ResidualBasedIncrementalUpdateStaticScheme", init< >()
-                );
-
-        class_< ResidualBasedIncrementalUpdateStaticSchemeSlip< SparseSpaceType, LocalSpaceType>,
-                bases< ResidualBasedIncrementalUpdateStaticScheme< SparseSpaceType, LocalSpaceType> >,
-                boost::noncopyable >
-                ("ResidualBasedIncrementalUpdateStaticSchemeSlip", init<unsigned int, unsigned int>());
-
-        // Residual Based Bossak Scheme Type
-        class_< ResidualBasedBossakDisplacementSchemeType,
-            bases< BaseSchemeType >,  boost::noncopyable >
-            (
-                "ResidualBasedBossakDisplacementScheme", init< double >() )
-            ;
-
-        // Residual Based Newmark Scheme Type
-        class_< ResidualBasedNewmarkDisplacementSchemeType,
-            bases< BaseSchemeType >,  boost::noncopyable >
-            (
-                "ResidualBasedNewmarkDisplacementScheme", init< >() )
-            ;
-            
-        // Residual Based BDF displacement Scheme Type
-        class_< ResidualBasedBDFDisplacementSchemeType,
-            bases< BaseSchemeType >,  boost::noncopyable >
-            (
-                "ResidualBasedBDFDisplacementScheme", init<  >() )
-                .def(init <const std::size_t>())
->>>>>>> c9898669
             ;
 
             //********************************************************************
@@ -427,7 +282,6 @@
                     ;
 
             class_< DisplacementCriteria<SparseSpaceType, LocalSpaceType >,
-<<<<<<< HEAD
                     typename DisplacementCriteria< SparseSpaceType, LocalSpaceType >::Pointer,
                     ConvergenceCriteriaType >
                     (m,"DisplacementCriteria")
@@ -457,29 +311,6 @@
                     (m,"OrCriteria")
                     .def(init<ConvergenceCriteriaPointerType, ConvergenceCriteriaPointerType > ())
                     .def("SetEchoLevel",&Or_Criteria<SparseSpaceType, LocalSpaceType >::SetEchoLevel)
-=======
-                    bases<ConvergenceCriteria< SparseSpaceType, LocalSpaceType > >,
-                    boost::noncopyable >
-                    ("DisplacementCriteria", init< double, double>())
-                    ;
-
-            class_<ResidualCriteria<SparseSpaceType, LocalSpaceType >,
-                    bases<ConvergenceCriteria< SparseSpaceType, LocalSpaceType > >,
-                    boost::noncopyable >
-                    ("ResidualCriteria", init< double, double>())
-                    ;
-
-            class_<And_Criteria<SparseSpaceType, LocalSpaceType >,
-                    bases<ConvergenceCriteria< SparseSpaceType, LocalSpaceType > >,
-                    boost::noncopyable >
-                    ("AndCriteria", init<TConvergenceCriteriaPointer, TConvergenceCriteriaPointer > ())
-                    ;
-
-            class_<Or_Criteria<SparseSpaceType, LocalSpaceType >,
-                    bases<ConvergenceCriteria< SparseSpaceType, LocalSpaceType > >,
-                    boost::noncopyable >
-                    ("OrCriteria", init<TConvergenceCriteriaPointer, TConvergenceCriteriaPointer > ())
->>>>>>> c9898669
                     ;
 
             //********************************************************************
