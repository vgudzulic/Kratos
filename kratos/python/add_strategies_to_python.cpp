//    |  /           |
//    ' /   __| _` | __|  _ \   __|
//    . \  |   (   | |   (   |\__ \.
//   _|\_\_|  \__,_|\__|\___/ ____/
//                   Multi-Physics
//
//  License:         BSD License
//                     Kratos default license: kratos/license.txt
//
//  Main authors:    Pooyan Dadvand, Riccardo Rossi
//

// System includes


// External includes
#ifdef KRATOS_USE_AMATRIX   // This macro definition is for the migration period and to be removed afterward please do not use it
#include "boost/numeric/ublas/matrix.hpp" // for the sparse space dense vector
#else
#endif // KRATOS_USE_AMATRIX

// Project includes
#include "includes/define_python.h"
#include "python/add_strategies_to_python.h"
#include "includes/model_part.h"
#include "spaces/ublas_space.h"
#include "includes/ublas_complex_interface.h"

// Strategies
#include "solving_strategies/strategies/solving_strategy.h"
#include "solving_strategies/strategies/explicit_solving_strategy.h"
#include "solving_strategies/strategies/explicit_solving_strategy_runge_kutta_4.h"
#include "solving_strategies/strategies/residualbased_linear_strategy.h"
#include "solving_strategies/strategies/residualbased_newton_raphson_strategy.h"
#include "solving_strategies/strategies/adaptive_residualbased_newton_raphson_strategy.h"
#include "solving_strategies/strategies/line_search_strategy.h"
//#include "solving_strategies/strategies/residualbased_arc_lenght_strategy.h"

// Schemes
#include "solving_strategies/schemes/scheme.h"
#include "solving_strategies/schemes/residualbased_incrementalupdate_static_scheme.h"
#include "solving_strategies/schemes/residualbased_incrementalupdate_static_scheme_slip.h"
#include "solving_strategies/schemes/residual_based_bossak_displacement_scheme.hpp"
#include "solving_strategies/schemes/residual_based_newmark_displacement_scheme.hpp"
#include "solving_strategies/schemes/residual_based_pseudo_static_displacement_scheme.h"
#include "solving_strategies/schemes/residual_based_bdf_displacement_scheme.h"
#include "solving_strategies/schemes/residual_based_bdf_custom_scheme.h"
#include "solving_strategies/schemes/residual_based_adjoint_static_scheme.h"
#include "solving_strategies/schemes/residual_based_adjoint_steady_scheme.h"
#include "solving_strategies/schemes/residual_based_adjoint_bossak_scheme.h"

// Convergence criterias
#include "solving_strategies/convergencecriterias/convergence_criteria.h"
#include "solving_strategies/convergencecriterias/displacement_criteria.h"
#include "solving_strategies/convergencecriterias/residual_criteria.h"
#include "solving_strategies/convergencecriterias/and_criteria.h"
#include "solving_strategies/convergencecriterias/or_criteria.h"
#include "solving_strategies/convergencecriterias/mixed_generic_criteria.h"

// Builder And Solver
#include "solving_strategies/builder_and_solvers/builder_and_solver.h"
#include "solving_strategies/builder_and_solvers/explicit_builder.h"
#include "solving_strategies/builder_and_solvers/residualbased_elimination_builder_and_solver.h"
#include "solving_strategies/builder_and_solvers/residualbased_elimination_builder_and_solver_with_constraints.h"
#include "solving_strategies/builder_and_solvers/residualbased_block_builder_and_solver.h"

// Linear solvers
#include "linear_solvers/linear_solver.h"


namespace Kratos
{
    namespace Python
    {
        namespace py = pybind11;



        typedef UblasSpace<double, CompressedMatrix, boost::numeric::ublas::vector<double>> SparseSpaceType;
        typedef UblasSpace<double, Matrix, Vector> LocalSpaceType;

        typedef UblasSpace<std::complex<double>, ComplexCompressedMatrix, boost::numeric::ublas::vector<std::complex<double>>> ComplexSparseSpaceType;
        typedef UblasSpace<std::complex<double>, ComplexMatrix, ComplexVector> ComplexLocalSpaceType;

        //ADDED BY PAOLO (next two)

        double Dot(SparseSpaceType& dummy, SparseSpaceType::VectorType& rX, SparseSpaceType::VectorType& rY)
        {
            return dummy.Dot(rX, rY);
        }

        template< typename TSpaceType >
        void ScaleAndAdd(TSpaceType& dummy, const double A, const typename TSpaceType::VectorType& rX, const double B, typename TSpaceType::VectorType& rY)
        //(const double A,const  VectorType& rX, const double B, VectorType& rY) // rY = (A * rX) + (B * rY)
        {
            dummy.ScaleAndAdd(A, rX, B, rY);
        }

        template< typename TSpaceType >
        void Mult(TSpaceType& dummy, typename TSpaceType::MatrixType& rA, typename TSpaceType::VectorType& rX, typename TSpaceType::VectorType& rY)
        //rY=A*rX (the product is stored inside the rY)
        {
            dummy.Mult(rA, rX, rY);
        }

        void TransposeMult(SparseSpaceType& dummy, SparseSpaceType::MatrixType& rA, SparseSpaceType::VectorType& rX, SparseSpaceType::VectorType& rY)
        //rY=A*rX (the product is stored inside the rY)
        {
            dummy.TransposeMult(rA, rX, rY);
        }

        template< typename TSpaceType >
        typename TSpaceType::IndexType Size(TSpaceType& dummy, typename TSpaceType::VectorType const& rV)
        {
            return rV.size();
        }

        template< typename TSpaceType >
        typename TSpaceType::IndexType Size1(TSpaceType& dummy, typename TSpaceType::MatrixType const& rM)
        {
            return rM.size1();
        }

        template< typename TSpaceType >
        typename TSpaceType::IndexType Size2(TSpaceType& dummy, typename TSpaceType::MatrixType const& rM)
        {
            return rM.size2();
        }

        template< typename TSpaceType >
        void ResizeMatrix(TSpaceType& dummy, typename TSpaceType::MatrixType& A, unsigned int i1, unsigned int i2)
        {
            dummy.Resize(A, i1, i2);
        }

        template< typename TSpaceType >
        void ResizeVector(TSpaceType& dummy, typename TSpaceType::VectorType& x, unsigned int i1)
        {
            dummy.Resize(x, i1);
        }

        template< typename TSpaceType >
        void SetToZeroMatrix(TSpaceType& dummy, typename TSpaceType::MatrixType& A)
        {
            dummy.SetToZero(A);
        }

        template< typename TSpaceType >
        void SetToZeroVector(TSpaceType& dummy, typename TSpaceType::VectorType& x)
        {
            dummy.SetToZero(x);
        }

        template< typename TSpaceType >
        void ClearMatrix(TSpaceType& dummy, typename TSpaceType::MatrixPointerType& A)
        {
            dummy.Clear(A);
        }

        template< typename TSpaceType >
        void ClearVector(TSpaceType& dummy, typename TSpaceType::VectorPointerType& x)
        {
            dummy.Clear(x);
        }

        double TwoNorm(SparseSpaceType& dummy, SparseSpaceType::VectorType& x)
        {
            return dummy.TwoNorm(x);
        }

        template< typename TSpaceType >
        void UnaliasedAdd(TSpaceType& dummy, typename TSpaceType::VectorType& x, const double A, const typename TSpaceType::VectorType& rY) // x+= a*Y
        {
            dummy.UnaliasedAdd(x, A, rY);
        }

        void MoveMesh(Scheme< SparseSpaceType, LocalSpaceType >& dummy, ModelPart::NodesContainerType& rNodes)
        {
            int numNodes = static_cast<int>(rNodes.size());

            #pragma omp parallel for
            for(int i = 0; i < numNodes; i++)
            {
                auto itNode = rNodes.begin() + i;

                noalias(itNode->Coordinates()) = itNode->GetInitialPosition().Coordinates();
                noalias(itNode->Coordinates()) += itNode->FastGetSolutionStepValue(DISPLACEMENT);
            }
        }

        template< typename TSpaceType >
        typename TSpaceType::MatrixPointerType CreateEmptyMatrixPointer(TSpaceType& dummy)
        {
            return dummy.CreateEmptyMatrixPointer();
        }

        template< typename TSpaceType >
        typename TSpaceType::VectorPointerType CreateEmptyVectorPointer(TSpaceType& dummy)
        {
            return dummy.CreateEmptyVectorPointer();
        }

        CompressedMatrix& GetMatRef(Kratos::shared_ptr<CompressedMatrix>& dummy)
        {
            return *dummy;
        }

        Vector& GetVecRef(Kratos::shared_ptr<Vector>& dummy)
        {
            return *dummy;
        }

        template< typename TSpaceType >
        py::class_< TSpaceType > CreateSpaceInterface(pybind11::module& m, std::string Name)
        {
            py::class_< TSpaceType > binder(m,Name.c_str());
            binder.def(py::init<>());

            binder.def("ClearMatrix", ClearMatrix<TSpaceType>);
            binder.def("ClearVector", ClearVector<TSpaceType>);
            binder.def("ResizeMatrix", ResizeMatrix<TSpaceType>);
            binder.def("ResizeVector", ResizeVector<TSpaceType>);
            binder.def("SetToZeroMatrix", SetToZeroMatrix<TSpaceType>);
            binder.def("SetToZeroVector", SetToZeroVector<TSpaceType>);
            binder.def("ScaleAndAdd", ScaleAndAdd<TSpaceType>);
            //the matrix-vector multiplication
            binder.def("Mult", Mult<TSpaceType>);
            binder.def("Size", Size<TSpaceType>);
            binder.def("Size1", Size1<TSpaceType>);
            binder.def("Size2", Size2<TSpaceType>);
            binder.def("UnaliasedAdd", UnaliasedAdd<TSpaceType>);
            binder.def("CreateEmptyMatrixPointer", CreateEmptyMatrixPointer<TSpaceType>);
            binder.def("CreateEmptyVectorPointer", CreateEmptyVectorPointer<TSpaceType>);

            return binder;
        }

        void AddStrategiesToPython(pybind11::module& m)
        {

//             py::class_< Kratos::shared_ptr<CompressedMatrix> >(m,"CompressedMatrixPointer")
//             .def(py::init<Kratos::shared_ptr<CompressedMatrix> >())
//                     .def("GetReference", GetMatRef, py::return_value_policy::reference_internal)
//                     ;
//
//             py::class_< Kratos::shared_ptr<Vector> >(m,"VectorPointer")
//             .def(py::init< Kratos::shared_ptr<Vector> >())
//                     .def("GetReference", GetVecRef, py::return_value_policy::reference_internal)
//                     ;

            typedef LinearSolver<SparseSpaceType, LocalSpaceType > LinearSolverType;

            //********************************************************************
            //********************************************************************
            typedef Scheme< SparseSpaceType, LocalSpaceType > BaseSchemeType;
            typedef ResidualBasedBossakDisplacementScheme< SparseSpaceType, LocalSpaceType >  ResidualBasedBossakDisplacementSchemeType;
            typedef ResidualBasedNewmarkDisplacementScheme< SparseSpaceType, LocalSpaceType >  ResidualBasedNewmarkDisplacementSchemeType;
            typedef ResidualBasedPseudoStaticDisplacementScheme< SparseSpaceType, LocalSpaceType >  ResidualBasedPseudoStaticDisplacementSchemeType;
            typedef ResidualBasedBDFDisplacementScheme< SparseSpaceType, LocalSpaceType > ResidualBasedBDFDisplacementSchemeType;
            typedef ResidualBasedBDFCustomScheme< SparseSpaceType, LocalSpaceType > ResidualBasedBDFCustomSchemeType;

            py::class_< BaseSchemeType, typename BaseSchemeType::Pointer >(m,"Scheme")
                .def(py::init< >())
                .def("Create", &BaseSchemeType::Create)
                .def("Initialize", &BaseSchemeType::Initialize)
                .def("SchemeIsInitialized", &BaseSchemeType::SchemeIsInitialized)
                .def("ElementsAreInitialized", &BaseSchemeType::ElementsAreInitialized)
                .def("ConditionsAreInitialized", &BaseSchemeType::ConditionsAreInitialized)
                .def("InitializeElements", &BaseSchemeType::InitializeElements)
                .def("InitializeConditions", &BaseSchemeType::InitializeConditions)
                .def("InitializeSolutionStep", &BaseSchemeType::InitializeSolutionStep)
                .def("FinalizeSolutionStep", &BaseSchemeType::FinalizeSolutionStep)
                .def("InitializeNonLinIteration", &BaseSchemeType::InitializeNonLinIteration)
                .def("FinalizeNonLinIteration", &BaseSchemeType::FinalizeNonLinIteration)
                .def("Predict", &BaseSchemeType::Predict)
                .def("Update", &BaseSchemeType::Update)
                .def("CalculateOutputData", &BaseSchemeType::CalculateOutputData)
                .def("Clean", &BaseSchemeType::Clean)
                .def("Clear",&BaseSchemeType::Clear)
                .def("MoveMesh", MoveMesh)
                .def("Check", [](const BaseSchemeType& self, const ModelPart& rModelPart){ return self.Check(rModelPart); })
                ;

            py::class_< ResidualBasedIncrementalUpdateStaticScheme< SparseSpaceType, LocalSpaceType>,
                typename ResidualBasedIncrementalUpdateStaticScheme< SparseSpaceType, LocalSpaceType>::Pointer,
                BaseSchemeType >
                (m, "ResidualBasedIncrementalUpdateStaticScheme")
                .def(py::init< >()
                );

            typedef typename ResidualBasedIncrementalUpdateStaticSchemeSlip< SparseSpaceType, LocalSpaceType>::RotationToolPointerType RotationToolPointerType;

            py::class_< ResidualBasedIncrementalUpdateStaticSchemeSlip< SparseSpaceType, LocalSpaceType>,
                typename ResidualBasedIncrementalUpdateStaticSchemeSlip< SparseSpaceType, LocalSpaceType>::Pointer,
                ResidualBasedIncrementalUpdateStaticScheme< SparseSpaceType, LocalSpaceType> >
                (m,"ResidualBasedIncrementalUpdateStaticSchemeSlip")
                .def(py::init<unsigned int, unsigned int>())
                .def(py::init<RotationToolPointerType>());

	         // Residual Based Bossak Scheme Type
	         py::class_< ResidualBasedBossakDisplacementSchemeType,
                typename ResidualBasedBossakDisplacementSchemeType::Pointer,
                BaseSchemeType  >
                (m,"ResidualBasedBossakDisplacementScheme")
                .def(py::init< double >())
                .def(py::init< double, double >())
                ;

	         // Residual Based Newmark Scheme Type
	         py::class_< ResidualBasedNewmarkDisplacementSchemeType,
                typename ResidualBasedNewmarkDisplacementSchemeType::Pointer,
                BaseSchemeType >(m,"ResidualBasedNewmarkDisplacementScheme")
                .def(py::init< >() )
                ;

	         // Residual Based Pseudo-Static Scheme Type
	         py::class_< ResidualBasedPseudoStaticDisplacementSchemeType,
                typename ResidualBasedPseudoStaticDisplacementSchemeType::Pointer,
                BaseSchemeType >(m,"ResidualBasedPseudoStaticDisplacementScheme")
                .def(py::init< const Variable<double>& >() )
                ;

            // Residual Based BDF displacement Scheme Type
            py::class_< ResidualBasedBDFDisplacementSchemeType,typename ResidualBasedBDFDisplacementSchemeType::Pointer, BaseSchemeType  >(m,"ResidualBasedBDFDisplacementScheme")
                .def(py::init<  >() )
                .def(py::init <const std::size_t>())
                ;

            // Residual Based BDF custom Scheme Type
            py::class_< ResidualBasedBDFCustomSchemeType, typename ResidualBasedBDFCustomSchemeType::Pointer, BaseSchemeType  >(m,"ResidualBasedBDFCustomScheme")
                .def(py::init<  >() )
                .def(py::init <const std::size_t>())
                .def(py::init <const std::size_t, Parameters>())
                ;

            // Residual Based Adjoint Static Scheme Type
            typedef ResidualBasedAdjointStaticScheme< SparseSpaceType, LocalSpaceType >  ResidualBasedAdjointStaticSchemeType;
            py::class_<ResidualBasedAdjointStaticSchemeType, typename ResidualBasedAdjointStaticSchemeType::Pointer, BaseSchemeType>
            (m, "ResidualBasedAdjointStaticScheme")
            .def(py::init<AdjointResponseFunction::Pointer>())
            ;

            // Residual Based Adjoint Steady Scheme Type
            typedef ResidualBasedAdjointSteadyScheme< SparseSpaceType, LocalSpaceType >  ResidualBasedAdjointSteadySchemeType;
            py::class_<ResidualBasedAdjointSteadySchemeType, typename ResidualBasedAdjointSteadySchemeType::Pointer, ResidualBasedAdjointStaticSchemeType>
            (m, "ResidualBasedAdjointSteadyScheme")
            .def(py::init<AdjointResponseFunction::Pointer>())
            ;

            // Residual Based Adjoint Bossak Scheme Type
            typedef ResidualBasedAdjointBossakScheme< SparseSpaceType, LocalSpaceType >  ResidualBasedAdjointBossakSchemeType;
            py::class_<ResidualBasedAdjointBossakSchemeType, typename ResidualBasedAdjointBossakSchemeType::Pointer, BaseSchemeType>
            (m, "ResidualBasedAdjointBossakScheme")
            .def(py::init<Kratos::Parameters, AdjointResponseFunction::Pointer>())
            ;

            //********************************************************************
            //********************************************************************
            //********************************************************************
            //********************************************************************
            //********************************************************************
            //********************************************************************
            typedef ConvergenceCriteria<SparseSpaceType, LocalSpaceType> ConvergenceCriteriaType;
            typedef typename ConvergenceCriteriaType::Pointer ConvergenceCriteriaPointerType;

            // Convergence criteria base class
            py::class_< ConvergenceCriteriaType,
                    ConvergenceCriteriaPointerType >(m,"ConvergenceCriteria")
                    .def(py::init<>())
                    .def("Create", &ConvergenceCriteriaType::Create)
                    .def("SetActualizeRHSFlag", &ConvergenceCriteriaType::SetActualizeRHSFlag)
                    .def("GetActualizeRHSflag", &ConvergenceCriteriaType::GetActualizeRHSflag)
                    .def("PreCriteria", &ConvergenceCriteriaType::PreCriteria)
                    .def("PostCriteria", &ConvergenceCriteriaType::PostCriteria)
                    .def("Initialize", &ConvergenceCriteriaType::Initialize)
                    .def("InitializeNonLinearIteration", &ConvergenceCriteriaType::InitializeNonLinearIteration)
                    .def("InitializeSolutionStep", &ConvergenceCriteriaType::InitializeSolutionStep)
                    .def("FinalizeNonLinearIteration", &ConvergenceCriteriaType::FinalizeNonLinearIteration)
                    .def("FinalizeSolutionStep", &ConvergenceCriteriaType::FinalizeSolutionStep)
                    .def("Check", &ConvergenceCriteriaType::Check)
                    .def("SetEchoLevel", &ConvergenceCriteriaType::SetEchoLevel)
                    .def("Info", &ConvergenceCriteriaType::Info)
                    ;

            py::class_< DisplacementCriteria<SparseSpaceType, LocalSpaceType >,
                typename DisplacementCriteria< SparseSpaceType, LocalSpaceType >::Pointer,
                ConvergenceCriteriaType >
                (m,"DisplacementCriteria")
                .def(py::init< double, double>())
                ;

            py::class_<ResidualCriteria<SparseSpaceType, LocalSpaceType >,
                typename ResidualCriteria< SparseSpaceType, LocalSpaceType >::Pointer,
                ConvergenceCriteriaType >
                (m,"ResidualCriteria")
                .def(py::init< double, double>())
                ;

            py::class_<And_Criteria<SparseSpaceType, LocalSpaceType >,
                typename And_Criteria< SparseSpaceType, LocalSpaceType >::Pointer,
                ConvergenceCriteriaType >
                (m,"AndCriteria")
                .def(py::init<ConvergenceCriteriaPointerType, ConvergenceCriteriaPointerType > ())
                ;

            py::class_<Or_Criteria<SparseSpaceType, LocalSpaceType >,
                typename Or_Criteria< SparseSpaceType, LocalSpaceType >::Pointer,
                ConvergenceCriteriaType >
                (m,"OrCriteria")
                .def(py::init<ConvergenceCriteriaPointerType, ConvergenceCriteriaPointerType > ())
                ;

            typedef typename MixedGenericCriteria<SparseSpaceType, LocalSpaceType>::ConvergenceVariableListType ConvergenceVariableListType;
            py::class_<MixedGenericCriteria<SparseSpaceType, LocalSpaceType >,
                typename MixedGenericCriteria< SparseSpaceType, LocalSpaceType >::Pointer,
                ConvergenceCriteriaType >
                (m,"MixedGenericCriteria")
                .def(py::init< const ConvergenceVariableListType& > ())
                ;

            //********************************************************************
            //********************************************************************
            //********************************************************************
            //********************************************************************
            //********************************************************************
            //********************************************************************
            //Builder and Solver
            typedef BuilderAndSolver< SparseSpaceType, LocalSpaceType, LinearSolverType > BuilderAndSolverType;


            py::class_< BuilderAndSolverType, typename BuilderAndSolverType::Pointer>(m,"BuilderAndSolver")
            .def(py::init<LinearSolverType::Pointer > ())
                .def(py::init<LinearSolverType::Pointer, Parameters >() )
                .def(py::init<LinearSolverType::Pointer > ())
                .def("Create", &BuilderAndSolverType::Create)
                .def("SetCalculateReactionsFlag", &BuilderAndSolverType::SetCalculateReactionsFlag)
                .def("GetCalculateReactionsFlag", &BuilderAndSolverType::GetCalculateReactionsFlag)
                .def("SetDofSetIsInitializedFlag", &BuilderAndSolverType::SetDofSetIsInitializedFlag)
                .def("GetDofSetIsInitializedFlag", &BuilderAndSolverType::GetDofSetIsInitializedFlag)
                .def("SetReshapeMatrixFlag", &BuilderAndSolverType::SetReshapeMatrixFlag)
                .def("GetReshapeMatrixFlag", &BuilderAndSolverType::GetReshapeMatrixFlag)
                .def("GetEquationSystemSize", &BuilderAndSolverType::GetEquationSystemSize)
                .def("BuildLHS", &BuilderAndSolverType::BuildLHS)
                .def("BuildRHS", &BuilderAndSolverType::BuildRHS)
                .def("Build", &BuilderAndSolverType::Build)
                .def("SystemSolve", &BuilderAndSolverType::SystemSolve)
                .def("BuildAndSolve", &BuilderAndSolverType::BuildAndSolve)
                .def("BuildAndSolveLinearizedOnPreviousIteration", &BuilderAndSolverType::BuildAndSolveLinearizedOnPreviousIteration)
                .def("BuildRHSAndSolve", &BuilderAndSolverType::BuildRHSAndSolve)
                .def("ApplyDirichletConditions", &BuilderAndSolverType::ApplyDirichletConditions)
                .def("ApplyConstraints", &BuilderAndSolverType::ApplyConstraints)
                .def("SetUpDofSet", &BuilderAndSolverType::SetUpDofSet)
                .def("GetDofSet", &BuilderAndSolverType::GetDofSet, py::return_value_policy::reference_internal)
                .def("SetUpSystem", &BuilderAndSolverType::SetUpSystem)
                .def("ResizeAndInitializeVectors", &BuilderAndSolverType::ResizeAndInitializeVectors)
                .def("InitializeSolutionStep", &BuilderAndSolverType::InitializeSolutionStep)
                .def("FinalizeSolutionStep", &BuilderAndSolverType::FinalizeSolutionStep)
                .def("CalculateReactions", &BuilderAndSolverType::CalculateReactions)
                .def("Clear", &BuilderAndSolverType::Clear)
                .def("Check", &BuilderAndSolverType::Check)
                .def("SetEchoLevel", &BuilderAndSolverType::SetEchoLevel)
                .def("GetEchoLevel", &BuilderAndSolverType::GetEchoLevel)
                ;

            // Explicit builder
            typedef typename ModelPart::DofsArrayType DofsArrayType;
            typedef ExplicitBuilder< SparseSpaceType, LocalSpaceType > ExplicitBuilderType;

            py::class_<ExplicitBuilderType, typename ExplicitBuilderType::Pointer>(m, "ExplicitBuilder")
                .def(py::init<>())
                .def("SetCalculateReactionsFlag", &ExplicitBuilderType::SetCalculateReactionsFlag)
                .def("GetCalculateReactionsFlag", &ExplicitBuilderType::GetCalculateReactionsFlag)
                .def("SetDofSetIsInitializedFlag", &ExplicitBuilderType::SetDofSetIsInitializedFlag)
                .def("GetDofSetIsInitializedFlag", &ExplicitBuilderType::GetDofSetIsInitializedFlag)
                .def("SetResetDofSetFlag", &ExplicitBuilderType::SetResetDofSetFlag)
                .def("GetResetDofSetFlag", &ExplicitBuilderType::GetResetDofSetFlag)
                .def("SetResetLumpedMassVectorFlag", &ExplicitBuilderType::SetResetLumpedMassVectorFlag)
                .def("GetResetLumpedMassVectorFlag", &ExplicitBuilderType::GetResetLumpedMassVectorFlag)
                .def("GetEquationSystemSize", &ExplicitBuilderType::GetEquationSystemSize)
                .def("BuildRHS", &ExplicitBuilderType::BuildRHS)
                .def("ApplyConstraints", &ExplicitBuilderType::ApplyConstraints)
                .def("GetDofSet", [](ExplicitBuilderType& self) -> DofsArrayType& {return self.GetDofSet();}, py::return_value_policy::reference_internal)
                .def("GetLumpedMassMatrixVector", &ExplicitBuilderType::GetLumpedMassMatrixVector, py::return_value_policy::reference_internal)
                .def("Initialize", &ExplicitBuilderType::Initialize)
                .def("InitializeSolutionStep", &ExplicitBuilderType::InitializeSolutionStep)
                .def("FinalizeSolutionStep", &ExplicitBuilderType::FinalizeSolutionStep)
                .def("Clear", &ExplicitBuilderType::Clear)
                .def("Check", &ExplicitBuilderType::Check)
                .def("SetEchoLevel", &ExplicitBuilderType::SetEchoLevel)
                .def("GetEchoLevel", &ExplicitBuilderType::GetEchoLevel);

            typedef ResidualBasedEliminationBuilderAndSolver< SparseSpaceType, LocalSpaceType, LinearSolverType > ResidualBasedEliminationBuilderAndSolverType;
            py::class_< ResidualBasedEliminationBuilderAndSolverType, ResidualBasedEliminationBuilderAndSolverType::Pointer, BuilderAndSolverType>(m,"ResidualBasedEliminationBuilderAndSolver")
            .def(py::init< LinearSolverType::Pointer > ())
            ;

            typedef ResidualBasedEliminationBuilderAndSolverWithConstraints< SparseSpaceType, LocalSpaceType, LinearSolverType > ResidualBasedEliminationBuilderAndSolverWithConstraintsType;
            py::class_< ResidualBasedEliminationBuilderAndSolverWithConstraintsType, ResidualBasedEliminationBuilderAndSolverWithConstraintsType::Pointer, BuilderAndSolverType>(m,"ResidualBasedEliminationBuilderAndSolverWithConstraints")
            .def(py::init< LinearSolverType::Pointer > ())
            .def(py::init< LinearSolverType::Pointer, bool > ())
            .def(py::init< LinearSolverType::Pointer, bool, bool > ())
            .def(py::init< LinearSolverType::Pointer, Parameters > ())
            ;

            typedef ResidualBasedBlockBuilderAndSolver< SparseSpaceType, LocalSpaceType, LinearSolverType > ResidualBasedBlockBuilderAndSolverType;
            py::class_< ResidualBasedBlockBuilderAndSolverType, ResidualBasedBlockBuilderAndSolverType::Pointer,BuilderAndSolverType>(m,"ResidualBasedBlockBuilderAndSolver")
            .def(py::init< LinearSolverType::Pointer > ())
            .def(py::init< LinearSolverType::Pointer, Parameters > ())
            ;

            //********************************************************************
            //********************************************************************
            //********************************************************************
            //********************************************************************
            //********************************************************************
            //********************************************************************

            auto sparse_space_binder = CreateSpaceInterface< SparseSpaceType >(m,"UblasSparseSpace");
            sparse_space_binder.def("TwoNorm", TwoNorm);
            //the dot product of two vectors
            sparse_space_binder.def("Dot", Dot);
            sparse_space_binder.def("TransposeMult", TransposeMult);

            auto cplx_sparse_space_binder = CreateSpaceInterface< ComplexSparseSpaceType >(m,"UblasComplexSparseSpace");

            //********************************************************************
            //********************************************************************
            //********************************************************************
            //********************************************************************
            //********************************************************************
            //********************************************************************
            //strategy base class
            typedef SolvingStrategy< SparseSpaceType, LocalSpaceType, LinearSolverType > BaseSolvingStrategyType;

            py::class_< BaseSolvingStrategyType, typename BaseSolvingStrategyType::Pointer >(m,"SolvingStrategy")
<<<<<<< HEAD
                .def(py::init < ModelPart&, bool >())
                .def("Predict", &BaseSolvingStrategyType::Predict)
                .def("Initialize", &BaseSolvingStrategyType::Initialize)
                .def("Solve", &BaseSolvingStrategyType::Solve)
                .def("IsConverged", &BaseSolvingStrategyType::IsConverged)
                .def("CalculateOutputData", &BaseSolvingStrategyType::CalculateOutputData)
                .def("SetEchoLevel", &BaseSolvingStrategyType::SetEchoLevel)
                .def("GetEchoLevel", &BaseSolvingStrategyType::GetEchoLevel)
                .def("SetRebuildLevel", &BaseSolvingStrategyType::SetRebuildLevel)
                .def("GetRebuildLevel", &BaseSolvingStrategyType::GetRebuildLevel)
                .def("SetMoveMeshFlag", &BaseSolvingStrategyType::SetMoveMeshFlag)
                .def("MoveMeshFlag", &BaseSolvingStrategyType::MoveMeshFlag)
                .def("MoveMesh", &BaseSolvingStrategyType::MoveMesh)
                .def("Clear", &BaseSolvingStrategyType::Clear)
                .def("Check", &BaseSolvingStrategyType::Check)
                .def("InitializeSolutionStep", &BaseSolvingStrategyType::InitializeSolutionStep)
                .def("FinalizeSolutionStep", &BaseSolvingStrategyType::FinalizeSolutionStep)
                .def("SolveSolutionStep", &BaseSolvingStrategyType::SolveSolutionStep)
                .def("GetSystemMatrix", &BaseSolvingStrategyType::GetSystemMatrix, py::return_value_policy::reference_internal)
                .def("GetSystemVector", &BaseSolvingStrategyType::GetSystemVector, py::return_value_policy::reference_internal)
                .def("GetSolutionVector", &BaseSolvingStrategyType::GetSolutionVector, py::return_value_policy::reference_internal)
                //.def("GetModelPart", &BaseSolvingStrategyType::GetModelPart )
=======
                    .def(py::init<ModelPart&, Parameters >() )
                    .def(py::init < ModelPart&, bool >())
                    .def("Create", &BaseSolvingStrategyType::Create)
                    .def("Predict", &BaseSolvingStrategyType::Predict)
                    .def("Initialize", &BaseSolvingStrategyType::Initialize)
                    .def("Solve", &BaseSolvingStrategyType::Solve)
                    .def("IsConverged", &BaseSolvingStrategyType::IsConverged)
                    .def("CalculateOutputData", &BaseSolvingStrategyType::CalculateOutputData)
                    .def("SetEchoLevel", &BaseSolvingStrategyType::SetEchoLevel)
                    .def("GetEchoLevel", &BaseSolvingStrategyType::GetEchoLevel)
                    .def("SetRebuildLevel", &BaseSolvingStrategyType::SetRebuildLevel)
                    .def("GetRebuildLevel", &BaseSolvingStrategyType::GetRebuildLevel)
                    .def("SetMoveMeshFlag", &BaseSolvingStrategyType::SetMoveMeshFlag)
                    .def("MoveMeshFlag", &BaseSolvingStrategyType::MoveMeshFlag)
                    .def("MoveMesh", &BaseSolvingStrategyType::MoveMesh)
                    .def("Clear", &BaseSolvingStrategyType::Clear)
                    .def("Check", &BaseSolvingStrategyType::Check)
                    .def("InitializeSolutionStep", &BaseSolvingStrategyType::InitializeSolutionStep)
                    .def("FinalizeSolutionStep", &BaseSolvingStrategyType::FinalizeSolutionStep)
                    .def("SolveSolutionStep", &BaseSolvingStrategyType::SolveSolutionStep)
                    //.def("GetModelPart", &BaseSolvingStrategyType::GetModelPart )
                    .def("Info", &BaseSolvingStrategyType::Info)
                    ;

            typedef ExplicitSolvingStrategy< SparseSpaceType, LocalSpaceType > BaseExplicitSolvingStrategyType;
            py::class_<BaseExplicitSolvingStrategyType, typename BaseExplicitSolvingStrategyType::Pointer>(m, "ExplicitSolvingStrategy")
                .def(py::init<ModelPart &, bool, int>())
                .def(py::init<ModelPart&, typename ExplicitBuilderType::Pointer, bool, int>())
                .def("Predict", &BaseExplicitSolvingStrategyType::Predict)
                .def("Initialize", &BaseExplicitSolvingStrategyType::Initialize)
                .def("IsConverged", &BaseExplicitSolvingStrategyType::IsConverged)
                .def("SetEchoLevel", &BaseExplicitSolvingStrategyType::SetEchoLevel)
                .def("GetEchoLevel", &BaseExplicitSolvingStrategyType::GetEchoLevel)
                .def("SetRebuildLevel", &BaseExplicitSolvingStrategyType::SetRebuildLevel)
                .def("GetRebuildLevel", &BaseExplicitSolvingStrategyType::GetRebuildLevel)
                .def("SetMoveMeshFlag", &BaseExplicitSolvingStrategyType::SetMoveMeshFlag)
                .def("MoveMeshFlag", &BaseExplicitSolvingStrategyType::MoveMeshFlag)
                .def("MoveMesh", &BaseExplicitSolvingStrategyType::MoveMesh)
                .def("Clear", &BaseExplicitSolvingStrategyType::Clear)
                .def("Check", &BaseExplicitSolvingStrategyType::Check)
                .def("InitializeSolutionStep", &BaseExplicitSolvingStrategyType::InitializeSolutionStep)
                .def("FinalizeSolutionStep", &BaseExplicitSolvingStrategyType::FinalizeSolutionStep)
                .def("SolveSolutionStep", &BaseExplicitSolvingStrategyType::SolveSolutionStep)
                .def("GetModelPart", [](BaseExplicitSolvingStrategyType& self) -> ModelPart& { return self.GetModelPart(); })
>>>>>>> fe7c9894
                ;

            typedef ExplicitSolvingStrategyRungeKutta4< SparseSpaceType, LocalSpaceType > ExplicitSolvingStrategyRungeKutta4Type;
            py::class_<ExplicitSolvingStrategyRungeKutta4Type, typename ExplicitSolvingStrategyRungeKutta4Type::Pointer, BaseExplicitSolvingStrategyType>(m, "ExplicitSolvingStrategyRungeKutta4")
                .def(py::init<ModelPart&, bool, int>())
                .def(py::init<ModelPart&, Parameters>())
                .def(py::init<ModelPart&, typename ExplicitBuilderType::Pointer, bool, int>())
                ;

            typedef ResidualBasedLinearStrategy< SparseSpaceType, LocalSpaceType, LinearSolverType > ResidualBasedLinearStrategyType;

            py::class_< ResidualBasedLinearStrategyType, typename ResidualBasedLinearStrategyType::Pointer,BaseSolvingStrategyType >
                (m,"ResidualBasedLinearStrategy")
                .def(py::init < ModelPart&, BaseSchemeType::Pointer, LinearSolverType::Pointer, bool, bool, bool, bool >())
                .def(py::init < ModelPart& ,  BaseSchemeType::Pointer, BuilderAndSolverType::Pointer, bool, bool, bool,  bool  >())
                .def(py::init < ModelPart& ,  BaseSchemeType::Pointer, LinearSolverType::Pointer, BuilderAndSolverType::Pointer, bool, bool, bool,  bool  >())
                .def("GetScheme", &ResidualBasedLinearStrategyType::GetScheme)
                .def("GetResidualNorm", &ResidualBasedLinearStrategyType::GetResidualNorm)
                .def("SetBuilderAndSolver", &ResidualBasedLinearStrategyType::SetBuilderAndSolver)
                ;

            typedef ResidualBasedNewtonRaphsonStrategy< SparseSpaceType, LocalSpaceType, LinearSolverType > ResidualBasedNewtonRaphsonStrategyType;

            py::class_< ResidualBasedNewtonRaphsonStrategyType, typename ResidualBasedNewtonRaphsonStrategyType::Pointer, BaseSolvingStrategyType >
                (m,"ResidualBasedNewtonRaphsonStrategy")
                .def(py::init<ModelPart&, Parameters >() )
                .def(py::init < ModelPart&, BaseSchemeType::Pointer, LinearSolverType::Pointer, ConvergenceCriteriaType::Pointer, int, bool, bool, bool >())
                .def(py::init < ModelPart&, BaseSchemeType::Pointer, LinearSolverType::Pointer, ConvergenceCriteriaType::Pointer, BuilderAndSolverType::Pointer, int, bool, bool, bool >())
                .def(py::init < ModelPart&, BaseSchemeType::Pointer, ConvergenceCriteriaType::Pointer, BuilderAndSolverType::Pointer, int, bool, bool, bool >())
                .def(py::init < ModelPart&, BaseSchemeType::Pointer, LinearSolverType::Pointer, ConvergenceCriteriaType::Pointer, Parameters>())
                .def(py::init < ModelPart&, BaseSchemeType::Pointer, LinearSolverType::Pointer, ConvergenceCriteriaType::Pointer, BuilderAndSolverType::Pointer, Parameters>())
                .def(py::init < ModelPart&, BaseSchemeType::Pointer, ConvergenceCriteriaType::Pointer, BuilderAndSolverType::Pointer, Parameters>())
                .def("SetMaxIterationNumber", &ResidualBasedNewtonRaphsonStrategyType::SetMaxIterationNumber)
                .def("GetMaxIterationNumber", &ResidualBasedNewtonRaphsonStrategyType::GetMaxIterationNumber)
                .def("SetKeepSystemConstantDuringIterations", &ResidualBasedNewtonRaphsonStrategyType::SetKeepSystemConstantDuringIterations)
                .def("GetKeepSystemConstantDuringIterations", &ResidualBasedNewtonRaphsonStrategyType::GetKeepSystemConstantDuringIterations)
                .def("SetInitializePerformedFlag", &ResidualBasedNewtonRaphsonStrategyType::SetInitializePerformedFlag)
                .def("GetInitializePerformedFlag", &ResidualBasedNewtonRaphsonStrategyType::GetInitializePerformedFlag)
<<<<<<< HEAD
=======
                .def("GetSystemMatrix", &ResidualBasedNewtonRaphsonStrategyType::GetSystemMatrix, py::return_value_policy::reference_internal)
                .def("GetSystemVector", &ResidualBasedNewtonRaphsonStrategyType::GetSystemVector, py::return_value_policy::reference_internal)
                .def("GetSolutionVector", &ResidualBasedNewtonRaphsonStrategyType::GetSolutionVector, py::return_value_policy::reference_internal)
                .def("SetUseOldStiffnessInFirstIterationFlag",
                     &ResidualBasedNewtonRaphsonStrategyType::SetUseOldStiffnessInFirstIterationFlag)
                .def("GetUseOldStiffnessInFirstIterationFlag",
                     &ResidualBasedNewtonRaphsonStrategyType::GetUseOldStiffnessInFirstIterationFlag)
>>>>>>> fe7c9894
                ;

            py::class_< AdaptiveResidualBasedNewtonRaphsonStrategy< SparseSpaceType, LocalSpaceType, LinearSolverType >,
                typename AdaptiveResidualBasedNewtonRaphsonStrategy< SparseSpaceType, LocalSpaceType, LinearSolverType >::Pointer,
                BaseSolvingStrategyType >
                (m,"AdaptiveResidualBasedNewtonRaphsonStrategy")
                .def(py::init < ModelPart&, BaseSchemeType::Pointer, LinearSolverType::Pointer, ConvergenceCriteriaType::Pointer, int, int, bool, bool, bool, double, double, int
                >())
                ;

            py::class_< LineSearchStrategy< SparseSpaceType, LocalSpaceType, LinearSolverType >,
                typename LineSearchStrategy< SparseSpaceType, LocalSpaceType, LinearSolverType >::Pointer,
                ResidualBasedNewtonRaphsonStrategyType  >
                (m,"LineSearchStrategy")
                .def(py::init < ModelPart&, BaseSchemeType::Pointer, LinearSolverType::Pointer, ConvergenceCriteriaType::Pointer, int, bool, bool, bool >())
                .def(py::init < ModelPart&, BaseSchemeType::Pointer, LinearSolverType::Pointer, ConvergenceCriteriaType::Pointer, BuilderAndSolverType::Pointer, int, bool, bool, bool >())
                .def(py::init < ModelPart&, BaseSchemeType::Pointer, LinearSolverType::Pointer, ConvergenceCriteriaType::Pointer, Parameters >())
                .def(py::init < ModelPart&, BaseSchemeType::Pointer, LinearSolverType::Pointer, ConvergenceCriteriaType::Pointer, BuilderAndSolverType::Pointer, Parameters >())
                ;
        }

    } // namespace Python.

} // Namespace Kratos<|MERGE_RESOLUTION|>--- conflicted
+++ resolved
@@ -533,30 +533,6 @@
             typedef SolvingStrategy< SparseSpaceType, LocalSpaceType, LinearSolverType > BaseSolvingStrategyType;
 
             py::class_< BaseSolvingStrategyType, typename BaseSolvingStrategyType::Pointer >(m,"SolvingStrategy")
-<<<<<<< HEAD
-                .def(py::init < ModelPart&, bool >())
-                .def("Predict", &BaseSolvingStrategyType::Predict)
-                .def("Initialize", &BaseSolvingStrategyType::Initialize)
-                .def("Solve", &BaseSolvingStrategyType::Solve)
-                .def("IsConverged", &BaseSolvingStrategyType::IsConverged)
-                .def("CalculateOutputData", &BaseSolvingStrategyType::CalculateOutputData)
-                .def("SetEchoLevel", &BaseSolvingStrategyType::SetEchoLevel)
-                .def("GetEchoLevel", &BaseSolvingStrategyType::GetEchoLevel)
-                .def("SetRebuildLevel", &BaseSolvingStrategyType::SetRebuildLevel)
-                .def("GetRebuildLevel", &BaseSolvingStrategyType::GetRebuildLevel)
-                .def("SetMoveMeshFlag", &BaseSolvingStrategyType::SetMoveMeshFlag)
-                .def("MoveMeshFlag", &BaseSolvingStrategyType::MoveMeshFlag)
-                .def("MoveMesh", &BaseSolvingStrategyType::MoveMesh)
-                .def("Clear", &BaseSolvingStrategyType::Clear)
-                .def("Check", &BaseSolvingStrategyType::Check)
-                .def("InitializeSolutionStep", &BaseSolvingStrategyType::InitializeSolutionStep)
-                .def("FinalizeSolutionStep", &BaseSolvingStrategyType::FinalizeSolutionStep)
-                .def("SolveSolutionStep", &BaseSolvingStrategyType::SolveSolutionStep)
-                .def("GetSystemMatrix", &BaseSolvingStrategyType::GetSystemMatrix, py::return_value_policy::reference_internal)
-                .def("GetSystemVector", &BaseSolvingStrategyType::GetSystemVector, py::return_value_policy::reference_internal)
-                .def("GetSolutionVector", &BaseSolvingStrategyType::GetSolutionVector, py::return_value_policy::reference_internal)
-                //.def("GetModelPart", &BaseSolvingStrategyType::GetModelPart )
-=======
                     .def(py::init<ModelPart&, Parameters >() )
                     .def(py::init < ModelPart&, bool >())
                     .def("Create", &BaseSolvingStrategyType::Create)
@@ -577,6 +553,9 @@
                     .def("InitializeSolutionStep", &BaseSolvingStrategyType::InitializeSolutionStep)
                     .def("FinalizeSolutionStep", &BaseSolvingStrategyType::FinalizeSolutionStep)
                     .def("SolveSolutionStep", &BaseSolvingStrategyType::SolveSolutionStep)
+                    .def("GetSystemMatrix", &BaseSolvingStrategyType::GetSystemMatrix, py::return_value_policy::reference_internal)
+                    .def("GetSystemVector", &BaseSolvingStrategyType::GetSystemVector, py::return_value_policy::reference_internal)
+                    .def("GetSolutionVector", &BaseSolvingStrategyType::GetSolutionVector, py::return_value_policy::reference_internal)
                     //.def("GetModelPart", &BaseSolvingStrategyType::GetModelPart )
                     .def("Info", &BaseSolvingStrategyType::Info)
                     ;
@@ -601,7 +580,6 @@
                 .def("FinalizeSolutionStep", &BaseExplicitSolvingStrategyType::FinalizeSolutionStep)
                 .def("SolveSolutionStep", &BaseExplicitSolvingStrategyType::SolveSolutionStep)
                 .def("GetModelPart", [](BaseExplicitSolvingStrategyType& self) -> ModelPart& { return self.GetModelPart(); })
->>>>>>> fe7c9894
                 ;
 
             typedef ExplicitSolvingStrategyRungeKutta4< SparseSpaceType, LocalSpaceType > ExplicitSolvingStrategyRungeKutta4Type;
@@ -640,16 +618,8 @@
                 .def("GetKeepSystemConstantDuringIterations", &ResidualBasedNewtonRaphsonStrategyType::GetKeepSystemConstantDuringIterations)
                 .def("SetInitializePerformedFlag", &ResidualBasedNewtonRaphsonStrategyType::SetInitializePerformedFlag)
                 .def("GetInitializePerformedFlag", &ResidualBasedNewtonRaphsonStrategyType::GetInitializePerformedFlag)
-<<<<<<< HEAD
-=======
-                .def("GetSystemMatrix", &ResidualBasedNewtonRaphsonStrategyType::GetSystemMatrix, py::return_value_policy::reference_internal)
-                .def("GetSystemVector", &ResidualBasedNewtonRaphsonStrategyType::GetSystemVector, py::return_value_policy::reference_internal)
-                .def("GetSolutionVector", &ResidualBasedNewtonRaphsonStrategyType::GetSolutionVector, py::return_value_policy::reference_internal)
-                .def("SetUseOldStiffnessInFirstIterationFlag",
-                     &ResidualBasedNewtonRaphsonStrategyType::SetUseOldStiffnessInFirstIterationFlag)
-                .def("GetUseOldStiffnessInFirstIterationFlag",
-                     &ResidualBasedNewtonRaphsonStrategyType::GetUseOldStiffnessInFirstIterationFlag)
->>>>>>> fe7c9894
+                .def("SetUseOldStiffnessInFirstIterationFlag", &ResidualBasedNewtonRaphsonStrategyType::SetUseOldStiffnessInFirstIterationFlag)
+                .def("GetUseOldStiffnessInFirstIterationFlag", &ResidualBasedNewtonRaphsonStrategyType::GetUseOldStiffnessInFirstIterationFlag)
                 ;
 
             py::class_< AdaptiveResidualBasedNewtonRaphsonStrategy< SparseSpaceType, LocalSpaceType, LinearSolverType >,
