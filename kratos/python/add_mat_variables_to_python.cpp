//    |  /           | 
//    ' /   __| _` | __|  _ \   __| 
//    . \  |   (   | |   (   |\__ \.
//   _|\_\_|  \__,_|\__|\___/ ____/ 
//                   Multi-Physics  
//
//  License:         BSD License 
//                   Kratos default license: kratos/license.txt
//
//  Main authors:  Josep Maria Carbonell    
//


// System includes

// External includes


// Project includes
#include "includes/define_python.h"
#include "includes/variables.h"
#include "includes/mat_variables.h"
#include "python/add_mat_variables_to_python.h"

//commented variables are registered in add_containers_to_python.cpp

namespace Kratos
{

  namespace Python
  {
    using namespace pybind11;

    void  AddMATVariablesToPython(pybind11::module& m)
    {
      
      //registering variables in python

      //solution
      KRATOS_REGISTER_IN_PYTHON_VARIABLE(m, CONSTITUTIVE_LAW_NAME )
	
      KRATOS_REGISTER_IN_PYTHON_VARIABLE(m, IMPLEX_CONTACT )
      //elasticity
<<<<<<< HEAD
      KRATOS_REGISTER_IN_PYTHON_VARIABLE( YOUNG_MODULUS )
      KRATOS_REGISTER_IN_PYTHON_VARIABLE( POISSON_RATIO)
      KRATOS_REGISTER_IN_PYTHON_VARIABLE( SHEAR_MODULUS_GAMMA12)
      KRATOS_REGISTER_IN_PYTHON_VARIABLE( SHEAR_MODULUS_GAMMA12_2)
      KRATOS_REGISTER_IN_PYTHON_VARIABLE( SHEAR_MODULUS_GAMMA12_3)
      KRATOS_REGISTER_IN_PYTHON_VARIABLE( SHEAR_MODULUS_GAMMA12_4)
      KRATOS_REGISTER_IN_PYTHON_VARIABLE( DENSITY )
      KRATOS_REGISTER_IN_PYTHON_VARIABLE( THICKNESS )
      //KRATOS_REGISTER_IN_PYTHON_VARIABLE( EQUIVALENT_YOUNG_MODULUS )
      //KRATOS_REGISTER_IN_PYTHON_VARIABLE( BULK_MODULUS )
      KRATOS_REGISTER_IN_PYTHON_VARIABLE( SHEAR_MODULUS )
      KRATOS_REGISTER_IN_PYTHON_VARIABLE( LAME_MU )
      KRATOS_REGISTER_IN_PYTHON_VARIABLE( LAME_LAMBDA )
      KRATOS_REGISTER_IN_PYTHON_VARIABLE( C10 )
      KRATOS_REGISTER_IN_PYTHON_VARIABLE( C20 )
      KRATOS_REGISTER_IN_PYTHON_VARIABLE( C30 )
=======
      KRATOS_REGISTER_IN_PYTHON_VARIABLE(m, YOUNG_MODULUS )
      KRATOS_REGISTER_IN_PYTHON_VARIABLE(m, POISSON_RATIO )
      KRATOS_REGISTER_IN_PYTHON_VARIABLE(m, DENSITY )
      KRATOS_REGISTER_IN_PYTHON_VARIABLE(m, THICKNESS )
      //KRATOS_REGISTER_IN_PYTHON_VARIABLE(m, EQUIVALENT_YOUNG_MODULUS )
      //KRATOS_REGISTER_IN_PYTHON_VARIABLE(m, BULK_MODULUS )
      KRATOS_REGISTER_IN_PYTHON_VARIABLE(m, SHEAR_MODULUS )
      KRATOS_REGISTER_IN_PYTHON_VARIABLE(m, LAME_MU )
      KRATOS_REGISTER_IN_PYTHON_VARIABLE(m, LAME_LAMBDA )
      KRATOS_REGISTER_IN_PYTHON_VARIABLE(m, C10 )
      KRATOS_REGISTER_IN_PYTHON_VARIABLE(m, C20 )
      KRATOS_REGISTER_IN_PYTHON_VARIABLE(m, C30 )
>>>>>>> 0f064041

      //viscosity
      KRATOS_REGISTER_IN_PYTHON_VARIABLE(m, VISCOSITY )

      //damage
      KRATOS_REGISTER_IN_PYTHON_VARIABLE(m, DAMAGE_VARIABLE )
      KRATOS_REGISTER_IN_PYTHON_VARIABLE(m, DAMAGE_THRESHOLD )
      KRATOS_REGISTER_IN_PYTHON_VARIABLE(m, STRENGTH_RATIO )
      KRATOS_REGISTER_IN_PYTHON_VARIABLE(m, FRACTURE_ENERGY )
      KRATOS_REGISTER_IN_PYTHON_VARIABLE(m, RESIDUAL_STRENGTH )

      //plasticity
      KRATOS_REGISTER_IN_PYTHON_VARIABLE(m, PLASTIC_STRAIN )
      KRATOS_REGISTER_IN_PYTHON_VARIABLE(m, DELTA_PLASTIC_STRAIN )      
      KRATOS_REGISTER_IN_PYTHON_VARIABLE(m, NORM_ISOCHORIC_STRESS )
      KRATOS_REGISTER_IN_PYTHON_VARIABLE(m, PLASTIC_STRAIN_RATE )

      //hardening
      KRATOS_REGISTER_IN_PYTHON_VARIABLE(m, ISOTROPIC_HARDENING_MODULUS )
      KRATOS_REGISTER_IN_PYTHON_VARIABLE(m, KINEMATIC_HARDENING_MODULUS )
      KRATOS_REGISTER_IN_PYTHON_VARIABLE(m, HARDENING_EXPONENT )
      KRATOS_REGISTER_IN_PYTHON_VARIABLE(m, REFERENCE_HARDENING_MODULUS )
      KRATOS_REGISTER_IN_PYTHON_VARIABLE(m, INFINITY_HARDENING_MODULUS )
      KRATOS_REGISTER_IN_PYTHON_VARIABLE(m, SOFTENING_SLOPE )

      //baker-johnson-cook parameters
      KRATOS_REGISTER_IN_PYTHON_VARIABLE(m, JC_PARAMETER_A )
      KRATOS_REGISTER_IN_PYTHON_VARIABLE(m, JC_PARAMETER_B )
      KRATOS_REGISTER_IN_PYTHON_VARIABLE(m, JC_PARAMETER_C )
      KRATOS_REGISTER_IN_PYTHON_VARIABLE(m, JC_PARAMETER_m )
      KRATOS_REGISTER_IN_PYTHON_VARIABLE(m, JC_PARAMETER_n )
      KRATOS_REGISTER_IN_PYTHON_VARIABLE(m, JC_PARAMETER_K ) 

      //thermal
      KRATOS_REGISTER_IN_PYTHON_VARIABLE(m, DELTA_PLASTIC_STRAIN )
      KRATOS_REGISTER_IN_PYTHON_VARIABLE(m, REFERENCE_CONDUCTIVITY )
      KRATOS_REGISTER_IN_PYTHON_VARIABLE(m, HARDNESS_CONDUCTIVITY )
      KRATOS_REGISTER_IN_PYTHON_VARIABLE(m, REFERENCE_TEMPERATURE )
      KRATOS_REGISTER_IN_PYTHON_VARIABLE(m, MELD_TEMPERATURE )
      KRATOS_REGISTER_IN_PYTHON_VARIABLE(m, PLASTIC_DISSIPATION )
      KRATOS_REGISTER_IN_PYTHON_VARIABLE(m, DELTA_PLASTIC_DISSIPATION )

      //anisotropy
      KRATOS_REGISTER_IN_PYTHON_VARIABLE(m, YOUNG_MODULUS_X )
      KRATOS_REGISTER_IN_PYTHON_VARIABLE(m, YOUNG_MODULUS_Y )
      KRATOS_REGISTER_IN_PYTHON_VARIABLE(m, YOUNG_MODULUS_Z )
      KRATOS_REGISTER_IN_PYTHON_VARIABLE(m, SHEAR_MODULUS_XY )
      KRATOS_REGISTER_IN_PYTHON_VARIABLE(m, SHEAR_MODULUS_YZ )
      KRATOS_REGISTER_IN_PYTHON_VARIABLE(m, SHEAR_MODULUS_XZ )
      KRATOS_REGISTER_IN_PYTHON_VARIABLE(m, POISSON_RATIO_XY )
      KRATOS_REGISTER_IN_PYTHON_VARIABLE(m, POISSON_RATIO_YZ )
      KRATOS_REGISTER_IN_PYTHON_VARIABLE(m, POISSON_RATIO_XZ )
      
      KRATOS_REGISTER_IN_PYTHON_3D_VARIABLE_WITH_COMPONENTS(m, MATERIAL_ORIENTATION_DX )
      KRATOS_REGISTER_IN_PYTHON_3D_VARIABLE_WITH_COMPONENTS(m, MATERIAL_ORIENTATION_DY )
      KRATOS_REGISTER_IN_PYTHON_3D_VARIABLE_WITH_COMPONENTS(m, MATERIAL_ORIENTATION_DZ )

      //critical state
      KRATOS_REGISTER_IN_PYTHON_VARIABLE(m, CRITICAL_STATE_LINE )
      KRATOS_REGISTER_IN_PYTHON_VARIABLE(m, PRE_CONSOLIDATION_STRESS )
      KRATOS_REGISTER_IN_PYTHON_VARIABLE(m, OVER_CONSOLIDATION_RATIO )
      KRATOS_REGISTER_IN_PYTHON_VARIABLE(m, INITIAL_SHEAR_MODULUS )
      KRATOS_REGISTER_IN_PYTHON_VARIABLE(m, NORMAL_COMPRESSION_SLOPE )
      KRATOS_REGISTER_IN_PYTHON_VARIABLE(m, SWELLING_SLOPE )
      KRATOS_REGISTER_IN_PYTHON_VARIABLE(m, ALPHA_SHEAR )

      //strain
      KRATOS_REGISTER_IN_PYTHON_VARIABLE(m, DETERMINANT_F )
      KRATOS_REGISTER_IN_PYTHON_VARIABLE(m, DEFORMATION_GRADIENT )
      KRATOS_REGISTER_IN_PYTHON_VARIABLE(m, GREEN_LAGRANGE_STRAIN_VECTOR )
      KRATOS_REGISTER_IN_PYTHON_VARIABLE(m, GREEN_LAGRANGE_STRAIN_TENSOR )
      KRATOS_REGISTER_IN_PYTHON_VARIABLE(m, ALMANSI_STRAIN_VECTOR )
      KRATOS_REGISTER_IN_PYTHON_VARIABLE(m, ALMANSI_STRAIN_TENSOR )

      //stress
      KRATOS_REGISTER_IN_PYTHON_VARIABLE(m, KIRCHHOFF_STRESS_VECTOR )
      KRATOS_REGISTER_IN_PYTHON_VARIABLE(m, KIRCHHOFF_STRESS_TENSOR )

      KRATOS_REGISTER_IN_PYTHON_VARIABLE(m, CAUCHY_STRESS_VECTOR )
      KRATOS_REGISTER_IN_PYTHON_VARIABLE(m, CAUCHY_STRESS_TENSOR )

      KRATOS_REGISTER_IN_PYTHON_VARIABLE(m, PK2_STRESS_VECTOR )
      KRATOS_REGISTER_IN_PYTHON_VARIABLE(m, PK2_STRESS_TENSOR )
      
    }
  }  // namespace Python.
} // Namespace Kratos


<|MERGE_RESOLUTION|>--- conflicted
+++ resolved
@@ -1,163 +1,146 @@
-//    |  /           | 
-//    ' /   __| _` | __|  _ \   __| 
-//    . \  |   (   | |   (   |\__ \.
-//   _|\_\_|  \__,_|\__|\___/ ____/ 
-//                   Multi-Physics  
-//
-//  License:         BSD License 
-//                   Kratos default license: kratos/license.txt
-//
-//  Main authors:  Josep Maria Carbonell    
-//
-
-
-// System includes
-
-// External includes
-
-
-// Project includes
-#include "includes/define_python.h"
-#include "includes/variables.h"
-#include "includes/mat_variables.h"
-#include "python/add_mat_variables_to_python.h"
-
-//commented variables are registered in add_containers_to_python.cpp
-
-namespace Kratos
-{
-
-  namespace Python
-  {
-    using namespace pybind11;
-
-    void  AddMATVariablesToPython(pybind11::module& m)
-    {
-      
-      //registering variables in python
-
-      //solution
-      KRATOS_REGISTER_IN_PYTHON_VARIABLE(m, CONSTITUTIVE_LAW_NAME )
-	
-      KRATOS_REGISTER_IN_PYTHON_VARIABLE(m, IMPLEX_CONTACT )
-      //elasticity
-<<<<<<< HEAD
-      KRATOS_REGISTER_IN_PYTHON_VARIABLE( YOUNG_MODULUS )
-      KRATOS_REGISTER_IN_PYTHON_VARIABLE( POISSON_RATIO)
-      KRATOS_REGISTER_IN_PYTHON_VARIABLE( SHEAR_MODULUS_GAMMA12)
-      KRATOS_REGISTER_IN_PYTHON_VARIABLE( SHEAR_MODULUS_GAMMA12_2)
-      KRATOS_REGISTER_IN_PYTHON_VARIABLE( SHEAR_MODULUS_GAMMA12_3)
-      KRATOS_REGISTER_IN_PYTHON_VARIABLE( SHEAR_MODULUS_GAMMA12_4)
-      KRATOS_REGISTER_IN_PYTHON_VARIABLE( DENSITY )
-      KRATOS_REGISTER_IN_PYTHON_VARIABLE( THICKNESS )
-      //KRATOS_REGISTER_IN_PYTHON_VARIABLE( EQUIVALENT_YOUNG_MODULUS )
-      //KRATOS_REGISTER_IN_PYTHON_VARIABLE( BULK_MODULUS )
-      KRATOS_REGISTER_IN_PYTHON_VARIABLE( SHEAR_MODULUS )
-      KRATOS_REGISTER_IN_PYTHON_VARIABLE( LAME_MU )
-      KRATOS_REGISTER_IN_PYTHON_VARIABLE( LAME_LAMBDA )
-      KRATOS_REGISTER_IN_PYTHON_VARIABLE( C10 )
-      KRATOS_REGISTER_IN_PYTHON_VARIABLE( C20 )
-      KRATOS_REGISTER_IN_PYTHON_VARIABLE( C30 )
-=======
-      KRATOS_REGISTER_IN_PYTHON_VARIABLE(m, YOUNG_MODULUS )
-      KRATOS_REGISTER_IN_PYTHON_VARIABLE(m, POISSON_RATIO )
-      KRATOS_REGISTER_IN_PYTHON_VARIABLE(m, DENSITY )
-      KRATOS_REGISTER_IN_PYTHON_VARIABLE(m, THICKNESS )
-      //KRATOS_REGISTER_IN_PYTHON_VARIABLE(m, EQUIVALENT_YOUNG_MODULUS )
-      //KRATOS_REGISTER_IN_PYTHON_VARIABLE(m, BULK_MODULUS )
-      KRATOS_REGISTER_IN_PYTHON_VARIABLE(m, SHEAR_MODULUS )
-      KRATOS_REGISTER_IN_PYTHON_VARIABLE(m, LAME_MU )
-      KRATOS_REGISTER_IN_PYTHON_VARIABLE(m, LAME_LAMBDA )
-      KRATOS_REGISTER_IN_PYTHON_VARIABLE(m, C10 )
-      KRATOS_REGISTER_IN_PYTHON_VARIABLE(m, C20 )
-      KRATOS_REGISTER_IN_PYTHON_VARIABLE(m, C30 )
->>>>>>> 0f064041
-
-      //viscosity
-      KRATOS_REGISTER_IN_PYTHON_VARIABLE(m, VISCOSITY )
-
-      //damage
-      KRATOS_REGISTER_IN_PYTHON_VARIABLE(m, DAMAGE_VARIABLE )
-      KRATOS_REGISTER_IN_PYTHON_VARIABLE(m, DAMAGE_THRESHOLD )
-      KRATOS_REGISTER_IN_PYTHON_VARIABLE(m, STRENGTH_RATIO )
-      KRATOS_REGISTER_IN_PYTHON_VARIABLE(m, FRACTURE_ENERGY )
-      KRATOS_REGISTER_IN_PYTHON_VARIABLE(m, RESIDUAL_STRENGTH )
-
-      //plasticity
-      KRATOS_REGISTER_IN_PYTHON_VARIABLE(m, PLASTIC_STRAIN )
-      KRATOS_REGISTER_IN_PYTHON_VARIABLE(m, DELTA_PLASTIC_STRAIN )      
-      KRATOS_REGISTER_IN_PYTHON_VARIABLE(m, NORM_ISOCHORIC_STRESS )
-      KRATOS_REGISTER_IN_PYTHON_VARIABLE(m, PLASTIC_STRAIN_RATE )
-
-      //hardening
-      KRATOS_REGISTER_IN_PYTHON_VARIABLE(m, ISOTROPIC_HARDENING_MODULUS )
-      KRATOS_REGISTER_IN_PYTHON_VARIABLE(m, KINEMATIC_HARDENING_MODULUS )
-      KRATOS_REGISTER_IN_PYTHON_VARIABLE(m, HARDENING_EXPONENT )
-      KRATOS_REGISTER_IN_PYTHON_VARIABLE(m, REFERENCE_HARDENING_MODULUS )
-      KRATOS_REGISTER_IN_PYTHON_VARIABLE(m, INFINITY_HARDENING_MODULUS )
-      KRATOS_REGISTER_IN_PYTHON_VARIABLE(m, SOFTENING_SLOPE )
-
-      //baker-johnson-cook parameters
-      KRATOS_REGISTER_IN_PYTHON_VARIABLE(m, JC_PARAMETER_A )
-      KRATOS_REGISTER_IN_PYTHON_VARIABLE(m, JC_PARAMETER_B )
-      KRATOS_REGISTER_IN_PYTHON_VARIABLE(m, JC_PARAMETER_C )
-      KRATOS_REGISTER_IN_PYTHON_VARIABLE(m, JC_PARAMETER_m )
-      KRATOS_REGISTER_IN_PYTHON_VARIABLE(m, JC_PARAMETER_n )
-      KRATOS_REGISTER_IN_PYTHON_VARIABLE(m, JC_PARAMETER_K ) 
-
-      //thermal
-      KRATOS_REGISTER_IN_PYTHON_VARIABLE(m, DELTA_PLASTIC_STRAIN )
-      KRATOS_REGISTER_IN_PYTHON_VARIABLE(m, REFERENCE_CONDUCTIVITY )
-      KRATOS_REGISTER_IN_PYTHON_VARIABLE(m, HARDNESS_CONDUCTIVITY )
-      KRATOS_REGISTER_IN_PYTHON_VARIABLE(m, REFERENCE_TEMPERATURE )
-      KRATOS_REGISTER_IN_PYTHON_VARIABLE(m, MELD_TEMPERATURE )
-      KRATOS_REGISTER_IN_PYTHON_VARIABLE(m, PLASTIC_DISSIPATION )
-      KRATOS_REGISTER_IN_PYTHON_VARIABLE(m, DELTA_PLASTIC_DISSIPATION )
-
-      //anisotropy
-      KRATOS_REGISTER_IN_PYTHON_VARIABLE(m, YOUNG_MODULUS_X )
-      KRATOS_REGISTER_IN_PYTHON_VARIABLE(m, YOUNG_MODULUS_Y )
-      KRATOS_REGISTER_IN_PYTHON_VARIABLE(m, YOUNG_MODULUS_Z )
-      KRATOS_REGISTER_IN_PYTHON_VARIABLE(m, SHEAR_MODULUS_XY )
-      KRATOS_REGISTER_IN_PYTHON_VARIABLE(m, SHEAR_MODULUS_YZ )
-      KRATOS_REGISTER_IN_PYTHON_VARIABLE(m, SHEAR_MODULUS_XZ )
-      KRATOS_REGISTER_IN_PYTHON_VARIABLE(m, POISSON_RATIO_XY )
-      KRATOS_REGISTER_IN_PYTHON_VARIABLE(m, POISSON_RATIO_YZ )
-      KRATOS_REGISTER_IN_PYTHON_VARIABLE(m, POISSON_RATIO_XZ )
-      
-      KRATOS_REGISTER_IN_PYTHON_3D_VARIABLE_WITH_COMPONENTS(m, MATERIAL_ORIENTATION_DX )
-      KRATOS_REGISTER_IN_PYTHON_3D_VARIABLE_WITH_COMPONENTS(m, MATERIAL_ORIENTATION_DY )
-      KRATOS_REGISTER_IN_PYTHON_3D_VARIABLE_WITH_COMPONENTS(m, MATERIAL_ORIENTATION_DZ )
-
-      //critical state
-      KRATOS_REGISTER_IN_PYTHON_VARIABLE(m, CRITICAL_STATE_LINE )
-      KRATOS_REGISTER_IN_PYTHON_VARIABLE(m, PRE_CONSOLIDATION_STRESS )
-      KRATOS_REGISTER_IN_PYTHON_VARIABLE(m, OVER_CONSOLIDATION_RATIO )
-      KRATOS_REGISTER_IN_PYTHON_VARIABLE(m, INITIAL_SHEAR_MODULUS )
-      KRATOS_REGISTER_IN_PYTHON_VARIABLE(m, NORMAL_COMPRESSION_SLOPE )
-      KRATOS_REGISTER_IN_PYTHON_VARIABLE(m, SWELLING_SLOPE )
-      KRATOS_REGISTER_IN_PYTHON_VARIABLE(m, ALPHA_SHEAR )
-
-      //strain
-      KRATOS_REGISTER_IN_PYTHON_VARIABLE(m, DETERMINANT_F )
-      KRATOS_REGISTER_IN_PYTHON_VARIABLE(m, DEFORMATION_GRADIENT )
-      KRATOS_REGISTER_IN_PYTHON_VARIABLE(m, GREEN_LAGRANGE_STRAIN_VECTOR )
-      KRATOS_REGISTER_IN_PYTHON_VARIABLE(m, GREEN_LAGRANGE_STRAIN_TENSOR )
-      KRATOS_REGISTER_IN_PYTHON_VARIABLE(m, ALMANSI_STRAIN_VECTOR )
-      KRATOS_REGISTER_IN_PYTHON_VARIABLE(m, ALMANSI_STRAIN_TENSOR )
-
-      //stress
-      KRATOS_REGISTER_IN_PYTHON_VARIABLE(m, KIRCHHOFF_STRESS_VECTOR )
-      KRATOS_REGISTER_IN_PYTHON_VARIABLE(m, KIRCHHOFF_STRESS_TENSOR )
-
-      KRATOS_REGISTER_IN_PYTHON_VARIABLE(m, CAUCHY_STRESS_VECTOR )
-      KRATOS_REGISTER_IN_PYTHON_VARIABLE(m, CAUCHY_STRESS_TENSOR )
-
-      KRATOS_REGISTER_IN_PYTHON_VARIABLE(m, PK2_STRESS_VECTOR )
-      KRATOS_REGISTER_IN_PYTHON_VARIABLE(m, PK2_STRESS_TENSOR )
-      
-    }
-  }  // namespace Python.
-} // Namespace Kratos
-
-
+//    |  /           |
+//    ' /   __| _` | __|  _ \   __|
+//    . \  |   (   | |   (   |\__ \
+//   _|\_\_|  \__,_|\__|\___/ ____/
+//                   Multi-Physics
+//
+//  License:         BSD License 
+//                   Kratos default license: kratos/license.txt
+//
+//  Main authors:  Josep Maria Carbonell
+//
+
+
+// System includes
+
+// External includes
+
+
+// Project includes
+#include "includes/define_python.h"
+#include "includes/variables.h"
+#include "includes/mat_variables.h"
+#include "python/add_mat_variables_to_python.h"
+
+//commented variables are registered in add_containers_to_python.cpp
+
+namespace Kratos
+{
+
+  namespace Python
+  {
+    using namespace pybind11;
+
+    void  AddMATVariablesToPython(pybind11::module& m)
+    {
+    //registering variables in python
+
+      //solution
+      KRATOS_REGISTER_IN_PYTHON_VARIABLE(m, CONSTITUTIVE_LAW_NAME )
+
+      KRATOS_REGISTER_IN_PYTHON_VARIABLE(m, IMPLEX_CONTACT )
+      //elasticity
+      KRATOS_REGISTER_IN_PYTHON_VARIABLE(m, YOUNG_MODULUS )
+      KRATOS_REGISTER_IN_PYTHON_VARIABLE(m, POISSON_RATIO )
+      KRATOS_REGISTER_IN_PYTHON_VARIABLE(m, SHEAR_MODULUS_GAMMA12)
+      KRATOS_REGISTER_IN_PYTHON_VARIABLE(m, SHEAR_MODULUS_GAMMA12_2)
+      KRATOS_REGISTER_IN_PYTHON_VARIABLE(m, SHEAR_MODULUS_GAMMA12_3)
+      KRATOS_REGISTER_IN_PYTHON_VARIABLE(m, SHEAR_MODULUS_GAMMA12_4)
+      KRATOS_REGISTER_IN_PYTHON_VARIABLE(m, DENSITY )
+      KRATOS_REGISTER_IN_PYTHON_VARIABLE(m, THICKNESS )
+      //KRATOS_REGISTER_IN_PYTHON_VARIABLE(m, EQUIVALENT_YOUNG_MODULUS )
+      //KRATOS_REGISTER_IN_PYTHON_VARIABLE(m, BULK_MODULUS )
+      KRATOS_REGISTER_IN_PYTHON_VARIABLE(m, SHEAR_MODULUS )
+      KRATOS_REGISTER_IN_PYTHON_VARIABLE(m, LAME_MU )
+      KRATOS_REGISTER_IN_PYTHON_VARIABLE(m, LAME_LAMBDA )
+      KRATOS_REGISTER_IN_PYTHON_VARIABLE(m, C10 )
+      KRATOS_REGISTER_IN_PYTHON_VARIABLE(m, C20 )
+      KRATOS_REGISTER_IN_PYTHON_VARIABLE(m, C30 )
+
+      //viscosity
+      KRATOS_REGISTER_IN_PYTHON_VARIABLE(m, VISCOSITY )
+
+      //damage
+      KRATOS_REGISTER_IN_PYTHON_VARIABLE(m, DAMAGE_VARIABLE )
+      KRATOS_REGISTER_IN_PYTHON_VARIABLE(m, DAMAGE_THRESHOLD )
+      KRATOS_REGISTER_IN_PYTHON_VARIABLE(m, STRENGTH_RATIO )
+      KRATOS_REGISTER_IN_PYTHON_VARIABLE(m, FRACTURE_ENERGY )
+      KRATOS_REGISTER_IN_PYTHON_VARIABLE(m, RESIDUAL_STRENGTH )
+
+      //plasticity
+      KRATOS_REGISTER_IN_PYTHON_VARIABLE(m, PLASTIC_STRAIN )
+      KRATOS_REGISTER_IN_PYTHON_VARIABLE(m, DELTA_PLASTIC_STRAIN )      
+      KRATOS_REGISTER_IN_PYTHON_VARIABLE(m, NORM_ISOCHORIC_STRESS )
+      KRATOS_REGISTER_IN_PYTHON_VARIABLE(m, PLASTIC_STRAIN_RATE )
+
+      //hardening
+      KRATOS_REGISTER_IN_PYTHON_VARIABLE(m, ISOTROPIC_HARDENING_MODULUS )
+      KRATOS_REGISTER_IN_PYTHON_VARIABLE(m, KINEMATIC_HARDENING_MODULUS )
+      KRATOS_REGISTER_IN_PYTHON_VARIABLE(m, HARDENING_EXPONENT )
+      KRATOS_REGISTER_IN_PYTHON_VARIABLE(m, REFERENCE_HARDENING_MODULUS )
+      KRATOS_REGISTER_IN_PYTHON_VARIABLE(m, INFINITY_HARDENING_MODULUS )
+      KRATOS_REGISTER_IN_PYTHON_VARIABLE(m, SOFTENING_SLOPE )
+
+      //baker-johnson-cook parameters
+      KRATOS_REGISTER_IN_PYTHON_VARIABLE(m, JC_PARAMETER_A )
+      KRATOS_REGISTER_IN_PYTHON_VARIABLE(m, JC_PARAMETER_B )
+      KRATOS_REGISTER_IN_PYTHON_VARIABLE(m, JC_PARAMETER_C )
+      KRATOS_REGISTER_IN_PYTHON_VARIABLE(m, JC_PARAMETER_m )
+      KRATOS_REGISTER_IN_PYTHON_VARIABLE(m, JC_PARAMETER_n )
+      KRATOS_REGISTER_IN_PYTHON_VARIABLE(m, JC_PARAMETER_K ) 
+
+      //thermal
+      KRATOS_REGISTER_IN_PYTHON_VARIABLE(m, DELTA_PLASTIC_STRAIN )
+      KRATOS_REGISTER_IN_PYTHON_VARIABLE(m, REFERENCE_CONDUCTIVITY )
+      KRATOS_REGISTER_IN_PYTHON_VARIABLE(m, HARDNESS_CONDUCTIVITY )
+      KRATOS_REGISTER_IN_PYTHON_VARIABLE(m, REFERENCE_TEMPERATURE )
+      KRATOS_REGISTER_IN_PYTHON_VARIABLE(m, MELD_TEMPERATURE )
+      KRATOS_REGISTER_IN_PYTHON_VARIABLE(m, PLASTIC_DISSIPATION )
+      KRATOS_REGISTER_IN_PYTHON_VARIABLE(m, DELTA_PLASTIC_DISSIPATION )
+
+      //anisotropy
+      KRATOS_REGISTER_IN_PYTHON_VARIABLE(m, YOUNG_MODULUS_X )
+      KRATOS_REGISTER_IN_PYTHON_VARIABLE(m, YOUNG_MODULUS_Y )
+      KRATOS_REGISTER_IN_PYTHON_VARIABLE(m, YOUNG_MODULUS_Z )
+      KRATOS_REGISTER_IN_PYTHON_VARIABLE(m, SHEAR_MODULUS_XY )
+      KRATOS_REGISTER_IN_PYTHON_VARIABLE(m, SHEAR_MODULUS_YZ )
+      KRATOS_REGISTER_IN_PYTHON_VARIABLE(m, SHEAR_MODULUS_XZ )
+      KRATOS_REGISTER_IN_PYTHON_VARIABLE(m, POISSON_RATIO_XY )
+      KRATOS_REGISTER_IN_PYTHON_VARIABLE(m, POISSON_RATIO_YZ )
+      KRATOS_REGISTER_IN_PYTHON_VARIABLE(m, POISSON_RATIO_XZ )
+
+      KRATOS_REGISTER_IN_PYTHON_3D_VARIABLE_WITH_COMPONENTS(m, MATERIAL_ORIENTATION_DX )
+      KRATOS_REGISTER_IN_PYTHON_3D_VARIABLE_WITH_COMPONENTS(m, MATERIAL_ORIENTATION_DY )
+      KRATOS_REGISTER_IN_PYTHON_3D_VARIABLE_WITH_COMPONENTS(m, MATERIAL_ORIENTATION_DZ )
+
+      //critical state
+      KRATOS_REGISTER_IN_PYTHON_VARIABLE(m, CRITICAL_STATE_LINE )
+      KRATOS_REGISTER_IN_PYTHON_VARIABLE(m, PRE_CONSOLIDATION_STRESS )
+      KRATOS_REGISTER_IN_PYTHON_VARIABLE(m, OVER_CONSOLIDATION_RATIO )
+      KRATOS_REGISTER_IN_PYTHON_VARIABLE(m, INITIAL_SHEAR_MODULUS )
+      KRATOS_REGISTER_IN_PYTHON_VARIABLE(m, NORMAL_COMPRESSION_SLOPE )
+      KRATOS_REGISTER_IN_PYTHON_VARIABLE(m, SWELLING_SLOPE )
+      KRATOS_REGISTER_IN_PYTHON_VARIABLE(m, ALPHA_SHEAR )
+
+      //strain
+      KRATOS_REGISTER_IN_PYTHON_VARIABLE(m, DETERMINANT_F )
+      KRATOS_REGISTER_IN_PYTHON_VARIABLE(m, DEFORMATION_GRADIENT )
+      KRATOS_REGISTER_IN_PYTHON_VARIABLE(m, GREEN_LAGRANGE_STRAIN_VECTOR )
+      KRATOS_REGISTER_IN_PYTHON_VARIABLE(m, GREEN_LAGRANGE_STRAIN_TENSOR )
+      KRATOS_REGISTER_IN_PYTHON_VARIABLE(m, ALMANSI_STRAIN_VECTOR )
+      KRATOS_REGISTER_IN_PYTHON_VARIABLE(m, ALMANSI_STRAIN_TENSOR )
+
+      //stress
+      KRATOS_REGISTER_IN_PYTHON_VARIABLE(m, KIRCHHOFF_STRESS_VECTOR )
+      KRATOS_REGISTER_IN_PYTHON_VARIABLE(m, KIRCHHOFF_STRESS_TENSOR )
+
+      KRATOS_REGISTER_IN_PYTHON_VARIABLE(m, CAUCHY_STRESS_VECTOR )
+      KRATOS_REGISTER_IN_PYTHON_VARIABLE(m, CAUCHY_STRESS_TENSOR )
+
+      KRATOS_REGISTER_IN_PYTHON_VARIABLE(m, PK2_STRESS_VECTOR )
+      KRATOS_REGISTER_IN_PYTHON_VARIABLE(m, PK2_STRESS_TENSOR )
+    }
+  }  // namespace Python.
+} // Namespace Kratos
+
+