//
//    |  /           |
//    ' /   __| _` | __|  _ \   __|
//    . \  |   (   | |   (   |\__ `
//   _|\_\_|  \__,_|\__|\___/ ____/
//                   Multi-Physics
//
//  License:         BSD License
//                   Kratos default license: kratos/license.txt
//
//  Main authors:    Riccardo Rossi
//


// System includes

// External includes

// Project includes
#include "includes/define_python.h"
#include "processes/process.h"
#include "python/add_utilities_to_python.h"
#include "utilities/variable_utils.h"
#include "utilities/normal_calculation_utils.h"
#include "utilities/body_normal_calculation_utils.h"
#include "utilities/body_distance_calculation_utils.h"
#include "utilities/signed_distance_calculation_utils.h"
#include "utilities/parallel_levelset_distance_calculator.h"
#include "utilities/openmp_utils.h"
#include "utilities/brute_force_point_locator.h"
#include "utilities/deflation_utils.h"
#include "utilities/iso_printer.h"
#include "utilities/activation_utilities.h"
#include "utilities/convect_particles_utilities.h"
#include "utilities/condition_number_utility.h"
#include "utilities/mortar_utilities.h"
#include "utilities/read_materials_utility.h"

// #include "utilities/signed_distance_calculator_bin_based.h"
#include "utilities/divide_elem_utils.h"
#include "utilities/timer.h"

#include "utilities/binbased_fast_point_locator.h"
#include "utilities/binbased_fast_point_locator_conditions.h"
#include "utilities/binbased_nodes_in_element_locator.h"
#include "utilities/geometry_tester.h"
#include "utilities/cutting_utility.h"

#include "utilities/python_function_callback_utility.h"
#include "utilities/interval_utility.h"
#include "utilities/table_stream_utility.h"
#include "utilities/exact_mortar_segmentation_utility.h"
#include "utilities/sparse_matrix_multiplication_utility.h"
#include "utilities/sub_model_parts_list_utility.h"
#include "utilities/assign_unique_model_part_collection_tag_utility.h"
#include "utilities/merge_variable_lists_utility.h"
#include "utilities/variable_redistribution_utility.h"
#include "utilities/auxiliar_model_part_utilities.h"

<<<<<<< HEAD
namespace Kratos
{

namespace Python
{
=======
namespace Kratos {
namespace Python {

>>>>>>> 503f7b80
/**
 * @brief Sets the current table utility on the process info
 * @param rCurrentProcessInfo The process info
 */
void SetOnProcessInfo(
    typename TableStreamUtility::Pointer pTable,
    ProcessInfo& rCurrentProcessInfo
    )
{
    rCurrentProcessInfo[TABLE_UTILITY] = pTable;
}

<<<<<<< HEAD
// Auxiliar ModelPart Utility
void ModelPartRemoveElementAndBelongings1(AuxiliarModelPartUtilities& rAuxiliarModelPartUtilities, ModelPart::IndexType ElementId, Flags IdentifierFlag)
{
    rAuxiliarModelPartUtilities.RemoveElementAndBelongings(ElementId, IdentifierFlag);
}
void ModelPartRemoveElementAndBelongings2(AuxiliarModelPartUtilities& rAuxiliarModelPartUtilities, ModelPart::IndexType ElementId, Flags IdentifierFlag, ModelPart::IndexType ThisIndex)
{
    rAuxiliarModelPartUtilities.RemoveElementAndBelongings(ElementId, IdentifierFlag, ThisIndex);
}
void ModelPartRemoveElementAndBelongings3(AuxiliarModelPartUtilities& rAuxiliarModelPartUtilities, ModelPart::ElementType::Pointer pThisElement, Flags IdentifierFlag)
{
    rAuxiliarModelPartUtilities.RemoveElementAndBelongings(pThisElement, IdentifierFlag);
}

void ModelPartRemoveElementAndBelongings4(AuxiliarModelPartUtilities& rAuxiliarModelPartUtilities, ModelPart::ElementType::Pointer pThisElement, Flags IdentifierFlag, ModelPart::IndexType ThisIndex)
{
    rAuxiliarModelPartUtilities.RemoveElementAndBelongings(pThisElement, IdentifierFlag, ThisIndex);
}

void ModelPartRemoveElementAndBelongingsFromAllLevels1(AuxiliarModelPartUtilities& rAuxiliarModelPartUtilities, ModelPart::IndexType ElementId, Flags IdentifierFlag)
{
    rAuxiliarModelPartUtilities.RemoveElementAndBelongingsFromAllLevels(ElementId, IdentifierFlag);
}

void ModelPartRemoveElementAndBelongingsFromAllLevels2(AuxiliarModelPartUtilities& rAuxiliarModelPartUtilities, ModelPart::IndexType ElementId, Flags IdentifierFlag, ModelPart::IndexType ThisIndex)
{
    rAuxiliarModelPartUtilities.RemoveElementAndBelongingsFromAllLevels(ElementId, IdentifierFlag, ThisIndex);
}

void ModelPartRemoveElementAndBelongingsFromAllLevels3(AuxiliarModelPartUtilities& rAuxiliarModelPartUtilities, ModelPart::ElementType::Pointer pThisElement, Flags IdentifierFlag)
{
    rAuxiliarModelPartUtilities.RemoveElementAndBelongingsFromAllLevels(pThisElement, IdentifierFlag);
}

void ModelPartRemoveElementAndBelongingsFromAllLevels4(AuxiliarModelPartUtilities& rAuxiliarModelPartUtilities, ModelPart::ElementType::Pointer pThisElement, Flags IdentifierFlag, ModelPart::IndexType ThisIndex)
{
    rAuxiliarModelPartUtilities.RemoveElementAndBelongingsFromAllLevels(pThisElement, IdentifierFlag, ThisIndex);
}

void ModelPartRemoveConditionAndBelongings1(AuxiliarModelPartUtilities& rAuxiliarModelPartUtilities, ModelPart::IndexType ConditionId, Flags IdentifierFlag)
{
    rAuxiliarModelPartUtilities.RemoveConditionAndBelongings(ConditionId, IdentifierFlag);
}

void ModelPartRemoveConditionAndBelongings2(AuxiliarModelPartUtilities& rAuxiliarModelPartUtilities, ModelPart::IndexType ConditionId, Flags IdentifierFlag, ModelPart::IndexType ThisIndex)
{
    rAuxiliarModelPartUtilities.RemoveConditionAndBelongings(ConditionId, IdentifierFlag, ThisIndex);
}

void ModelPartRemoveConditionAndBelongings3(AuxiliarModelPartUtilities& rAuxiliarModelPartUtilities, ModelPart::ConditionType::Pointer pThisCondition, Flags IdentifierFlag)
{
    rAuxiliarModelPartUtilities.RemoveConditionAndBelongings(pThisCondition, IdentifierFlag);
}

void ModelPartRemoveConditionAndBelongings4(AuxiliarModelPartUtilities& rAuxiliarModelPartUtilities, ModelPart::ConditionType::Pointer pThisCondition, Flags IdentifierFlag, ModelPart::IndexType ThisIndex)
{
    rAuxiliarModelPartUtilities.RemoveConditionAndBelongings(pThisCondition, IdentifierFlag, ThisIndex);
}

void ModelPartRemoveConditionAndBelongingsFromAllLevels1(AuxiliarModelPartUtilities& rAuxiliarModelPartUtilities, ModelPart::IndexType ConditionId, Flags IdentifierFlag)
{
    rAuxiliarModelPartUtilities.RemoveConditionAndBelongingsFromAllLevels(ConditionId, IdentifierFlag);
}

void ModelPartRemoveConditionAndBelongingsFromAllLevels2(AuxiliarModelPartUtilities& rAuxiliarModelPartUtilities, ModelPart::IndexType ConditionId, Flags IdentifierFlag, ModelPart::IndexType ThisIndex)
{
    rAuxiliarModelPartUtilities.RemoveConditionAndBelongingsFromAllLevels(ConditionId, IdentifierFlag, ThisIndex);
}

void ModelPartRemoveConditionAndBelongingsFromAllLevels3(AuxiliarModelPartUtilities& rAuxiliarModelPartUtilities, ModelPart::ConditionType::Pointer pThisCondition, Flags IdentifierFlag)
{
    rAuxiliarModelPartUtilities.RemoveConditionAndBelongingsFromAllLevels(pThisCondition, IdentifierFlag);
}

void ModelPartRemoveConditionAndBelongingsFromAllLevels4(AuxiliarModelPartUtilities& rAuxiliarModelPartUtilities, ModelPart::ConditionType::Pointer pThisCondition, Flags IdentifierFlag, ModelPart::IndexType ThisIndex)
{
    rAuxiliarModelPartUtilities.RemoveConditionAndBelongingsFromAllLevels(pThisCondition, IdentifierFlag, ThisIndex);
}

=======
>>>>>>> 503f7b80
void AddUtilitiesToPython(pybind11::module& m)
{
    namespace py = pybind11;

    typedef UblasSpace<double, CompressedMatrix, boost::numeric::ublas::vector<double>> SparseSpaceType;
    typedef UblasSpace<double, Matrix, Vector> LocalSpaceType;
    typedef LinearSolver<SparseSpaceType, LocalSpaceType> LinearSolverType;

    // NOTE: this function is special in that it accepts a "pyObject" - this is the reason for which it is defined in this same file
    py::class_<PythonGenericFunctionUtility,  PythonGenericFunctionUtility::Pointer >(m,"PythonGenericFunctionUtility")
        .def(py::init<const std::string&>() )
        .def(py::init<const std::string&, Parameters>())
        .def("UseLocalSystem", &PythonGenericFunctionUtility::UseLocalSystem)
        .def("DependsOnSpace", &PythonGenericFunctionUtility::DependsOnSpace)
        .def("RotateAndCallFunction", &PythonGenericFunctionUtility::RotateAndCallFunction)
        .def("CallFunction", &PythonGenericFunctionUtility::CallFunction)
        ;

    py::class_<ApplyFunctionToNodesUtility >(m,"ApplyFunctionToNodesUtility")
        .def(py::init<ModelPart::NodesContainerType&, PythonGenericFunctionUtility::Pointer >() )
        .def("ApplyFunction", &ApplyFunctionToNodesUtility::ApplyFunction< Variable<double> >)
        .def("ApplyFunction", &ApplyFunctionToNodesUtility::ApplyFunction<VariableComponent<VectorComponentAdaptor<array_1d<double, 3> > > >)
        .def("ApplyFunction", &ApplyFunctionToNodesUtility::ApplyFunction<VariableComponent<VectorComponentAdaptor<array_1d<double, 4> > > >)
        .def("ApplyFunction", &ApplyFunctionToNodesUtility::ApplyFunction<VariableComponent<VectorComponentAdaptor<array_1d<double, 6> > > >)
        .def("ApplyFunction", &ApplyFunctionToNodesUtility::ApplyFunction<VariableComponent<VectorComponentAdaptor<array_1d<double, 9> > > >)
        .def("ReturnFunction", &ApplyFunctionToNodesUtility::ReturnFunction)
        ;


    py::class_<DeflationUtils>(m,"DeflationUtils")
        .def(py::init<>())
        .def("VisualizeAggregates",&DeflationUtils::VisualizeAggregates)
        ;

    // This is required to recognize the different overloads of ConditionNumberUtility::GetConditionNumber
    typedef double (ConditionNumberUtility::*InputGetConditionNumber)(SparseSpaceType::MatrixType&, LinearSolverType::Pointer, LinearSolverType::Pointer);
    typedef double (ConditionNumberUtility::*DirectGetConditionNumber)(SparseSpaceType::MatrixType&);

    InputGetConditionNumber ThisGetConditionNumber = &ConditionNumberUtility::GetConditionNumber;
    DirectGetConditionNumber ThisDirectGetConditionNumber = &ConditionNumberUtility::GetConditionNumber;

    py::class_<ConditionNumberUtility>(m,"ConditionNumberUtility")
        .def(py::init<>())
        .def(py::init<LinearSolverType::Pointer, LinearSolverType::Pointer>())
        .def("GetConditionNumber", ThisGetConditionNumber)
        .def("GetConditionNumber", ThisDirectGetConditionNumber)
        ;

    py::class_<VariableUtils>(m, "VariableUtils")
        .def(py::init<>())
        .def("CopyModelPartNodalVar", &VariableUtils::CopyModelPartNodalVar<Variable<bool>>)
        .def("CopyModelPartNodalVar", &VariableUtils::CopyModelPartNodalVar<Variable<double>>)
        .def("CopyModelPartNodalVar", &VariableUtils::CopyModelPartNodalVar<Variable<array_1d<double,3>>>)
        .def("CopyModelPartNodalVar", &VariableUtils::CopyModelPartNodalVar<Variable<array_1d<double,4>>>)
        .def("CopyModelPartNodalVar", &VariableUtils::CopyModelPartNodalVar<Variable<array_1d<double,6>>>)
        .def("CopyModelPartNodalVar", &VariableUtils::CopyModelPartNodalVar<Variable<array_1d<double,9>>>)
        .def("CopyModelPartNodalVar", &VariableUtils::CopyModelPartNodalVar<Variable<Vector>>)
        .def("CopyModelPartNodalVar", &VariableUtils::CopyModelPartNodalVar<Variable<Matrix>>)
        .def("CopyModelPartElementalVar", &VariableUtils::CopyModelPartElementalVar<Variable<bool>>)
        .def("CopyModelPartElementalVar", &VariableUtils::CopyModelPartElementalVar<Variable<double>>)
        .def("CopyModelPartElementalVar", &VariableUtils::CopyModelPartElementalVar<Variable<array_1d<double,3>>>)
        .def("CopyModelPartElementalVar", &VariableUtils::CopyModelPartElementalVar<Variable<array_1d<double,4>>>)
        .def("CopyModelPartElementalVar", &VariableUtils::CopyModelPartElementalVar<Variable<array_1d<double,6>>>)
        .def("CopyModelPartElementalVar", &VariableUtils::CopyModelPartElementalVar<Variable<array_1d<double,9>>>)
        .def("CopyModelPartElementalVar", &VariableUtils::CopyModelPartElementalVar<Variable<Vector>>)
        .def("CopyModelPartElementalVar", &VariableUtils::CopyModelPartElementalVar<Variable<Matrix>>)
        .def("SetVectorVar", &VariableUtils::SetVectorVar)
        .def("SetVectorVar", &VariableUtils::SetVectorVarForFlag)
        .def("SetScalarVar", &VariableUtils::SetScalarVar<Variable<double>>)
        .def("SetScalarVar", &VariableUtils::SetScalarVar<VariableComponent<VectorComponentAdaptor<array_1d<double, 3>>>>)
        .def("SetScalarVar", &VariableUtils::SetScalarVar<VariableComponent<VectorComponentAdaptor<array_1d<double, 4>>>>)
        .def("SetScalarVar", &VariableUtils::SetScalarVar<VariableComponent<VectorComponentAdaptor<array_1d<double, 6>>>>)
        .def("SetScalarVar", &VariableUtils::SetScalarVar<VariableComponent<VectorComponentAdaptor<array_1d<double, 9>>>>)
        .def("SetScalarVar", &VariableUtils::SetScalarVarForFlag<Variable<double>>)
        .def("SetScalarVar", &VariableUtils::SetScalarVarForFlag<VariableComponent<VectorComponentAdaptor<array_1d<double, 3>>>>)
        .def("SetScalarVar", &VariableUtils::SetScalarVarForFlag<VariableComponent<VectorComponentAdaptor<array_1d<double, 4>>>>)
        .def("SetScalarVar", &VariableUtils::SetScalarVarForFlag<VariableComponent<VectorComponentAdaptor<array_1d<double, 6>>>>)
        .def("SetScalarVar", &VariableUtils::SetScalarVarForFlag<VariableComponent<VectorComponentAdaptor<array_1d<double, 9>>>>)
        .def("SetNonHistoricalScalarVar", &VariableUtils::SetNonHistoricalVariable<double, ModelPart::NodesContainerType>)
        .def("SetNonHistoricalScalarVar", &VariableUtils::SetNonHistoricalVariable<double, ModelPart::NodesContainerType, VariableComponent<VectorComponentAdaptor<array_1d<double, 3>>>>)
        .def("SetNonHistoricalScalarVar", &VariableUtils::SetNonHistoricalVariable<double, ModelPart::NodesContainerType, VariableComponent<VectorComponentAdaptor<array_1d<double, 4>>>>)
        .def("SetNonHistoricalScalarVar", &VariableUtils::SetNonHistoricalVariable<double, ModelPart::NodesContainerType, VariableComponent<VectorComponentAdaptor<array_1d<double, 6>>>>)
        .def("SetNonHistoricalScalarVar", &VariableUtils::SetNonHistoricalVariable<double, ModelPart::NodesContainerType, VariableComponent<VectorComponentAdaptor<array_1d<double, 9>>>>)
        .def("SetNonHistoricalVectorVar", &VariableUtils::SetNonHistoricalVariable<array_1d<double, 3>, ModelPart::NodesContainerType>)
        .def("SetVariable", &VariableUtils::SetVariable<bool>)
        .def("SetVariable", &VariableUtils::SetVariable<double>)
        .def("SetVariable", &VariableUtils::SetVariable<array_1d<double, 3>>)
        .def("SetVariable", &VariableUtils::SetVariable<Vector>)
        .def("SetVariable", &VariableUtils::SetVariable<Matrix>)
        .def("SetVariable", &VariableUtils::SetVariableForFlag<bool>)
        .def("SetVariable", &VariableUtils::SetVariableForFlag<double>)
        .def("SetVariable", &VariableUtils::SetVariableForFlag<array_1d<double, 3>>)
        .def("SetVariable", &VariableUtils::SetVariableForFlag<array_1d<double, 4>>)
        .def("SetVariable", &VariableUtils::SetVariableForFlag<array_1d<double, 6>>)
        .def("SetVariable", &VariableUtils::SetVariableForFlag<array_1d<double, 9>>)
        .def("SetVariable", &VariableUtils::SetVariableForFlag<Vector>)
        .def("SetVariable", &VariableUtils::SetVariableForFlag<Matrix>)
        .def("SetNonHistoricalVariable", &VariableUtils::SetNonHistoricalVariable<bool, ModelPart::NodesContainerType>)
        .def("SetNonHistoricalVariable", &VariableUtils::SetNonHistoricalVariable<double, ModelPart::NodesContainerType>)
        .def("SetNonHistoricalVariable", &VariableUtils::SetNonHistoricalVariable<array_1d<double, 3>, ModelPart::NodesContainerType>)
        .def("SetNonHistoricalVariable", &VariableUtils::SetNonHistoricalVariable<array_1d<double, 4>, ModelPart::NodesContainerType>)
        .def("SetNonHistoricalVariable", &VariableUtils::SetNonHistoricalVariable<array_1d<double, 6>, ModelPart::NodesContainerType>)
        .def("SetNonHistoricalVariable", &VariableUtils::SetNonHistoricalVariable<array_1d<double, 9>, ModelPart::NodesContainerType>)
        .def("SetNonHistoricalVariable", &VariableUtils::SetNonHistoricalVariable<Vector, ModelPart::NodesContainerType>)
        .def("SetNonHistoricalVariable", &VariableUtils::SetNonHistoricalVariable<Matrix, ModelPart::NodesContainerType>)
        .def("SetNonHistoricalVariable", &VariableUtils::SetNonHistoricalVariable<bool, ModelPart::ConditionsContainerType>)
        .def("SetNonHistoricalVariable", &VariableUtils::SetNonHistoricalVariable<double, ModelPart::ConditionsContainerType>)
        .def("SetNonHistoricalVariable", &VariableUtils::SetNonHistoricalVariable<array_1d<double, 3>, ModelPart::ConditionsContainerType>)
        .def("SetNonHistoricalVariable", &VariableUtils::SetNonHistoricalVariable<array_1d<double, 4>, ModelPart::ConditionsContainerType>)
        .def("SetNonHistoricalVariable", &VariableUtils::SetNonHistoricalVariable<array_1d<double, 6>, ModelPart::ConditionsContainerType>)
        .def("SetNonHistoricalVariable", &VariableUtils::SetNonHistoricalVariable<array_1d<double, 9>, ModelPart::ConditionsContainerType>)
        .def("SetNonHistoricalVariable", &VariableUtils::SetNonHistoricalVariable<Vector, ModelPart::ConditionsContainerType>)
        .def("SetNonHistoricalVariable", &VariableUtils::SetNonHistoricalVariable<Matrix, ModelPart::ConditionsContainerType>)
        .def("SetNonHistoricalVariable", &VariableUtils::SetNonHistoricalVariable<bool, ModelPart::ElementsContainerType>)
        .def("SetNonHistoricalVariable", &VariableUtils::SetNonHistoricalVariable<double, ModelPart::ElementsContainerType>)
        .def("SetNonHistoricalVariable", &VariableUtils::SetNonHistoricalVariable<array_1d<double, 3>, ModelPart::ElementsContainerType>)
        .def("SetNonHistoricalVariable", &VariableUtils::SetNonHistoricalVariable<array_1d<double, 4>, ModelPart::ElementsContainerType>)
        .def("SetNonHistoricalVariable", &VariableUtils::SetNonHistoricalVariable<array_1d<double, 6>, ModelPart::ElementsContainerType>)
        .def("SetNonHistoricalVariable", &VariableUtils::SetNonHistoricalVariable<array_1d<double, 9>, ModelPart::ElementsContainerType>)
        .def("SetNonHistoricalVariable", &VariableUtils::SetNonHistoricalVariable<Vector, ModelPart::ElementsContainerType>)
        .def("SetNonHistoricalVariable", &VariableUtils::SetNonHistoricalVariable<Matrix, ModelPart::ElementsContainerType>)
        .def("SetNonHistoricalVariable", &VariableUtils::SetNonHistoricalVariableForFlag<bool, ModelPart::NodesContainerType>)
        .def("SetNonHistoricalVariable", &VariableUtils::SetNonHistoricalVariableForFlag<double, ModelPart::NodesContainerType>)
        .def("SetNonHistoricalVariable", &VariableUtils::SetNonHistoricalVariableForFlag<array_1d<double, 3>, ModelPart::NodesContainerType>)
        .def("SetNonHistoricalVariable", &VariableUtils::SetNonHistoricalVariableForFlag<array_1d<double, 4>, ModelPart::NodesContainerType>)
        .def("SetNonHistoricalVariable", &VariableUtils::SetNonHistoricalVariableForFlag<array_1d<double, 6>, ModelPart::NodesContainerType>)
        .def("SetNonHistoricalVariable", &VariableUtils::SetNonHistoricalVariableForFlag<array_1d<double, 9>, ModelPart::NodesContainerType>)
        .def("SetNonHistoricalVariable", &VariableUtils::SetNonHistoricalVariableForFlag<Vector, ModelPart::NodesContainerType>)
        .def("SetNonHistoricalVariable", &VariableUtils::SetNonHistoricalVariableForFlag<Matrix, ModelPart::NodesContainerType>)
        .def("SetNonHistoricalVariable", &VariableUtils::SetNonHistoricalVariableForFlag<bool, ModelPart::ConditionsContainerType>)
        .def("SetNonHistoricalVariable", &VariableUtils::SetNonHistoricalVariableForFlag<double, ModelPart::ConditionsContainerType>)
        .def("SetNonHistoricalVariable", &VariableUtils::SetNonHistoricalVariableForFlag<array_1d<double, 3>, ModelPart::ConditionsContainerType>)
        .def("SetNonHistoricalVariable", &VariableUtils::SetNonHistoricalVariableForFlag<array_1d<double, 4>, ModelPart::ConditionsContainerType>)
        .def("SetNonHistoricalVariable", &VariableUtils::SetNonHistoricalVariableForFlag<array_1d<double, 6>, ModelPart::ConditionsContainerType>)
        .def("SetNonHistoricalVariable", &VariableUtils::SetNonHistoricalVariableForFlag<array_1d<double, 9>, ModelPart::ConditionsContainerType>)
        .def("SetNonHistoricalVariable", &VariableUtils::SetNonHistoricalVariableForFlag<Vector, ModelPart::ConditionsContainerType>)
        .def("SetNonHistoricalVariable", &VariableUtils::SetNonHistoricalVariableForFlag<Matrix, ModelPart::ConditionsContainerType>)
        .def("SetNonHistoricalVariable", &VariableUtils::SetNonHistoricalVariableForFlag<bool, ModelPart::ElementsContainerType>)
        .def("SetNonHistoricalVariable", &VariableUtils::SetNonHistoricalVariableForFlag<double, ModelPart::ElementsContainerType>)
        .def("SetNonHistoricalVariable", &VariableUtils::SetNonHistoricalVariableForFlag<array_1d<double, 3>, ModelPart::ElementsContainerType>)
        .def("SetNonHistoricalVariable", &VariableUtils::SetNonHistoricalVariableForFlag<array_1d<double, 4>, ModelPart::ElementsContainerType>)
        .def("SetNonHistoricalVariable", &VariableUtils::SetNonHistoricalVariableForFlag<array_1d<double, 6>, ModelPart::ElementsContainerType>)
        .def("SetNonHistoricalVariable", &VariableUtils::SetNonHistoricalVariableForFlag<array_1d<double, 9>, ModelPart::ElementsContainerType>)
        .def("SetNonHistoricalVariable", &VariableUtils::SetNonHistoricalVariableForFlag<Vector, ModelPart::ElementsContainerType>)
        .def("SetNonHistoricalVariable", &VariableUtils::SetNonHistoricalVariableForFlag<Matrix, ModelPart::ElementsContainerType>)
        .def("SetFlag", &VariableUtils::SetFlag<ModelPart::NodesContainerType>)
        .def("SetFlag", &VariableUtils::SetFlag<ModelPart::ConditionsContainerType>)
        .def("SetFlag", &VariableUtils::SetFlag<ModelPart::ElementsContainerType>)
        .def("SetFlag", &VariableUtils::SetFlag<ModelPart::MasterSlaveConstraintContainerType>)
        .def("SaveVectorVar", &VariableUtils::SaveVectorVar)
        .def("SaveScalarVar", &VariableUtils::SaveScalarVar)
        .def("SaveVectorNonHistoricalVar", &VariableUtils::SaveVectorNonHistoricalVar)
        .def("SaveScalarNonHistoricalVar", &VariableUtils::SaveScalarNonHistoricalVar)
        .def("SelectNodeList", &VariableUtils::SelectNodeList)
        .def("CopyVectorVar", &VariableUtils::CopyVectorVar)
        .def("CopyComponentVar", &VariableUtils::CopyComponentVar)
        .def("CopyScalarVar", &VariableUtils::CopyScalarVar)
        .def("SetToZero_VectorVar", &VariableUtils::SetToZero_VectorVar)
        .def("SetToZero_ScalarVar", &VariableUtils::SetToZero_ScalarVar)
//         .def("SetToZero_VelocityVectorVar", &VariableUtils::SetToZero_VelocityVectorVar)
//         .def("CheckVariableExists", &VariableUtils::CheckVariableExists< Variable<double> >)
//         .def("CheckVariableExists", &VariableUtils::CheckVariableExists< VariableComponent< VectorComponentAdaptor<array_1d<double, 3> > > > )
//         .def("CheckVariableExists", &VariableUtils::CheckVariableExists< VariableComponent< VectorComponentAdaptor<array_1d<double, 4> > > > )
//         .def("CheckVariableExists", &VariableUtils::CheckVariableExists< VariableComponent< VectorComponentAdaptor<array_1d<double, 6> > > > )
//         .def("CheckVariableExists", &VariableUtils::CheckVariableExists< VariableComponent< VectorComponentAdaptor<array_1d<double, 9> > > > )
//         .def("CheckVariableExists", &VariableUtils::CheckVariableExists< Variable<array_1d<double, 3> > > )
//         .def("CheckVariableExists", &VariableUtils::CheckVariableExists< Variable<array_1d<double, 4> > > )
//         .def("CheckVariableExists", &VariableUtils::CheckVariableExists< Variable<array_1d<double, 6> > > )
//         .def("CheckVariableExists", &VariableUtils::CheckVariableExists< Variable<array_1d<double, 9> > > )
        .def("ApplyFixity", &VariableUtils::ApplyFixity<Variable<double>>)
        .def("ApplyFixity", &VariableUtils::ApplyFixity<VariableComponent<VectorComponentAdaptor<array_1d<double, 3>>>>)
        .def("ApplyFixity", &VariableUtils::ApplyFixity<VariableComponent<VectorComponentAdaptor<array_1d<double, 4>>>>)
        .def("ApplyFixity", &VariableUtils::ApplyFixity<VariableComponent<VectorComponentAdaptor<array_1d<double, 6>>>>)
        .def("ApplyFixity", &VariableUtils::ApplyFixity<VariableComponent<VectorComponentAdaptor<array_1d<double, 9>>>>)
        .def("ApplyVector", &VariableUtils::ApplyVector<Variable<double>>)
        .def("ApplyVector", &VariableUtils::ApplyVector<VariableComponent<VectorComponentAdaptor<array_1d<double, 3>>>>)
        .def("ApplyVector", &VariableUtils::ApplyVector<VariableComponent<VectorComponentAdaptor<array_1d<double, 4>>>>)
        .def("ApplyVector", &VariableUtils::ApplyVector<VariableComponent<VectorComponentAdaptor<array_1d<double, 6>>>>)
        .def("ApplyVector", &VariableUtils::ApplyVector<VariableComponent<VectorComponentAdaptor<array_1d<double, 9>>>>)
        .def("SumHistoricalNodeScalarVariable", &VariableUtils::SumHistoricalNodeScalarVariable<Variable<double>>)
        .def("SumHistoricalNodeScalarVariable", &VariableUtils::SumHistoricalNodeScalarVariable<VariableComponent<VectorComponentAdaptor<array_1d<double, 3>>>>)
        .def("SumHistoricalNodeScalarVariable", &VariableUtils::SumHistoricalNodeScalarVariable<VariableComponent<VectorComponentAdaptor<array_1d<double, 4>>>>)
        .def("SumHistoricalNodeScalarVariable", &VariableUtils::SumHistoricalNodeScalarVariable<VariableComponent<VectorComponentAdaptor<array_1d<double, 6>>>>)
        .def("SumHistoricalNodeScalarVariable", &VariableUtils::SumHistoricalNodeScalarVariable<VariableComponent<VectorComponentAdaptor<array_1d<double, 9>>>>)
        .def("SumHistoricalNodeVectorVariable", &VariableUtils::SumHistoricalNodeVectorVariable)
        .def("SumNonHistoricalNodeScalarVariable", &VariableUtils::SumNonHistoricalNodeScalarVariable<Variable<double>>)
        .def("SumNonHistoricalNodeScalarVariable", &VariableUtils::SumNonHistoricalNodeScalarVariable<VariableComponent<VectorComponentAdaptor<array_1d<double, 3>>>>)
        .def("SumNonHistoricalNodeScalarVariable", &VariableUtils::SumNonHistoricalNodeScalarVariable<VariableComponent<VectorComponentAdaptor<array_1d<double, 4>>>>)
        .def("SumNonHistoricalNodeScalarVariable", &VariableUtils::SumNonHistoricalNodeScalarVariable<VariableComponent<VectorComponentAdaptor<array_1d<double, 6>>>>)
        .def("SumNonHistoricalNodeScalarVariable", &VariableUtils::SumNonHistoricalNodeScalarVariable<VariableComponent<VectorComponentAdaptor<array_1d<double, 9>>>>)
        .def("SumNonHistoricalNodeVectorVariable", &VariableUtils::SumNonHistoricalNodeVectorVariable)
        .def("SumConditionScalarVariable", &VariableUtils::SumConditionScalarVariable<Variable<double>>)
        .def("SumConditionScalarVariable", &VariableUtils::SumConditionScalarVariable<VariableComponent<VectorComponentAdaptor<array_1d<double, 3>>>>)
        .def("SumConditionScalarVariable", &VariableUtils::SumConditionScalarVariable<VariableComponent<VectorComponentAdaptor<array_1d<double, 4>>>>)
        .def("SumConditionScalarVariable", &VariableUtils::SumConditionScalarVariable<VariableComponent<VectorComponentAdaptor<array_1d<double, 6>>>>)
        .def("SumConditionScalarVariable", &VariableUtils::SumConditionScalarVariable<VariableComponent<VectorComponentAdaptor<array_1d<double, 9>>>>)
        .def("SumConditionVectorVariable", &VariableUtils::SumConditionVectorVariable)
        .def("SumElementScalarVariable", &VariableUtils::SumElementScalarVariable<Variable<double>>)
        .def("SumElementScalarVariable", &VariableUtils::SumElementScalarVariable<VariableComponent<VectorComponentAdaptor<array_1d<double, 3>>>>)
        .def("SumElementScalarVariable", &VariableUtils::SumElementScalarVariable<VariableComponent<VectorComponentAdaptor<array_1d<double, 4>>>>)
        .def("SumElementScalarVariable", &VariableUtils::SumElementScalarVariable<VariableComponent<VectorComponentAdaptor<array_1d<double, 6>>>>)
        .def("SumElementScalarVariable", &VariableUtils::SumElementScalarVariable<VariableComponent<VectorComponentAdaptor<array_1d<double, 9>>>>)
        .def("SumElementVectorVariable", &VariableUtils::SumElementVectorVariable)
        .def("AddDof", &VariableUtils::AddDof<Variable<double>>)
        .def("AddDof", &VariableUtils::AddDof<VariableComponent<VectorComponentAdaptor<array_1d<double, 3>>>>)
        .def("AddDof", &VariableUtils::AddDof<VariableComponent<VectorComponentAdaptor<array_1d<double, 4>>>>)
        .def("AddDof", &VariableUtils::AddDof<VariableComponent<VectorComponentAdaptor<array_1d<double, 6>>>>)
        .def("AddDof", &VariableUtils::AddDof<VariableComponent<VectorComponentAdaptor<array_1d<double, 9>>>>)
        .def("AddDof", &VariableUtils::AddDofWithReaction<Variable<double>>)
        .def("AddDof", &VariableUtils::AddDofWithReaction<VariableComponent<VectorComponentAdaptor<array_1d<double, 3>>>>)
        .def("AddDof", &VariableUtils::AddDofWithReaction<VariableComponent<VectorComponentAdaptor<array_1d<double, 4>>>>)
        .def("AddDof", &VariableUtils::AddDofWithReaction<VariableComponent<VectorComponentAdaptor<array_1d<double, 6>>>>)
        .def("AddDof", &VariableUtils::AddDofWithReaction<VariableComponent<VectorComponentAdaptor<array_1d<double, 9>>>>)
        .def("CheckVariableKeys", &VariableUtils::CheckVariableKeys)
        .def("CheckDofs", &VariableUtils::CheckDofs)
        .def("UpdateCurrentToInitialConfiguration", &VariableUtils::UpdateCurrentToInitialConfiguration)
        .def("UpdateInitialToCurrentConfiguration", &VariableUtils::UpdateInitialToCurrentConfiguration)
        ;

    // This is required to recognize the different overloads of NormalCalculationUtils::CalculateOnSimplex
    typedef  void (NormalCalculationUtils::*CalcOnSimplexCondType)(NormalCalculationUtils::ConditionsArrayType&,int);
    typedef  void (NormalCalculationUtils::*CalcOnSimplexMPType)(ModelPart&,int);
    typedef  void (NormalCalculationUtils::*CalcOnSimplexWithDoubleVarType)(ModelPart&,int,Variable<double>&);
    typedef  void (NormalCalculationUtils::*CalcOnSimplexWithIntVarType)(ModelPart&,int,Variable<int>&);
//            typedef  void (NormalCalculationUtils::*CalcOnSimplexWithArrayVarType)(ModelPart&,int,Variable< array_1d<double,3> >&,const array_1d<double,3>&);
    typedef  void (NormalCalculationUtils::*CalcOnSimplexWithDoubleVarAlphaType)(ModelPart&,int,Variable<double>&,const double,const double);

    CalcOnSimplexCondType CalcOnSimplex_Cond = &NormalCalculationUtils::CalculateOnSimplex;
    CalcOnSimplexMPType CalcOnSimplex_ModelPart = &NormalCalculationUtils::CalculateOnSimplex;
    CalcOnSimplexWithDoubleVarType CalcOnSimplexWithDoubleVar = &NormalCalculationUtils::CalculateOnSimplex;
    CalcOnSimplexWithIntVarType CalcOnSimplexWithIntVar = &NormalCalculationUtils::CalculateOnSimplex;
    CalcOnSimplexWithDoubleVarAlphaType CalcOnSimplexWithDoubleVarAlpha = &NormalCalculationUtils::CalculateOnSimplex;

    py::class_<NormalCalculationUtils > (m,"NormalCalculationUtils")
        .def(py::init<>())
        .def("CalculateOnSimplex", CalcOnSimplex_Cond)
        .def("CalculateOnSimplex", CalcOnSimplex_ModelPart)
        .def("CalculateOnSimplex", CalcOnSimplexWithDoubleVar)
        .def("CalculateOnSimplex", CalcOnSimplexWithIntVar)
        .def("CalculateOnSimplex", CalcOnSimplexWithDoubleVarAlpha)
        .def("SwapNormals", &NormalCalculationUtils::SwapNormals)
    //                    .def("CalculateOnSimplex", CalcOnSimplexWithArrayVar)
        ;

    py::class_<BodyNormalCalculationUtils > (m,"BodyNormalCalculationUtils")
        .def(py::init<>())
        .def("CalculateBodyNormals", &BodyNormalCalculationUtils::CalculateBodyNormals)
        ;

    py::class_<BodyDistanceCalculationUtils > (m,"BodyDistanceCalculationUtils")
        .def(py::init<>())
        .def("CalculateDistances2D", &BodyDistanceCalculationUtils::CalculateDistances < 2 >)
        .def("CalculateDistances3D", &BodyDistanceCalculationUtils::CalculateDistances < 3 >)
        ;

    py::class_<SignedDistanceCalculationUtils < 2 > >(m,"SignedDistanceCalculationUtils2D")
        .def(py::init<>())
        .def("CalculateDistances", &SignedDistanceCalculationUtils < 2 > ::CalculateDistances)
        .def("FindMaximumEdgeSize", &SignedDistanceCalculationUtils < 2 > ::FindMaximumEdgeSize)
        ;

    py::class_<SignedDistanceCalculationUtils < 3 > >(m,"SignedDistanceCalculationUtils3D")
        .def(py::init<>())
        .def("CalculateDistances", &SignedDistanceCalculationUtils < 3 > ::CalculateDistances)
        .def("FindMaximumEdgeSize", &SignedDistanceCalculationUtils < 3 > ::FindMaximumEdgeSize)
        ;

    py::class_<ParallelDistanceCalculator < 2 > >(m,"ParallelDistanceCalculator2D")
        .def(py::init<>())
        .def("CalculateDistances", &ParallelDistanceCalculator < 2 > ::CalculateDistances)
        .def("CalculateInterfacePreservingDistances", &ParallelDistanceCalculator < 2 > ::CalculateInterfacePreservingDistances)
        .def("CalculateDistancesLagrangianSurface", &ParallelDistanceCalculator < 2 > ::CalculateDistancesLagrangianSurface)
        .def("FindMaximumEdgeSize", &ParallelDistanceCalculator < 2 > ::FindMaximumEdgeSize)
        ;

    py::class_<ParallelDistanceCalculator < 3 > >(m,"ParallelDistanceCalculator3D")
        .def(py::init<>())
        .def("CalculateDistances", &ParallelDistanceCalculator < 3 > ::CalculateDistances)
        .def("CalculateInterfacePreservingDistances", &ParallelDistanceCalculator < 3 > ::CalculateInterfacePreservingDistances)
        .def("CalculateDistancesLagrangianSurface", &ParallelDistanceCalculator < 3 > ::CalculateDistancesLagrangianSurface)
        .def("FindMaximumEdgeSize", &ParallelDistanceCalculator < 3 > ::FindMaximumEdgeSize)
        ;

    py::class_<BruteForcePointLocator> (m, "BruteForcePointLocator")
        .def(py::init<ModelPart& >())
        .def("FindNode", &BruteForcePointLocator::FindNode)
        .def("FindElement", &BruteForcePointLocator::FindElement)
        .def("FindCondition", &BruteForcePointLocator::FindCondition)
        ;

    py::class_<ParticleConvectUtily<2> >(m,"ParticleConvectUtily2D")
        .def(py::init< BinBasedFastPointLocator < 2 >::Pointer >())
        .def("MoveParticles_Substepping", &ParticleConvectUtily<2>::MoveParticles_Substepping)
        .def("MoveParticles_RK4", &ParticleConvectUtily<2>::MoveParticles_RK4)
        ;

    py::class_<ParticleConvectUtily<3> >(m,"ParticleConvectUtily3D")
        .def(py::init< BinBasedFastPointLocator < 3 >::Pointer >())
        .def("MoveParticles_Substepping", &ParticleConvectUtily<3>::MoveParticles_Substepping)
        .def("MoveParticles_RK4", &ParticleConvectUtily<3>::MoveParticles_RK4)
        ;

    py::class_<IsosurfacePrinterApplication >(m,"IsosurfacePrinterApplication")
        .def(py::init<ModelPart& >() )
        .def("AddScalarVarIsosurface", &IsosurfacePrinterApplication::AddScalarVarIsosurface)
        .def("AddScalarVarIsosurfaceAndLower", &IsosurfacePrinterApplication::AddScalarVarIsosurfaceAndLower)
        .def("AddScalarVarIsosurfaceAndHigher", &IsosurfacePrinterApplication::AddScalarVarIsosurfaceAndHigher)
        .def("ClearData", &IsosurfacePrinterApplication::ClearData)
        .def("AddSkinConditions", &IsosurfacePrinterApplication::AddSkinConditions)
        .def("CreateNodesArray", &IsosurfacePrinterApplication::CreateNodesArray)
        ;

//     py::class_<SignedDistanceCalculationBinBased<2> >(m,"SignedDistanceCalculationBinBased2D", init<>())
//             .def("CalculateDistances",&SignedDistanceCalculationBinBased<2>::CalculateDistances )
//                             .def("FindMaximumEdgeSize",&SignedDistanceCalculationBinBased<2>::FindMaximumEdgeSize )
//             ;
//
//     py::class_<SignedDistanceCalculationBinBased<3> >(m,"SignedDistanceCalculationBinBased3D", init<>())
//             .def("CalculateDistances",&SignedDistanceCalculationBinBased<3>::CalculateDistances )
//                             .def("FindMaximumEdgeSize",&SignedDistanceCalculationBinBased<3>::FindMaximumEdgeSize )
//             ;

    py::class_<DivideElemUtils >(m,"DivideElemUtils")
        .def(py::init<>())
        .def("DivideElement_2D", &DivideElemUtils::DivideElement_2D)
        ;

    py::class_<Timer >(m,"Timer")
        .def(py::init<>())
        .def_property("PrintOnScreen", &Timer::GetPrintOnScreen, &Timer::SetPrintOnScreen)
        .def_static("Start", &Timer::Start)
        .def_static("Stop", &Timer::Stop)
    //     .staticmethod("Start")
    //     .staticmethod("Stop")
        //      .def("PrintTimingInformation",Timer::PrintTimingInformation)
        .def("__str__", PrintObject<Timer>)
        ;

    py::class_<OpenMPUtils >(m,"OpenMPUtils")
        .def(py::init<>())
        .def_static("SetNumThreads", &OpenMPUtils::SetNumThreads)
    //     .staticmethod("SetNumThreads")
        .def_static("GetNumThreads", &OpenMPUtils::GetNumThreads)
    //     .staticmethod("GetNumThreads")
        .def_static("PrintOMPInfo", &OpenMPUtils::PrintOMPInfo)
    //     .staticmethod("PrintOMPInfo")
        ;

    py::class_< BinBasedFastPointLocator < 2 > >(m,"BinBasedFastPointLocator2D")
        .def(py::init<ModelPart& >())
        .def("UpdateSearchDatabase", &BinBasedFastPointLocator < 2 > ::UpdateSearchDatabase)
        .def("UpdateSearchDatabaseAssignedSize", &BinBasedFastPointLocator < 2 > ::UpdateSearchDatabaseAssignedSize)
        .def("FindPointOnMesh", &BinBasedFastPointLocator < 2 > ::FindPointOnMeshSimplified)
        ;

    py::class_< BinBasedFastPointLocator < 3 > >(m,"BinBasedFastPointLocator3D")
        .def(py::init<ModelPart&  >())
        .def("UpdateSearchDatabase", &BinBasedFastPointLocator < 3 > ::UpdateSearchDatabase)
        .def("FindPointOnMesh", &BinBasedFastPointLocator < 3 > ::FindPointOnMeshSimplified)
        .def("UpdateSearchDatabaseAssignedSize", &BinBasedFastPointLocator < 3 > ::UpdateSearchDatabaseAssignedSize)
        ;

    py::class_< BinBasedFastPointLocatorConditions < 2 > >(m,"BinBasedFastPointLocatorConditions2D")
        .def(py::init<ModelPart& >())
        .def("UpdateSearchDatabase", &BinBasedFastPointLocatorConditions < 2 > ::UpdateSearchDatabase)
        .def("UpdateSearchDatabaseAssignedSize", &BinBasedFastPointLocatorConditions < 2 > ::UpdateSearchDatabaseAssignedSize)
        .def("FindPointOnMesh", &BinBasedFastPointLocatorConditions < 2 > ::FindPointOnMeshSimplified)
        ;

    py::class_< BinBasedFastPointLocatorConditions < 3 > >(m,"BinBasedFastPointLocatorConditions3D")
        .def(py::init<ModelPart&  >())
        .def("UpdateSearchDatabase", &BinBasedFastPointLocatorConditions < 3 > ::UpdateSearchDatabase)
        .def("FindPointOnMesh", &BinBasedFastPointLocatorConditions < 3 > ::FindPointOnMeshSimplified)
        .def("UpdateSearchDatabaseAssignedSize", &BinBasedFastPointLocatorConditions < 3 > ::UpdateSearchDatabaseAssignedSize)
        ;

    py::class_< BinBasedNodesInElementLocator < 2 > >(m,"BinBasedNodesInElementLocator2D")
        .def(py::init<ModelPart& >())
        .def("UpdateSearchDatabase", &BinBasedNodesInElementLocator < 2 > ::UpdateSearchDatabase)
        .def("FindNodesInElement", &BinBasedNodesInElementLocator < 2 > ::FindNodesInElement)
        .def("UpdateSearchDatabaseAssignedSize", &BinBasedNodesInElementLocator < 2 > ::UpdateSearchDatabaseAssignedSize)
        ;

    py::class_< BinBasedNodesInElementLocator < 3 > >(m,"BinBasedNodesInElementLocator3D")
        .def(py::init<ModelPart&  >())
        .def("UpdateSearchDatabase", &BinBasedNodesInElementLocator < 3 > ::UpdateSearchDatabase)
        .def("FindNodesInElement", &BinBasedNodesInElementLocator < 3 > ::FindNodesInElement)
        .def("UpdateSearchDatabaseAssignedSize", &BinBasedNodesInElementLocator < 3 > ::UpdateSearchDatabaseAssignedSize)
        ;

    py::class_< ActivationUtilities >(m,"ActivationUtilities")
        .def(py::init< >())
        .def("ActivateElementsAndConditions", &ActivationUtilities::ActivateElementsAndConditions)
        ;

    py::class_< GeometryTesterUtility>(m,"GeometryTesterUtility")
        .def(py::init< >())
        .def("RunTest", &GeometryTesterUtility::RunTest)
        .def("TestTriangle2D3N", &GeometryTesterUtility::TestTriangle2D3N)
        .def("TestTriangle2D6N", &GeometryTesterUtility::TestTriangle2D6N)
        .def("TestTetrahedra3D4N", &GeometryTesterUtility::TestTetrahedra3D4N)
        .def("TestTetrahedra3D10N", &GeometryTesterUtility::TestTetrahedra3D10N)
        .def("TestHexahedra3D8N", &GeometryTesterUtility::TestHexahedra3D8N)
        .def("TestHexahedra3D27N", &GeometryTesterUtility::TestHexahedra3D27N)
        .def("TestHexahedra3D20N", &GeometryTesterUtility::TestHexahedra3D20N)
        ;

    py::class_<CuttingUtility >(m,"CuttingUtility")
        .def(py::init< >())
        .def("GenerateCut", &CuttingUtility::GenerateCut)
        .def("UpdateCutData", &CuttingUtility ::UpdateCutData)
        .def("AddSkinConditions", &CuttingUtility ::AddSkinConditions)
        .def("AddVariablesToCutModelPart", &CuttingUtility::AddVariablesToCutModelPart )
        .def("FindSmallestEdge", &CuttingUtility ::FindSmallestEdge)
        ;

    py::class_<IntervalUtility >(m,"IntervalUtility")
        .def(py::init<Parameters >())
        .def("GetIntervalBegin", &IntervalUtility::GetIntervalBegin)
        .def("GetIntervalEnd", &IntervalUtility::GetIntervalEnd)
        .def("IsInInterval", &IntervalUtility ::IsInInterval)
        ;

    // Adding table from table stream to python
    py::class_<TableStreamUtility, typename TableStreamUtility::Pointer>(m,"TableStreamUtility")
        .def(py::init<>())
        .def(py::init< bool >())
        .def("SetOnProcessInfo",SetOnProcessInfo)
        ;

    // Exact integration (for testing)
    py::class_<ExactMortarIntegrationUtility<2,2>>(m,"ExactMortarIntegrationUtility2D2N")
        .def(py::init<>())
        .def(py::init<const std::size_t>())
        .def(py::init<const std::size_t, const double>())
        .def(py::init<const std::size_t, const double, const std::size_t>())
        .def("TestGetExactIntegration",&ExactMortarIntegrationUtility<2,2>::TestGetExactIntegration)
        .def("TestGetExactAreaIntegration",&ExactMortarIntegrationUtility<2,2>::TestGetExactAreaIntegration)
        ;

    py::class_<ExactMortarIntegrationUtility<3,3>>(m,"ExactMortarIntegrationUtility3D3N")
        .def(py::init<>())
        .def(py::init<const std::size_t>())
        .def(py::init<const std::size_t, const double>())
        .def(py::init<const std::size_t, const double, const std::size_t>())
        .def("TestGetExactIntegration",&ExactMortarIntegrationUtility<3,3>::TestGetExactIntegration)
        .def("TestGetExactAreaIntegration",&ExactMortarIntegrationUtility<3,3>::TestGetExactAreaIntegration)
        .def("TestGiDDebug",&ExactMortarIntegrationUtility<3,3>::TestGiDDebug)
        ;

    py::class_<ExactMortarIntegrationUtility<3,4>>(m,"ExactMortarIntegrationUtility3D4N")
        .def(py::init<>())
        .def(py::init<const std::size_t>())
        .def(py::init<const std::size_t, const double>())
        .def(py::init<const std::size_t, const double, const std::size_t>())
        .def("TestGetExactIntegration",&ExactMortarIntegrationUtility<3,4>::TestGetExactIntegration)
        .def("TestGetExactAreaIntegration",&ExactMortarIntegrationUtility<3,4>::TestGetExactAreaIntegration)
        .def("TestGiDDebug",&ExactMortarIntegrationUtility<3,4>::TestGiDDebug)
        ;

    py::class_<ExactMortarIntegrationUtility<3,3,false,4>>(m,"ExactMortarIntegrationUtility3D3N4N")
        .def(py::init<>())
        .def(py::init<const std::size_t>())
        .def(py::init<const std::size_t, const double>())
        .def(py::init<const std::size_t, const double, const std::size_t>())
        .def("TestGetExactIntegration",&ExactMortarIntegrationUtility<3,3,false,4>::TestGetExactIntegration)
        .def("TestGetExactAreaIntegration",&ExactMortarIntegrationUtility<3,3,false,4>::TestGetExactAreaIntegration)
        .def("TestGiDDebug",&ExactMortarIntegrationUtility<3,3,false,4>::TestGiDDebug)
        ;

    py::class_<ExactMortarIntegrationUtility<3,4,false,3>>(m,"ExactMortarIntegrationUtility3D4N3N")
        .def(py::init<>())
        .def(py::init<const std::size_t>())
        .def(py::init<const std::size_t, const double>())
        .def(py::init<const std::size_t, const double, const std::size_t>())
        .def("TestGetExactIntegration",&ExactMortarIntegrationUtility<3,4,false,3>::TestGetExactIntegration)
        .def("TestGetExactAreaIntegration",&ExactMortarIntegrationUtility<3,4,false,3>::TestGetExactAreaIntegration)
        .def("TestGiDDebug",&ExactMortarIntegrationUtility<3,4,false,3>::TestGiDDebug)
        ;

    // Sparse matrix multiplication utility
    py::class_<SparseMatrixMultiplicationUtility, typename SparseMatrixMultiplicationUtility::Pointer>(m, "SparseMatrixMultiplicationUtility")
        .def(py::init<>())
        .def("MatrixMultiplication",&SparseMatrixMultiplicationUtility::MatrixMultiplication<CompressedMatrix, CompressedMatrix, CompressedMatrix>)
        .def("MatrixMultiplicationSaad",&SparseMatrixMultiplicationUtility::MatrixMultiplicationSaad<CompressedMatrix, CompressedMatrix, CompressedMatrix>)
        .def("MatrixMultiplicationRMerge",&SparseMatrixMultiplicationUtility::MatrixMultiplicationRMerge<CompressedMatrix, CompressedMatrix, CompressedMatrix>)
        .def("MatrixAdd",&SparseMatrixMultiplicationUtility::MatrixAdd<CompressedMatrix, CompressedMatrix>)
        .def("TransposeMatrix",&SparseMatrixMultiplicationUtility::TransposeMatrix<CompressedMatrix, CompressedMatrix>)
        ;

    // Mortar utilities
    py::class_<MortarUtilities, typename MortarUtilities::Pointer>(m, "MortarUtilities")
        .def(py::init<>())
        .def("ComputeNodesMeanNormalModelPart",&MortarUtilities::ComputeNodesMeanNormalModelPart)
        .def("InvertNormal",&MortarUtilities::InvertNormal<PointerVectorSet<Element, IndexedObject>>)
        .def("InvertNormal",&MortarUtilities::InvertNormal<PointerVectorSet<Condition, IndexedObject>>)
        ;

    // Read materials utility
    py::class_<ReadMaterialsUtility, typename ReadMaterialsUtility::Pointer>(m, "ReadMaterialsUtility")
        .def(py::init<Parameters, Model&>())
        ;

    // SubModelParts List Utility
    py::class_<SubModelPartsListUtility, typename SubModelPartsListUtility::Pointer>(m, "SubModelPartsListUtility")
        .def(py::init<ModelPart&>())
        .def("DebugComputeSubModelPartsList",&SubModelPartsListUtility::DebugComputeSubModelPartsList)
        .def("GetRecursiveSubModelPartNames",&SubModelPartsListUtility::GetRecursiveSubModelPartNames)
        .def("GetRecursiveSubModelPart",&SubModelPartsListUtility::GetRecursiveSubModelPart)
        ;

    // AssignUniqueModelPartCollectionTagUtility
    py::class_<AssignUniqueModelPartCollectionTagUtility, typename AssignUniqueModelPartCollectionTagUtility::Pointer>(m, "AssignUniqueModelPartCollectionTagUtility")
        .def(py::init<ModelPart&>())
        .def("DebugAssignUniqueModelPartCollectionTag",&AssignUniqueModelPartCollectionTagUtility::DebugAssignUniqueModelPartCollectionTag)
        .def("GetRecursiveSubModelPartNames",&AssignUniqueModelPartCollectionTagUtility::GetRecursiveSubModelPartNames)
        .def("GetRecursiveSubModelPart",&AssignUniqueModelPartCollectionTagUtility::GetRecursiveSubModelPart)
        ;

    py::class_<MergeVariableListsUtility, typename MergeVariableListsUtility::Pointer>(m, "MergeVariableListsUtility")
        .def(py::init<>())
        .def("Merge",&MergeVariableListsUtility::Merge)
        ;
    // VariableRedistributionUtility
    typedef void (*DistributePointDoubleType)(ModelPart&, const Variable< double >&, const Variable< double >&, double, unsigned int);
    typedef void (*DistributePointArrayType)(ModelPart&, const Variable< array_1d<double,3> >&, const Variable< array_1d<double,3> >&,double, unsigned int);

    DistributePointDoubleType DistributePointDouble = &VariableRedistributionUtility::DistributePointValues;
    DistributePointArrayType  DistributePointArray  = &VariableRedistributionUtility::DistributePointValues;

    typedef void (*ConvertDistributedDoubleType)(ModelPart&, const Variable< double >&, const Variable< double >&);
    typedef void (*ConvertDistributedArrayType)(ModelPart&, const Variable< array_1d<double,3> >&, const Variable< array_1d<double,3> >&);

    ConvertDistributedDoubleType ConvertDistributedDouble = &VariableRedistributionUtility::ConvertDistributedValuesToPoint;
    ConvertDistributedArrayType  ConvertDistributedArray  = &VariableRedistributionUtility::ConvertDistributedValuesToPoint;

    // Note: The StaticMethod thing should be done only once for each set of overloads
    py::class_< VariableRedistributionUtility >(m,"VariableRedistributionUtility")
        .def_static("DistributePointValues",DistributePointDouble)
        .def_static("DistributePointValues",DistributePointArray)
        .def_static("ConvertDistributedValuesToPoint",ConvertDistributedDouble)
        .def_static("ConvertDistributedValuesToPoint",ConvertDistributedArray)
        ;

    // Auxiliar ModelPart Utility

    py::class_<AuxiliarModelPartUtilities, typename AuxiliarModelPartUtilities::Pointer>(m, "AuxiliarModelPartUtilities")
    .def(py::init<ModelPart&>())
    .def("RemoveElementAndBelongings", ModelPartRemoveElementAndBelongings1)
    .def("RemoveElementAndBelongings", ModelPartRemoveElementAndBelongings2)
    .def("RemoveElementAndBelongings", ModelPartRemoveElementAndBelongings3)
    .def("RemoveElementAndBelongings", ModelPartRemoveElementAndBelongings4)
    .def("RemoveElementsAndBelongings", &Kratos::AuxiliarModelPartUtilities::RemoveElementsAndBelongings)
    .def("RemoveElementAndBelongingsFromAllLevels", ModelPartRemoveElementAndBelongingsFromAllLevels1)
    .def("RemoveElementAndBelongingsFromAllLevels", ModelPartRemoveElementAndBelongingsFromAllLevels2)
    .def("RemoveElementAndBelongingsFromAllLevels", ModelPartRemoveElementAndBelongingsFromAllLevels3)
    .def("RemoveElementAndBelongingsFromAllLevels", ModelPartRemoveElementAndBelongingsFromAllLevels4)
    .def("RemoveElementsAndBelongingsFromAllLevels", &Kratos::AuxiliarModelPartUtilities::RemoveElementsAndBelongingsFromAllLevels)
    .def("RemoveConditionAndBelongings", ModelPartRemoveConditionAndBelongings1)
    .def("RemoveConditionAndBelongings", ModelPartRemoveConditionAndBelongings2)
    .def("RemoveConditionAndBelongings", ModelPartRemoveConditionAndBelongings3)
    .def("RemoveConditionAndBelongings", ModelPartRemoveConditionAndBelongings4)
    .def("RemoveConditionsAndBelongings", &Kratos::AuxiliarModelPartUtilities::RemoveConditionsAndBelongings)
    .def("RemoveConditionAndBelongingsFromAllLevels", ModelPartRemoveConditionAndBelongingsFromAllLevels1)
    .def("RemoveConditionAndBelongingsFromAllLevels", ModelPartRemoveConditionAndBelongingsFromAllLevels2)
    .def("RemoveConditionAndBelongingsFromAllLevels", ModelPartRemoveConditionAndBelongingsFromAllLevels3)
    .def("RemoveConditionAndBelongingsFromAllLevels", ModelPartRemoveConditionAndBelongingsFromAllLevels4)
    .def("RemoveConditionsAndBelongingsFromAllLevels", &Kratos::AuxiliarModelPartUtilities::RemoveConditionsAndBelongingsFromAllLevels)
    ;
}

} // namespace Python.
} // Namespace Kratos<|MERGE_RESOLUTION|>--- conflicted
+++ resolved
@@ -57,17 +57,8 @@
 #include "utilities/variable_redistribution_utility.h"
 #include "utilities/auxiliar_model_part_utilities.h"
 
-<<<<<<< HEAD
-namespace Kratos
-{
-
-namespace Python
-{
-=======
 namespace Kratos {
 namespace Python {
-
->>>>>>> 503f7b80
 /**
  * @brief Sets the current table utility on the process info
  * @param rCurrentProcessInfo The process info
@@ -80,7 +71,6 @@
     rCurrentProcessInfo[TABLE_UTILITY] = pTable;
 }
 
-<<<<<<< HEAD
 // Auxiliar ModelPart Utility
 void ModelPartRemoveElementAndBelongings1(AuxiliarModelPartUtilities& rAuxiliarModelPartUtilities, ModelPart::IndexType ElementId, Flags IdentifierFlag)
 {
@@ -159,9 +149,7 @@
 {
     rAuxiliarModelPartUtilities.RemoveConditionAndBelongingsFromAllLevels(pThisCondition, IdentifierFlag, ThisIndex);
 }
-
-=======
->>>>>>> 503f7b80
+  
 void AddUtilitiesToPython(pybind11::module& m)
 {
     namespace py = pybind11;
