//    |  /           |
//    ' /   __| _` | __|  _ \   __|
//    . \  |   (   | |   (   |\__ `
//   _|\_\_|  \__,_|\__|\___/ ____/
//                   Multi-Physics
//
//  License:		 BSD License
//					 Kratos default license: kratos/license.txt
//
//  Main authors:    Pooyan Dadvand
//                   Riccardo Rossi
//

// #define KRATOS_CG_SOLVER_H_EXCLUDED

// System includes


// External includes
#include <pybind11/pybind11.h>



// Project includes
#include "includes/define_python.h"
#include "includes/kratos_version.h"
#include "add_vector_to_python.h"
#include "add_model_part_to_python.h"
#include "add_kernel_to_python.h"
#include "add_deprecated_variables_to_python.h"
#include "add_c2c_variables_to_python.h"
#include "add_cfd_variables_to_python.h"
#include "add_mesh_moving_variables_to_python.h"
#include "add_mapping_variables_to_python.h"
#include "add_dem_variables_to_python.h"
#include "add_fsi_variables_to_python.h"
#include "add_mat_variables_to_python.h"
#include "add_legacy_structural_app_vars_to_python.h"
#include "add_containers_to_python.h"
#include "add_matrix_to_python.h"
#include "add_points_to_python.h"
#include "add_geometries_to_python.h"
#include "add_containers_to_python.h"
#include "add_processes_to_python.h"
#include "add_model_to_python.h"
#include "add_io_to_python.h"
#include "add_mesh_to_python.h"
#include "add_modeler_to_python.h"
#include "add_kratos_application_to_python.h"
#include "add_linear_solvers_to_python.h"
#include "add_amgcl_solver_to_python.h"
#include "add_process_info_to_python.h"
#include "add_constitutive_law_to_python.h"
#include "add_serializer_to_python.h"
#include "add_table_to_python.h"
#include "add_strategies_to_python.h"
#include "add_utilities_to_python.h"
#include "add_matrix_market_interface_to_python.h"
#include "add_search_strategies_to_python.h"
#include "add_kratos_parameters_to_python.h"
#include "add_testing_to_python.h"
#include "add_logger_to_python.h"
#include "add_response_functions_to_python.h"
#include "add_memory_info_to_python.h"
#include "add_response_functions_to_python.h"

namespace Kratos
{

namespace Python
{

char const* greet()
{
	std::stringstream header;
	header << "Hello, I am Kratos Multi-Physics " << KRATOS_VERSION <<" ;-)";
    return header.str().c_str();
}

using namespace pybind11;

PYBIND11_MODULE(Kratos, m)
{
    AddVectorToPython(m);
    AddMatrixToPython(m);
    AddPointsToPython(m);
    AddKernelToPython(m);
    AddContainersToPython(m);
    AddModelPartToPython(m);
    AddNodeToPython(m);
    AddPropertiesToPython(m);
    AddMeshToPython(m);

    AddCFDVariablesToPython(m);
    AddDEMVariablesToPython(m);
    AddALEVariablesToPython(m);
    AddC2CVariablesToPython(m);
    AddFSIVariablesToPython(m);
    AddLegacyStructuralAppVarsToPython(m);
    AddMappingVariablesToPython(m);
    AddMATVariablesToPython(m);
    AddDeprecatedVariablesToPython(m);



//     //  AddQuadraturesToPython();
//     //  AddIntegrationPointsToPython();

     AddProcessesToPython(m);
     AddIOToPython(m);
     AddModelToPython(m);

     AddModelerToPython(m);

     AddKratosApplicationToPython(m);
     AddLinearSolversToPython(m);
     AddAMGCLSolverToPython(m);
     AddStrategiesToPython(m);
     AddUtilitiesToPython(m);
     AddProcessInfoToPython(m);
     AddConstitutiveLawToPython(m);
     AddSerializerToPython(m);
     AddTableToPython(m);
     AddGeometriesToPython(m);

    AddMatrixMarketInterfaceToPython(m);
    AddKratosParametersToPython(m);
    AddSearchStrategiesToPython(m);
     AddTestingToPython(m);
     AddLoggerToPython(m); //TO BE SPOKEN WITH POOYAN
     AddResponseFunctionsToPython(m);

<<<<<<< HEAD
//     AddBandedMatrixToPython();
//     AddTriangularMatrixToPython();
//     AddSymmetricMatrixToPython();
//     AddIdentityMatrixToPython();
//     AddZeroMatrixToPython();
//     AddScalarMatrixToPython();
//     AddSparseMatrixToPython();
//     AddCompressedMatrixToPython();
// #if defined KRATOS_ADD_COORDINATE_MATRIX_INTERFACE
//     AddCoordinateMatrixToPython();
// #endif



    m.def("Hello", greet);
=======
     //     AddBandedMatrixToPython();
     //     AddTriangularMatrixToPython();
     //     AddSymmetricMatrixToPython();
     //     AddIdentityMatrixToPython();
     //     AddZeroMatrixToPython();
     //     AddScalarMatrixToPython();
     //     AddSparseMatrixToPython();
     //     AddCompressedMatrixToPython();
     // #if defined KRATOS_ADD_COORDINATE_MATRIX_INTERFACE
     //     AddCoordinateMatrixToPython();
     // #endif

     m.def("Hello", greet);
>>>>>>> fdc9cb18
}


}  // namespace Python.

}  // namespace Kratos.<|MERGE_RESOLUTION|>--- conflicted
+++ resolved
@@ -130,23 +130,6 @@
      AddLoggerToPython(m); //TO BE SPOKEN WITH POOYAN
      AddResponseFunctionsToPython(m);
 
-<<<<<<< HEAD
-//     AddBandedMatrixToPython();
-//     AddTriangularMatrixToPython();
-//     AddSymmetricMatrixToPython();
-//     AddIdentityMatrixToPython();
-//     AddZeroMatrixToPython();
-//     AddScalarMatrixToPython();
-//     AddSparseMatrixToPython();
-//     AddCompressedMatrixToPython();
-// #if defined KRATOS_ADD_COORDINATE_MATRIX_INTERFACE
-//     AddCoordinateMatrixToPython();
-// #endif
-
-
-
-    m.def("Hello", greet);
-=======
      //     AddBandedMatrixToPython();
      //     AddTriangularMatrixToPython();
      //     AddSymmetricMatrixToPython();
@@ -160,7 +143,6 @@
      // #endif
 
      m.def("Hello", greet);
->>>>>>> fdc9cb18
 }
 
 
