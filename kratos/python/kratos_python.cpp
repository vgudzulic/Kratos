--- conflicted
+++ resolved
@@ -80,60 +80,6 @@
 
 PYBIND11_MODULE(Kratos, m)
 {
-<<<<<<< HEAD
-    AddVectorToPython();
-//    AddSparseVectorToPython();
-    AddMatrixToPython();
-    AddBandedMatrixToPython();
-    AddTriangularMatrixToPython();
-    AddSymmetricMatrixToPython();
-#if defined KRATOS_ADD_HERMITIAN_MATRIX_INTERFACE
-    AddHermitianMatrixToPython();
-#endif
-    AddIdentityMatrixToPython();
-    AddZeroMatrixToPython();
-    AddScalarMatrixToPython();
-    AddSparseMatrixToPython();
-    AddCompressedMatrixToPython();
-#if defined KRATOS_ADD_COORDINATE_MATRIX_INTERFACE
-    AddCoordinateMatrixToPython();
-#endif
-    AddPointsToPython();
-    //  AddQuadraturesToPython();
-    //  AddIntegrationPointsToPython();
-    AddContainersToPython();
-    AddProcessesToPython();
-    AddIOToPython();
-    AddModelPartToPython();
-    AddModelToPython();
-    AddNodeToPython();
-    AddPropertiesToPython();
-    AddMeshToPython();
-    AddModelerToPython();
-    AddKernelToPython();
-    AddKratosApplicationToPython();
-    AddLinearSolversToPython();
-    AddAMGCLSolverToPython();
-    AddStrategiesToPython();
-    AddUtilitiesToPython();
-    AddProcessInfoToPython();
-    AddConstitutiveLawToPython();
-    AddSerializerToPython();
-    AddTableToPython();
-    AddGeometriesToPython();
-//     AddParallelStrategiesToPython();
-//     AddParallelLinearSolversToPython();
-    AddMatrixMarketInterfaceToPython();
-    AddKratosParametersToPython();
-
-    AddSearchStrategiesToPython();
-    AddTestingToPython();
-    AddLoggerToPython();
-    AddResponseFunctionsToPython();
-    AddMemoryInfoToPython();
-
-    def("Hello", greet);
-=======
     AddVectorToPython(m);
     AddMatrixToPython(m);
     AddPointsToPython(m);
@@ -143,7 +89,7 @@
     AddNodeToPython(m);
     AddPropertiesToPython(m);
     AddMeshToPython(m);
-    
+
     AddCFDVariablesToPython(m);
     AddDEMVariablesToPython(m);
     AddALEVariablesToPython(m);
@@ -152,19 +98,19 @@
     AddLegacyStructuralAppVarsToPython(m);
     AddMappingVariablesToPython(m);
     AddMATVariablesToPython(m);
-    AddDeprecatedVariablesToPython(m);    
-    
-    
-     
+    AddDeprecatedVariablesToPython(m);
+
+
+
 //     //  AddQuadraturesToPython();
 //     //  AddIntegrationPointsToPython();
-     
+
      AddProcessesToPython(m);
      AddIOToPython(m);
      AddModelToPython(m);
-     
+
      AddModelerToPython(m);
-     
+
      AddKratosApplicationToPython(m);
      AddLinearSolversToPython(m);
      AddAMGCLSolverToPython(m);
@@ -178,10 +124,11 @@
 
     AddMatrixMarketInterfaceToPython(m);
     AddKratosParametersToPython(m);
-// 
+//
 //     AddSearchStrategiesToPython();
      AddTestingToPython(m);
      AddLoggerToPython(m); //TO BE SPOKEN WITH POOYAN
+     AddResponseFunctionsToPython(m);
 
 //     AddBandedMatrixToPython();
 //     AddTriangularMatrixToPython();
@@ -195,10 +142,9 @@
 //     AddCoordinateMatrixToPython();
 // #endif
 
-     
-     
+
+
     m.def("Hello", greet);
->>>>>>> ecf6617f
 }
 
 
