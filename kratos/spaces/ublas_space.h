--- conflicted
+++ resolved
@@ -8,10 +8,7 @@
 //					 Kratos default license: kratos/license.txt
 //
 //  Main authors:    Riccardo Rossi
-<<<<<<< HEAD
-=======
 //  Collaborator:    Vicente Mataix Ferrandiz
->>>>>>> 0b16c6b7
 //
 //
 
@@ -259,22 +256,14 @@
     static TDataType TwoNorm(MatrixType const& rA) // Frobenious norm
     {
         TDataType aux_sum = TDataType();
-<<<<<<< HEAD
-
-        for (unsigned int i = 1; i < rA.size1(); i++)
-=======
 #ifndef _OPENMP
         for (int i = 0; i < static_cast<int>(rA.size1()); i++)
->>>>>>> 0b16c6b7
         {
             for (int j = 0; j < static_cast<int>(rA.size2()); j++)
             {
                 aux_sum += rA(i,j) * rA(i,j);
             }
         }
-<<<<<<< HEAD
-
-=======
 #else
         #pragma omp parallel reduction(+:aux_sum)
         for (int i = 0; i < static_cast<int>(rA.size1()); i++)
@@ -285,7 +274,6 @@
             }
         }
 #endif
->>>>>>> 0b16c6b7
         return std::sqrt(aux_sum);
     }
     
