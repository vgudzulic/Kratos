--- conflicted
+++ resolved
@@ -338,16 +338,10 @@
 
     // Complete interface for basic types
 
-<<<<<<< HEAD
-    KRATOS_BASE_DATA_COMMUNICATOR_DECLARE_INTERFACE_FOR_TYPE(int)
-    KRATOS_BASE_DATA_COMMUNICATOR_DECLARE_INTERFACE_FOR_TYPE(unsigned int)
-    KRATOS_BASE_DATA_COMMUNICATOR_DECLARE_INTERFACE_FOR_TYPE(long unsigned int)
-    KRATOS_BASE_DATA_COMMUNICATOR_DECLARE_INTERFACE_FOR_TYPE(double)
-=======
     KRATOS_BASE_DATA_COMMUNICATOR_DECLARE_PUBLIC_INTERFACE_FOR_TYPE(int)
     KRATOS_BASE_DATA_COMMUNICATOR_DECLARE_PUBLIC_INTERFACE_FOR_TYPE(unsigned int)
+    KRATOS_BASE_DATA_COMMUNICATOR_DECLARE_PUBLIC_INTERFACE_FOR_TYPE(long unsigned int)
     KRATOS_BASE_DATA_COMMUNICATOR_DECLARE_PUBLIC_INTERFACE_FOR_TYPE(double)
->>>>>>> 08376267
 
     // Reduce operations
 
@@ -729,6 +723,7 @@
 
     KRATOS_BASE_DATA_COMMUNICATOR_DECLARE_IMPLEMENTATION_FOR_TYPE(int)
     KRATOS_BASE_DATA_COMMUNICATOR_DECLARE_IMPLEMENTATION_FOR_TYPE(unsigned int)
+    KRATOS_BASE_DATA_COMMUNICATOR_DECLARE_IMPLEMENTATION_FOR_TYPE(long unsigned int)
     KRATOS_BASE_DATA_COMMUNICATOR_DECLARE_IMPLEMENTATION_FOR_TYPE(double)
 
     /// Synchronize a buffer to the value held by the broadcasting rank (string version).
