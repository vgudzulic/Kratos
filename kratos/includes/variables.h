--- conflicted
+++ resolved
@@ -180,16 +180,9 @@
     //Adjoint Sensitivity Analysis for Structural Mechanics (fusseder)
     KRATOS_DEFINE_3D_VARIABLE_WITH_COMPONENTS( ADJOINT_DISPLACEMENT )
     KRATOS_DEFINE_3D_VARIABLE_WITH_COMPONENTS( ADJOINT_ROTATION )
-<<<<<<< HEAD
-    KRATOS_DEFINE_3D_VARIABLE_WITH_COMPONENTS( POINT_LOAD_SENSITIVITY )
-    KRATOS_DEFINE_VARIABLE(double, IY_SENSITIVITY )
-    KRATOS_DEFINE_VARIABLE(double, IZ_SENSITIVITY )
-
-=======
     KRATOS_DEFINE_VARIABLE(double, DISTURBANCE_MEASURE )
     
     
->>>>>>> 38967a92
     // For MeshingApplication
     KRATOS_DEFINE_VARIABLE( double, NODAL_ERROR )
     KRATOS_DEFINE_3D_VARIABLE_WITH_COMPONENTS( NODAL_ERROR_COMPONENTS )
