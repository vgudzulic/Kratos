--- conflicted
+++ resolved
@@ -63,10 +63,6 @@
 
 // Modelers
 #include "modeler/modeler.h"
-<<<<<<< HEAD
-#include "modeler/iga_modeler.h"
-=======
->>>>>>> 301a485c
 #include "modeler/cad_io_modeler.h"
 
 namespace Kratos {
@@ -474,10 +470,6 @@
 
     // Modeler
     const Modeler mModeler;
-<<<<<<< HEAD
-    const IgaModeler mIgaModeler = IgaModeler(Parameters());
-=======
->>>>>>> 301a485c
     const CadIoModeler mCadIoModeler;
 
     // Base constitutive law definition
