--- conflicted
+++ resolved
@@ -602,7 +602,6 @@
     void SetMatrix(const Matrix& rValue);
 
     /**
-<<<<<<< HEAD
      * @brief This method adds a new double Parameter
      * @param rEntry The key identifier of the parameter
      * @param Value The double value
@@ -661,12 +660,12 @@
         const std::string& rEntry,
         const Matrix& rValue
         );
-=======
+        
+    /**
      * @brief This method sets the string array contained in the current Parameter
      * @param Value The string array
      */
     void SetStringArray(const std::vector<std::string>& rValue);
->>>>>>> adaad375
 
     /**
      * @brief This returns the begin iterator
