//    |  /           |
//    ' /   __| _` | __|  _ \   __|
//    . \  |   (   | |   (   |\__ \.
//   _|\_\_|  \__,_|\__|\___/ ____/
//                   Multi-Physics
//
//  License:         BSD License
//                     Kratos default license: kratos/license.txt
//
//  Main authors:    Pooyan Dadvand
//

#if !defined(KRATOS_CONDITION_H_INCLUDED )
#define  KRATOS_CONDITION_H_INCLUDED

// System includes

// External includes

// Project includes
#include "includes/properties.h"
#include "includes/process_info.h"
#include "includes/geometrical_object.h"
#include "containers/global_pointers_vector.h"


namespace Kratos
{
///@name Kratos Globals
///@{

///@}
///@name Type Definitions
///@{

///@}
///@name  Enum's
///@{

///@}
///@name  Functions
///@{

///@}
///@name Kratos Classes
///@{

/// Base class for all Conditions.

/**
 * This is the base class for all conditions used in KRATOS
 * Conditions inherited from this class have to reimplement
 * all public functions that are needed to perform their designated
 * tasks. Due to a dummy implementation of every function though,
 * not all of them have to be implemented if they are not needed for
 * the actual problem
 */
class Condition : public GeometricalObject
{
public:
    ///@name Type Definitions
    ///@{

    /// Pointer definition of Condition
    KRATOS_CLASS_INTRUSIVE_POINTER_DEFINITION(Condition);

    ///definition of condition type
    typedef Condition ConditionType;

    ///base type: an GeometricalObject that automatically has a unique number
    typedef GeometricalObject BaseType;

    ///definition of node type (default is: Node<3>)
    typedef Node < 3 > NodeType;

    /**
     * Properties are used to store any parameters
     * related to the constitutive law
     */
    typedef Properties PropertiesType;

    ///definition of the geometry type with given NodeType
    typedef Geometry<NodeType> GeometryType;

    ///definition of nodes container type, redefined from GeometryType
    typedef Geometry<NodeType>::PointsArrayType NodesArrayType;

    typedef Vector VectorType;

    typedef Matrix MatrixType;

    typedef std::size_t IndexType;

    typedef std::size_t SizeType;

    typedef std::vector<std::size_t> EquationIdVectorType;

    typedef std::vector< Dof<double>::Pointer > DofsVectorType;

    typedef PointerVectorSet<Dof<double>, IndexedObject> DofsArrayType;

    ///Type definition for integration methods
    typedef GeometryData::IntegrationMethod IntegrationMethod;

    typedef GeometryData GeometryDataType;
    ///@}


    ///@}
    ///@name Life Cycle
    ///@{

    /**
     * CONDITIONS inherited from this class have to implement next
     * contructors, copy constructors and destructor: MANDATORY
     */

    /**
     * Constructor.
     */
    explicit Condition(IndexType NewId = 0)
        : BaseType(NewId)
        , mpProperties(nullptr)
    {
    }

    /**
     * Constructor using an array of nodes
     */
    Condition(IndexType NewId, const NodesArrayType& ThisNodes)
        : BaseType(NewId,GeometryType::Pointer(new GeometryType(ThisNodes)))
        , mpProperties(nullptr)
    {
    }

    /**
     * Constructor using Geometry
     */
    Condition(IndexType NewId, GeometryType::Pointer pGeometry)
        : BaseType(NewId,pGeometry)
        , mpProperties(nullptr)
    {
    }

    /**
     * Constructor using Properties
     */
    Condition(IndexType NewId, GeometryType::Pointer pGeometry, PropertiesType::Pointer pProperties)
        : BaseType(NewId,pGeometry)
        , mpProperties(pProperties)
    {
    }

    /// Copy constructor.

    Condition(Condition const& rOther)
        : BaseType(rOther)
        , mData(rOther.mData)
        , mpProperties(rOther.mpProperties)
    {
    }

    /// Destructor.

    ~Condition() override
    {
    }

    ///@}
    ///@name Operators
    ///@{

    /**
     * CONDITIONS inherited from this class have to implement next
     * assignment operator: MANDATORY
     */

    /// Assignment operator.

    Condition & operator=(Condition const& rOther)
    {
        BaseType::operator=(rOther);
        mpProperties = rOther.mpProperties;

        return *this;
    }


    ///@}
    ///@name Informations
    ///@{

    /** Dimensional space of the element geometry
    @return SizeType, working space dimension of this geometry.
    */

    KRATOS_DEPRECATED_MESSAGE("This is legacy version, please ask directly the Geometry") SizeType WorkingSpaceDimension() const
    {
        return pGetGeometry()->WorkingSpaceDimension();
    }


    ///@}
    ///@name Operations
    ///@{

    /**
     * CONDITIONS inherited from this class have to implement next
     * Create and Clone methods: MANDATORY
     */

    /**
     * @brief It creates a new condition pointer
     * @param NewId the ID of the new condition
     * @param ThisNodes the nodes of the new condition
     * @param pProperties the properties assigned to the new condition
     * @return a Pointer to the new condition
     */
    virtual Pointer Create(IndexType NewId, NodesArrayType const& ThisNodes,
               PropertiesType::Pointer pProperties) const
    {
        KRATOS_TRY
        KRATOS_ERROR << "Please implement the First Create method in your derived Condition" << Info() << std::endl;
        return Kratos::make_intrusive<Condition>(NewId, GetGeometry().Create(ThisNodes), pProperties);
        KRATOS_CATCH("");
    }

    /**
     * @brief It creates a new condition pointer
     * @param NewId the ID of the new condition
     * @param pGeom the geometry to be employed
     * @param pProperties the properties assigned to the new condition
     * @return a Pointer to the new condition
     */
    virtual Pointer Create(IndexType NewId,
                           GeometryType::Pointer pGeom,
                           PropertiesType::Pointer pProperties) const
    {
        KRATOS_TRY
        KRATOS_ERROR << "Please implement the Second Create method in your derived Condition" << Info() << std::endl;
        return Kratos::make_intrusive<Condition>(NewId, pGeom, pProperties);
        KRATOS_CATCH("");
    }

    /**
     * @brief It creates a new condition pointer and clones the previous condition data
     * @param NewId the ID of the new condition
     * @param ThisNodes the nodes of the new condition
     * @param pProperties the properties assigned to the new condition
     * @return a Pointer to the new condition
     */
    virtual Pointer Clone (IndexType NewId, NodesArrayType const& ThisNodes) const
    {
        KRATOS_TRY
        KRATOS_WARNING("Condition") << " Call base class condition Clone " << std::endl;
        Condition::Pointer p_new_cond = Kratos::make_intrusive<Condition>(NewId, GetGeometry().Create(ThisNodes), pGetProperties());
        p_new_cond->SetData(this->GetData());
        p_new_cond->Set(Flags(*this));
        return p_new_cond;
        KRATOS_CATCH("");
    }

    /**
     * CONDITIONS inherited from this class have to implement next
     * EquationIdVector and GetDofList methods: MANDATORY
     */

    /**
     * this determines the condition equation ID vector for all condition
     * DOFs
     * @param rResult the condition equation ID vector
     * @param rCurrentProcessInfo the current process info instance
     */
    virtual void EquationIdVector(EquationIdVectorType& rResult,
                  ProcessInfo& rCurrentProcessInfo)
    {
        if (rResult.size() != 0)
            rResult.resize(0);
    }

    /**
     * determines the condition list of DOFs
     * @param ConditionDofList the list of DOFs
     * @param rCurrentProcessInfo the current process info instance
     */
    virtual void GetDofList(DofsVectorType& rConditionDofList,
                ProcessInfo& rCurrentProcessInfo)
    {
        if (rConditionDofList.size() != 0)
            rConditionDofList.resize(0);
    }

    /**
     * returns the used integration method. In the general case this is the
     * default integration method of the used geometry. I an other integration
     * method is used the method has to be overwritten within the condition
     * @return default integration method of the used Geometry
     * this method is: OPTIONAL ( is recommended to reimplement it in the derived class )
     */
    virtual IntegrationMethod GetIntegrationMethod()
    {
        return pGetGeometry()->GetDefaultIntegrationMethod();
    }

    /**
     * CONDITIONS inherited from this class must implement this methods
     * if they need the values of the time derivatives of any of the dof
     * set by the condition. If the derivatives do not exist can set to zero
     * these methods are: MANDATORY ( when compatibility with dynamics is required )
     */

    /**
     * Getting method to obtain the variable which defines the degrees of freedom
     */
    virtual void GetValuesVector(Vector& values, int Step = 0)
    {
<<<<<<< HEAD
        if (values.size() != 0)
            values.resize(0, false);
=======
        if (values.size() != 0) {
            values.resize(0, false);
        }
>>>>>>> d7144117
    }

    /**
     * Getting method to obtain the time derivative of variable which defines the degrees of freedom
     */
    virtual void GetFirstDerivativesVector(Vector& values, int Step = 0)
    {
<<<<<<< HEAD
        if (values.size() != 0)
            values.resize(0, false);
=======
        if (values.size() != 0) {
            values.resize(0, false);
        }
>>>>>>> d7144117
    }

    /**
     * Getting method to obtain the second time derivative of variable which defines the degrees of freedom
     */
    virtual void GetSecondDerivativesVector(Vector& values, int Step = 0)
    {
<<<<<<< HEAD
        if (values.size() != 0)
            values.resize(0, false);
=======
        if (values.size() != 0) {
            values.resize(0, false);
        }
>>>>>>> d7144117
    }

    /**
     * CONDITIONS inherited from this class must implement next methods
     * Initialize, ResetConstitutiveLaw, CleanMemory
     * if the condition needs to perform any operation before any calculation is done
     * reset material and constitutive parameters
     * or clean memory deleting obsolete variables
     * these methods are: OPTIONAL
     */

    /**
     * is called to initialize the condition
     * if the condition needs to perform any operation before any calculation is done
     * the condition variables will be initialized and set using this method
     */
    virtual void Initialize()
    {
    }

    /**
     * is called to reset the constitutive law parameters and the material properties
     * the condition variables will be changed and reset using this method
     */
    virtual void ResetConstitutiveLaw()
    {
    }

    /**
     * deletes all obsolete data from memory
     */
    virtual void CleanMemory()
    {
    }

    /**
     * CONDITIONS inherited from this class must implement next methods
     * InitializeSolutionStep, FinalizeSolutionStep,
     * InitializeNonLinearIteration, FinalizeNonLinearIteration
     * if the condition needs to perform any operation before and after the solution step
     * if the condition needs to perform any operation before and after the solution iteration
     * these methods are: OPTIONAL
     */

    /**
     * this is called in the beginning of each solution step
     */
    virtual void InitializeSolutionStep(ProcessInfo& rCurrentProcessInfo)
    {
    }

    /**
     * this is called for non-linear analysis at the beginning of the iteration process
     */
    virtual void InitializeNonLinearIteration(ProcessInfo& rCurrentProcessInfo)
    {
    }

    /**
     * this is called for non-linear analysis at the end of the iteration process
     */
    virtual void FinalizeNonLinearIteration(ProcessInfo& rCurrentProcessInfo)
    {
    }

    /**
     * this is called at the end of each solution step
     */
    virtual void FinalizeSolutionStep(ProcessInfo& rCurrentProcessInfo)
    {
    }

    /**
     * CONDITIONS inherited from this class have to implement next
     * CalculateLocalSystem, CalculateLeftHandSide and CalculateRightHandSide methods
     * they can be managed internally with a private method to do the same calculations
     * only once: MANDATORY
     */

    /**
     * this is called during the assembling process in order
     * to calculate all condition contributions to the global system
     * matrix and the right hand side
     * @param rLeftHandSideMatrix the condition left hand side matrix
     * @param rRightHandSideVector the condition right hand side
     * @param rCurrentProcessInfo the current process info instance
     */
    virtual void CalculateLocalSystem(MatrixType& rLeftHandSideMatrix,
                      VectorType& rRightHandSideVector,
                      ProcessInfo& rCurrentProcessInfo)
    {
        if (rLeftHandSideMatrix.size1() != 0)
      rLeftHandSideMatrix.resize(0, 0, false);
        if (rRightHandSideVector.size() != 0)
      rRightHandSideVector.resize(0, false);
    }

    /**
     * this function provides a more general interface to the condition.
     * it is designed so that rLHSvariables and rRHSvariables are passed TO the condition
     * thus telling what is the desired output
     * @param rLeftHandSideMatrices container with the output left hand side matrices
     * @param rLHSVariables paramter describing the expected LHSs
     * @param rRightHandSideVectors container for the desired RHS output
     * @param rRHSVariables parameter describing the expected RHSs
     */
    KRATOS_DEPRECATED_MESSAGE("This is legacy version, please use the other overload of this function") virtual void CalculateLocalSystem(std::vector< MatrixType >& rLeftHandSideMatrices,
                                      const std::vector< Variable< MatrixType > >& rLHSVariables,
                                      std::vector< VectorType >& rRightHandSideVectors,
                                      const std::vector< Variable< VectorType > >& rRHSVariables,
                                      ProcessInfo& rCurrentProcessInfo)
    {
    }

    /**
     * this is called during the assembling process in order
     * to calculate the condition left hand side matrix only
     * @param rLeftHandSideMatrix the condition left hand side matrix
     * @param rCurrentProcessInfo the current process info instance
     */
    virtual void CalculateLeftHandSide(MatrixType& rLeftHandSideMatrix,
                       ProcessInfo& rCurrentProcessInfo)
    {
        if (rLeftHandSideMatrix.size1() != 0)
      rLeftHandSideMatrix.resize(0, 0, false);
    }

    /**
     * this function provides a more general interface to the condition.
     * it is designed so that rLHSvariables are passed TO the condition
     * thus telling what is the desired output
     * @param rLeftHandSideMatrices container for the desired LHS output
     * @param rLHSVariables parameter describing the expected LHSs
     */
    virtual void CalculateLeftHandSide(std::vector< MatrixType >& rLeftHandSideMatrices,
                    const std::vector< Variable< MatrixType > >& rLHSVariables,
                    ProcessInfo& rCurrentProcessInfo)
    {
<<<<<<< HEAD
        if (rLeftHandSideMatrices.size() != 0)
            rLeftHandSideMatrices.resize(0);
=======
        if (rLeftHandSideMatrices.size() != 0) {
            rLeftHandSideMatrices.resize(0);
        }
>>>>>>> d7144117
    }

    /**
     * this is called during the assembling process in order
     * to calculate the condition right hand side vector only
     * @param rRightHandSideVector the condition right hand side vector
     * @param rCurrentProcessInfo the current process info instance
     */
    virtual void CalculateRightHandSide(VectorType& rRightHandSideVector,
                    ProcessInfo& rCurrentProcessInfo)
    {
        if (rRightHandSideVector.size() != 0)
      rRightHandSideVector.resize(0, false);
    }

    /**
     * this function provides a more general interface to the condition.
     * it is designed so that rRHSvariables are passed TO the condition
     * thus telling what is the desired output
     * @param rRightHandSideVectors container for the desired RHS output
     * @param rRHSVariables parameter describing the expected RHSs
     */
    virtual void CalculateRightHandSide(std::vector< VectorType >& rRightHandSideVectors,
                    const std::vector< Variable< VectorType > >& rRHSVariables,
                    ProcessInfo& rCurrentProcessInfo)
    {
<<<<<<< HEAD
        if (rRightHandSideVectors.size() != 0)
            rRightHandSideVectors.resize(0);
=======
        if (rRightHandSideVectors.size() != 0) {
            rRightHandSideVectors.resize(0);
        }
>>>>>>> d7144117
    }



    /**
     * CONDITIONS inherited from this class must implement this methods
     * if they need to add dynamic condition contributions
     * note: first derivatives means the velocities if the displacements are the dof of the analysis
     * note: time integration parameters must be set in the rCurrentProcessInfo before calling these methods
     * CalculateFirstDerivativesContributions,
     * CalculateFirstDerivativesLHS, CalculateFirstDerivativesRHS methods are : OPTIONAL
     */


    /**
     * this is called during the assembling process in order
     * to calculate the first derivatives contributions for the LHS and RHS
     * @param rLeftHandSideMatrix the condition left hand side matrix
     * @param rRightHandSideVector the condition right hand side
     * @param rCurrentProcessInfo the current process info instance
     */
    virtual void CalculateFirstDerivativesContributions(MatrixType& rLeftHandSideMatrix,
                            VectorType& rRightHandSideVector,
                            ProcessInfo& rCurrentProcessInfo)
    {
       if (rLeftHandSideMatrix.size1() != 0)
      rLeftHandSideMatrix.resize(0, 0, false);
        if (rRightHandSideVector.size() != 0)
      rRightHandSideVector.resize(0, false);
    }

    /**
     * this is called during the assembling process in order
     * to calculate the condition left hand side matrix for the first derivatives constributions
     * @param rLeftHandSideMatrix the condition left hand side matrix
     * @param rCurrentProcessInfo the current process info instance
     */
    virtual void CalculateFirstDerivativesLHS(MatrixType& rLeftHandSideMatrix,
                          ProcessInfo& rCurrentProcessInfo)
    {
        if (rLeftHandSideMatrix.size1() != 0)
      rLeftHandSideMatrix.resize(0, 0, false);
    }


    /**
     * this is called during the assembling process in order
     * to calculate the condition right hand side vector for the first derivatives constributions
     * @param rRightHandSideVector the condition right hand side vector
     * @param rCurrentProcessInfo the current process info instance
     */
    virtual void CalculateFirstDerivativesRHS(VectorType& rRightHandSideVector,
                          ProcessInfo& rCurrentProcessInfo)
    {
        if (rRightHandSideVector.size() != 0)
      rRightHandSideVector.resize(0, false);
    }



    /**
     * CONDITIONS inherited from this class must implement this methods
     * if they need to add dynamic condition contributions
     * note: second derivatives means the accelerations if the displacements are the dof of the analysis
     * note: time integration parameters must be set in the rCurrentProcessInfo before calling these methods
     * CalculateSecondDerivativesContributions,
     * CalculateSecondDerivativesLHS, CalculateSecondDerivativesRHS methods are : OPTIONAL
     */


   /**
     * this is called during the assembling process in order
     * to calculate the second derivative contributions for the LHS and RHS
     * @param rLeftHandSideMatrix the condition left hand side matrix
     * @param rRightHandSideVector the condition right hand side
     * @param rCurrentProcessInfo the current process info instance
     */
    virtual void CalculateSecondDerivativesContributions(MatrixType& rLeftHandSideMatrix,
                             VectorType& rRightHandSideVector,
                             ProcessInfo& rCurrentProcessInfo)
    {
       if (rLeftHandSideMatrix.size1() != 0)
      rLeftHandSideMatrix.resize(0, 0, false);
        if (rRightHandSideVector.size() != 0)
      rRightHandSideVector.resize(0, false);
    }


    /**
     * this is called during the assembling process in order
     * to calculate the condition left hand side matrix for the second derivatives constributions
     * @param rLeftHandSideMatrix the condition left hand side matrix
     * @param rCurrentProcessInfo the current process info instance
     */
    virtual void CalculateSecondDerivativesLHS(MatrixType& rLeftHandSideMatrix,
                           ProcessInfo& rCurrentProcessInfo)
    {
        if (rLeftHandSideMatrix.size1() != 0)
      rLeftHandSideMatrix.resize(0, 0, false);
    }


    /**
     * this is called during the assembling process in order
     * to calculate the condition right hand side vector for the second derivatives constributions
     * @param rRightHandSideVector the condition right hand side vector
     * @param rCurrentProcessInfo the current process info instance
     */
    virtual void CalculateSecondDerivativesRHS(VectorType& rRightHandSideVector,
                           ProcessInfo& rCurrentProcessInfo)
    {
        if (rRightHandSideVector.size() != 0)
      rRightHandSideVector.resize(0, false);
    }


    /**
     * CONDITIONS inherited from this class must implement this methods
     * if they need to add dynamic condition contributions
     * CalculateMassMatrix and CalculateDampingMatrix methods are: OPTIONAL
     */

    /**
     * this is called during the assembling process in order
     * to calculate the condition mass matrix
     * @param rMassMatrix the condition mass matrix
     * @param rCurrentProcessInfo the current process info instance
     */
    virtual void CalculateMassMatrix(MatrixType& rMassMatrix, ProcessInfo& rCurrentProcessInfo)
    {
        if (rMassMatrix.size1() != 0)
      rMassMatrix.resize(0, 0, false);
    }


    /**
     * this is called during the assembling process in order
     * to calculate the condition damping matrix
     * @param rDampingMatrix the condition damping matrix
     * @param rCurrentProcessInfo the current process info instance
     */
    virtual void CalculateDampingMatrix(MatrixType& rDampingMatrix, ProcessInfo& rCurrentProcessInfo)
    {
        if (rDampingMatrix.size1() != 0)
      rDampingMatrix.resize(0, 0, false);
    }


    /**
     * CONDITIONS inherited from this class must implement this methods
     * if they need to write something at the condition geometry nodes
     * AddExplicitContribution methods are: OPTIONAL ( avoid to use them is not needed )
     */

    /**
     * this is called during the assembling process in order
     * to calculate the condition contribution in explicit calculation.
     * NodalData is modified Inside the function, so the
     * The "AddEXplicit" FUNCTIONS THE ONLY FUNCTIONS IN WHICH A CONDITION
     * IS ALLOWED TO WRITE ON ITS NODES.
     * the caller is expected to ensure thread safety hence
     * SET/UNSETLOCK MUST BE PERFORMED IN THE STRATEGY BEFORE CALLING THIS FUNCTION
      * @param rCurrentProcessInfo the current process info instance
     */
    virtual void AddExplicitContribution(ProcessInfo& rCurrentProcessInfo)
    {
    }

    /**
     * @brief This function is designed to make the condition to assemble an rRHS vector identified by a variable rRHSVariable by assembling it to the nodes on the variable rDestinationVariable. (This is the double version)
     * @details The "AddExplicit" FUNCTIONS THE ONLY FUNCTIONS IN WHICH A CONDITION IS ALLOWED TO WRITE ON ITS NODES. The caller is expected to ensure thread safety hence SET-/UNSET-LOCK MUST BE PERFORMED IN THE STRATEGY BEFORE CALLING THIS FUNCTION
     * @param rRHSVector input variable containing the RHS vector to be assembled
     * @param rRHSVariable variable describing the type of the RHS vector to be assembled
     * @param rDestinationVariable variable in the database to which the rRHSvector will be assembled
     * @param rCurrentProcessInfo the current process info instance
     */
    virtual void AddExplicitContribution(
        const VectorType& rRHSVector,
        const Variable<VectorType>& rRHSVariable,
        Variable<double >& rDestinationVariable,
        const ProcessInfo& rCurrentProcessInfo
        )
    {
        KRATOS_ERROR << "Base condition class is not able to assemble rRHS to the desired variable. destination variable is " << rDestinationVariable << std::endl;
    }

    /**
     * @brief This function is designed to make the condition to assemble an rRHS vector identified by a variable rRHSVariable by assembling it to the nodes on the variable rDestinationVariable. (This is the vector version)
     * @details The "AddExplicit" FUNCTIONS THE ONLY FUNCTIONS IN WHICH A CONDITION IS ALLOWED TO WRITE ON ITS NODES. The caller is expected to ensure thread safety hence SET-/UNSET-LOCK MUST BE PERFORMED IN THE STRATEGY BEFORE CALLING THIS FUNCTION
     * @param rRHSVector input variable containing the RHS vector to be assembled
     * @param rRHSVariable variable describing the type of the RHS vector to be assembled
     * @param rDestinationVariable variable in the database to which the rRHSvector will be assembled
     * @param rCurrentProcessInfo the current process info instance
     */
    virtual void AddExplicitContribution(
        const VectorType& rRHS,
        const Variable<VectorType>& rRHSVariable,
        Variable<array_1d<double,3> >& rDestinationVariable,
        const ProcessInfo& rCurrentProcessInfo
        )
    {
         KRATOS_ERROR << "Base condition class is not able to assemble rRHS to the desired variable. destination variable is " << rDestinationVariable << std::endl;
    }

    /**
     * @brief This function is designed to make the condition to assemble an rRHS vector identified by a variable rRHSVariable by assembling it to the nodes on the variable rDestinationVariable. (This is the matrix version)
     * @details The "AddExplicit" FUNCTIONS THE ONLY FUNCTIONS IN WHICH A CONDITION IS ALLOWED TO WRITE ON ITS NODES. The caller is expected to ensure thread safety hence SET-/UNSET-LOCK MUST BE PERFORMED IN THE STRATEGY BEFORE CALLING THIS FUNCTION
     * @param rRHSVector input variable containing the RHS vector to be assembled
     * @param rRHSVariable variable describing the type of the RHS vector to be assembled
     * @param rDestinationVariable variable in the database to which the rRHSvector will be assembled
     * @param rCurrentProcessInfo the current process info instance
     */
    virtual void AddExplicitContribution(
        const MatrixType& rLHSMatrix,
        const Variable<MatrixType>& rLHSVariable,
        Variable<Matrix>& rDestinationVariable,
        const ProcessInfo& rCurrentProcessInfo
        )
    {
         KRATOS_ERROR << "Base condition class is not able to assemble rLHS to the desired variable. destination variable is " << rDestinationVariable << std::endl;
    }

    /**
     * Calculate a Condition variable usually associated to a integration point
     * the Output is given on integration points and characterizes the condition
     * Calculate(..) methods are: OPTIONAL
     */

    virtual void Calculate(const Variable<double >& rVariable,
               double& Output,
               const ProcessInfo& rCurrentProcessInfo)
    {
    }

    virtual void Calculate(const Variable< array_1d<double,3> >& rVariable,
               array_1d<double,3>& Output,
               const ProcessInfo& rCurrentProcessInfo)
    {
    }

    virtual void Calculate(const Variable<Vector >& rVariable,
               Vector& Output,
               const ProcessInfo& rCurrentProcessInfo)
    {
    }

    virtual void Calculate(const Variable<Matrix >& rVariable,
               Matrix& Output,
               const ProcessInfo& rCurrentProcessInfo)
    {
    }

    /**
     * Calculate variables on Integration points.
     * This gives access to variables computed in the constitutive law on each integration point.
     * Specialisations of condition must specify the actual interface to the integration points!
     * Note, that these functions expect a std::vector of values for the specified variable type that
     * contains a value for each integration point!
     * CalculateValueOnIntegrationPoints: calculates the values of given Variable.
     * these methods are: OPTIONAL
     */

    virtual void CalculateOnIntegrationPoints(const Variable<bool>& rVariable,
                          std::vector<bool>& rOutput,
                          const ProcessInfo& rCurrentProcessInfo)
    {
    }

    virtual void CalculateOnIntegrationPoints(const Variable<int>& rVariable,
                          std::vector<int>& rOutput,
                          const ProcessInfo& rCurrentProcessInfo)
    {
    }

    virtual void CalculateOnIntegrationPoints(const Variable<double>& rVariable,
                          std::vector<double>& rOutput,
                          const ProcessInfo& rCurrentProcessInfo)
    {
    }

    virtual void CalculateOnIntegrationPoints(const Variable<array_1d<double, 3 > >& rVariable,
                          std::vector< array_1d<double, 3 > >& Output,
                          const ProcessInfo& rCurrentProcessInfo)
    {
    }

    virtual void CalculateOnIntegrationPoints(const Variable<Vector >& rVariable,
                          std::vector< Vector >& Output,
                          const ProcessInfo& rCurrentProcessInfo)
    {
    }

    virtual void CalculateOnIntegrationPoints(const Variable<Matrix >& rVariable,
                          std::vector< Matrix >& Output,
                          const ProcessInfo& rCurrentProcessInfo)
    {
    }

    /**
     * Access for variables on Integration points.
     * This gives access to variables stored in the constitutive law on each integration point.
     * Specializations of condition must specify the actual interface to the integration points!
     * Note, that these functions expect a std::vector of values for the specified variable type that
     * contains a value for each integration point!
     * SetValueOnIntegrationPoints: set the values for given Variable.
     * GetValueOnIntegrationPoints: get the values for given Variable.
     * these methods are: OPTIONAL
     */

    //SET ON INTEGRATION POINTS - METHODS

    virtual void SetValueOnIntegrationPoints(const Variable<bool>& rVariable,
                         std::vector<bool>& rValues,
                         const ProcessInfo& rCurrentProcessInfo)
    {
    }

    virtual void SetValueOnIntegrationPoints(const Variable<int>& rVariable,
                         std::vector<int>& rValues,
                         const ProcessInfo& rCurrentProcessInfo)
    {
    }

    virtual void SetValueOnIntegrationPoints(const Variable<double>& rVariable,
                         std::vector<double>& rValues,
                         const ProcessInfo& rCurrentProcessInfo)
    {
    }

    virtual void SetValueOnIntegrationPoints(const Variable<array_1d<double, 3 > >& rVariable,
                         std::vector<array_1d<double, 3 > > rValues,
                         const ProcessInfo& rCurrentProcessInfo)
    {
    }

    virtual void SetValueOnIntegrationPoints(const Variable<Vector>& rVariable,
                         std::vector<Vector>& rValues,
                         const ProcessInfo& rCurrentProcessInfo)
    {
    }

    virtual void SetValueOnIntegrationPoints(const Variable<Matrix>& rVariable,
                         std::vector<Matrix>& rValues,
                         const ProcessInfo& rCurrentProcessInfo)
    {
    }

    //GET ON INTEGRATION POINTS METHODS

    virtual void GetValueOnIntegrationPoints(const Variable<bool>& rVariable,
                         std::vector<bool>& rValues,
                         const ProcessInfo& rCurrentProcessInfo)
    {
    }

    virtual void GetValueOnIntegrationPoints(const Variable<int>& rVariable,
                         std::vector<int>& rValues,
                         const ProcessInfo& rCurrentProcessInfo)
    {
    }

    virtual void GetValueOnIntegrationPoints(const Variable<double>& rVariable,
                         std::vector<double>& rValues,
                         const ProcessInfo& rCurrentProcessInfo)
    {
    }

    virtual void GetValueOnIntegrationPoints(const Variable<array_1d<double, 3 > >& rVariable,
                         std::vector<array_1d<double, 3 > >& rValues,
                         const ProcessInfo& rCurrentProcessInfo)
    {
    }

    virtual void GetValueOnIntegrationPoints(const Variable<array_1d<double, 6 > >& rVariable,
                         std::vector<array_1d<double, 6 > >& rValues,
                         const ProcessInfo& rCurrentProcessInfo)
    {
    }

    virtual void GetValueOnIntegrationPoints(const Variable<Vector>& rVariable,
                         std::vector<Vector>& rValues,
                         const ProcessInfo& rCurrentProcessInfo)
    {
    }

    virtual void GetValueOnIntegrationPoints(const Variable<Matrix>& rVariable,
                         std::vector<Matrix>& rValues,
                         const ProcessInfo& rCurrentProcessInfo)
    {
    }


    /**
     * This method provides the place to perform checks on the completeness of the input
     * and the compatibility with the problem options as well as the contitutive laws selected
     * It is designed to be called only once (or anyway, not often) typically at the beginning
     * of the calculations, so to verify that nothing is missing from the input
     * or that no common error is found.
     * @param rCurrentProcessInfo
     * this method is: MANDATORY
     */

    virtual int Check(const ProcessInfo& rCurrentProcessInfo)
    {
        KRATOS_TRY

        KRATOS_ERROR_IF( this->Id() < 1 ) << "Condition found with Id " << this->Id() << std::endl;

        const double domain_size = this->GetGeometry().DomainSize();
        KRATOS_ERROR_IF( domain_size < 0.0 ) << "Condition " << this->Id() << " has negative size " << domain_size << std::endl;

        return 0;

        KRATOS_CATCH("")
    }

    /**
     * this is called during the assembling process in order
     * to calculate the condition mass matrix
     * @param rMassMatrix the condition mass matrix
     * @param rCurrentProcessInfo the current process info instance
     */
    virtual void MassMatrix(MatrixType& rMassMatrix, ProcessInfo& rCurrentProcessInfo)
    {
        if (rMassMatrix.size1() != 0)
      rMassMatrix.resize(0, 0, false);
    }

    /**
     * adds the mass matrix scaled by a given factor to the LHS
     * @param rLeftHandSideMatrix the condition LHS matrix
     * @param coeff the given factor
     * @param rCurrentProcessInfo the current process info instance
     */
    virtual void AddMassMatrix(MatrixType& rLeftHandSideMatrix, double coeff, ProcessInfo& rCurrentProcessInfo)
    {
    }

    /**
     * this is called during the assembling process in order
     * to calculate the condition damping matrix
     * @param rDampMatrix the condition damping matrix
     * @param rCurrentProcessInfo the current process info instance
     */
    virtual void DampMatrix(MatrixType& rDampMatrix, ProcessInfo& rCurrentProcessInfo)
    {
        if (rDampMatrix.size1() != 0)
      rDampMatrix.resize(0, 0, false);
    }

    /**
     * adds the inertia forces to the RHS --> performs residua = static_residua - coeff*M*acc
     * @param rCurrentProcessInfo the current process info instance
     */
    virtual void AddInertiaForces(VectorType& rRightHandSideVector, double coeff, ProcessInfo& rCurrentProcessInfo)
    {
    }


    /**
     * Calculate Damp matrix and add velocity contribution to RHS
     * @param rDampingMatrix the velocity-proportional "damping" matrix
     * @param rRightHandSideVector the condition right hand side matrix
     * @param rCurrentProcessInfo the current process info instance
     */
    virtual void CalculateLocalVelocityContribution(MatrixType& rDampingMatrix, VectorType& rRightHandSideVector, ProcessInfo& rCurrentProcessInfo)
    {
        if (rDampingMatrix.size1() != 0)
      rDampingMatrix.resize(0, 0, false);
    }

    /**
     * Calculate the transposed gradient of the condition's residual w.r.t. design variable.
     */
    virtual void CalculateSensitivityMatrix(const Variable<double>& rDesignVariable,
                                            Matrix& rOutput,
                                            const ProcessInfo& rCurrentProcessInfo)
    {
        if (rOutput.size1() != 0)
            rOutput.resize(0, 0, false);
    }

    /**
     * Calculate the transposed gradient of the condition's residual w.r.t. design variable.
     */
    virtual void CalculateSensitivityMatrix(const Variable<array_1d<double,3> >& rDesignVariable,
                                            Matrix& rOutput,
                                            const ProcessInfo& rCurrentProcessInfo)
    {
        if (rOutput.size1() != 0)
            rOutput.resize(0, 0, false);
    }

    //METHODS TO BE CLEANED: DEPRECATED end

    ///@}
    ///@name Access
    ///@{

    PropertiesType::Pointer pGetProperties()
    {
        KRATOS_DEBUG_ERROR_IF(mpProperties == nullptr)
            << "Tryining to get the properties of " << Info()
            << ", which are uninitialized." << std::endl;
        return mpProperties;
    }

    const PropertiesType::Pointer pGetProperties() const
    {
        KRATOS_DEBUG_ERROR_IF(mpProperties == nullptr)
            << "Tryining to get the properties of " << Info()
            << ", which are uninitialized." << std::endl;
        return mpProperties;
    }

    PropertiesType& GetProperties()
    {
        KRATOS_DEBUG_ERROR_IF(mpProperties == nullptr)
            << "Tryining to get the properties of " << Info()
            << ", which are uninitialized." << std::endl;
        return *mpProperties;
    }

    PropertiesType const& GetProperties() const
    {
        KRATOS_DEBUG_ERROR_IF(mpProperties == nullptr)
            << "Tryining to get the properties of " << Info()
            << ", which are uninitialized." << std::endl;
        return *mpProperties;
    }

    void SetProperties(PropertiesType::Pointer pProperties)
    {
        mpProperties = pProperties;
    }

    ///@}
    ///@name Condition Data
    ///@{

    /**
     * Access Data:
     */
    DataValueContainer& Data()
    {
        return mData;
    }

    DataValueContainer const& GetData() const
    {
      return mData;
    }

    void SetData(DataValueContainer const& rThisData)
    {
      mData = rThisData;
    }

    /**
     * Check if the Data exists with Has(..) methods:
     */
    template<class TDataType> bool Has(const Variable<TDataType>& rThisVariable) const
    {
        return mData.Has(rThisVariable);
    }

    template<class TAdaptorType> bool Has(
        const VariableComponent<TAdaptorType>& rThisVariable) const
    {
        return mData.Has(rThisVariable);
    }

    /**
     * Set Data with SetValue and the Variable to set:
     */
    template<class TVariableType> void SetValue(
        const TVariableType& rThisVariable,
        typename TVariableType::Type const& rValue)
    {
        mData.SetValue(rThisVariable, rValue);
    }

    /**
     * Get Data with GetValue and the Variable to get:
     */
    template<class TVariableType> typename TVariableType::Type& GetValue(
        const TVariableType& rThisVariable)
    {
        return mData.GetValue(rThisVariable);
    }

    template<class TVariableType> typename TVariableType::Type const& GetValue(
        const TVariableType& rThisVariable) const
    {
        return mData.GetValue(rThisVariable);
    }

    ///@}
    ///@name Inquiry
    ///@{

    /// Check that the Condition has a correctly initialized pointer to a Properties instance.
    bool HasProperties() const
    {
        return mpProperties != nullptr;
    }

    ///@}
    ///@name Input and output
    ///@{

    /// Turn back information as a string.

    std::string Info() const override
    {
        std::stringstream buffer;
        buffer << "Condition #" << Id();
        return buffer.str();
    }

    /// Print information about this object.

    void PrintInfo(std::ostream& rOStream) const override
    {
        rOStream << "Condition #" << Id();
    }

    /// Print object's data.

    void PrintData(std::ostream& rOStream) const override
    {
        pGetGeometry()->PrintData(rOStream);
    }

    ///@}
    ///@name Friends
    ///@{
    ///@}

protected:
    ///@name Protected static Member Variables
    ///@{
    ///@}
    ///@name Protected member Variables
    ///@{
    ///@}
    ///@name Protected Operators
    ///@{
    ///@}
    ///@name Protected Operations
    ///@{
    ///@}
    ///@name Protected  Access
    ///@{
    ///@}
    ///@name Protected Inquiry
    ///@{
    ///@}
    ///@name Protected LifeCycle
    ///@{
    ///@}

private:
    ///@name Static Member Variables
    ///@{
    ///@}
    ///@name Member Variables
    ///@{

    /**
     * pointer to the data related to this condition
     */
    DataValueContainer mData;

    /**
     * pointer to the condition properties
     */
    Properties::Pointer mpProperties;

    ///@}
    ///@name Private Operators
    ///@{
    ///@}
    ///@name Private Operations
    ///@{
    ///@}
    ///@name Serialization
    ///@{

    friend class Serializer;

    void save(Serializer& rSerializer) const override
    {
        KRATOS_SERIALIZE_SAVE_BASE_CLASS(rSerializer, GeometricalObject );
        rSerializer.save("Data", mData);
        rSerializer.save("Properties", mpProperties);
    }

    void load(Serializer& rSerializer) override
    {
        KRATOS_SERIALIZE_LOAD_BASE_CLASS(rSerializer, GeometricalObject );
        rSerializer.load("Data", mData);
        rSerializer.load("Properties", mpProperties);
    }

    ///@}
    ///@name Private  Access
    ///@{
    ///@}
    ///@name Private Inquiry
    ///@{
    ///@}
    ///@name Un accessible methods
    ///@{
    ///@}

}; // Class Condition

///@}
///@name Type Definitions
///@{
///@}
///@name Input and output
///@{

/// input stream function
inline std::istream & operator >>(std::istream& rIStream,
                                  Condition& rThis);

/// output stream function

inline std::ostream & operator <<(std::ostream& rOStream,
                                  const Condition& rThis)
{
    rThis.PrintInfo(rOStream);
    rOStream << " : " << std::endl;
    rThis.PrintData(rOStream);

    return rOStream;
}
///@}

KRATOS_API_EXTERN template class KRATOS_API(KRATOS_CORE) KratosComponents<Condition >;

void KRATOS_API(KRATOS_CORE) AddKratosComponent(std::string const& Name, Condition const& ThisComponent);

/**
 * definition of condition specific variables
 */

#undef  KRATOS_EXPORT_MACRO
#define KRATOS_EXPORT_MACRO KRATOS_API

KRATOS_DEFINE_VARIABLE(GlobalPointersVector< Condition >, NEIGHBOUR_CONDITIONS)

#undef  KRATOS_EXPORT_MACRO
#define KRATOS_EXPORT_MACRO KRATOS_NO_EXPORT

} // namespace Kratos.
#endif // KRATOS_CONDITION_H_INCLUDED  defined
<|MERGE_RESOLUTION|>--- conflicted
+++ resolved
@@ -314,14 +314,9 @@
      */
     virtual void GetValuesVector(Vector& values, int Step = 0)
     {
-<<<<<<< HEAD
-        if (values.size() != 0)
-            values.resize(0, false);
-=======
         if (values.size() != 0) {
             values.resize(0, false);
         }
->>>>>>> d7144117
     }
 
     /**
@@ -329,14 +324,9 @@
      */
     virtual void GetFirstDerivativesVector(Vector& values, int Step = 0)
     {
-<<<<<<< HEAD
-        if (values.size() != 0)
-            values.resize(0, false);
-=======
         if (values.size() != 0) {
             values.resize(0, false);
         }
->>>>>>> d7144117
     }
 
     /**
@@ -344,14 +334,9 @@
      */
     virtual void GetSecondDerivativesVector(Vector& values, int Step = 0)
     {
-<<<<<<< HEAD
-        if (values.size() != 0)
-            values.resize(0, false);
-=======
         if (values.size() != 0) {
             values.resize(0, false);
         }
->>>>>>> d7144117
     }
 
     /**
@@ -490,14 +475,9 @@
                     const std::vector< Variable< MatrixType > >& rLHSVariables,
                     ProcessInfo& rCurrentProcessInfo)
     {
-<<<<<<< HEAD
-        if (rLeftHandSideMatrices.size() != 0)
-            rLeftHandSideMatrices.resize(0);
-=======
         if (rLeftHandSideMatrices.size() != 0) {
             rLeftHandSideMatrices.resize(0);
         }
->>>>>>> d7144117
     }
 
     /**
@@ -524,14 +504,9 @@
                     const std::vector< Variable< VectorType > >& rRHSVariables,
                     ProcessInfo& rCurrentProcessInfo)
     {
-<<<<<<< HEAD
-        if (rRightHandSideVectors.size() != 0)
-            rRightHandSideVectors.resize(0);
-=======
         if (rRightHandSideVectors.size() != 0) {
             rRightHandSideVectors.resize(0);
         }
->>>>>>> d7144117
     }
 
 
