--- conflicted
+++ resolved
@@ -44,32 +44,12 @@
     In order to have such information it is recommended to use it via KRATOS_ERROR macro.
  * @author Pooyan Dadvand
 */
-<<<<<<< HEAD
-class KRATOS_API(KRATOS_CORE) Exception 
-=======
 class KRATOS_API(KRATOS_CORE) Exception
->>>>>>> c1bc8bcd
     : public std::exception
 {
 public:
     ///@name Type Definitions
     ///@{
-<<<<<<< HEAD
-
-    ///@}
-    ///@name Life Cycle
-    ///@{
-
-    /// Default constructor.
-    Exception();
-
-    explicit Exception(const std::string& rWhat );
-
-    Exception(const std::string& rWhat, const CodeLocation& Location);
-
-    /// Copy constructor.
-    Exception(Exception const& Other);
-=======
 
     ///@}
     ///@name Life Cycle
@@ -87,46 +67,8 @@
 
     /// Destructor.
     ~Exception() noexcept override;
->>>>>>> c1bc8bcd
 
-    /// Destructor.
-    ~Exception() noexcept override;
 
-<<<<<<< HEAD
-
-    ///@}
-    ///@name Operators
-    ///@{
-
-    /// Assignment operator is deleted.
-    Exception& operator=(Exception const& rOther) = delete;
-
-    /// Code Location stream function to add callers to call stack
-    Exception& operator << (CodeLocation const& TheLocation);
-
-    /// string stream function
-    template<class StreamValueType>
-    Exception& operator << (StreamValueType const& rValue)
-    {
-        std::stringstream buffer;
-        buffer << rValue;
-
-        append_message(buffer.str());
-
-        return *this;
-    }
-
-    /// Manipulator stream function
-    Exception& operator << (std::ostream& (*pf)(std::ostream&));
-    /// char stream function
-    Exception& operator << (const char * rString);
-
-    ///@}
-    ///@name Operations
-    ///@{
-
-    void append_message(std::string const& rMessage);
-=======
     ///@}
     ///@name Operators
     ///@{
@@ -161,36 +103,8 @@
     void append_message(std::string const& rMessage);
 
     void add_to_call_stack(CodeLocation const& TheLocation);
->>>>>>> c1bc8bcd
 
-    void add_to_call_stack(CodeLocation const& TheLocation);
 
-<<<<<<< HEAD
-
-    ///@}
-    ///@name Access
-    ///@{
-
-    /// The overide of the base class what method
-    /** This method returns the entire message with where information
-    */
-
-    const char* what() const noexcept override;
-
-    const std::string& message() const;
-
-    const CodeLocation where() const;
-
-    ///@}
-    ///@name Input and output
-    ///@{
-
-    /// Turn back information as a string.
-    virtual std::string Info() const;
-
-    /// Print information about this object.
-    virtual void PrintInfo(std::ostream& rOStream) const;
-=======
     ///@}
     ///@name Access
     ///@{
@@ -217,12 +131,7 @@
 
     /// Print object's data.
     virtual void PrintData(std::ostream& rOStream) const;
->>>>>>> c1bc8bcd
 
-    /// Print object's data.
-    virtual void PrintData(std::ostream& rOStream) const;
-
-<<<<<<< HEAD
 
     ///@}
 
@@ -239,25 +148,7 @@
     ///@{
 
     void update_what();
-    
-=======
-    ///@}
 
-private:
-    ///@name Member Variables
-    ///@{
-
-    std::string mMessage;
-    std::string mWhat;
-    std::vector<CodeLocation> mCallStack;
-
-    ///@}
-    ///@name private operations
-    ///@{
-
-    void update_what();
-
->>>>>>> c1bc8bcd
     ///@}
 
 }; // Class Exception
