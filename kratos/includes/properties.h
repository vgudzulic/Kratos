--- conflicted
+++ resolved
@@ -300,10 +300,6 @@
     {
         return mTables;
     }
-<<<<<<< HEAD
-
-=======
->>>>>>> a9deaac6
 
 
     ///@}
