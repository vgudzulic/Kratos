--- conflicted
+++ resolved
@@ -19,10 +19,6 @@
 
 namespace Kratos
 {
-<<<<<<< HEAD
-    GidIOBase *GidIOBase::msLiveInstances = 0;
-    template class GidIO<GidGaussPointsContainer, GidMeshContainer>;
-=======
     GidIOBase& GidIOBase::GetInstance() {
         if (mpInstance == nullptr) {
             Create();
@@ -48,6 +44,5 @@
 
     // GidIO default instantiation
     template class GidIO<GidGaussPointsContainer,GidMeshContainer>;
->>>>>>> a43173cb
 }  // namespace Kratos.
 
