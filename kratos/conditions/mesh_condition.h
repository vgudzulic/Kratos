//    |  /           |
//    ' /   __| _` | __|  _ \   __|
//    . \  |   (   | |   (   |\__ \.
//   _|\_\_|  \__,_|\__|\___/ ____/
//                   Multi-Physics
//
//  License:		 BSD License
//			 Kratos default license: kratos/license.txt
//
//  Main authors:    Vicente Mataix Ferrandiz
//

#if !defined(KRATOS_GEOMETRICAL_CONDITION_H_INCLUDED )
#define  KRATOS_GEOMETRICAL_CONDITION_H_INCLUDED

// System includes

// External includes

// Project includes
#include "includes/condition.h"

namespace Kratos
{
///@name Kratos Globals
///@{
///@}
///@name Type Definitions
///@{
///@}
///@name  Enum's
///@{
///@}
///@name  Functions
///@{
///@}
///@name Kratos Classes
///@{
/**
 * @class MeshCondition
 * @ingroup KratosCore
 * @brief This is pure geometric condition. The only purpose for this definition is to create dummy conditions
 * @details Inherits all method from base condition, and overrides the Clone() and Create() methods
 * @author Vicente Mataix Ferrandiz
 */
class MeshCondition
    : public Condition
{
public:

    ///@name Type Definitions
    ///@{

    /// We define the base class Condition
    typedef Condition BaseType;

    /// Dfinition of the index type
    typedef BaseType::IndexType IndexType;

    /// Definition of the size type
    typedef BaseType::SizeType SizeType;

    /// Definition of the node type
    typedef BaseType::NodeType NodeType;

    /// Definition of the properties type
    typedef BaseType::PropertiesType PropertiesType;

    /// Definition of the geometry type with given NodeType
    typedef BaseType::GeometryType GeometryType;

    /// Definition of nodes container type, redefined from GeometryType
    typedef BaseType::NodesArrayType NodesArrayType;

    /// Counted pointer of MeshCondition
    KRATOS_CLASS_POINTER_DEFINITION( MeshCondition);

    ///@}

public:

    ///@name Life Cycle
    ///@{

    /**
     * @brief Constructor.
     * @param NewId The Id of the new created condition
     */
    MeshCondition(IndexType NewId = 0);

    /**
     * @brief Constructor using an array of nodes
     * @param NewId The Id of the new created condition
     * @param rThisNodes The array of nodes that will define the geometry that will define the condition
     */
    MeshCondition(
        IndexType NewId,
        const NodesArrayType& rThisNodes
        );

    /**
     * @brief Constructor using Geometry
     * @param NewId The Id of the new created condition
     * @param pGeometry The pointer to the geometry that will define the condition
     */
    MeshCondition(
        IndexType NewId,
        GeometryType::Pointer pGeometry
        );

    /**
     * @brief Constructor using Properties
     * @param NewId The Id of the new created condition
     * @param pGeometry The pointer to the geometry that will define the condition
     * @param pProperties The pointer to the properties that will define the behaviour of the condition
     */
    MeshCondition(
        IndexType NewId,
        GeometryType::Pointer pGeometry,
        PropertiesType::Pointer pProperties
        );

    ///Copy constructor
    MeshCondition(MeshCondition const& rOther);

    /// Destructor.
    ~MeshCondition() override;

    ///@}
    ///@name Operators
    ///@{

    /// Assignment operator.
    MeshCondition& operator=(MeshCondition const& rOther);

    ///@}
    ///@name Operations
    ///@{

    /**
     * @brief Creates a new condition pointer
     * @param NewId the ID of the new condition
     * @param ThisNodes the nodes of the new condition
     * @param pProperties the properties assigned to the new condition
     * @return a Pointer to the new condition
     */
    Condition::Pointer Create(
        IndexType NewId,
        NodesArrayType const& ThisNodes,
        PropertiesType::Pointer pProperties
        ) const override;

    /**
     * @brief Creates a new condition pointer
     * @param NewId the ID of the new condition
     * @param pGeom the geometry to be employed
     * @param pProperties the properties assigned to the new condition
     * @return a Pointer to the new condition
     */
    Condition::Pointer Create(
        IndexType NewId,
        GeometryType::Pointer pGeom,
        PropertiesType::Pointer pProperties
        ) const override;

    /**
     * @brief Creates a new condition pointer and clones the previous condition data
     * @param NewId the ID of the new condition
     * @param ThisNodes the nodes of the new condition
     * @param pProperties the properties assigned to the new condition
     * @return a Pointer to the new condition
     */
    Condition::Pointer Clone (
        IndexType NewId,
        NodesArrayType const& ThisNodes
        ) const override;

    /**
     * @brief This function is designed to make the element to assemble an rRHS vector identified by a variable rRHSVariable by assembling it to the nodes on the variable rDestinationVariable. (This is the double version)
<<<<<<< HEAD
     * @details The "AddEXplicit" FUNCTIONS THE ONLY FUNCTIONS IN WHICH A CONDITION IS ALLOWED TO WRITE ON ITS NODES. The caller is expected to ensure thread safety hence SET/UNSETLOCK MUST BE PERFORMED IN THE STRATEGY BEFORE CALLING THIS FUNCTION
=======
     * @details The "AddExplicit" FUNCTIONS THE ONLY FUNCTIONS IN WHICH A CONDITION IS ALLOWED TO WRITE ON ITS NODES. The caller is expected to ensure thread safety hence SET-/UNSET-LOCK MUST BE PERFORMED IN THE STRATEGY BEFORE CALLING THIS FUNCTION
>>>>>>> 498fbd2e
     * @param rRHSVector input variable containing the RHS vector to be assembled
     * @param rRHSVariable variable describing the type of the RHS vector to be assembled
     * @param rDestinationVariable variable in the database to which the rRHSvector will be assembled
     * @param rCurrentProcessInfo the current process info instance
     */
    void AddExplicitContribution(
        const VectorType& rRHSVector,
        const Variable<VectorType>& rRHSVariable,
        Variable<double >& rDestinationVariable,
        const ProcessInfo& rCurrentProcessInfo
        ) override;

    /**
     * @brief This function is designed to make the element to assemble an rRHS vector identified by a variable rRHSVariable by assembling it to the nodes on the variable rDestinationVariable. (This is the vector version)
<<<<<<< HEAD
     * @details The "AddEXplicit" FUNCTIONS THE ONLY FUNCTIONS IN WHICH A CONDITION IS ALLOWED TO WRITE ON ITS NODES. The caller is expected to ensure thread safety hence SET/UNSETLOCK MUST BE PERFORMED IN THE STRATEGY BEFORE CALLING THIS FUNCTION
=======
     * @details The "AddExplicit" FUNCTIONS THE ONLY FUNCTIONS IN WHICH A CONDITION IS ALLOWED TO WRITE ON ITS NODES. The caller is expected to ensure thread safety hence SET-/UNSET-LOCK MUST BE PERFORMED IN THE STRATEGY BEFORE CALLING THIS FUNCTION
>>>>>>> 498fbd2e
     * @param rRHSVector input variable containing the RHS vector to be assembled
     * @param rRHSVariable variable describing the type of the RHS vector to be assembled
     * @param rDestinationVariable variable in the database to which the rRHSvector will be assembled
     * @param rCurrentProcessInfo the current process info instance
     */
    void AddExplicitContribution(
        const VectorType& rRHS,
        const Variable<VectorType>& rRHSVariable,
        Variable<array_1d<double,3> >& rDestinationVariable,
        const ProcessInfo& rCurrentProcessInfo
        ) override;

    /**
     * @brief This function is designed to make the element to assemble an rRHS vector identified by a variable rRHSVariable by assembling it to the nodes on the variable rDestinationVariable. (This is the matrix version)
<<<<<<< HEAD
     * @details The "AddEXplicit" FUNCTIONS THE ONLY FUNCTIONS IN WHICH A CONDITION IS ALLOWED TO WRITE ON ITS NODES. The caller is expected to ensure thread safety hence SET/UNSETLOCK MUST BE PERFORMED IN THE STRATEGY BEFORE CALLING THIS FUNCTION
=======
     * @details The "AddExplicit" FUNCTIONS THE ONLY FUNCTIONS IN WHICH A CONDITION IS ALLOWED TO WRITE ON ITS NODES. The caller is expected to ensure thread safety hence SET-/UNSET-LOCK MUST BE PERFORMED IN THE STRATEGY BEFORE CALLING THIS FUNCTION
>>>>>>> 498fbd2e
     * @param rRHSVector input variable containing the RHS vector to be assembled
     * @param rRHSVariable variable describing the type of the RHS vector to be assembled
     * @param rDestinationVariable variable in the database to which the rRHSvector will be assembled
     * @param rCurrentProcessInfo the current process info instance
     */
    void AddExplicitContribution(
        const MatrixType& rLHSMatrix,
        const Variable<MatrixType>& rLHSVariable,
        Variable<Matrix>& rDestinationVariable,
        const ProcessInfo& rCurrentProcessInfo
        ) override;

    ///@}
    ///@name Input and output
    ///@{

    /// Turn back information as a string.
    std::string Info() const override
    {
        std::stringstream buffer;
        buffer << "Geometrical Condition #" << Id();
        return buffer.str();
    }

    /// Print information about this object.

    void PrintInfo(std::ostream& rOStream) const override
    {
        rOStream << "Geometrical Condition #" << Id();
    }

    /// Print object's data.
    void PrintData(std::ostream& rOStream) const override
    {
        pGetGeometry()->PrintData(rOStream);
    }

    ///@}

private:

    ///@name Serialization
    ///@{
    friend class Serializer;

    void save(Serializer& rSerializer) const override;

    void load(Serializer& rSerializer) override;

    ///@}

}; // Class MeshCondition

///@}
///@name Type Definitions
///@{
///@}
///@name Input and output
///@{
///@}

} // namespace Kratos.
#endif // KRATOS_GEOMETRICAL_CONDITION_H_INCLUDED  defined<|MERGE_RESOLUTION|>--- conflicted
+++ resolved
@@ -177,11 +177,7 @@
 
     /**
      * @brief This function is designed to make the element to assemble an rRHS vector identified by a variable rRHSVariable by assembling it to the nodes on the variable rDestinationVariable. (This is the double version)
-<<<<<<< HEAD
-     * @details The "AddEXplicit" FUNCTIONS THE ONLY FUNCTIONS IN WHICH A CONDITION IS ALLOWED TO WRITE ON ITS NODES. The caller is expected to ensure thread safety hence SET/UNSETLOCK MUST BE PERFORMED IN THE STRATEGY BEFORE CALLING THIS FUNCTION
-=======
      * @details The "AddExplicit" FUNCTIONS THE ONLY FUNCTIONS IN WHICH A CONDITION IS ALLOWED TO WRITE ON ITS NODES. The caller is expected to ensure thread safety hence SET-/UNSET-LOCK MUST BE PERFORMED IN THE STRATEGY BEFORE CALLING THIS FUNCTION
->>>>>>> 498fbd2e
      * @param rRHSVector input variable containing the RHS vector to be assembled
      * @param rRHSVariable variable describing the type of the RHS vector to be assembled
      * @param rDestinationVariable variable in the database to which the rRHSvector will be assembled
@@ -196,11 +192,7 @@
 
     /**
      * @brief This function is designed to make the element to assemble an rRHS vector identified by a variable rRHSVariable by assembling it to the nodes on the variable rDestinationVariable. (This is the vector version)
-<<<<<<< HEAD
-     * @details The "AddEXplicit" FUNCTIONS THE ONLY FUNCTIONS IN WHICH A CONDITION IS ALLOWED TO WRITE ON ITS NODES. The caller is expected to ensure thread safety hence SET/UNSETLOCK MUST BE PERFORMED IN THE STRATEGY BEFORE CALLING THIS FUNCTION
-=======
      * @details The "AddExplicit" FUNCTIONS THE ONLY FUNCTIONS IN WHICH A CONDITION IS ALLOWED TO WRITE ON ITS NODES. The caller is expected to ensure thread safety hence SET-/UNSET-LOCK MUST BE PERFORMED IN THE STRATEGY BEFORE CALLING THIS FUNCTION
->>>>>>> 498fbd2e
      * @param rRHSVector input variable containing the RHS vector to be assembled
      * @param rRHSVariable variable describing the type of the RHS vector to be assembled
      * @param rDestinationVariable variable in the database to which the rRHSvector will be assembled
@@ -215,11 +207,7 @@
 
     /**
      * @brief This function is designed to make the element to assemble an rRHS vector identified by a variable rRHSVariable by assembling it to the nodes on the variable rDestinationVariable. (This is the matrix version)
-<<<<<<< HEAD
-     * @details The "AddEXplicit" FUNCTIONS THE ONLY FUNCTIONS IN WHICH A CONDITION IS ALLOWED TO WRITE ON ITS NODES. The caller is expected to ensure thread safety hence SET/UNSETLOCK MUST BE PERFORMED IN THE STRATEGY BEFORE CALLING THIS FUNCTION
-=======
      * @details The "AddExplicit" FUNCTIONS THE ONLY FUNCTIONS IN WHICH A CONDITION IS ALLOWED TO WRITE ON ITS NODES. The caller is expected to ensure thread safety hence SET-/UNSET-LOCK MUST BE PERFORMED IN THE STRATEGY BEFORE CALLING THIS FUNCTION
->>>>>>> 498fbd2e
      * @param rRHSVector input variable containing the RHS vector to be assembled
      * @param rRHSVariable variable describing the type of the RHS vector to be assembled
      * @param rDestinationVariable variable in the database to which the rRHSvector will be assembled
