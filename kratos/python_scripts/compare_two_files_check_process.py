from __future__ import print_function, absolute_import, division #makes KratosMultiphysics backward compatible with python 2.6 and 2.7
# Importing the Kratos Library
import KratosMultiphysics

# Import KratosUnittest
import KratosMultiphysics.KratosUnittest as KratosUnittest
import KratosMultiphysics.kratos_utilities as kratos_utils
from KratosMultiphysics.KratosUnittest import isclose as t_isclose

# Other imports
import filecmp
import os
import math

def Factory(settings, current_model):
    if not isinstance(settings, KratosMultiphysics.Parameters):
        raise Exception("Expected input shall be a Parameters object, encapsulating a json string")
    return CompareTwoFilesCheckProcess(settings["Parameters"])

class CompareTwoFilesCheckProcess(KratosMultiphysics.Process, KratosUnittest.TestCase):
    """This process compares files that are written during a simulation
    against reference files.
    Please see the "ExecuteFinalize" functions for details about the
    available file-formats
    """
    def __init__(self, params):
        KratosMultiphysics.Process.__init__(self)
        ## Settings string in json format
        default_parameters = KratosMultiphysics.Parameters("""
        {
            "help"                  : "This process checks that two files are the same. This can be used in order to create tests, where a given solution is expected",
            "reference_file_name"   : "",
            "output_file_name"      : "",
            "remove_output_file"    : true,
            "comparison_type"       : "deterministic",
            "tolerance"             : 1e-6,
            "relative_tolerance"    : 1e-9,
            "dimension"             : 3
        }
        """)

        # backwards compatibility
        if params.Has("decimal_places"):
            if params.Has("tolerance") or params.Has("relative_tolerance"):
                raise Exception('Conflicting settings specified, please remove "decimal_places"')
            decimal_places = params["decimal_places"].GetInt()
            params.RemoveValue("decimal_places")
            warning =  'W-A-R-N-I-N-G: You have specified "decimal_places", '
            warning += 'which is deprecated and will be removed soon.\n'
            warning += 'Please specify "tolerance" and "relative_tolerance" instead!'
            KratosMultiphysics.Logger.PrintWarning("CompareTwoFilesCheckProcess", warning)
            tol = 0.1**decimal_places
            params.AddEmptyValue("tolerance").SetDouble(tol)

        ## Overwrite the default settings with user-provided parameters
        params.ValidateAndAssignDefaults(default_parameters)

        # abspath to make paths os-independent
        ref_file_name = os.path.abspath(params["reference_file_name"].GetString())
        out_file_name = os.path.abspath(params["output_file_name"].GetString())

        self.reference_file_name = os.path.join(os.getcwd(), ref_file_name)
        self.output_file_name = os.path.join(os.getcwd(), out_file_name)

        self.remove_output_file = params["remove_output_file"].GetBool()
        self.comparison_type = params["comparison_type"].GetString()
        self.tol = params["tolerance"].GetDouble()
        self.reltol = params["relative_tolerance"].GetDouble()
        self.dimension = params["dimension"].GetInt()

        self.info_msg = "".join([  "\n[%s]: Failed with following parameters:\n" % self.__class__.__name__,
                                    params.PrettyPrintJsonString()
                                ])

    def Execute(self):
        """Executes all functions required to compare the files
        Intended to be directly used within python-scripts
        """
        self.ExecuteFinalize()

    def ExecuteFinalize(self):
        """The files are compared in this function
        Please see the respective files for details on the format of the files
        """

        KratosMultiphysics.DataCommunicator.GetDefault().Barrier()
        ## only do the check in ranks zero, otherwise this can experience in race condition
        if (KratosMultiphysics.DataCommunicator.GetDefault().Rank() != 0):
            return

        if (self.comparison_type == "deterministic"):
            value = filecmp.cmp(self.reference_file_name, self.output_file_name)
            self.assertTrue(value, msg = self.info_msg)
        elif (self.comparison_type == "mesh_file"):
            self.__CompareMeshVerticesFile()
        elif (self.comparison_type == "sol_file"):
            self.__CompareSolMetricFile()
        elif (self.comparison_type == "post_res_file"):
            self.__ComparePostResFile()
        elif (self.comparison_type == "dat_file"):
            self.__CompareDatFile()
        elif (self.comparison_type == "csv_file"):
            self.__CompareCSVFile()
        elif (self.comparison_type == "dat_file_variables_time_history"):
            self.__CompareDatFileVariablesTimeHistory()
        elif (self.comparison_type == "vtk"):
            self.__CompareVtkFile()
        else:
            raise NameError('Requested comparision type "' + self.comparison_type + '" not implemented yet')

        if self.remove_output_file:
            kratos_utils.DeleteFileIfExisting(self.output_file_name)

    def __GetFileLines(self):
        """This function reads the reference and the output file
        It returns the lines read from both files and also compares
        if they contain the same numer of lines
        """
        # check if files are valid
        if not os.path.isfile(self.reference_file_name):
            err_msg  = 'The specified reference file name "'
            err_msg += self.reference_file_name
            err_msg += '" is not valid!'
            raise Exception(err_msg)
        if not os.path.isfile(self.output_file_name):
            err_msg  = 'The specified output file name "'
            err_msg += self.output_file_name
            err_msg += '" is not valid!'
            raise Exception(err_msg)

        # "readlines" adds a newline at the end of the line,
        # which will be removed with rstrip afterwards
        with open(self.reference_file_name,'r') as ref_file:
            lines_ref = ref_file.readlines()
        with open(self.output_file_name,'r') as out_file:
            lines_out = out_file.readlines()

        # removing trailing newline AND whitespaces than can mess with the comparison
        lines_ref = [line.rstrip() for line in lines_ref]
        lines_out = [line.rstrip() for line in lines_out]

        num_lines_ref = len(lines_ref)
        num_lines_out = len(lines_out)

        err_msg  = "Files have different number of lines!"
        err_msg += "\nNum Lines Reference File: " + str(num_lines_ref)
        err_msg += "\nNum Lines Output File: " + str(num_lines_out)
        self.assertTrue(num_lines_ref == num_lines_out, msg=err_msg + self.info_msg)

        return lines_ref, lines_out

    def __ComparePostResFile(self):
        """Comparing output files from GiD containing results in ASCII format
        => *.post.res
        see https://www.gidhome.com/documents/customizationmanual/POSTPROCESS%20DATA%20FILES
        """

        lines_ref, lines_out = self.__GetFileLines()

        results_found, results_start_index = self.__ComparePostResFileHeader(lines_ref, lines_out)

        # comparing the results (if there are any)
        if results_found:
            while results_start_index < len(lines_ref):
                results_start_index = self.__ComparePostResFileResultsBlock(lines_ref, lines_out, results_start_index)

    def __ComparePostResFileHeader(self, lines_ref, lines_out):
        """This function compares the headers of *.post.res files
        It loops the lines until Results are found
        """
        results_start_index = -1
        results_found = False

        for i in range(len(lines_ref)):
            if lines_ref[i].startswith("Result "):
                # Now the end of the header is found
                results_start_index = i
                results_found = True
                break

            lines_ref_splitted = lines_ref[i].split()
            lines_out_splitted = lines_out[i].split()

            self.assertTrue(len(lines_ref_splitted) == len(lines_out_splitted),
                            msg="Lines have different length!" + self.info_msg)

            for ref_value, out_value in zip(lines_ref_splitted, lines_out_splitted):
                self.assertTrue(ref_value == out_value,
                                msg=ref_value + " != " + out_value + self.info_msg)

        return results_found, results_start_index

    def __ComparePostResFileResultsBlock(self, lines1, lines2, current_index):
        """This function compares results blocks of *.post.res files
        """
        # comparing result labels
        lines_1_splitted = lines1[current_index].split()
        lines_2_splitted = lines2[current_index].split()

        if len(lines_1_splitted) != len(lines_2_splitted):
            self.assertTrue(False, msg="Result labels have different length!" + self.info_msg)

        for val_1, val_2 in zip(lines_1_splitted, lines_2_splitted):
            self.assertTrue(val_1 == val_2,
                            msg=val_1 + " != " + val_2 + self.info_msg)

        current_index += 1 # skipping "Values"-line

        # comparing results
        while lines1[current_index+1] != "End Values":
            current_index += 1
            lines_1_splitted = lines1[current_index].split()
            lines_2_splitted = lines2[current_index].split()
            if len(lines_1_splitted) != len(lines_2_splitted):
                self.assertTrue(False, msg="Different number of results!" + self.info_msg)

            for val_1, val_2 in zip(lines_1_splitted, lines_2_splitted):
                self.__CheckCloseValues(float(val_1), float(val_2))

        return current_index+2 # directly incrementing to get the new result label

    def __CompareDatFile(self):
        """This function compares files with tabular data.
        => *.dat
        Lines starting with "#" are comments and therefore compared for equality
        Other lines are compared to be almost equal with the specified tolerance
        """
        lines_ref, lines_out = self.__GetFileLines()

        # assert headers are the same
        lines_ref, lines_out = self.__CompareDatFileComments(lines_ref, lines_out)

        # assert values are equal up to given tolerance
<<<<<<< HEAD
        self.__CompareDelimittedFileResults(lines_ref, lines_out, " ")
=======
        self.__CompareDelimittedFileResults(lines_ref, lines_out, None)
>>>>>>> e23185f9

    def __CompareCSVFile(self):
        """This function compares files with tabular data.
        => *.csv
        Lines starting with "#" are comments and therefore compared for equality
        Other lines are compared to be almost equal with the specified tolerance
        """
        lines_ref, lines_out = self.__GetFileLines()

        # assert headers are the same
        lines_ref, lines_out = self.__CompareDatFileComments(lines_ref, lines_out)

        # assert values are equal up to given tolerance
        self.__CompareDelimittedFileResults(lines_ref, lines_out, ",")

    def __CompareDatFileVariablesTimeHistory(self):
        """This function compares files with tabular data.
        => *.dat
        Lines starting with "#" are comments and therefore compared for equality
        Other lines are compared to be almost equal with the specified tolerance
        If the comparison fails, it prints the location of failure with details
        The expected format is the one written by the PointOutputProcess:

        # some basic file information
        # time var_name_1 var_name_2
        0.1 1.2345 2.852
        0.2 0.889 -89.444
        .
        .
        .
        """
        lines_ref, lines_out = self.__GetFileLines()

        # extracting the names of output variables eg: time, VELOCITY_X, VELOCITY_Y, VELOCITY_Z
        variable_names = lines_ref[1].split()[2:]

        # assert headers are the same
        lines_ref, lines_out = self.__CompareDatFileComments(lines_ref, lines_out)

        # assert values are equal up to given tolerance
        self.__CompareDatFileResultsWithLocation(lines_ref, lines_out, variable_names)

    def __CompareDatFileComments(self, lines_ref, lines_out):
        """This function compares the comments of files with tabular data
        The lines starting with "#" are being compared
        These lines are removed from the list of lines
        """
        for line_ref, line_out in zip(lines_ref, lines_out):
            if line_ref.lstrip()[0] == '#' or line_out.lstrip()[0] == '#':
                self.assertTrue(line_ref == line_out, msg = self.info_msg)

        lines_ref = [line for line in lines_ref if not(line.lstrip()[0] == '#')]
        lines_out = [line for line in lines_out if not(line.lstrip()[0] == '#')]

        return lines_ref, lines_out

    def __CompareDelimittedFileResults(self, lines_ref, lines_out, delimiter):
        """This function compares the data of files with tabular data
        The comment lines were removed beforehand
        """
        for line_ref, line_out in zip(lines_ref, lines_out):
            for v1, v2 in zip(line_ref.split(delimiter), line_out.split(delimiter)):
                self.__CheckCloseValues(float(v1), float(v2))

    def __CompareDatFileResultsWithLocation(self, lines_ref, lines_out, variable_names):
        """This function compares the data of files with tabular data
        It also prints the exact location where data doesnt match each other
        The comment lines were removed beforehand
        """
        for line_ref, line_out in zip(lines_ref, lines_out):
            for i_var, (v1, v2) in enumerate(zip(line_ref.split(), line_out.split())):
                if i_var == 0: # comparing time:
                    additional_info = 'Different time found!'
                    self.__CheckCloseValues(float(v1), float(v2), additional_info)
                    current_time = v1
                else: # comparing variables
                    additional_info  = 'Failed for variable ' + variable_names[i_var-1]
                    additional_info += ' at time: ' + current_time
                    self.__CheckCloseValues(float(v1), float(v2), additional_info)

    def __CompareMeshVerticesFile(self):
        """This function compares the output of the MMG meshing library
        => *.mesh
        see https://www.mmgtools.org/mmg-remesher-try-mmg/mmg-remesher-tutorials
        """
        lines_ref, lines_out = self.__GetFileLines()

        numline = 0
        for line1 in lines_ref:
            numline += 1

            if "Vertices" in line1:
                line = lines_ref[numline]
                nvertices = int(line)
                numline += 1
                break

        error = 0.0
        for i in range(numline, nvertices + numline):
            tmp1 = ConvertStringToListFloat(lines_ref[i], "", "\n")
            tmp2 = ConvertStringToListFloat(lines_out[i], "", "\n")
            if self.dimension == 2:
                error += math.sqrt((tmp1[0] - tmp2[0])**2 + (tmp1[1] - tmp2[1])**2)
            else:
                error += math.sqrt((tmp1[0] - tmp2[0])**2 + (tmp1[1] - tmp2[1])**2 + (tmp1[2] - tmp2[2])**2)

        error /= nvertices
        self.assertTrue(error < self.tol, msg = self.info_msg)

    def __CompareSolMetricFile(self):
        """This function compares the output of the MMG meshing library
        => *.sol
        see https://www.mmgtools.org/mmg-remesher-try-mmg/mmg-remesher-options/mmg-remesher-option-sol
        """
        lines_ref, lines_out = self.__GetFileLines()

        numline = 0
        for line1 in lines_ref:
            numline += 1

            if "SolAtVertices" in line1:
                line = lines_ref[numline]
                nvertices = int(line)
                numline += 2
                break

        error = 0.0
        for i in range(numline, nvertices + numline):
            if self.dimension == 2:
                space = " "
                end_line = " \n"
            else:
                space = " "
                end_line = "  \n"

            if lines_ref[i][0] == " ":
                tmp1 = ConvertStringToListFloat(lines_ref[i][1:], space, end_line)
            else:
                tmp1 = ConvertStringToListFloat(lines_ref[i], space, end_line)
            if lines_out[i][0] == " ":
                tmp2 = ConvertStringToListFloat(lines_out[i][1:], space, end_line)
            else:
                tmp2 = ConvertStringToListFloat(lines_out[i], space, end_line)

            if len(tmp1) == 1:
                error += tmp1[0] - tmp2[0]
            else:
                if self.dimension == 2:
                    error += math.sqrt((tmp1[0] - tmp2[0])**2 + (tmp1[1] - tmp2[1])**2 + (tmp1[2] - tmp2[2])**2)
                else:
                    error += math.sqrt((tmp1[0] - tmp2[0])**2 + (tmp1[1] - tmp2[1])**2 + (tmp1[2] - tmp2[2])**2 + (tmp1[3] - tmp2[3])**2 + (tmp1[4] - tmp2[4])**2 + (tmp1[5] - tmp2[5])**2)

        error /= nvertices
        self.assertTrue(error < self.tol, msg = self.info_msg)

    def __CompareVtkFile(self):
        """This function compares vtk files in ASCII format
        """

        def ReadVectorFromLine(line, conversion_fct, delimiter=' '):
            return [conversion_fct(word) for word in line.split(delimiter)]

        def CheckHeader(first_lines_file):
            # Expected header:
            '''
            # vtk DataFile Version 4.0
            vtk output
            ASCII
            DATASET UNSTRUCTURED_GRID
            '''
            if first_lines_file[2] != "ASCII":
                raise Exception("Only acsii files can be compared!")
            if first_lines_file[3] != "DATASET UNSTRUCTURED_GRID":
                raise Exception("unknown dataset")

        def ComparePoints(lines_ref, lines_out, line_counter):
            if not lines_out[line_counter].startswith("POINTS"):
                raise Exception('output-file is missing "POINTS" in the same location (expected line: {})'.format(line_counter))

            num_points_ref = int(lines_ref[line_counter].split(" ")[1])
            num_points_out = int(lines_out[line_counter].split(" ")[1])
            if not num_points_ref == num_points_out:
                raise Exception('output-file has wrong number of points: ref: {}, out: {}'.format(num_points_ref, num_points_out))

            # Comparing point coordinates
            for i in range(1, num_points_ref+1):
                ref_coords = ReadVectorFromLine(lines_ref[line_counter+i], float)
                out_coords = ReadVectorFromLine(lines_out[line_counter+i], float)

                for val_1, val_2 in zip(ref_coords, out_coords):
                    self.__CheckCloseValues(val_1, val_2)

        def CompareCells(lines_ref, lines_out, line_counter):
            if not lines_out[line_counter].startswith("CELLS"):
                raise Exception('output-file is missing "CELLS" in the same location (expected line: {})'.format(line_counter))

            num_cells_ref = int(lines_ref[line_counter].split(" ")[1])
            num_cells_out = int(lines_out[line_counter].split(" ")[1])
            if not num_cells_ref == num_cells_out:
                raise Exception('output-file has wrong number of cells: ref: {}, out: {}'.format(num_cells_ref, num_cells_out))

            num_connectivities_ref = int(lines_ref[line_counter].split(" ")[2])
            num_connectivities_out = int(lines_out[line_counter].split(" ")[2])
            if not num_connectivities_ref == num_connectivities_out:
                raise Exception('output-file has wrong number of connectivities: ref: {}, out: {}'.format(num_connectivities_ref, num_connectivities_out))

            # Comparing connectivities
            for i in range(1, num_cells_ref+1):
                ref_connectivities = ReadVectorFromLine(lines_ref[line_counter+i], int)
                out_connectivities = ReadVectorFromLine(lines_out[line_counter+i], int)

                for val_1, val_2 in zip(ref_connectivities, out_connectivities):
                    self.assertTrue(val_1 == val_2, msg='Wrong connectivity in line {}: ref: {}, out: {}'.format(line_counter+i+1, val_1, val_2))

        def CompareCellTypes(lines_ref, lines_out, line_counter):
            if not lines_out[line_counter].startswith("CELL_TYPES"):
                raise Exception('output-file is missing "CELL_TYPES" in the same location (expected line: {})'.format(line_counter))

            num_cells_ref = int(lines_ref[line_counter].split(" ")[1])
            num_cells_out = int(lines_out[line_counter].split(" ")[1])
            if not num_cells_ref == num_cells_out:
                raise Exception('output-file has wrong number of cells: ref: {}, out: {}'.format(num_cells_ref, num_cells_out))

            # Comparing cell types
            for i in range(1, num_cells_ref+1):
                ref_cell_type = ReadVectorFromLine(lines_ref[line_counter+i], int)
                out_cell_type = ReadVectorFromLine(lines_out[line_counter+i], int)
                self.assertTrue(ref_cell_type[0] == out_cell_type[0], msg='Wrong cell type in line {}: ref: {}, out: {}'.format(line_counter+i+1, ref_cell_type[0], out_cell_type[0]))

        def CompareData(lines_ref, lines_out, line_counter):
            def CompareFieldData(lines_ref, lines_out, line_counter, num_entities):
                ref_line_splitted = lines_ref[line_counter].split(" ")
                name_ref = ref_line_splitted[0]
                dim_ref = int(ref_line_splitted[1])
                num_entities_ref = int(ref_line_splitted[2])

                out_line_splitted = lines_out[line_counter].split(" ")
                name_out = out_line_splitted[0]
                dim_out = int(out_line_splitted[1])
                num_entities_out = int(out_line_splitted[2])

                if not num_entities_ref == num_entities:
                    raise Exception('Num entities is wrong in ref: expected: {}, got: {}'.format(num_entities_ref, num_entities))
                if not num_entities_out == num_entities:
                    raise Exception('Num entities is wrong in out: expected: {}, got: {}'.format(num_entities_out, num_entities))

                if not name_ref == name_out:
                    raise Exception('name of field is not matching: ref: {}, out: {}'.format(name_ref, name_out))

                if not dim_ref == dim_out:
                    raise Exception('dimension of field is not matching: ref: {}, out: {}'.format(dim_ref, dim_out))

                # Compare the values
                for i in range(1, num_entities+1):
                    ref_vals = ReadVectorFromLine(lines_ref[line_counter+i], float)
                    out_vals = ReadVectorFromLine(lines_out[line_counter+i], float)

                    for val_1, val_2 in zip(ref_vals, out_vals):
                        self.__CheckCloseValues(val_1, val_2)


            # Check if POINT_DATA or CELL_DATA
            data_type_ref = lines_ref[line_counter].split(" ")[0]
            data_type_out = lines_out[line_counter].split(" ")[0]
            if data_type_ref != data_type_out:
                raise Exception('data type is not matching: ref: {}, out: {}'.format(data_type_ref, data_type_out))

            num_entities_ref = int(lines_ref[line_counter].split(" ")[1])
            num_entities_out = int(lines_out[line_counter].split(" ")[1])
            if not num_entities_ref == num_entities_out:
                raise Exception('output-file has wrong number of entities for: {}: ref: {}, out: {}'.format(data_type_ref, num_entities_ref, num_entities_out))

            if not lines_ref[line_counter+1].startswith("FIELD"):
                raise Exception('reference-file is missing "FIELD" (expected in line: {})'.format(line_counter))
            if not lines_out[line_counter+1].startswith("FIELD"):
                raise Exception('output-file is missing "FIELD" (expected in line: {})'.format(line_counter))

            num_fields_ref = int(lines_ref[line_counter+1].split(" ")[2])
            num_fields_out = int(lines_out[line_counter+1].split(" ")[2])
            if not num_fields_ref == num_fields_out:
                raise Exception('output-file has wrong number of fields for: {}: ref: {}, out: {}'.format(data_type_ref, num_fields_ref, num_fields_out))

            for i in range(num_fields_ref):
                CompareFieldData(lines_ref, lines_out, line_counter+2 + i*(num_entities_ref+1), num_entities_ref)

        ######
        lines_ref, lines_out = self.__GetFileLines()

        CheckHeader(lines_ref[0:4])
        CheckHeader(lines_out[0:4])

        for line_counter, line_ref in enumerate(lines_ref):
            if line_ref.startswith("POINTS"):
                ComparePoints(lines_ref, lines_out, line_counter)
            if line_ref.startswith("CELLS"):
                CompareCells(lines_ref, lines_out, line_counter)
            if line_ref.startswith("CELL_TYPES"):
                CompareCellTypes(lines_ref, lines_out, line_counter)
            if line_ref.startswith("POINT_DATA") or line_ref.startswith("CELL_DATA"):
                CompareData(lines_ref, lines_out, line_counter)

    def __CheckCloseValues(self, val_a, val_b, additional_info=""):
        isclosethis = t_isclose(val_a, val_b, rel_tol=self.reltol, abs_tol=self.tol)
        full_msg =  self.info_msg + "\n"
        full_msg += str(val_a) + " != " + str(val_b) + ", rel_tol = "
        full_msg += str(self.reltol) + ", abs_tol = " + str(self.tol)
        if additional_info != "":
            full_msg += "\n" + additional_info
        self.assertTrue(isclosethis, msg=full_msg)


def ConvertStringToListFloat(line, space = " ", endline = ""):
    """This function converts a string into a list of floats
    """
    list_values = []
    string_values = (line.replace(endline,"")).split(space)
    for string in string_values:
        if string != "":
            list_values.append(float(string))

    return list_values<|MERGE_RESOLUTION|>--- conflicted
+++ resolved
@@ -231,11 +231,7 @@
         lines_ref, lines_out = self.__CompareDatFileComments(lines_ref, lines_out)
 
         # assert values are equal up to given tolerance
-<<<<<<< HEAD
-        self.__CompareDelimittedFileResults(lines_ref, lines_out, " ")
-=======
         self.__CompareDelimittedFileResults(lines_ref, lines_out, None)
->>>>>>> e23185f9
 
     def __CompareCSVFile(self):
         """This function compares files with tabular data.
