//    |  /           |
//    ' /   __| _` | __|  _ \   __|
//    . \  |   (   | |   (   |\__ `
//   _|\_\_|  \__,_|\__|\___/ ____/
//                   Multi-Physics
//
//  License:		 BSD License
//					 Kratos default license: kratos/license.txt
//
//  Main authors:    Riccardo Rossi
//                   Michael Andre, https://github.com/msandre
//

#include "parallel_fill_communicator.h"

#include "includes/model_part.h"
#include "includes/data_communicator.h"
#include "processes/graph_coloring_process.h"
#include "mpi/includes/mpi_communicator.h"

namespace Kratos
{

ParallelFillCommunicator::ParallelFillCommunicator(ModelPart& r_model_part)
    : mrBaseModelPart(r_model_part)
{}

void ParallelFillCommunicator::Execute()
{
    KRATOS_TRY
    ComputeCommunicationPlan(mrBaseModelPart);
    KRATOS_CATCH("");
}

void ParallelFillCommunicator::PrintDebugInfo()
{
    PrintModelPartDebugInfo(mrBaseModelPart);
}

void ParallelFillCommunicator::PrintModelPartDebugInfo(const ModelPart& rModelPart)
{
    KRATOS_TRY

    std::cout.flush();
    const DataCommunicator& r_data_communicator = rModelPart.GetCommunicator().GetDataCommunicator();
    r_data_communicator.Barrier();

    int rank = r_data_communicator.Rank();

    //get number of processors
    int num_processors = r_data_communicator.Size();

    for (int i = 0; i < num_processors; i++)
    {
        if (rank == i)
        {
            std::stringstream message;

            message << " *************************************** " << std::endl;
            message << " proc = " << rank << "communication colors " << rModelPart.GetCommunicator().NeighbourIndices() << std::endl;

            //print ghost mesh
            message << " proc = " << rank << " ghost mesh" << std::endl;
            for (ModelPart::NodesContainerType::const_iterator it = rModelPart.GetCommunicator().GhostMesh().NodesBegin();
                    it != rModelPart.GetCommunicator().GhostMesh().NodesEnd();
                    ++it)
            {
                KRATOS_ERROR_IF(it->FastGetSolutionStepValue(PARTITION_INDEX)==rank)
                << "error partition index can not be = to rank for ghost nodes" << it->Id();
                message << it->Id() << " " ;
            }
            message << std::endl;

            //print local mesh
            message << " proc = " << rank << " local mesh" << std::endl;
            for (ModelPart::NodesContainerType::const_iterator it = rModelPart.GetCommunicator().LocalMesh().NodesBegin();
                    it != rModelPart.GetCommunicator().LocalMesh().NodesEnd();
                    ++it)
            {
                KRATOS_ERROR_IF(it->FastGetSolutionStepValue(PARTITION_INDEX)!=rank)
                << "error partition index can not be != from rank for local nodes" << it->Id();
                message << it->Id() << " " ;
            }
            message << std::endl;

            //print interface mesh
            message << " proc = " << rank << " interface mesh" << std::endl;
            for (ModelPart::NodesContainerType::const_iterator it = rModelPart.GetCommunicator().InterfaceMesh().NodesBegin();
                    it != rModelPart.GetCommunicator().InterfaceMesh().NodesEnd();
                    ++it)
            {
                message << it->Id() << " " ;
            }
            message << std::endl;

            //now print everything color by color
            int destination = 0;
            message << "NeighbourIndices " ;
            const vector<int>& neighbours_indices = rModelPart.GetCommunicator().NeighbourIndices();
            for (unsigned int i_color = 0; i_color < neighbours_indices.size(); i_color++)
                message << neighbours_indices[i_color] << " " ;
            message << std::endl;
            for (unsigned int i_color = 0; i_color < neighbours_indices.size(); i_color++)
            {
                message << "color = " << i_color << std::endl;
                if ((destination = neighbours_indices[i_color]) >= 0)
                {
                    message << "ghost mesh for color --> " << i_color << std::endl;
                    for (ModelPart::NodesContainerType::const_iterator it = rModelPart.GetCommunicator().GhostMesh(i_color).NodesBegin();
                            it != rModelPart.GetCommunicator().GhostMesh(i_color).NodesEnd();
                            ++it)
                    {
                        KRATOS_ERROR_IF(it->FastGetSolutionStepValue(PARTITION_INDEX)==rank)
                        << "error partition index can not be = to rank for ghost nodes" << it->Id();
                        message << it->Id() << " " ;
                    }

                    message << "finished printing ghost mesh for color --> " << i_color<< std::endl;

                    message << "local mesh for color --> " << i_color << std::endl;
                    for (ModelPart::NodesContainerType::const_iterator it = rModelPart.GetCommunicator().LocalMesh(i_color).NodesBegin();
                            it != rModelPart.GetCommunicator().LocalMesh(i_color).NodesEnd();
                            ++it)
                    {
                        KRATOS_ERROR_IF(it->FastGetSolutionStepValue(PARTITION_INDEX)!=rank)
                        << "error partition index can not be != from rank for local nodes" << it->Id();
                        message << it->Id() << " " ;
                    }
                    message << "finished printing local mesh for color --> " << i_color<< std::endl;

                    message << "interface mesh for color --> " << i_color << std::endl;
                    for (ModelPart::NodesContainerType::const_iterator it = rModelPart.GetCommunicator().InterfaceMesh(i_color).NodesBegin();
                            it != rModelPart.GetCommunicator().InterfaceMesh(i_color).NodesEnd();
                            ++it)
                    {
                        message << it->Id() << " " ;
                    }
                    message << "finished printing interface mesh for color --> " << i_color<< std::endl;
                }
                else
                {
                    if(rModelPart.GetCommunicator().GhostMesh(i_color).Nodes().size()!=0)
                    {
                        message << "rank = " << rank << " color = " << i_color << std::endl;
                        KRATOS_ERROR << "nodes found in ghost mesh when communication is not expected";
                    }
                    if(rModelPart.GetCommunicator().LocalMesh(i_color).Nodes().size()!=0)
                    {
                        message << "local mesh for color --> " << i_color << "*********************************" <<  std::endl;
                        for (ModelPart::NodesContainerType::const_iterator it = rModelPart.GetCommunicator().LocalMesh(i_color).NodesBegin();
                                it != rModelPart.GetCommunicator().LocalMesh(i_color).NodesEnd();
                                ++it)
                        {
                            KRATOS_ERROR_IF(it->FastGetSolutionStepValue(PARTITION_INDEX)!=rank)
                            << "error partition index can not be != from rank for local nodes" << it->Id();
                            message << it->Id() << " " << it->FastGetSolutionStepValue(PARTITION_INDEX) << std::endl ;
                        }
                        message << "finished printing local mesh for color --> " << i_color<< std::endl;
                        message << "nodes found in local mesh when communication is not expected" << std::endl;
                        KRATOS_ERROR << "nodes found in local mesh when communication is not expected";
                    }
                    KRATOS_ERROR_IF(rModelPart.GetCommunicator().InterfaceMesh(i_color).Nodes().size()!=0)
                    << "nodes found in interface mesh when communication is not expected";
                }
            }

            message << "finished printing proc -> " << rank << "*********************" << std::endl;
            message << std::endl;
            KRATOS_INFO_ALL_RANKS("ParallelFillCommunicator Debug Info") << message.str();

        }

        r_data_communicator.Barrier();
    }
    KRATOS_CATCH("");
}

std::string ParallelFillCommunicator::Info() const
{
    std::stringstream buffer;
    buffer << "ParallelFillCommunicator";
    return buffer.str();
}

void ParallelFillCommunicator::PrintInfo(std::ostream& rOStream) const
{
    rOStream << "ParallelFillCommunicator" << std::endl;
}

void ParallelFillCommunicator::PrintData(std::ostream& rOStream) const
{
}


void ParallelFillCommunicator::ComputeCommunicationPlan(ModelPart& rModelPart)
{
    KRATOS_TRY;

    if (rModelPart.NumberOfNodes() > 0) {
        KRATOS_ERROR_IF_NOT(rModelPart.NodesBegin()->SolutionStepsDataHas(PARTITION_INDEX)) << "\"PARTITION_INDEX\" missing as solution step variable for nodes of ModelPart \"" << rModelPart.Name() << "\"!" << std::endl;
    }

    constexpr unsigned root_id = 0;

    Communicator::Pointer pnew_comm = Kratos::make_shared< MPICommunicator >(&rModelPart.GetNodalSolutionStepVariablesList(), DataCommunicator::GetDefault());
    rModelPart.SetCommunicator(pnew_comm);

    const auto& r_data_communicator = pnew_comm->GetDataCommunicator();

    // Check if the nodes have been assigned a partition index (i.e. some value different from 0). If not issue a warning
    int non_zero_partition_index_found = 0;
    for (const auto& r_node : rModelPart.Nodes()) {
        const int node_partition_index = r_node.FastGetSolutionStepValue(PARTITION_INDEX);
        if (node_partition_index != 0) {
            non_zero_partition_index_found = 1;
            break;
        }
    }

<<<<<<< HEAD
    r_data_communicator.SumAll(non_zero_partition_index_found);
=======
    non_zero_partition_index_found = r_data_communicator.SumAll(non_zero_partition_index_found);
>>>>>>> 7ef8f90a

    KRATOS_WARNING_IF("ParallelFillCommunicator", r_data_communicator.Size() > 1 && non_zero_partition_index_found == 0) << "All nodes have a PARTITION_INDEX index of 0! This could mean that PARTITION_INDEX was not assigned" << std::endl;

    // Get rank of current processor.
    const unsigned my_rank = r_data_communicator.Rank();

    // Get number of processors.
    const unsigned num_processors = r_data_communicator.Size();
    // Find all ghost nodes on this process and mark the corresponding neighbour process for communication.
    vector<bool> receive_from_neighbour(num_processors, false);
    for (const auto& rNode : rModelPart.Nodes())
    {
        const unsigned partition_index = rNode.FastGetSolutionStepValue(PARTITION_INDEX);
        KRATOS_ERROR_IF(partition_index >= num_processors) << "The partition index is out of range. Invalid model part." << std::endl;
        if(partition_index != my_rank)
            receive_from_neighbour[partition_index] = true;
    }

    // Make a list of my receive process ids.
    std::vector<unsigned> my_receive_neighbours;
    my_receive_neighbours.reserve(30);
    for (unsigned p_id = 0; p_id < num_processors; ++p_id)
    {
        if (receive_from_neighbour[p_id])
            my_receive_neighbours.push_back(p_id);
    }

    // Initialize arrays for all neighbour id lists on root process.
    std::vector<std::size_t> number_of_receive_neighbours;
    std::vector<std::vector<unsigned>> receive_neighbours;
    if (my_rank == root_id)
    {
        number_of_receive_neighbours.resize(num_processors);
        receive_neighbours.resize(num_processors);
    }
    {
        std::vector<std::size_t> send_buf{my_receive_neighbours.size()};
        r_data_communicator.Gather(send_buf, number_of_receive_neighbours, root_id);
    }
    if (my_rank == root_id)
    {
        for (unsigned p_id = 0; p_id < num_processors; ++p_id)
            receive_neighbours[p_id].resize(number_of_receive_neighbours[p_id]);
    }

    // Fill the neighbour id lists of the partitions on root.
    if (my_rank == root_id) // On root we directly copy the data without calling MPI.
        std::copy(my_receive_neighbours.begin(), my_receive_neighbours.end(), receive_neighbours[root_id].begin());
    // Gather the remaining id lists to root.
    for (unsigned p_id = 1; p_id < num_processors; ++p_id)
    {
        if (my_rank == root_id)
        {
            r_data_communicator.Recv(receive_neighbours[p_id], p_id, p_id);
        }
        else if (my_rank == p_id)
        {
            r_data_communicator.Send(my_receive_neighbours, root_id, p_id);
        }
    }

    // Create the colored graph for communication.
    DenseMatrix<int> domains_colored_graph;
    int max_color_found = -1;
    if (my_rank == root_id)
    {
        ///@TODO for large problems, this should use a compressed matrix.
        DenseMatrix<int> domains_graph = ZeroMatrix(num_processors, num_processors);
        for (unsigned index1 = 0; index1 < num_processors; ++index1)
            for (unsigned index2 : receive_neighbours[index1])
            {
                KRATOS_ERROR_IF(index1 == index2) << "Trying to communicate with the node itself." << std::endl;
                domains_graph(index1, index2) = 1;
                domains_graph(index2, index1) = 1;
            }

        // max_color is overwritten by the GraphColoringProcess.
        int max_color = 2 * num_processors; // Max. number of one-directional communications (this has no effect).
        GraphColoringProcess coloring_process(num_processors, domains_graph, domains_colored_graph, max_color);
        coloring_process.Execute();
        // Count max colors.
        for (unsigned p_id = 0; p_id < num_processors; ++p_id)
            for (int j = 0; j < max_color; ++j)
                if (domains_colored_graph(p_id, j) != -1 && max_color_found < j) max_color_found = j;

        max_color_found += 1;
    }

    // Broadcast max_color_found.
    r_data_communicator.Broadcast(max_color_found, root_id);

    // Now send the colors of the communication to the processors.
    std::vector<int> colors(max_color_found);
    if (my_rank == root_id) // On root we directly copy the data.
    {
        for (int j = 0; j < max_color_found; ++j)
            colors[j] = domains_colored_graph(root_id, j);
    }
    // Send the remaining color patterns to processes.
    std::vector<int> send_colors(max_color_found);
    for (unsigned p_id = 1; p_id < num_processors; ++p_id)
    {
        if (my_rank == root_id)
        {
            for (int j = 0; j < max_color_found; ++j)
            {
                send_colors[j] = domains_colored_graph(p_id, j);
            }
            r_data_communicator.Send(send_colors, p_id, p_id);
        }
        else if (my_rank == p_id)
        {
            r_data_communicator.Recv(colors, root_id, p_id);
        }
    }

    InitializeParallelCommunicationMeshes(rModelPart, colors, my_rank);

    KRATOS_CATCH("");
}

void ParallelFillCommunicator::InitializeParallelCommunicationMeshes(
    ModelPart& rModelPart,
    const std::vector<int>& rColors,
    unsigned MyRank)
{
    KRATOS_TRY;
    // Allocate space needed in the communicator.
    rModelPart.GetCommunicator().SetNumberOfColors(rColors.size());
    rModelPart.GetCommunicator().NeighbourIndices().resize(rColors.size());
    for (unsigned color = 0; color < rColors.size(); ++color)
    {
        rModelPart.GetCommunicator().LocalMesh(color).Nodes().clear();
        rModelPart.GetCommunicator().GhostMesh(color).Nodes().clear();
        rModelPart.GetCommunicator().InterfaceMesh(color).Nodes().clear();
    }

    // For each color fill the list of ghost and local nodes and the
    // interface
    // mesh.
    for (unsigned color = 0; color < rColors.size(); ++color)
    {
        rModelPart.GetCommunicator().NeighbourIndices()[color] = rColors[color];
        GenerateMeshes(rColors[color], MyRank, color, rModelPart);
    }

    // Fill the list of all of the nodes to be communicated.
    ModelPart::NodesContainerType& r_local_nodes = rModelPart.GetCommunicator().LocalMesh().Nodes();
    ModelPart::NodesContainerType& r_ghost_nodes = rModelPart.GetCommunicator().GhostMesh().Nodes();
    ModelPart::NodesContainerType& r_interface_nodes = rModelPart.GetCommunicator().InterfaceMesh().Nodes();
    r_local_nodes.clear();
    r_ghost_nodes.clear();
    r_interface_nodes.clear();

    KRATOS_ERROR_IF(r_local_nodes.size() != 0)
        << "Local size can't be zero." << std::endl;

    // Fill nodes for LocalMesh and GhostMesh.
    for (auto it_node = rModelPart.NodesBegin(); it_node != rModelPart.NodesEnd(); ++it_node)
    {
        const unsigned index = it_node->FastGetSolutionStepValue(PARTITION_INDEX);
        if (index == MyRank)
        {
            r_local_nodes.push_back(*(it_node.base()));
        }
        else
        {
            r_ghost_nodes.push_back(*(it_node.base()));
        }
    }

    // Fill nodes for the InterfaceMesh.
    for (ModelPart::MeshType& r_color_interface_mesh : rModelPart.GetCommunicator().InterfaceMeshes())
    {
        ModelPart::NodesContainerType& r_color_interface_nodes =
            r_color_interface_mesh.Nodes();
        for (auto it = r_color_interface_nodes.ptr_begin(); it != r_color_interface_nodes.ptr_end(); ++it)
        {
            r_interface_nodes.push_back(*it);
        }
    }
    r_interface_nodes.Unique();
    r_local_nodes.Unique();
    r_ghost_nodes.Unique();

    // Assign elements and conditions for LocalMesh.
    rModelPart.GetCommunicator().LocalMesh().Elements().clear();
    rModelPart.GetCommunicator().LocalMesh().Conditions().clear();
    rModelPart.GetCommunicator().LocalMesh().Elements() = rModelPart.Elements();
    rModelPart.GetCommunicator().LocalMesh().Conditions() = rModelPart.Conditions();

    // Call the sub model part.
    for (ModelPart& r_sub_model_part : rModelPart.SubModelParts())
    {
        ComputeCommunicationPlan(r_sub_model_part);
    }

    KRATOS_CATCH("");
}

void ParallelFillCommunicator::GenerateMeshes(int NeighbourPID, int MyPID, unsigned Color, ModelPart& rModelPart)
{
    KRATOS_TRY;

    KRATOS_ERROR_IF(NeighbourPID == MyPID)
        << "Neighbour process coincides with rank! this should not happen."
        << std::endl;

    if (NeighbourPID == -1) // Don't communicate with this process.
        return;

    const DataCommunicator& r_data_communicator = rModelPart.GetCommunicator().GetDataCommunicator();

    ModelPart::NodesContainerType& r_ghost_nodes =
        rModelPart.GetCommunicator().GhostMesh(Color).Nodes();
    r_ghost_nodes.clear();

    // Fill nodes for GhostMesh(Color).
    for (auto it = rModelPart.NodesBegin(); it != rModelPart.NodesEnd(); ++it)
    {
        const int index = it->FastGetSolutionStepValue(PARTITION_INDEX);
        if (index == NeighbourPID)
        {
            r_ghost_nodes.push_back(*(it.base()));
        }
    }
    unsigned num_ghost_nodes = r_ghost_nodes.size();
    r_ghost_nodes.Unique();
    KRATOS_ERROR_IF(num_ghost_nodes != r_ghost_nodes.size())
        << "The list of nodes to receive has repeated nodes." << std::endl;

    std::vector<int> ids_to_receive(r_ghost_nodes.size());

    { // Fill receive ids (ids of ghost nodes).
        int i = 0;
        for (const ModelPart::NodeType& rNode : r_ghost_nodes)
        {
            ids_to_receive[i++] = rNode.Id();
        }
    }

    std::vector<int> ids_to_send;
    { // Syncronize how many nodes need to be sent/received.
        int send_tag = Color;
        int receive_tag = Color;
        std::size_t recv_buf = r_data_communicator.SendRecv(ids_to_receive.size(), NeighbourPID, send_tag, NeighbourPID, receive_tag);
        ids_to_send.resize(recv_buf);

        // Send/receive node ids.
        r_data_communicator.SendRecv(ids_to_receive, NeighbourPID, send_tag, ids_to_send, NeighbourPID, receive_tag);
    }

    // Fill nodes for LocalMesh(Color).
    ModelPart::NodesContainerType& r_local_nodes =
        rModelPart.GetCommunicator().LocalMesh(Color).Nodes();
    r_local_nodes.clear();
    for (int id : ids_to_send)
    {
        KRATOS_DEBUG_ERROR_IF(rModelPart.Nodes().find(id) == rModelPart.Nodes().end()) << "Trying to add Node with Id #" << id << " to the local mesh, but the node does not exist in the ModelPart!" << std::endl;
        r_local_nodes.push_back(rModelPart.Nodes()(id));
    }

    for (const ModelPart::NodeType& r_node : r_local_nodes)
    {
        KRATOS_ERROR_IF(r_node.FastGetSolutionStepValue(PARTITION_INDEX) != MyPID) << "A node in the local mesh is trying to communicate to the wrong partition."
                                                                                    << std::endl;
    }

    r_local_nodes.Unique();
    KRATOS_ERROR_IF(r_local_nodes.size() != ids_to_send.size())
        << "Impossible situation. Something went wrong." << std::endl;

    // Fill InterfaceMesh(Color) with local and ghost nodes.
    ModelPart::NodesContainerType& r_interface_nodes =
        rModelPart.GetCommunicator().InterfaceMesh(Color).Nodes();
    r_interface_nodes.clear();

    for (auto it = r_ghost_nodes.begin(); it != r_ghost_nodes.end(); ++it)
    {
        r_interface_nodes.push_back(*(it.base()));
    }

    for (auto it = r_local_nodes.begin(); it != r_local_nodes.end(); it++)
    {
        r_interface_nodes.push_back(*(it.base()));
    }

    unsigned num_interface_nodes = r_interface_nodes.size();
    r_interface_nodes.Unique();
    KRATOS_ERROR_IF(num_interface_nodes != r_interface_nodes.size())
        << "Something went wrong in the interface nodes." << std::endl;

    KRATOS_CATCH("");
}

}<|MERGE_RESOLUTION|>--- conflicted
+++ resolved
@@ -217,11 +217,7 @@
         }
     }
 
-<<<<<<< HEAD
-    r_data_communicator.SumAll(non_zero_partition_index_found);
-=======
     non_zero_partition_index_found = r_data_communicator.SumAll(non_zero_partition_index_found);
->>>>>>> 7ef8f90a
 
     KRATOS_WARNING_IF("ParallelFillCommunicator", r_data_communicator.Size() > 1 && non_zero_partition_index_found == 0) << "All nodes have a PARTITION_INDEX index of 0! This could mean that PARTITION_INDEX was not assigned" << std::endl;
 
