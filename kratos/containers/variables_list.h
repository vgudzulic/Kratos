--- conflicted
+++ resolved
@@ -2,22 +2,16 @@
 //    ' /   __| _` | __|  _ \   __|
 //    . \  |   (   | |   (   |\__ `
 //   _|\_\_|  \__,_|\__|\___/ ____/
-<<<<<<< HEAD
-//                   Multi-Physics
-=======
 
 //                   Multi-Physics 
->>>>>>> f8ef1b79
 //
-//  License:		 BSD License
+//  License:		 BSD License 
 //					 Kratos default license: kratos/license.txt
 //
 //  Main authors:    Pooyan Dadvand
+//                   Riccardo Rossi
+//                    
 //
-<<<<<<< HEAD
-//
-=======
->>>>>>> f8ef1b79
 
 #if !defined(KRATOS_VARIABLES_LIST_H_INCLUDED )
 #define  KRATOS_VARIABLES_LIST_H_INCLUDED
