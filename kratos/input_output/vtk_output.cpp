//    |  /           |
//    ' /   __| _` | __|  _ \   __|
//    . \  |   (   | |   (   |\__ `
//   _|\_\_|  \__,_|\__|\___/ ____/
//                   Multi-Physics
//
//  License:		 BSD License
//					 Kratos default license: kratos/license.txt
//
//  Main authors:    Aditya Ghantasala, Philipp Bucher
//  Collaborator:    Vicente Mataix Ferrandiz
//
//

// System includes
#include <map>

// External includes

// Project includes
#include "vtk_output.h"
#include "containers/model.h"
#include "processes/fast_transfer_between_model_parts_process.h"

namespace Kratos
{
VtkOutput::VtkOutput(
    ModelPart& rModelPart,
    Parameters ThisParameters
    ) : mrModelPart(rModelPart),
        mOutputSettings(ThisParameters)
{
    // The default parameters
    Parameters default_parameters = GetDefaultParameters();
    mOutputSettings.ValidateAndAssignDefaults(default_parameters);

    // Initialize other variables
    mDefaultPrecision = mOutputSettings["output_precision"].GetInt();
    const std::string file_format = mOutputSettings["file_format"].GetString();
    if (file_format == "ascii") {
        mFileFormat = VtkOutput::FileFormat::VTK_ASCII;
    } else if (file_format == "binary") {
        mFileFormat = VtkOutput::FileFormat::VTK_BINARY;
        // test for endian-format
        int num = 1;
        if (*(char *)&num == 1) {
            mShouldSwap = true;
        }
    } else {
        KRATOS_ERROR << "Option for \"file_format\": " << file_format << " not recognised!\n Possible output formats options are: \"ascii\", \"binary\"" << std::endl;
    }

    // Adding GP variables to nodal data variables list
    if(mOutputSettings["gauss_point_variables_extrapolated_to_nodes"].size() > 0) {
        Parameters gauss_intergration_param_non_hist = Parameters(R"(
        {
            "echo_level"                 : 0,
            "area_average"               : true,
            "average_variable"           : "NODAL_AREA",
            "list_of_variables"          : [],
            "extrapolate_non_historical" : true
        })");

        gauss_intergration_param_non_hist.SetValue("list_of_variables", mOutputSettings["gauss_point_variables_extrapolated_to_nodes"]);

        for(auto const& gauss_var : mOutputSettings["gauss_point_variables_extrapolated_to_nodes"])
            mOutputSettings["nodal_data_value_variables"].Append(gauss_var);

        // Making the gauss point to nodes process if any gauss point result is requested for
        mpGaussToNodesProcess = Kratos::make_unique<IntegrationValuesExtrapolationToNodesProcess>(rModelPart, gauss_intergration_param_non_hist);
    }

    const auto& r_local_mesh = rModelPart.GetCommunicator().LocalMesh();
    const auto& r_data_comm = rModelPart.GetCommunicator().GetDataCommunicator();

    const int num_elements = r_data_comm.SumAll(static_cast<int>(r_local_mesh.NumberOfElements()));
    const int num_conditions = r_data_comm.SumAll(static_cast<int>(r_local_mesh.NumberOfConditions()));

    KRATOS_WARNING_IF("VtkOutput", num_elements > 0 && num_conditions > 0) << r_data_comm << "Modelpart \"" << rModelPart.Name() << "\" has both elements and conditions.\nGiving precedence to elements and writing only elements!" << std::endl;
}

/***********************************************************************************/
/***********************************************************************************/

void VtkOutput::PrepareGaussPointResults()
{
    if(mOutputSettings["gauss_point_variables_extrapolated_to_nodes"].size() > 0){
        mpGaussToNodesProcess->Execute();
    }
}

/***********************************************************************************/
/***********************************************************************************/

void VtkOutput::PrintOutput()
{
    // For Gauss point results
    PrepareGaussPointResults();

    // For whole model part
    WriteModelPartToFile(mrModelPart, false);

    // For sub model parts
    const bool print_sub_model_parts = mOutputSettings["output_sub_model_parts"].GetBool();
    if (print_sub_model_parts) {
        for (auto& r_sub_model_part : mrModelPart.SubModelParts()) {

            const auto& r_local_mesh = mrModelPart.GetCommunicator().LocalMesh();
            const auto& r_data_comm = mrModelPart.GetCommunicator().GetDataCommunicator();

            const int num_nodes = r_data_comm.SumAll(static_cast<int>(r_local_mesh.NumberOfNodes()));
            const int num_elements = r_data_comm.SumAll(static_cast<int>(r_local_mesh.NumberOfElements()));
            const int num_conditions = r_data_comm.SumAll(static_cast<int>(r_local_mesh.NumberOfConditions()));

            if (num_nodes == 0 && (num_elements != 0 || num_conditions != 0)) {
                WriteModelPartWithoutNodesToFile(r_sub_model_part);
            } else if (num_nodes != 0) {
                WriteModelPartToFile(r_sub_model_part, true);
            }
        }
    }
}

/***********************************************************************************/
/***********************************************************************************/

void VtkOutput::WriteModelPartToFile(const ModelPart& rModelPart, const bool IsSubModelPart)
{
    Initialize(rModelPart);

    // Make the file stream object
    const std::string output_file_name = GetOutputFileName(rModelPart, IsSubModelPart);
    std::ofstream output_file;
    if (mFileFormat == VtkOutput::FileFormat::VTK_ASCII) {
        output_file.open(output_file_name, std::ios::out | std::ios::trunc);
        output_file << std::scientific;
        output_file << std::setprecision(mDefaultPrecision);
    } else if (mFileFormat == VtkOutput::FileFormat::VTK_BINARY) {
        output_file.open(output_file_name, std::ios::out | std::ios::binary | std::ios::trunc);
    }

    WriteHeaderToFile(rModelPart, output_file);
    WriteMeshToFile(rModelPart, output_file);
    WriteNodalResultsToFile(rModelPart, output_file);
    WriteElementResultsToFile(rModelPart, output_file);
    WriteConditionResultsToFile(rModelPart, output_file);

    output_file.close();
}

/***********************************************************************************/
/***********************************************************************************/

std::string VtkOutput::GetOutputFileName(const ModelPart& rModelPart, const bool IsSubModelPart)
{
    const int rank = rModelPart.GetCommunicator().MyPID();
    std::string model_part_name;

    if (IsSubModelPart) {
        model_part_name = rModelPart.GetParentModelPart()->Name() + "_" + rModelPart.Name();
    } else {
        model_part_name = rModelPart.Name();
    }

    std::string label;
    std::stringstream ss;
    const std::string output_control = mOutputSettings["output_control_type"].GetString();
    if (output_control == "step") {
        ss << std::fixed << std::setprecision(mDefaultPrecision)<< std::setfill('0')
           << rModelPart.GetProcessInfo()[STEP];
        label = ss.str();
    } else if(output_control == "time") {
        ss << std::fixed << std::setprecision(mDefaultPrecision) << std::setfill('0')
           << rModelPart.GetProcessInfo()[TIME];
        label = ss.str();
    } else {
        KRATOS_ERROR << "Option for \"output_control_type\": " << output_control
            <<" not recognised!\nPossible output_control_type options "
            << "are: \"step\", \"time\"" << std::endl;
    }

    // Putting everything together
    std::string output_file_name;
    if (mOutputSettings["save_output_files_in_folder"].GetBool()) {
        output_file_name += mOutputSettings["folder_name"].GetString() + "/";
    }
    const std::string& custom_name_prefix = mOutputSettings["custom_name_prefix"].GetString();
    output_file_name += custom_name_prefix + model_part_name + "_" + std::to_string(rank) + "_" + label + ".vtk";

    return output_file_name;
}

/***********************************************************************************/
/***********************************************************************************/

void VtkOutput::Initialize(const ModelPart& rModelPart)
{
    CreateMapFromKratosIdToVTKId(rModelPart);
}

/***********************************************************************************/
/***********************************************************************************/

void VtkOutput::CreateMapFromKratosIdToVTKId(const ModelPart& rModelPart)
{
    int vtk_id = 0;
    for(const auto& r_node : rModelPart.Nodes()) {
        mKratosIdToVtkId[r_node.Id()] = vtk_id++;
    }
}

/***********************************************************************************/
/***********************************************************************************/

void VtkOutput::WriteHeaderToFile(const ModelPart& rModelPart, std::ofstream& rFileStream) const
{
    rFileStream << "# vtk DataFile Version 4.0"
                << "\n"
                << "vtk output"
                << "\n";
    if(mFileFormat == VtkOutput::FileFormat::VTK_ASCII) {
        rFileStream << "ASCII" << "\n";
    }
    else if (mFileFormat == VtkOutput::FileFormat::VTK_BINARY) {
        rFileStream << "BINARY" << "\n";
    }
    rFileStream << "DATASET UNSTRUCTURED_GRID"
                << "\n";
}

/***********************************************************************************/
/***********************************************************************************/

void VtkOutput::WriteMeshToFile(const ModelPart& rModelPart, std::ofstream& rFileStream) const
{
    WriteNodesToFile(rModelPart, rFileStream);
    WriteConditionsAndElementsToFile(rModelPart, rFileStream);
}

/***********************************************************************************/
/***********************************************************************************/

void VtkOutput::WriteNodesToFile(const ModelPart& rModelPart, std::ofstream& rFileStream) const
{
    // NOTE: also in MPI all nodes (local and ghost) have to be written, because
    // they might be needed by the elements/conditions due to the connectivity

    // Write nodes header
    rFileStream << "POINTS " << rModelPart.NumberOfNodes() << " float\n";

    // Write nodes
    if (mOutputSettings["write_deformed_configuration"].GetBool()) {
        for (const auto& r_node : rModelPart.Nodes()) {
            WriteVectorDataToFile(r_node.Coordinates(), rFileStream);
            if (mFileFormat == VtkOutput::FileFormat::VTK_ASCII) rFileStream << "\n";
        }
    } else {
        for (const auto& r_node : rModelPart.Nodes()) {
            WriteVectorDataToFile(r_node.GetInitialPosition(), rFileStream);
            if (mFileFormat == VtkOutput::FileFormat::VTK_ASCII) rFileStream << "\n";
        }
    }
}

/***********************************************************************************/
/***********************************************************************************/

void VtkOutput::WriteConditionsAndElementsToFile(const ModelPart& rModelPart, std::ofstream& rFileStream) const
{
    const auto& r_local_mesh = rModelPart.GetCommunicator().LocalMesh();

    const int num_elements = rModelPart.GetCommunicator().GetDataCommunicator().SumAll(static_cast<int>(r_local_mesh.NumberOfElements()));
    const int num_conditions = rModelPart.GetCommunicator().GetDataCommunicator().SumAll(static_cast<int>(r_local_mesh.NumberOfConditions()));

    if (num_elements > 0) {
        // write cells header
        rFileStream << "\nCELLS " << r_local_mesh.NumberOfElements() << " "
            << DetermineVtkCellListSize(r_local_mesh.Elements()) << "\n";
        WriteConnectivity(r_local_mesh.Elements(), rFileStream);
        // write cell types header
        rFileStream << "\nCELL_TYPES " << r_local_mesh.NumberOfElements() << "\n";
        WriteCellType(r_local_mesh.Elements(), rFileStream);
    } else if (num_conditions > 0) {
        // write cells header
        rFileStream << "\nCELLS " << r_local_mesh.NumberOfConditions() << " "
            << DetermineVtkCellListSize(r_local_mesh.Conditions()) << "\n";
        WriteConnectivity(r_local_mesh.Conditions(), rFileStream);
        // write cell types header
        rFileStream << "\nCELL_TYPES " << r_local_mesh.NumberOfConditions() << "\n";
        WriteCellType(r_local_mesh.Conditions(), rFileStream);
    }
}

/***********************************************************************************/
/***********************************************************************************/

template<typename TContainerType>
unsigned int VtkOutput::DetermineVtkCellListSize(const TContainerType& rContainer) const
{
    unsigned int vtk_cell_list_size_container = 0;

    const auto container_begin = rContainer.begin();
    const int num_entities = static_cast<int>(rContainer.size());
    #pragma omp parallel for reduction(+:vtk_cell_list_size_container)
    for (int i=0; i<num_entities; ++i) {
        const auto entity_i = container_begin + i;
        vtk_cell_list_size_container += entity_i->GetGeometry().PointsNumber() + 1;
    }

    return vtk_cell_list_size_container;
}

/***********************************************************************************/
/***********************************************************************************/

template <typename TContainerType>
void VtkOutput::WriteConnectivity(const TContainerType& rContainer, std::ofstream& rFileStream) const
{
    // NOTE: also in MPI all nodes (local and ghost) have to be written, because
    // they might be needed by the elements/conditions due to the connectivity

    const auto& r_id_map = mKratosIdToVtkId; // const reference to not accidentially modify the map
    for (const auto& r_entity : rContainer) {
        const auto& r_geom = r_entity.GetGeometry();
        const unsigned int number_of_nodes = r_geom.size();

        WriteScalarDataToFile((unsigned int)number_of_nodes, rFileStream);
        for (const auto& r_node : r_geom) {
            if (mFileFormat == VtkOutput::FileFormat::VTK_ASCII) rFileStream << " ";
            int id = r_id_map.at(r_node.Id());
            WriteScalarDataToFile((int)id, rFileStream);
        }
        if (mFileFormat == VtkOutput::FileFormat::VTK_ASCII) rFileStream << "\n";
    }
}

/***********************************************************************************/
/***********************************************************************************/

template <typename TContainerType>
void VtkOutput::WriteCellType(const TContainerType& rContainer, std::ofstream& rFileStream) const
{
    // IMPORTANT: The map geo_type_vtk_cell_type_map is to be extended to support new geometries
    // NOTE: See https://vtk.org/wp-content/uploads/2015/04/file-formats.pdf
    const std::map<GeometryData::KratosGeometryType, int> geo_type_vtk_cell_type_map = {
        { GeometryData::KratosGeometryType::Kratos_Point2D,          1 },
        { GeometryData::KratosGeometryType::Kratos_Point3D,          1 },
        { GeometryData::KratosGeometryType::Kratos_Line2D2,          3 },
        { GeometryData::KratosGeometryType::Kratos_Line3D2,          3 },
        { GeometryData::KratosGeometryType::Kratos_Triangle2D3,      5 },
        { GeometryData::KratosGeometryType::Kratos_Triangle3D3,      5 },
        { GeometryData::KratosGeometryType::Kratos_Quadrilateral2D4, 9 },
        { GeometryData::KratosGeometryType::Kratos_Quadrilateral3D4, 9 },
        { GeometryData::KratosGeometryType::Kratos_Tetrahedra3D4,    10 },
        { GeometryData::KratosGeometryType::Kratos_Hexahedra3D8,     12 },
        { GeometryData::KratosGeometryType::Kratos_Prism3D6,         13 },
        { GeometryData::KratosGeometryType::Kratos_Line2D3,          21 },
        { GeometryData::KratosGeometryType::Kratos_Line3D3,          21 },
        { GeometryData::KratosGeometryType::Kratos_Triangle2D6,      22 },
        { GeometryData::KratosGeometryType::Kratos_Triangle3D6,      22 },
        { GeometryData::KratosGeometryType::Kratos_Quadrilateral2D8, 23 },
        { GeometryData::KratosGeometryType::Kratos_Quadrilateral3D8, 23 },
        { GeometryData::KratosGeometryType::Kratos_Tetrahedra3D10,   24 }
//         { GeometryData::KratosGeometryType::Kratos_Hexahedra3D20,    25 } // NOTE: Quadratic hexahedra (20) requires a conversor, order does not coincide with VTK
    };
    // Write entity types
    for (const auto& r_entity : rContainer) {
        int cell_type = -1;
        const auto& r_kratos_cell = r_entity.GetGeometry().GetGeometryType();
        if (geo_type_vtk_cell_type_map.count(r_kratos_cell) > 0) {
            cell_type = geo_type_vtk_cell_type_map.at(r_kratos_cell);
        } else {
            const auto& r_kratos_cell = r_entity.GetGeometry().GetGeometryType();
            KRATOS_ERROR << "Modelpart contains elements or conditions with "
             << "geometries for which no VTK-output is implemented!" << std::endl
             << "Cell type: " << static_cast<int>(r_kratos_cell) << std::endl;
        }

        WriteScalarDataToFile( (int)cell_type, rFileStream);
        if (mFileFormat == VtkOutput::FileFormat::VTK_ASCII) rFileStream << "\n";
    }
}

/***********************************************************************************/
/***********************************************************************************/

void VtkOutput::WriteNodalResultsToFile(const ModelPart& rModelPart, std::ofstream& rFileStream)
{
    // NOTE: also in MPI all nodes (local and ghost) have to be written, because
    // they might be needed by the elements/conditions due to the connectivity
    // Paraview needs a result on every node, therefore all results are written
    // this is why the synchronization is necessary

    // TODO perform synchronization of nodal results at the same time to
    // improve performance in MPI

    // write nodal results header
    Parameters nodal_solution_step_results = mOutputSettings["nodal_solution_step_data_variables"];
    Parameters nodal_variable_data_results = mOutputSettings["nodal_data_value_variables"];
    Parameters nodal_flags = mOutputSettings["nodal_flags"];
    const bool write_ids = mOutputSettings["write_ids"].GetBool();
    rFileStream << "POINT_DATA " << rModelPart.NumberOfNodes() << "\n";
    rFileStream << "FIELD FieldData " << nodal_solution_step_results.size() + nodal_variable_data_results.size() + nodal_flags.size() + (write_ids ? 1 : 0) << "\n";

    // Writing nodal_solution_step_results
    for (IndexType entry = 0; entry < nodal_solution_step_results.size(); ++entry) {
        // write nodal results variable header
        const std::string& r_nodal_result_name = nodal_solution_step_results[entry].GetString();
        WriteNodalContainerResults(r_nodal_result_name, rModelPart.Nodes(), true, rFileStream);
    }

    // Writing nodal_variable_data_results
    for (IndexType entry = 0; entry < nodal_variable_data_results.size(); ++entry) {
        // write nodal results variable header
        const std::string& nodal_result_name = nodal_variable_data_results[entry].GetString();
        WriteNodalContainerResults(nodal_result_name, rModelPart.Nodes(), false, rFileStream);
    }

    // Writing nodal_flags
    if (nodal_flags.size() > 0) {
        mrModelPart.GetCommunicator().SynchronizeNodalFlags();
    }
    for (IndexType entry = 0; entry < nodal_flags.size(); ++entry) {
        // write nodal results variable header
        const std::string& r_nodal_result_name = nodal_flags[entry].GetString();
        const Flags flag = KratosComponents<Flags>::Get(r_nodal_result_name);
        WriteFlagContainerVariable(rModelPart.Nodes(), flag, r_nodal_result_name, rFileStream);
    }

    // If we write ids
    if (write_ids) {
        WriteIdsToFile(rModelPart.Nodes(), "KRATOS_NODE_ID", rFileStream);
    }
}

/***********************************************************************************/
/***********************************************************************************/

void VtkOutput::WriteElementResultsToFile(const ModelPart& rModelPart, std::ofstream& rFileStream)
{
    const auto& r_local_mesh = rModelPart.GetCommunicator().LocalMesh();
    Parameters element_data_value_variables = mOutputSettings["element_data_value_variables"];
    Parameters element_flags = mOutputSettings["element_flags"];

    const int num_elements = rModelPart.GetCommunicator().GetDataCommunicator().SumAll(static_cast<int>(r_local_mesh.NumberOfElements()));

    if (num_elements > 0) {
        // write cells header
        rFileStream << "CELL_DATA " << r_local_mesh.NumberOfElements() << "\n";
<<<<<<< HEAD
        const bool write_ids = mOutputSettings["write_ids"].GetBool();
        rFileStream << "FIELD FieldData " << element_data_value_variables.size() + element_flags.size() + (write_ids ? 2 : 0) << "\n";
=======
        const bool write_properties_id = mOutputSettings["write_properties_id"].GetBool();
        Parameters gauss_point_variables_extrapolated_to_nodes = mOutputSettings["gauss_point_variables_in_elements"];
        const SizeType number_gauss_points_variables = gauss_point_variables_extrapolated_to_nodes.size();
        rFileStream << "FIELD FieldData " << element_data_value_variables.size() + element_flags.size() + (write_properties_id ? 1 : 0) + number_gauss_points_variables << "\n";
>>>>>>> aee8560c
        for (IndexType entry = 0; entry < element_data_value_variables.size(); ++entry) {
            const std::string& r_element_result_name = element_data_value_variables[entry].GetString();
            WriteGeometricalContainerResults(r_element_result_name,r_local_mesh.Elements(),rFileStream);
        }

        // Writing element_flags
        if (element_flags.size() > 0) {
            mrModelPart.GetCommunicator().SynchronizeElementalFlags();
        }
        for (IndexType entry = 0; entry < element_flags.size(); ++entry) {
            // Write elemental flags results variable header
            const std::string& r_element_result_name = element_flags[entry].GetString();
            const Flags flag = KratosComponents<Flags>::Get(r_element_result_name);
            WriteFlagContainerVariable(r_local_mesh.Elements(), flag, r_element_result_name, rFileStream);
        }

        // If we write ids
        if (write_ids) {
            WritePropertiesIdsToFile(r_local_mesh.Elements(), rFileStream);
            WriteIdsToFile(r_local_mesh.Elements(), "KRATOS_ELEMENT_ID", rFileStream);
        }

        // Direct write GP values
        for (IndexType entry = 0; entry < gauss_point_variables_extrapolated_to_nodes.size(); ++entry) {
            const std::string& r_condition_result_name = gauss_point_variables_extrapolated_to_nodes[entry].GetString();
            WriteGeometricalContainerIntegrationResults(r_condition_result_name,r_local_mesh.Elements(),rFileStream);
        }
    }
}

/***********************************************************************************/
/***********************************************************************************/

void VtkOutput::WriteConditionResultsToFile(const ModelPart& rModelPart, std::ofstream& rFileStream)
{
    const auto& r_local_mesh = rModelPart.GetCommunicator().LocalMesh();
    Parameters condition_results = mOutputSettings["condition_data_value_variables"];
    Parameters condition_flags = mOutputSettings["condition_flags"];

    const int num_elements = rModelPart.GetCommunicator().GetDataCommunicator().SumAll(static_cast<int>(r_local_mesh.NumberOfElements()));
    const int num_conditions = rModelPart.GetCommunicator().GetDataCommunicator().SumAll(static_cast<int>(static_cast<int>(r_local_mesh.NumberOfConditions())));

    if (num_elements == 0 && num_conditions > 0) { // TODO: Can we have conditions and elements at the same time?
        // Write cells header
        rFileStream << "CELL_DATA " << r_local_mesh.NumberOfConditions() << "\n";
<<<<<<< HEAD
        const bool write_ids = mOutputSettings["write_ids"].GetBool();
        rFileStream << "FIELD FieldData " << condition_results.size() + condition_flags.size() + (write_ids ? 2 : 0) << "\n";
=======
        const bool write_properties_id = mOutputSettings["write_properties_id"].GetBool();
        Parameters gauss_point_variables_extrapolated_to_nodes = mOutputSettings["gauss_point_variables_in_elements"];
        const SizeType number_gauss_points_variables = gauss_point_variables_extrapolated_to_nodes.size();
        rFileStream << "FIELD FieldData " << condition_results.size() + condition_flags.size() + (write_properties_id ? 1 : 0) + number_gauss_points_variables << "\n";
>>>>>>> aee8560c
        for (IndexType entry = 0; entry < condition_results.size(); ++entry) {
            const std::string& r_condition_result_name = condition_results[entry].GetString();
            WriteGeometricalContainerResults(r_condition_result_name,r_local_mesh.Conditions(),rFileStream);
        }

        // Writing condition_flags
        if (condition_flags.size() > 0) {
            // mrModelPart.GetCommunicator().SynchronizeConditionFlags(); // TODO implement this if at some point ghost-conditions are used
        }
        for (IndexType entry = 0; entry < condition_flags.size(); ++entry) {
            // Write conditional flags results variable header
            const std::string& r_condition_result_name = condition_flags[entry].GetString();
            const Flags flag = KratosComponents<Flags>::Get(r_condition_result_name);
            WriteFlagContainerVariable(r_local_mesh.Conditions(), flag, r_condition_result_name, rFileStream);
        }

        // If we write properties_id
        if (write_ids) {
            WritePropertiesIdsToFile(r_local_mesh.Conditions(), rFileStream);
            WriteIdsToFile(r_local_mesh.Conditions(), "KRATOS_CONDITION_ID", rFileStream);
        }

        // Direct write GP values
        for (IndexType entry = 0; entry < gauss_point_variables_extrapolated_to_nodes.size(); ++entry) {
            const std::string& r_condition_result_name = gauss_point_variables_extrapolated_to_nodes[entry].GetString();
            WriteGeometricalContainerIntegrationResults(r_condition_result_name,r_local_mesh.Conditions(),rFileStream);
        }
    }
}

/***********************************************************************************/
/***********************************************************************************/

void VtkOutput::WriteNodalContainerResults(
    const std::string& rVariableName,
    const ModelPart::NodesContainerType& rNodes,
    const bool IsHistoricalValue,
    std::ofstream& rFileStream) const
{
    if (KratosComponents<Variable<double>>::Has(rVariableName)){
        const auto& var_to_write = KratosComponents<Variable<double>>::Get(rVariableName);
        WriteNodalScalarValues(rNodes, var_to_write, IsHistoricalValue, rFileStream);
    } else if (KratosComponents<Variable<bool>>::Has(rVariableName)){
        const auto& var_to_write = KratosComponents<Variable<bool>>::Get(rVariableName);
        WriteNodalScalarValues(rNodes, var_to_write, IsHistoricalValue, rFileStream);
    } else if (KratosComponents<Variable<int>>::Has(rVariableName)){
        const auto& var_to_write = KratosComponents<Variable<int>>::Get(rVariableName);
        WriteNodalScalarValues(rNodes, var_to_write, IsHistoricalValue, rFileStream);
    } else if (KratosComponents<Variable<array_1d<double, 3>>>::Has(rVariableName)){
        const auto& var_to_write = KratosComponents<Variable<array_1d<double, 3>>>::Get(rVariableName);
        WriteNodalVectorValues(rNodes, var_to_write, IsHistoricalValue, rFileStream);
    } else if (KratosComponents<Variable<Vector>>::Has(rVariableName)){
        const auto& var_to_write = KratosComponents<Variable<Vector>>::Get(rVariableName);
        WriteNodalVectorValues(rNodes, var_to_write, IsHistoricalValue, rFileStream);
    } else if (KratosComponents<Variable<array_1d<double, 4>>>::Has(rVariableName)){
        const auto& var_to_write = KratosComponents<Variable<array_1d<double, 4>>>::Get(rVariableName);
        WriteNodalVectorValues(rNodes, var_to_write, IsHistoricalValue, rFileStream);
    } else if (KratosComponents<Variable<array_1d<double, 6>>>::Has(rVariableName)){
        const auto& var_to_write = KratosComponents<Variable<array_1d<double, 6>>>::Get(rVariableName);
        WriteNodalVectorValues(rNodes, var_to_write, IsHistoricalValue, rFileStream);
    } else if (KratosComponents<Variable<array_1d<double, 9>>>::Has(rVariableName)){
        const auto& var_to_write = KratosComponents<Variable<array_1d<double, 9>>>::Get(rVariableName);
        WriteNodalVectorValues(rNodes, var_to_write, IsHistoricalValue, rFileStream);
    } else {
        KRATOS_WARNING_ONCE(rVariableName) << mrModelPart.GetCommunicator().GetDataCommunicator() << "Variable \"" << rVariableName << "\" is "
            << "not suitable for VtkOutput, skipping it" << std::endl;
    }
}

/***********************************************************************************/
/***********************************************************************************/

template<typename TContainerType>
void VtkOutput::WriteGeometricalContainerResults(
    const std::string& rVariableName,
    const TContainerType& rContainer,
    std::ofstream& rFileStream) const
{
    if (KratosComponents<Variable<double>>::Has(rVariableName)){
        const auto& var_to_write = KratosComponents<Variable<double>>::Get(rVariableName);
        WriteScalarContainerVariable(rContainer, var_to_write, rFileStream);
    } else if (KratosComponents<Variable<bool>>::Has(rVariableName)){
        const auto& var_to_write = KratosComponents<Variable<bool>>::Get(rVariableName);
        WriteScalarContainerVariable(rContainer, var_to_write, rFileStream);
    } else if (KratosComponents<Variable<int>>::Has(rVariableName)){
        const auto& var_to_write = KratosComponents<Variable<int>>::Get(rVariableName);
        WriteScalarContainerVariable(rContainer, var_to_write, rFileStream);
    } else if (KratosComponents<Variable<Flags>>::Has(rVariableName)){
        const auto& var_to_write = KratosComponents<Variable<Flags>>::Get(rVariableName);
        WriteScalarContainerVariable(rContainer, var_to_write, rFileStream);
    } else if (KratosComponents<Variable<array_1d<double, 3>>>::Has(rVariableName)){
        const auto& var_to_write = KratosComponents<Variable<array_1d<double, 3>>>::Get(rVariableName);
        WriteVectorContainerVariable(rContainer, var_to_write, rFileStream);
    } else if (KratosComponents<Variable<Vector>>::Has(rVariableName)){
        const auto& var_to_write = KratosComponents<Variable<Vector>>::Get(rVariableName);
        WriteVectorContainerVariable(rContainer, var_to_write, rFileStream);
    } else if (KratosComponents<Variable<array_1d<double, 4>>>::Has(rVariableName)){
        const auto& var_to_write = KratosComponents<Variable<array_1d<double, 4>>>::Get(rVariableName);
        WriteVectorContainerVariable(rContainer, var_to_write, rFileStream);
    } else if (KratosComponents<Variable<array_1d<double, 6>>>::Has(rVariableName)){
        const auto& var_to_write = KratosComponents<Variable<array_1d<double, 6>>>::Get(rVariableName);
        WriteVectorContainerVariable(rContainer, var_to_write, rFileStream);
    } else if (KratosComponents<Variable<array_1d<double, 9>>>::Has(rVariableName)){
        const auto& var_to_write = KratosComponents<Variable<array_1d<double, 9>>>::Get(rVariableName);
        WriteVectorContainerVariable(rContainer, var_to_write, rFileStream);
    } else {
        KRATOS_WARNING_ONCE(rVariableName) << mrModelPart.GetCommunicator().GetDataCommunicator() << "Variable \"" << rVariableName << "\" is "
            << "not suitable for VtkOutput, skipping it" << std::endl;
    }
}

/***********************************************************************************/
/***********************************************************************************/

template<typename TContainerType>
void VtkOutput::WriteGeometricalContainerIntegrationResults(
    const std::string& rVariableName,
    const TContainerType& rContainer,
    std::ofstream& rFileStream) const
{
    if (KratosComponents<Variable<double>>::Has(rVariableName)){
        const auto& var_to_write = KratosComponents<Variable<double>>::Get(rVariableName);
        WriteIntegrationScalarContainerVariable(rContainer, var_to_write, rFileStream);
    } else if (KratosComponents<Variable<bool>>::Has(rVariableName)){
        const auto& var_to_write = KratosComponents<Variable<bool>>::Get(rVariableName);
        WriteIntegrationScalarContainerVariable(rContainer, var_to_write, rFileStream);
    } else if (KratosComponents<Variable<int>>::Has(rVariableName)){
        const auto& var_to_write = KratosComponents<Variable<int>>::Get(rVariableName);
        WriteIntegrationScalarContainerVariable(rContainer, var_to_write, rFileStream);
    } else if (KratosComponents<Variable<array_1d<double, 3>>>::Has(rVariableName)){
        const auto& var_to_write = KratosComponents<Variable<array_1d<double, 3>>>::Get(rVariableName);
        WriteIntegrationVectorContainerVariable(rContainer, var_to_write, rFileStream);
    } else if (KratosComponents<Variable<Vector>>::Has(rVariableName)){
        const auto& var_to_write = KratosComponents<Variable<Vector>>::Get(rVariableName);
        WriteIntegrationVectorContainerVariable(rContainer, var_to_write, rFileStream);
    } else if (KratosComponents<Variable<array_1d<double, 6>>>::Has(rVariableName)){
        const auto& var_to_write = KratosComponents<Variable<array_1d<double, 6>>>::Get(rVariableName);
        WriteIntegrationVectorContainerVariable(rContainer, var_to_write, rFileStream);
    } else {
        KRATOS_WARNING_ONCE(rVariableName) << mrModelPart.GetCommunicator().GetDataCommunicator() << "Variable \"" << rVariableName << "\" is "
            << "not suitable for VtkOutput, skipping it" << std::endl;
    }
}

/***********************************************************************************/
/***********************************************************************************/

template<class TVarType>
void VtkOutput::WriteNodalScalarValues(
    const ModelPart::NodesContainerType& rNodes,
    const TVarType& rVariable,
    const bool IsHistoricalValue,
    std::ofstream& rFileStream) const
{
    if (IsHistoricalValue) {
        mrModelPart.GetCommunicator().SynchronizeVariable(rVariable);
        WriteScalarSolutionStepVariable(rNodes, rVariable, rFileStream);
    } else {
        mrModelPart.GetCommunicator().SynchronizeNonHistoricalVariable(rVariable);
        WriteScalarContainerVariable(rNodes, rVariable, rFileStream);
    }
}

/***********************************************************************************/
/***********************************************************************************/

template<class TVarType>
void VtkOutput::WriteNodalVectorValues(
    const ModelPart::NodesContainerType& rNodes,
    const TVarType& rVariable,
    const bool IsHistoricalValue,
    std::ofstream& rFileStream) const
{
    if (IsHistoricalValue) {
        mrModelPart.GetCommunicator().SynchronizeVariable(rVariable);
        WriteVectorSolutionStepVariable(rNodes, rVariable, rFileStream);
    } else {
        mrModelPart.GetCommunicator().SynchronizeNonHistoricalVariable(rVariable);
        WriteVectorContainerVariable(rNodes, rVariable, rFileStream);
    }
}

/***********************************************************************************/
/***********************************************************************************/

template<typename TContainerType, class TVarType>
void VtkOutput::WriteScalarSolutionStepVariable(
    const TContainerType& rContainer,
    const TVarType& rVariable,
    std::ofstream& rFileStream) const
{
    rFileStream << rVariable.Name() << " 1 "
                << rContainer.size() << "  float\n";

    for (const auto& r_entity : rContainer) {
        const auto& r_result = r_entity.FastGetSolutionStepValue(rVariable);
        WriteScalarDataToFile((float)r_result, rFileStream);
        if (mFileFormat == VtkOutput::FileFormat::VTK_ASCII) rFileStream <<"\n";
    }
}

/***********************************************************************************/
/***********************************************************************************/

template<typename TContainerType, class TVarType>
void VtkOutput::WriteVectorSolutionStepVariable(
    const TContainerType& rContainer,
    const TVarType& rVariable,
    std::ofstream& rFileStream) const
{
    if (rContainer.size() == 0) {
        KRATOS_WARNING("VtkOutput") << mrModelPart.GetCommunicator().GetDataCommunicator() << "Empty container!" << std::endl;
        return;
    }

    const int res_size = static_cast<int>((rContainer.begin()->FastGetSolutionStepValue(rVariable)).size());

    rFileStream << rVariable.Name() << " " << res_size
                << " " << rContainer.size() << "  float\n";

    for (const auto& r_entity : rContainer) {
        const auto& r_result = r_entity.FastGetSolutionStepValue(rVariable);
        WriteVectorDataToFile(r_result, rFileStream);
        if (mFileFormat == VtkOutput::FileFormat::VTK_ASCII) rFileStream <<"\n";
    }
}

/***********************************************************************************/
/***********************************************************************************/

template<typename TContainerType>
void VtkOutput::WriteFlagContainerVariable(
    const TContainerType& rContainer,
    const Flags Flag,
    const std::string& rFlagName,
    std::ofstream& rFileStream) const
{
    rFileStream << rFlagName << " 1 "
                << rContainer.size() << "  float\n";

    for (const auto& r_entity : rContainer) {
        const float result = r_entity.IsDefined(Flag) ? float(r_entity.Is(Flag)) : -1.0;
        WriteScalarDataToFile(result, rFileStream);
        if (mFileFormat == VtkOutput::FileFormat::VTK_ASCII) rFileStream <<"\n";
    }
}

/***********************************************************************************/
/***********************************************************************************/

template<typename TContainerType, class TVarType>
void VtkOutput::WriteScalarContainerVariable(
    const TContainerType& rContainer,
    const TVarType& rVariable,
    std::ofstream& rFileStream) const
{
    rFileStream << rVariable.Name() << " 1 "
                << rContainer.size() << "  float\n";

    for (const auto& r_entity : rContainer) {
        const double result = r_entity.GetValue(rVariable);
        WriteScalarDataToFile((float)result, rFileStream);
        if (mFileFormat == VtkOutput::FileFormat::VTK_ASCII) rFileStream <<"\n";
    }
}

/***********************************************************************************/
/***********************************************************************************/

template<typename TContainerType, class TVarType>
void VtkOutput::WriteIntegrationScalarContainerVariable(
    const TContainerType& rContainer,
    const Variable<TVarType>& rVariable,
    std::ofstream& rFileStream) const
{
    rFileStream << rVariable.Name() << " 1 "
                << rContainer.size() << "  float\n";

    // Auxiliar values
    const auto& r_process_info = mrModelPart.GetProcessInfo();
    auto& r_this_geometry_begin = (rContainer.begin())->GetGeometry();
    const GeometryData::IntegrationMethod this_integration_method = (rContainer.begin())->GetIntegrationMethod();
    const auto& r_integration_points = r_this_geometry_begin.IntegrationPoints(this_integration_method);
    const SizeType integration_points_number = r_integration_points.size();

    double aux_value;
    for (auto& r_entity : rContainer) { // TODO: CalculateOnIntegrationPoints should be const methods
        aux_value = 0.0;
        std::vector<TVarType> aux_result(integration_points_number);
        r_entity.CalculateOnIntegrationPoints(rVariable, aux_result, r_process_info);
        for (const double value : aux_result) {
            aux_value += value;
        }
        aux_value /= static_cast<double>(integration_points_number);
        WriteScalarDataToFile((float)aux_value, rFileStream);
        if (mFileFormat == VtkOutput::FileFormat::VTK_ASCII) rFileStream <<"\n";
    }
}

/***********************************************************************************/
/***********************************************************************************/

template<typename TContainerType, class TVarType>
void VtkOutput::WriteVectorContainerVariable(
    const TContainerType& rContainer,
    const TVarType& rVariable,
    std::ofstream& rFileStream) const
{
    if (rContainer.size() == 0) {
        KRATOS_WARNING("VtkOutput") << mrModelPart.GetCommunicator().GetDataCommunicator() << "Empty container!" << std::endl;
        return;
    }

    const int res_size = static_cast<int>((rContainer.begin()->GetValue(rVariable)).size());

    rFileStream << rVariable.Name() << " " << res_size << " " << rContainer.size() << "  float\n";

    for (const auto& r_entity : rContainer) {
        const auto& r_result = r_entity.GetValue(rVariable);
        WriteVectorDataToFile(r_result, rFileStream);
        if (mFileFormat == VtkOutput::FileFormat::VTK_ASCII) rFileStream <<"\n";
    }
}

/***********************************************************************************/
/***********************************************************************************/

template<typename TContainerType, class TVarType>
void VtkOutput::WriteIntegrationVectorContainerVariable(
    const TContainerType& rContainer,
    const Variable<TVarType>& rVariable,
    std::ofstream& rFileStream) const
{
    if (rContainer.size() == 0) {
        KRATOS_WARNING("VtkOutput") << mrModelPart.GetCommunicator().GetDataCommunicator() << "Empty container!" << std::endl;
        return;
    }

    const int res_size = static_cast<int>((rContainer.begin()->GetValue(rVariable)).size());

    rFileStream << rVariable.Name() << " " << res_size << " " << rContainer.size() << "  float\n";

    // Auxiliar values
    const auto& r_process_info = mrModelPart.GetProcessInfo();
    auto& r_this_geometry_begin = (rContainer.begin())->GetGeometry();
    const GeometryData::IntegrationMethod this_integration_method = (rContainer.begin())->GetIntegrationMethod();
    const auto& r_integration_points = r_this_geometry_begin.IntegrationPoints(this_integration_method);
    const SizeType integration_points_number = r_integration_points.size();

    TVarType aux_value;
    for (auto& r_entity : rContainer) { // TODO: CalculateOnIntegrationPoints should be const methods
        aux_value = rVariable.Zero();
        std::vector<TVarType> aux_result(integration_points_number);
        r_entity.CalculateOnIntegrationPoints(rVariable, aux_result, r_process_info);
        for (const TVarType& r_value : aux_result) {
            noalias(aux_value) += r_value;
        }
        aux_value /= static_cast<double>(integration_points_number);
        WriteVectorDataToFile(aux_value, rFileStream);
        if (mFileFormat == VtkOutput::FileFormat::VTK_ASCII) rFileStream <<"\n";
    }
}

/***********************************************************************************/
/***********************************************************************************/

template <class TData>
void VtkOutput::WriteScalarDataToFile(const TData& rData, std::ofstream& rFileStream) const
{
    if (mFileFormat == VtkOutput::FileFormat::VTK_ASCII) {
        rFileStream << rData;
    } else if (mFileFormat == VtkOutput::FileFormat::VTK_BINARY) {
        TData data = rData;
        ForceBigEndian(reinterpret_cast<unsigned char *>(&data));
        rFileStream.write(reinterpret_cast<char *>(&data), sizeof(TData));
    }
}

/***********************************************************************************/
/***********************************************************************************/

template <class TData>
void VtkOutput::WriteVectorDataToFile(const TData& rData, std::ofstream& rFileStream) const
{
    if (mFileFormat == VtkOutput::FileFormat::VTK_ASCII) {
        for (const auto& r_data_comp : rData) {
            rFileStream << r_data_comp << " ";
        }
    } else if (mFileFormat == VtkOutput::FileFormat::VTK_BINARY) {
        for (const auto& r_data_comp : rData ) {
            float data_comp_local = (float)r_data_comp; // should not be const or a reference for enforcing big endian
            ForceBigEndian(reinterpret_cast<unsigned char *>(&data_comp_local));
            rFileStream.write(reinterpret_cast<char *>(&data_comp_local), sizeof(float));
        }
    }
}

/***********************************************************************************/
/***********************************************************************************/

void VtkOutput::ForceBigEndian(unsigned char* pBytes) const
{
    if (mShouldSwap) {
        unsigned char tmp = pBytes[0];
        pBytes[0] = pBytes[3];
        pBytes[3] = tmp;
        tmp = pBytes[1];
        pBytes[1] = pBytes[2];
        pBytes[2] = tmp;
    }
}

/***********************************************************************************/
/***********************************************************************************/

template<typename TContainerType>
void VtkOutput::WritePropertiesIdsToFile(
    const TContainerType& rContainer,
    std::ofstream& rFileStream) const
{
    rFileStream << "PROPERTIES_ID" << " 1 "
                << rContainer.size() << "  int\n";

    for (const auto& r_entity : rContainer) {
        WriteScalarDataToFile(r_entity.GetProperties().Id(), rFileStream);
        if (mFileFormat == VtkOutput::FileFormat::VTK_ASCII) rFileStream <<"\n";
    }
}

/***********************************************************************************/
/***********************************************************************************/

template<typename TContainerType>
void VtkOutput::WriteIdsToFile(
    const TContainerType& rContainer,
    const std::string DataName,
    std::ofstream& rFileStream) const
{
    rFileStream << DataName << " 1 "
                << rContainer.size() << "  int\n";

    for (const auto& r_entity : rContainer) {
        WriteScalarDataToFile(r_entity.Id(), rFileStream);
        if (mFileFormat == VtkOutput::FileFormat::VTK_ASCII) rFileStream <<"\n";
    }
}


/***********************************************************************************/
/***********************************************************************************/

void VtkOutput::WriteModelPartWithoutNodesToFile(ModelPart& rModelPart)
{
    // Getting model and creating auxiliar model part
    auto& r_model = mrModelPart.GetModel();
    const std::string& r_name_model_part = rModelPart.Name();
    auto& r_auxiliar_model_part = r_model.CreateModelPart("AUXILIAR_" + r_name_model_part);

    // Tranfering entities of the submodelpart
    FastTransferBetweenModelPartsProcess(r_auxiliar_model_part, rModelPart).Execute();

    // Tranfering nodes from root model part
    FastTransferBetweenModelPartsProcess(r_auxiliar_model_part, mrModelPart, FastTransferBetweenModelPartsProcess::EntityTransfered::NODES).Execute();

    // Marking to remove the nodes
    for (auto& r_node : r_auxiliar_model_part.Nodes()) {
        r_node.Set(TO_ERASE, true);
    }

    // Checking nodes from conditions
    for (auto& r_cond : r_auxiliar_model_part.Conditions()) {
        auto& r_geometry = r_cond.GetGeometry();
        for (auto& r_node : r_geometry) {
            r_node.Set(TO_ERASE, false);
        }
    }

    // Checking nodes from elements
    for (auto& r_elem : r_auxiliar_model_part.Elements()) {
        auto& r_geometry = r_elem.GetGeometry();
        for (auto& r_node : r_geometry) {
            r_node.Set(TO_ERASE, false);
        }
    }

    // Removing unused nodes
    r_auxiliar_model_part.RemoveNodes(TO_ERASE);

    // Actually writing the
    WriteModelPartToFile(r_auxiliar_model_part, true);

    // Deletin auxiliar modek part
    r_model.DeleteModelPart("AUXILIAR_" + r_name_model_part);
}

/***********************************************************************************/
/***********************************************************************************/

Parameters VtkOutput::GetDefaultParameters()
{
    // IMPORTANT: when "output_control_type" is "time", then paraview will not be able to group them
    Parameters default_parameters = Parameters(R"(
    {
<<<<<<< HEAD
        "model_part_name"                    : "PLEASE_SPECIFY_MODEL_PART_NAME",
        "file_format"                        : "ascii",
        "output_precision"                   : 7,
        "output_control_type"                : "step",
        "output_frequency"                   : 1.0,
        "output_sub_model_parts"             : false,
        "folder_name"                        : "VTK_Output",
        "custom_name_prefix"                 : "",
        "save_output_files_in_folder"        : true,
        "write_deformed_configuration"       : false,
        "write_ids"                          : false,
        "nodal_solution_step_data_variables" : [],
        "nodal_data_value_variables"         : [],
        "nodal_flags"                        : [],
        "element_data_value_variables"       : [],
        "element_flags"                      : [],
        "condition_data_value_variables"     : [],
        "condition_flags"                    : [],
        "gauss_point_variables"              : []
=======
        "model_part_name"                             : "PLEASE_SPECIFY_MODEL_PART_NAME",
        "file_format"                                 : "ascii",
        "output_precision"                            : 7,
        "output_control_type"                         : "step",
        "output_frequency"                            : 1.0,
        "output_sub_model_parts"                      : false,
        "folder_name"                                 : "VTK_Output",
        "custom_name_prefix"                          : "",
        "save_output_files_in_folder"                 : true,
        "write_deformed_configuration"                : false,
        "write_properties_id"                         : false,
        "nodal_solution_step_data_variables"          : [],
        "nodal_data_value_variables"                  : [],
        "nodal_flags"                                 : [],
        "element_data_value_variables"                : [],
        "element_flags"                               : [],
        "condition_data_value_variables"              : [],
        "condition_flags"                             : [],
        "gauss_point_variables_extrapolated_to_nodes" : [],
        "gauss_point_variables_in_elements"           : []
>>>>>>> aee8560c
    })" );

    return default_parameters;
}

} // namespace Kratos<|MERGE_RESOLUTION|>--- conflicted
+++ resolved
@@ -447,15 +447,10 @@
     if (num_elements > 0) {
         // write cells header
         rFileStream << "CELL_DATA " << r_local_mesh.NumberOfElements() << "\n";
-<<<<<<< HEAD
         const bool write_ids = mOutputSettings["write_ids"].GetBool();
-        rFileStream << "FIELD FieldData " << element_data_value_variables.size() + element_flags.size() + (write_ids ? 2 : 0) << "\n";
-=======
-        const bool write_properties_id = mOutputSettings["write_properties_id"].GetBool();
         Parameters gauss_point_variables_extrapolated_to_nodes = mOutputSettings["gauss_point_variables_in_elements"];
         const SizeType number_gauss_points_variables = gauss_point_variables_extrapolated_to_nodes.size();
-        rFileStream << "FIELD FieldData " << element_data_value_variables.size() + element_flags.size() + (write_properties_id ? 1 : 0) + number_gauss_points_variables << "\n";
->>>>>>> aee8560c
+        rFileStream << "FIELD FieldData " << element_data_value_variables.size() + element_flags.size() + (write_ids ? 2 : 0) + number_gauss_points_variables << "\n";
         for (IndexType entry = 0; entry < element_data_value_variables.size(); ++entry) {
             const std::string& r_element_result_name = element_data_value_variables[entry].GetString();
             WriteGeometricalContainerResults(r_element_result_name,r_local_mesh.Elements(),rFileStream);
@@ -501,15 +496,10 @@
     if (num_elements == 0 && num_conditions > 0) { // TODO: Can we have conditions and elements at the same time?
         // Write cells header
         rFileStream << "CELL_DATA " << r_local_mesh.NumberOfConditions() << "\n";
-<<<<<<< HEAD
         const bool write_ids = mOutputSettings["write_ids"].GetBool();
-        rFileStream << "FIELD FieldData " << condition_results.size() + condition_flags.size() + (write_ids ? 2 : 0) << "\n";
-=======
-        const bool write_properties_id = mOutputSettings["write_properties_id"].GetBool();
         Parameters gauss_point_variables_extrapolated_to_nodes = mOutputSettings["gauss_point_variables_in_elements"];
         const SizeType number_gauss_points_variables = gauss_point_variables_extrapolated_to_nodes.size();
-        rFileStream << "FIELD FieldData " << condition_results.size() + condition_flags.size() + (write_properties_id ? 1 : 0) + number_gauss_points_variables << "\n";
->>>>>>> aee8560c
+        rFileStream << "FIELD FieldData " << condition_results.size() + condition_flags.size() + (write_ids ? 2 : 0) + number_gauss_points_variables << "\n";
         for (IndexType entry = 0; entry < condition_results.size(); ++entry) {
             const std::string& r_condition_result_name = condition_results[entry].GetString();
             WriteGeometricalContainerResults(r_condition_result_name,r_local_mesh.Conditions(),rFileStream);
@@ -1013,27 +1003,6 @@
     // IMPORTANT: when "output_control_type" is "time", then paraview will not be able to group them
     Parameters default_parameters = Parameters(R"(
     {
-<<<<<<< HEAD
-        "model_part_name"                    : "PLEASE_SPECIFY_MODEL_PART_NAME",
-        "file_format"                        : "ascii",
-        "output_precision"                   : 7,
-        "output_control_type"                : "step",
-        "output_frequency"                   : 1.0,
-        "output_sub_model_parts"             : false,
-        "folder_name"                        : "VTK_Output",
-        "custom_name_prefix"                 : "",
-        "save_output_files_in_folder"        : true,
-        "write_deformed_configuration"       : false,
-        "write_ids"                          : false,
-        "nodal_solution_step_data_variables" : [],
-        "nodal_data_value_variables"         : [],
-        "nodal_flags"                        : [],
-        "element_data_value_variables"       : [],
-        "element_flags"                      : [],
-        "condition_data_value_variables"     : [],
-        "condition_flags"                    : [],
-        "gauss_point_variables"              : []
-=======
         "model_part_name"                             : "PLEASE_SPECIFY_MODEL_PART_NAME",
         "file_format"                                 : "ascii",
         "output_precision"                            : 7,
@@ -1044,7 +1013,7 @@
         "custom_name_prefix"                          : "",
         "save_output_files_in_folder"                 : true,
         "write_deformed_configuration"                : false,
-        "write_properties_id"                         : false,
+        "write_ids"                                   : false,
         "nodal_solution_step_data_variables"          : [],
         "nodal_data_value_variables"                  : [],
         "nodal_flags"                                 : [],
@@ -1054,7 +1023,6 @@
         "condition_flags"                             : [],
         "gauss_point_variables_extrapolated_to_nodes" : [],
         "gauss_point_variables_in_elements"           : []
->>>>>>> aee8560c
     })" );
 
     return default_parameters;
