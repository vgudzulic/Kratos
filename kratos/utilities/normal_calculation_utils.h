--- conflicted
+++ resolved
@@ -59,54 +59,8 @@
 public:
     ///@name Type Definitions
     ///@{
-
-<<<<<<< HEAD
+    
     typedef ModelPart::ConditionsContainerType ConditionsArrayType;
-=======
-        KRATOS_CATCH("")
-
-    }
-
-    /// Calculates the area normal (vector oriented as the normal with a dimension proportional to the area).
-    /** This is done on the base of the Conditions provided which should be
-      * understood as the surface elements of the area of interest.
-      * @param rModelPart ModelPart of the problem. Must have a set of conditions defining the "skin" of the domain
-      * @param dimension Spatial dimension (2 or 3)
-      * @note Use this fuction instead of its overload taking a Conditions array for MPI applications,
-      * as it will take care of communication between partitions.
-      */
-    void CalculateOnSimplex(ModelPart& rModelPart,
-                            int Dimension)
-    {   
-        // Resetting the normals
-        const array_1d<double,3> zero = ZeroVector(3);
-
-        if (rModelPart.GetCommunicator().GetDataCommunicator().IsDistributed()) {
-            // If Parallel make sure normals are reset in all partitions
-            VariableUtils().SetFlag(VISITED, false, rModelPart.Nodes());
-
-            for(auto & cond: rModelPart.Conditions()) {
-                for(auto & node: cond.GetGeometry()) {
-                    node.Set(VISITED, true);
-                }
-            }
-
-            rModelPart.GetCommunicator().SynchronizeOrNodalFlags(VISITED);
-
-            for(auto & node: rModelPart.Nodes()) {
-                if(node.Is(VISITED)) {
-                    node.FastGetSolutionStepValue(NORMAL) = zero;
-                }
-            }
-        } else {
-            // In serial iteratre normally over the condition nodes
-            for(auto & cond: rModelPart.Conditions()) {
-                for(auto & node: cond.GetGeometry()) {
-                    node.FastGetSolutionStepValue(NORMAL) = zero;
-                }
-            }
-        }
->>>>>>> e843cbe3
 
     ///@}
     ///@name Life Cycle
