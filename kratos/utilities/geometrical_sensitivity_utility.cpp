//    |  /           |
//    ' /   __| _` | __|  _ \   __|
//    . \  |   (   | |   (   |\__ \.
//   _|\_\_|  \__,_|\__|\___/ ____/
//                   Multi-Physics
//
//  License:		 BSD License
//					 Kratos default license: kratos/license.txt
//
//  Main authors:    Michael Andre, https://github.com/msandre
//

// System includes

// External includes
#include <boost/numeric/ublas/matrix_proxy.hpp>

// Project includes
#include "utilities/geometrical_sensitivity_utility.h"
#include "utilities/math_utils.h"

namespace Kratos
{

GeometricalSensitivityUtility::GeometricalSensitivityUtility(const JacobianType& rJ, const ShapeFunctionsLocalGradientType& rDN_De)
: mrJ(rJ), mrDN_De(rDN_De)
{
    KRATOS_TRY;

    Initialize();
    
    KRATOS_CATCH("");
}

void GeometricalSensitivityUtility::Initialize()
{
    KRATOS_TRY;

    KRATOS_ERROR_IF(mrJ.size1() != mrJ.size2()) << "Non-square Jacobian matrix." << std::endl;

    KRATOS_ERROR_IF(mrJ.size2() != mrDN_De.size2())
        << "Jacobian local-coordinates size (" << mrJ.size2()
        << ") != shape function local-coordinates size(" << mrDN_De.size2()
        << ")." << std::endl;

    mCofactorJ = MathUtils<double>::CofactorMatrix(mrJ);
    mDetJ = MathUtils<double>::DetMat(mrJ);

    KRATOS_CATCH("");
}

void GeometricalSensitivityUtility::CalculateSensitivity(ShapeParameter Deriv, double& rDetJ_Deriv, ShapeFunctionsGradientType& rDN_DX_Deriv) const
{
    KRATOS_TRY;

    rDetJ_Deriv = CalculateDeterminantOfJacobianSensitivity(Deriv);

    MatrixType cofactorJ_deriv = CalculateCofactorOfJacobianSensitivity(Deriv);
    if (rDN_DX_Deriv.size1() != mrDN_De.size1() || rDN_DX_Deriv.size2() != mCofactorJ.size1())
        rDN_DX_Deriv.resize(mrDN_De.size1(), mCofactorJ.size1());
    noalias(rDN_DX_Deriv) = (1.0 / mDetJ) * prod(mrDN_De, trans(cofactorJ_deriv));
    rDN_DX_Deriv += -(rDetJ_Deriv / (mDetJ * mDetJ)) * prod(mrDN_De, trans(mCofactorJ));

    KRATOS_CATCH("");
}

double GeometricalSensitivityUtility::CalculateDeterminantOfJacobianSensitivity(ShapeParameter Deriv) const
{
<<<<<<< HEAD
    return inner_prod(row(mCofactorJ, iCoord),
                      row(mrDN_De, iNode));
=======
    return inner_prod(
        matrix_row<const MatrixType>(mCofactorJ, Deriv.Direction),
        matrix_row<const ShapeFunctionsLocalGradientType>(mrDN_De, Deriv.NodeIndex));
>>>>>>> b121bd8e
}

GeometricalSensitivityUtility::MatrixType GeometricalSensitivityUtility::CalculateCofactorOfJacobianSensitivity(
    ShapeParameter Deriv) const
{
    KRATOS_TRY;
    MatrixType result(mrJ.size1(), mrJ.size2());

    IndirectArrayType ia3(mrDN_De.size1());
    for (std::size_t k = 0; k < ia3.size(); ++k)
        ia3[k] = k;

    for (unsigned i = 0; i < mrJ.size1(); ++i)
    {
        if (i == Deriv.Direction)
        {
            // Here the derivative is automatically zero.
            for (unsigned j = 0; j < mrJ.size2(); ++j)
                result(i, j) = 0.0;
        }
        else
        {
            // Decrement the coordinate index if it's greater than the deleted row.
            IndexType i_coord_sub = (Deriv.Direction > i) ? Deriv.Direction - 1 : Deriv.Direction;
            for (unsigned j = 0; j < mrJ.size2(); ++j)
            {
#ifdef KRATOS_USE_AMATRIX   // This macro definition is for the migration period and to be removed afterward please do not use it 
				DenseVector<std::size_t> ia1(mrJ.size1() - 1), ia2(mrJ.size2() - 1);
#else
				IndirectArrayType ia1(mrJ.size1() - 1), ia2(mrJ.size2() - 1);
#endif // ifdef KRATOS_USE_AMATRIX

                // Construct the Jacobian submatrix structure for the first minor.
                unsigned i_sub = 0;
                for (unsigned k = 0; k < mrJ.size1(); ++k)
                    if (k != i)
                        ia1(i_sub++) = k;

                unsigned j_sub = 0;
                for (unsigned k = 0; k < mrJ.size2(); ++k)
                    if (k != j)
                        ia2(j_sub++) = k;

                const SubMatrixType sub_jacobian(mrJ, ia1, ia2);
                const MatrixType cofactor_sub_jacobian = MathUtils<double>::CofactorMatrix(sub_jacobian);

                // Construct the corresponding shape function local gradients
                // submatrix.
                const SubMatrixType sub_DN_De(mrDN_De, ia3, ia2);

                const double first_minor_deriv = inner_prod(
<<<<<<< HEAD
                    row(cofactor_sub_jacobian, i_coord_sub),
                    row(sub_DN_De, iNode));
=======
                    matrix_row<const MatrixType>(cofactor_sub_jacobian, i_coord_sub),
                    matrix_row<const SubMatrixType>(sub_DN_De, Deriv.NodeIndex));
>>>>>>> b121bd8e

                result(i, j) = ((i + j) % 2) ? -first_minor_deriv : first_minor_deriv;
            }
        }
    }

    return result;
    KRATOS_CATCH("");
}

} /* namespace Kratos.*/<|MERGE_RESOLUTION|>--- conflicted
+++ resolved
@@ -66,14 +66,9 @@
 
 double GeometricalSensitivityUtility::CalculateDeterminantOfJacobianSensitivity(ShapeParameter Deriv) const
 {
-<<<<<<< HEAD
-    return inner_prod(row(mCofactorJ, iCoord),
-                      row(mrDN_De, iNode));
-=======
     return inner_prod(
-        matrix_row<const MatrixType>(mCofactorJ, Deriv.Direction),
-        matrix_row<const ShapeFunctionsLocalGradientType>(mrDN_De, Deriv.NodeIndex));
->>>>>>> b121bd8e
+        row(mCofactorJ, Deriv.Direction),
+        row(mrDN_De, Deriv.NodeIndex));
 }
 
 GeometricalSensitivityUtility::MatrixType GeometricalSensitivityUtility::CalculateCofactorOfJacobianSensitivity(
@@ -125,13 +120,8 @@
                 const SubMatrixType sub_DN_De(mrDN_De, ia3, ia2);
 
                 const double first_minor_deriv = inner_prod(
-<<<<<<< HEAD
                     row(cofactor_sub_jacobian, i_coord_sub),
-                    row(sub_DN_De, iNode));
-=======
-                    matrix_row<const MatrixType>(cofactor_sub_jacobian, i_coord_sub),
-                    matrix_row<const SubMatrixType>(sub_DN_De, Deriv.NodeIndex));
->>>>>>> b121bd8e
+                    row(sub_DN_De, Deriv.NodeIndex));
 
                 result(i, j) = ((i + j) % 2) ? -first_minor_deriv : first_minor_deriv;
             }
