//    |  /           |
//    ' /   __| _` | __|  _ \   __|
//    . \  |   (   | |   (   |\__ `
//   _|\_\_|  \__,_|\__|\___/ ____/
//                   Multi-Physics
//
//  License:		 BSD License
//					 Kratos default license: kratos/license.txt
//
//  Main authors:    Riccardo Rossi
//                   Ruben Zorrilla
//                   Vicente Mataix Ferrandiz
//
//

#if !defined(KRATOS_VARIABLE_UTILS )
#define  KRATOS_VARIABLE_UTILS

/* System includes */

/* External includes */

/* Project includes */
#include "includes/define.h"
#include "includes/model_part.h"
#include "includes/checks.h"

namespace Kratos
{
///@name Kratos Globals
///@{

///@}
///@name Type Definitions
///@{

///@}
///@name  Enum's
///@{

///@}
///@name  Functions
///@{

///@}
///@name Kratos Classes
///@{

/**
 * @class VariableUtils
 * @ingroup KratosCore
 * @brief This class implements a set of auxiliar, already parallelized, methods to
 * perform some common tasks related with the variable values and fixity.
 * @details The methods are exported to python in order to add this improvements to the python interface
 * @author Riccardo Rossi
 * @author Ruben Zorrilla
 * @author Vicente Mataix Ferrandiz
 */
class KRATOS_API(KRATOS_CORE) VariableUtils
{
public:
    ///@name Type Definitions
    ///@{

    /// We create the Pointer related to VariableUtils
    KRATOS_CLASS_POINTER_DEFINITION(VariableUtils);

    /// The nodes container
    typedef ModelPart::NodesContainerType NodesContainerType;

    /// The conditions container
    typedef ModelPart::ConditionsContainerType ConditionsContainerType;

    /// The elements container
    typedef ModelPart::ElementsContainerType ElementsContainerType;

    /// A definition of the double variable
    typedef Variable< double > DoubleVarType;

    /// A definition of the component variable
    typedef VariableComponent< VectorComponentAdaptor<array_1d<double, 3> > > ComponentVarType;

    /// A definition of the array variable
    typedef Variable< array_1d<double, 3 > > ArrayVarType;

    ///@}
    ///@name Life Cycle
    ///@{

    /** Constructor.
     */

    /** Destructor.
     */

    ///@}
    ///@name Operators
    ///@{

    ///@}
    ///@name Operations
    ///@{

    /**
     * @brief Copies the nodal value of a variable from an origin model
     * part nodes to the nodes in a destination model part. It is assumed that
     * both origin and destination model parts have the same number of nodes.
     * @param rVariable reference to the variable to get the value from
     * @param rDestinationVariable reference to the variable to be set
     * @param rOriginModelPart origin model part from where the values are retrieved
     * @param rDestinationModelPart destination model part to where the values are copied to
     * @param BuffStep buffer step
     */
    template< class TVarType >
    void CopyModelPartNodalVar(
        const TVarType& rVariable,
        const TVarType& rDestinationVariable,
        const ModelPart& rOriginModelPart,
        ModelPart& rDestinationModelPart,
        const unsigned int BuffStep = 0)
    {
        const int n_orig_nodes = rOriginModelPart.NumberOfNodes();
        const int n_dest_nodes = rDestinationModelPart.NumberOfNodes();

        KRATOS_ERROR_IF_NOT(n_orig_nodes == n_dest_nodes) << "Origin and destination model parts have different number of nodes."
                                                        << "\n\t- Number of origin nodes: " << n_orig_nodes
                                                        << "\n\t- Number of destination nodes: " << n_dest_nodes << std::endl;

        #pragma omp parallel for
        for(int i_node = 0; i_node < n_orig_nodes; ++i_node){
            auto it_dest_node = rDestinationModelPart.NodesBegin() + i_node;
            const auto &it_orig_node = rOriginModelPart.NodesBegin() + i_node;
            const auto &r_value = it_orig_node->GetSolutionStepValue(rVariable, BuffStep);
            it_dest_node->GetSolutionStepValue(rDestinationVariable, BuffStep) = r_value;
        }
    }

    /**
     * @brief Copies the nodal value of a variable from an origin model
     * part nodes to the nodes in a destination model part. It is assumed that
     * both origin and destination model parts have the same number of nodes.
     * @param rVariable reference to the variable to get the value from and to save in
     * @param rOriginModelPart origin model part from where the values are retrieved
     * @param rDestinationModelPart destination model part to where the values are copied to
     * @param BuffStep buffer step
     */
    template< class TVarType >
    void CopyModelPartNodalVar(
        const TVarType& rVariable,
        const ModelPart& rOriginModelPart,
        ModelPart& rDestinationModelPart,
        const unsigned int BuffStep = 0)
    {
        this->CopyModelPartNodalVar(rVariable, rVariable, rOriginModelPart, rDestinationModelPart, BuffStep);
    }

    template< class TVarType >
    void CopyModelPartNodalVarToNonHistoricalVar(
        const TVarType &rVariable,
        const TVarType &rDestinationVariable,
        const ModelPart &rOriginModelPart,
        ModelPart &rDestinationModelPart,
        const unsigned int BuffStep = 0)
    {
        const int n_orig_nodes = rOriginModelPart.NumberOfNodes();
        const int n_dest_nodes = rDestinationModelPart.NumberOfNodes();

        KRATOS_ERROR_IF_NOT(n_orig_nodes == n_dest_nodes) <<
            "Origin and destination model parts have different number of nodes." <<
            "\n\t- Number of origin nodes: " << n_orig_nodes <<
            "\n\t- Number of destination nodes: " << n_dest_nodes << std::endl;

        #pragma omp parallel for
        for(int i_node = 0; i_node < n_orig_nodes; ++i_node){
            auto it_dest_node = rDestinationModelPart.NodesBegin() + i_node;
            const auto &it_orig_node = rOriginModelPart.NodesBegin() + i_node;
            const auto &r_value = it_orig_node->GetSolutionStepValue(rVariable, BuffStep);
            it_dest_node->GetValue(rDestinationVariable) = r_value;
        }
    }

    template< class TVarType >
    void CopyModelPartNodalVarToNonHistoricalVar(
        const TVarType &rVariable,
        const ModelPart &rOriginModelPart,
        ModelPart &rDestinationModelPart,
        const unsigned int BuffStep = 0)
    {
        this->CopyModelPartNodalVarToNonHistoricalVar(rVariable, rVariable, rOriginModelPart, rDestinationModelPart, BuffStep);
    }

    /**
     * @brief Copies the elemental value of a variable from an origin model
     * part elements to the elements in a destination model part. It is assumed that
     * both origin and destination model parts have the same number of elements.
     * @param rVariable reference to the variable to be set
     * @param rOriginModelPart origin model part from where the values are retrieved
     * @param rDestinationModelPart destination model part to where the values are copied to
     * @param BuffStep buffer step
     */
    template< class TVarType >
    void CopyModelPartElementalVar(
        const TVarType& rVariable,
        const ModelPart& rOriginModelPart,
        ModelPart& rDestinationModelPart){

        const int n_orig_elems = rOriginModelPart.NumberOfElements();
        const int n_dest_elems = rDestinationModelPart.NumberOfElements();

        KRATOS_ERROR_IF_NOT(n_orig_elems == n_dest_elems) << "Origin and destination model parts have different number of elements."
                                                          << "\n\t- Number of origin elements: " << n_orig_elems
                                                          << "\n\t- Number of destination elements: " << n_dest_elems << std::endl;

        #pragma omp parallel for
        for(int i_elems = 0; i_elems < n_orig_elems; ++i_elems){
            auto it_dest_elems = rDestinationModelPart.ElementsBegin() + i_elems;
            const auto &it_orig_elems = rOriginModelPart.ElementsBegin() + i_elems;
            const auto &r_value = it_orig_elems->GetValue(rVariable);
            it_dest_elems->SetValue(rVariable,r_value);
        }
    }

    /**
     * @brief Sets the nodal value of a scalar variable
     * @param rVariable reference to the scalar variable to be set
     * @param Value Value to be set
     * @param rNodes reference to the objective node set
     * @param BuffStep The current step index
     */
    template <class TVarType>
    KRATOS_DEPRECATED_MESSAGE("Method deprecated, please use SetVariable")
    void SetScalarVar(
        const TVarType &rVariable,
        const double Value,
<<<<<<< HEAD
        NodesContainerType& rNodes,
        const IndexType BuffStep = 0
        )
=======
        NodesContainerType &rNodes)
>>>>>>> e427ad14
    {
        KRATOS_TRY

        const auto it_node_begin = rNodes.begin();
        #pragma omp parallel for
        for (int k = 0; k< static_cast<int> (rNodes.size()); ++k) {
            auto it_node = it_node_begin + k;
            it_node->FastGetSolutionStepValue(rVariable, BuffStep) = Value;
        }

        KRATOS_CATCH("")
    }

    /**
     * @brief Sets the nodal value of a scalar variable (considering flag)
     * @param rVariable reference to the scalar variable to be set
     * @param Value Value to be set
     * @param rNodes reference to the objective node set
     * @param Flag The flag to be considered in the assignation
     * @param Check What is checked from the flag
     * @param BuffStep The current step index
     */
    template< class TVarType >
    KRATOS_DEPRECATED_MESSAGE("Method deprecated, please use SetVariable")
    void SetScalarVarForFlag(
        const TVarType& rVariable,
        const double Value,
        NodesContainerType& rNodes,
        const Flags Flag,
        const bool Check = true,
        const IndexType BuffStep = 0
        )
    {
        KRATOS_TRY

        const auto it_node_begin = rNodes.begin();
        #pragma omp parallel for
        for (int k = 0; k< static_cast<int> (rNodes.size()); ++k) {
            auto it_node = it_node_begin + k;
            if (it_node->Is(Flag) == Check) it_node->FastGetSolutionStepValue(rVariable, BuffStep) = Value;
        }

        KRATOS_CATCH("")
    }

    /**
     * @brief Sets the nodal value of a vector variable
     * @param rVariable reference to the vector variable to be set
     * @param Value array containing the Value to be set
     * @param rNodes reference to the objective node set
     */
    KRATOS_DEPRECATED_MESSAGE("Method deprecated, please use SetVariable")
    void SetVectorVar(
        const ArrayVarType& rVariable,
        const array_1d<double, 3 >& Value,
        NodesContainerType& rNodes
        );

    /**
     * @brief Sets the nodal value of a vector variable (considering flag)
     * @param rVariable reference to the vector variable to be set
     * @param Value array containing the Value to be set
     * @param rNodes reference to the objective node set
     * @param Flag The flag to be considered in the assignation
     * @param Check What is checked from the flag
     */
    KRATOS_DEPRECATED_MESSAGE("Method deprecated, please use SetVariable")
    void SetVectorVarForFlag(
        const ArrayVarType& rVariable,
        const array_1d<double, 3 >& Value,
        NodesContainerType& rNodes,
        const Flags Flag,
        const bool Check = true
        );

    /**
     * @brief Sets the nodal value of a scalar variable
     * @tparam TDataType Variable data type
     * @tparam Variable<TDataType> Variable type
     * @param rVariable reference to the scalar variable to be set
     * @param Value Value to be set
     * @param rNodes reference to the objective node set
     */
    template<class TDataType, class TVarType = Variable<TDataType> >
    void SetVariable(
        const TVarType& rVariable,
        const TDataType& rValue,
        NodesContainerType& rNodes
        )
    {
        KRATOS_TRY

#pragma omp parallel for
        for (int k = 0; k< static_cast<int> (rNodes.size()); ++k) {
            NodesContainerType::iterator it_node = rNodes.begin() + k;
            it_node->FastGetSolutionStepValue(rVariable) = rValue;
        }

        KRATOS_CATCH("")
    }

    /**
     * @brief Sets the nodal value of a scalar variable (considering flag)
     * @tparam TDataType Variable data type
     * @tparam Variable<TDataType> Variable type
     * @param rVariable reference to the scalar variable to be set
     * @param rValue Value to be set
     * @param rNodes reference to the objective node set
     * @param Flag The flag to be considered in the assignation
     * @param Check What is checked from the flag
     */
    template <class TDataType, class TVarType = Variable<TDataType>>
    void SetVariable(
        const TVarType &rVariable,
        const TDataType &rValue,
        NodesContainerType &rNodes,
        const Flags Flag,
        const bool CheckValue = true)
    {
        KRATOS_TRY

#pragma omp parallel for
        for (int k = 0; k < static_cast<int>(rNodes.size()); ++k)
        {
            auto it_node = rNodes.begin() + k;
            if (it_node->Is(Flag) == CheckValue)
            {
                it_node->FastGetSolutionStepValue(rVariable) = rValue;
            }
        }

        KRATOS_CATCH("")
    }

    /**
     * @brief Sets the nodal value of any variable to zero
     * @param rVariable reference to the scalar variable to be set
     * @param rNodes reference to the objective node set
     */
    template< class TType , class TContainerType>
    void SetNonHistoricalVariableToZero(
        const Variable< TType >& rVariable,
        TContainerType& rContainer)
    {
        KRATOS_TRY
        this->SetNonHistoricalVariable(rVariable, rVariable.Zero(), rContainer);
        KRATOS_CATCH("")
    }

    /**
     * @brief Sets the nodal value of any variable to zero
     * @param rVariable reference to the scalar variable to be set
     * @param rNodes reference to the objective node set
     */
    template< class TType >
    void SetHistoricalVariableToZero(
        const Variable< TType >& rVariable,
        NodesContainerType& rNodes)
    {
        KRATOS_TRY
        this->SetVariable(rVariable, rVariable.Zero(), rNodes);
        KRATOS_CATCH("")
    }

    /**
     * @brief Sets the nodal value of a scalar variable non historical
     * @param rVariable reference to the scalar variable to be set
     * @param Value Value to be set
     * @param rNodes reference to the objective node set
     */
    template< class TVarType >
    KRATOS_DEPRECATED_MESSAGE("Method deprecated, please use SetNonHistoricalVariable")
    void SetNonHistoricalScalarVar(
        const TVarType& rVariable,
        const double Value,
        NodesContainerType& rNodes
        )
    {
        KRATOS_TRY

        #pragma omp parallel for
        for (int k = 0; k< static_cast<int> (rNodes.size()); ++k) {
            NodesContainerType::iterator it_node = rNodes.begin() + k;
            it_node->SetValue(rVariable, Value);
        }

        KRATOS_CATCH("")
    }

    /**
     * @brief Sets the nodal value of a vector non historical variable
     * @param rVariable reference to the vector variable to be set
     * @param Value array containing the Value to be set
     * @param rNodes reference to the objective node set
     */
    KRATOS_DEPRECATED_MESSAGE("Method deprecated, please use SetNonHistoricalVariable")
    void SetNonHistoricalVectorVar(
        const ArrayVarType& rVariable,
        const array_1d<double, 3 >& Value,
        NodesContainerType& rNodes
        );

    /**
     * @brief Sets the container value of any type of non historical variable
     * @param rVariable reference to the scalar variable to be set
     * @param Value Value to be set
     * @param rContainer Reference to the objective container
     */
    template< class TType, class TContainerType, class TVarType = Variable< TType >>
    void SetNonHistoricalVariable(
        const TVarType& rVariable,
        const TType& Value,
        TContainerType& rContainer
        )
    {
        KRATOS_TRY

        #pragma omp parallel for
        for (int k = 0; k< static_cast<int> (rContainer.size()); ++k) {
            auto it_cont = rContainer.begin() + k;
            it_cont->SetValue(rVariable, Value);
        }

        KRATOS_CATCH("")
    }

    /**
     * @brief Sets the container value of any type of non historical variable (considering flag)
     * @param rVariable reference to the scalar variable to be set
     * @param Value Value to be set
     * @param rContainer Reference to the objective container
     * @param Flag The flag to be considered in the assignation
     * @param Check What is checked from the flag
     */
    template< class TType, class TContainerType, class TVarType = Variable< TType >>
    void SetNonHistoricalVariable(
        const TVarType& rVariable,
        const TType& rValue,
        TContainerType& rContainer,
        const Flags Flag,
        const bool Check = true
        )
    {
        KRATOS_TRY

        #pragma omp parallel for
        for (int k = 0; k< static_cast<int> (rContainer.size()); ++k) {
            auto it_cont = rContainer.begin() + k;
            if (it_cont->Is(Flag) == Check) {
                it_cont->SetValue(rVariable, rValue);
            }
        }

        KRATOS_CATCH("")
    }

    /**
     * @brief Clears the container data value container
     * @param rContainer Reference to the objective container
     */
    template< class TContainerType>
    void ClearNonHistoricalData(TContainerType& rContainer)
    {
        KRATOS_TRY

        const auto it_cont_begin = rContainer.begin();

        #pragma omp parallel for
        for (int k = 0; k< static_cast<int> (rContainer.size()); ++k) {
            auto it_cont = it_cont_begin + k;
            it_cont->Data().Clear();
        }

        KRATOS_CATCH("")
    }

    /**
     * @brief Sets a flag according to a given status over a given container
     * @param rFlag flag to be set
     * @param rFlagValue flag value to be set
     * @param rContainer Reference to the objective container
     */
    template< class TContainerType >
    void SetFlag(
        const Flags& rFlag,
        const bool& rFlagValue,
        TContainerType& rContainer
        )
    {
        KRATOS_TRY

        const auto it_cont_begin = rContainer.begin();

        #pragma omp parallel for
        for (int k = 0; k< static_cast<int> (rContainer.size()); ++k) {
            auto it_cont = it_cont_begin + k;
            it_cont->Set(rFlag, rFlagValue);
        }

        KRATOS_CATCH("")

    }

    /**
     * @brief Flips a flag over a given container
     * @param rFlag flag to be set
     * @param rContainer Reference to the objective container
     */
    template< class TContainerType >
    void ResetFlag(
        const Flags& rFlag,
        TContainerType& rContainer
        )
    {
        KRATOS_TRY

        const auto it_cont_begin = rContainer.begin();

        #pragma omp parallel for
        for (int k = 0; k< static_cast<int> (rContainer.size()); ++k) {
            auto it_cont = it_cont_begin + k;
            it_cont->Reset(rFlag);
        }

        KRATOS_CATCH("")
    }

    /**
     * @brief Flips a flag over a given container
     * @param rFlag flag to be set
     * @param rContainer Reference to the objective container
     */
    template< class TContainerType >
    void FlipFlag(
        const Flags& rFlag,
        TContainerType& rContainer
        )
    {
        KRATOS_TRY

        const auto it_cont_begin = rContainer.begin();

        #pragma omp parallel for
        for (int k = 0; k< static_cast<int> (rContainer.size()); ++k) {
            auto it_cont = it_cont_begin + k;
            it_cont->Flip(rFlag);
        }

        KRATOS_CATCH("")
    }

    /**
     * @brief Takes the value of a non-historical vector variable and sets it in other variable
     * @param OriginVariable reference to the origin vector variable
     * @param SavedVariable reference to the destination vector variable
     * @param rNodes reference to the objective node set
     */
    KRATOS_DEPRECATED_MESSAGE("Method deprecated, please use SaveVariable")
    void SaveVectorVar(
        const ArrayVarType& OriginVariable,
        const ArrayVarType& SavedVariable,
        NodesContainerType& rNodes
        );

    /**
     * @brief Takes the value of a non-historical scalar variable and sets it in other variable
     * @param OriginVariable reference to the origin scalar variable
     * @param SavedVariable reference to the destination scalar variable
     * @param rNodes reference to the objective node set
     */
    KRATOS_DEPRECATED_MESSAGE("Method deprecated, please use SaveVariable")
    void SaveScalarVar(
        const DoubleVarType& OriginVariable,
        const DoubleVarType& SavedVariable,
        NodesContainerType& rNodes
        );

    /**
     * @brief Takes the value of a non-historical variable and saves it in another variable
     * For a nodal container, this takes the value of a non-historical variable and saves it in another one
     * @tparam TDataType The variable data type
     * @tparam Variable<TDataType> The variable type
     * @param rOriginVariable Reference to the origin variable
     * @param rSavedVariable Reference to the destination variable
     * @param rNodesContainer Reference to the nodal container
     */
    template< class TDataType, class TVariableType = Variable<TDataType> >
    void SaveVariable(
        const TVariableType &rOriginVariable,
        const TVariableType &rSavedVariable,
        NodesContainerType &rNodesContainer)
    {
        KRATOS_TRY

#pragma omp parallel for
        for (int i_node = 0; i_node < static_cast<int>(rNodesContainer.size()); ++i_node) {
            auto it_node = rNodesContainer.begin() + i_node;
            it_node->SetValue(rSavedVariable, it_node->FastGetSolutionStepValue(rOriginVariable));
        }

        KRATOS_CATCH("")
    }

    /**
     * @brief Takes the value of a non-historical vector variable and sets it in other non-historical variable
     * @param OriginVariable reference to the origin vector variable
     * @param SavedVariable reference to the destination vector variable
     * @param rNodes reference to the objective node set
     */
    KRATOS_DEPRECATED_MESSAGE("Method deprecated, please use SaveNonHistoricalVariable")
    void SaveVectorNonHistoricalVar(
        const ArrayVarType& OriginVariable,
        const ArrayVarType& SavedVariable,
        NodesContainerType& rNodes
        );

    /**
     * @brief Takes the value of a non-historical scalar variable and sets it in other non-historical variable
     * @param OriginVariable reference to the origin scalar variable
     * @param SavedVariable reference to the destination scalar variable
     * @param rNodes reference to the objective node set
     */
    KRATOS_DEPRECATED_MESSAGE("Method deprecated, please use SaveNonHistoricalVariable")
    void SaveScalarNonHistoricalVar(
        const DoubleVarType& OriginVariable,
        const DoubleVarType& SavedVariable,
        NodesContainerType& rNodes
        );

    /**
     * @brief Takes the value of a non-historical variable and saves it in another historical variable
     * For a non-nodal container, this method takes the value of an origin variable and saves it in a destination one
     * @tparam TDataType The variable data type
     * @tparam TContainerType The container type
     * @tparam Variable<TDataType> The variable type
     * @param rOriginVariable Reference to the origin variable
     * @param rSavedVariable Reference to the destination variable
     * @param rContainer Reference to the container of interest
     */
    template< class TDataType, class TContainerType, class TVariableType = Variable<TDataType> >
    void SaveNonHistoricalVariable(
        const TVariableType &rOriginVariable,
        const TVariableType &rSavedVariable,
        TContainerType &rContainer
        )
    {
        KRATOS_TRY

#pragma omp parallel for
        for (int i = 0; i < static_cast<int>(rContainer.size()); ++i) {
            auto it_cont = rContainer.begin() + i;
            it_cont->SetValue(rSavedVariable, it_cont->GetValue(rOriginVariable));
        }

        KRATOS_CATCH("")
    }

    /**
     * @brief Takes the value of an historical vector variable and sets it in other variable
     * @param OriginVariable reference to the origin vector variable
     * @param DestinationVariable reference to the destination vector variable
     * @param rNodes reference to the objective node set
     */
    KRATOS_DEPRECATED_MESSAGE("Method deprecated, please use CopyVariable")
    void CopyVectorVar(
        const ArrayVarType& OriginVariable,
        const ArrayVarType& DestinationVariable,
        NodesContainerType& rNodes
        );

    /**
     * @brief Takes the value of an historical component variable and sets it in other variable
     * @param OriginVariable reference to the origin component variable
     * @param DestinationVariable reference to the destination component variable
     * @param rNodes reference to the objective node set
     */
    KRATOS_DEPRECATED_MESSAGE("Method deprecated, please use CopyVariable")
    void CopyComponentVar(
        const ComponentVarType& OriginVariable,
        const ComponentVarType& DestinationVariable,
        NodesContainerType& rNodes
        );

    /**
     * @brief Takes the value of an historical double variable and sets it in other variable
     * @param OriginVariable reference to the origin double variable
     * @param DestinationVariable reference to the destination double variable
     * @param rNodes reference to the objective node set
     */
    KRATOS_DEPRECATED_MESSAGE("Method deprecated, please use CopyVariable")
    void CopyScalarVar(
        const DoubleVarType &OriginVariable,
        const DoubleVarType &DestinationVariable,
        NodesContainerType &rNodes);

    /**
     * @brief Takes the value of an historical variable and sets it in another variable
     * This function takes the value of an historical variable and sets in another
     * variable in all the nodes of the provided container.
     * @tparam TDataType The variable data type
     * @tparam Variable<TDataType> The variable type
     * @param rOriginVariable Reference to the origin variable
     * @param rDestinationVariable Reference to the destination variable
     * @param rNodesContainer Reference to the nodes container
     */
    template< class TDataType, class TVariableType = Variable<TDataType> >
    void CopyVariable(
        const TVariableType &rOriginVariable,
        const TVariableType &rDestinationVariable,
        NodesContainerType &rNodesContainer)
    {
        KRATOS_TRY

#pragma omp parallel for
        for (int i_node = 0; i_node < static_cast<int>(rNodesContainer.size()); ++i_node) {
            auto it_node = rNodesContainer.begin() + i_node;
            it_node->FastGetSolutionStepValue(rDestinationVariable) = it_node->FastGetSolutionStepValue(rOriginVariable);
        }

        KRATOS_CATCH("")
    }

    /**
     * @brief Returns a list of nodes filtered using the given double variable and value
     * @param Variable reference to the double variable to be filtered
     * @param Value Filtering Value
     * @param rOriginNodes Reference to the objective node set
     * @return selected_nodes: List of filtered nodes
     */
    NodesContainerType SelectNodeList(
        const DoubleVarType& Variable,
        const double Value,
        const NodesContainerType& rOriginNodes
        );

    /**
     * @brief Checks if all the nodes of a node set has the specified variable
     * @param rVariable reference to a variable to be checked
     * @param rNodes reference to the nodes set to be checked
     * @return 0: if succeeds, return 0
     */
    template<class TVarType>
    int CheckVariableExists(
        const TVarType& rVariable,
        const NodesContainerType& rNodes
        )
    {
        KRATOS_TRY

        for (auto& i_node : rNodes)
            KRATOS_CHECK_VARIABLE_IN_NODAL_DATA(rVariable, i_node);

        return 0;

        KRATOS_CATCH("");
    }

    /**
     * @brief Fixes or frees a variable for all of the nodes in the list. The dof has to exist.
     * @param rVar reference to the variable to be fixed or freed
     * @param IsFixed if true fixes, if false frees
     * @param rNodes reference to the nodes set to be frixed or freed
     */
    template< class TVarType >
    void ApplyFixity(
        const TVarType& rVar,
        const bool IsFixed,
        NodesContainerType& rNodes
        )
    {
        KRATOS_TRY

        if (rNodes.size() != 0) {
            // checking the first node to avoid error being thrown in parallel region
            KRATOS_ERROR_IF_NOT(rNodes.begin()->HasDofFor(rVar)) << "Trying to fix/free dof of variable " << rVar.Name() << " but this dof does not exist in node #" << rNodes.begin()->Id() << "!" << std::endl;

#ifdef KRATOS_DEBUG
            for (const auto& r_node : rNodes) {
                KRATOS_ERROR_IF_NOT(r_node.HasDofFor(rVar)) << "Trying to fix/free dof of variable " << rVar.Name() << " but this dof does not exist in node #" << r_node.Id() << "!" << std::endl;
            }
#endif

            CheckVariableExists(rVar, rNodes);

            if (IsFixed) {
                #pragma omp parallel for
                for (int k = 0; k< static_cast<int> (rNodes.size()); ++k) {
                    NodesContainerType::iterator it_node = rNodes.begin() + k;
                    it_node->pGetDof(rVar)->FixDof();
                }
            } else {
                #pragma omp parallel for
                for (int k = 0; k< static_cast<int> (rNodes.size()); ++k) {
                    NodesContainerType::iterator it_node = rNodes.begin() + k;
                    it_node->pGetDof(rVar)->FreeDof();
                }
            }
        }

        KRATOS_CATCH("")
    }

    /**
     * @brief Loops along a vector data to set its values to the nodes contained in a node set.
     * @note This function is suitable for scalar historical variables, since each
     * one of the values in the data vector is set to its correspondent node. Besides,
     * the values must be sorted as the nodes are (value i corresponds to node i).
     * @param rVar reference to the variable to be fixed or freed
     * @param rData rData vector. Note that its lenght must equal the number of nodes
     * @param rNodes reference to the nodes set to be set
     */
    template< class TVarType >
    void ApplyVector(
        const TVarType& rVar,
        const Vector& rData,
        NodesContainerType& rNodes
        )
    {
        KRATOS_TRY

        if(rNodes.size() != 0 && rNodes.size() == rData.size()) {
            // First we do a check
            CheckVariableExists(rVar, rNodes);

            #pragma omp parallel for
            for (int k = 0; k< static_cast<int> (rNodes.size()); ++k) {
                NodesContainerType::iterator it_node = rNodes.begin() + k;
                it_node->FastGetSolutionStepValue(rVar) = rData[k];
            }
        } else
            KRATOS_ERROR  << "There is a mismatch between the size of data array and the number of nodes ";

        KRATOS_CATCH("")
    }

    /**
     * @brief Returns the nodal value summation of a non-historical vector variable.
     * @param rVar reference to the vector variable to summed
     * @param rModelPart reference to the model part that contains the objective node set
     * @return sum_value: summation vector result
     */
    array_1d<double, 3> SumNonHistoricalNodeVectorVariable(
        const ArrayVarType& rVar,
        const ModelPart& rModelPart
        );

    /**
     * @brief Returns the nodal value summation of a non-historical scalar variable.
     * @param rVar reference to the scalar variable to be summed
     * @param rModelPart reference to the model part that contains the objective node set
     * @return sum_value: summation result
     */
    template< class TVarType >
    double SumNonHistoricalNodeScalarVariable(
        const TVarType& rVar,
        const ModelPart& rModelPart
        )
    {
        KRATOS_TRY

        double sum_value = 0.0;

        // Getting info
        const auto& r_communicator = rModelPart.GetCommunicator();
        const auto& r_local_mesh = r_communicator.LocalMesh();
        const auto& r_nodes_array = r_local_mesh.Nodes();
        const auto it_node_begin = r_nodes_array.begin();

        #pragma omp parallel for reduction(+:sum_value)
        for (int k = 0; k < static_cast<int>(r_nodes_array.size()); ++k) {
            const auto it_node = it_node_begin + k;
            sum_value += it_node->GetValue(rVar);
        }

        return r_communicator.GetDataCommunicator().SumAll(sum_value);

        KRATOS_CATCH("")
    }

    /**
     * @brief This method accumulates and return a variable value
     * For a nodal historical variable, this method accumulates and
     * returns the summation in a model part.
     * @tparam TDataType Variable datatype
     * @tparam Variable<TDataType> Variable type
     * @param rVariable Nodal historical variable to be accumulated
     * @param rModelPart Model part in where the summation is done
     * @param BuffStep Buffer position
     * @return TDataType Value of the summation
     */
    template< class TDataType, class TVarType = Variable<TDataType> >
    TDataType SumHistoricalVariable(
        const TVarType &rVariable,
        const ModelPart &rModelPart,
        const unsigned int BuffStep = 0
        )
    {
        KRATOS_TRY

        TDataType sum_value;
        AuxiliaryInitializeValue(sum_value);

        const auto &r_communicator = rModelPart.GetCommunicator();
        const int n_nodes = r_communicator.LocalMesh().NumberOfNodes();

#pragma omp parallel firstprivate(n_nodes)
        {
            TDataType private_sum_value;
            AuxiliaryInitializeValue(private_sum_value);

#pragma omp for
            for (int i_node = 0; i_node < n_nodes; ++i_node) {
                const auto it_node = r_communicator.LocalMesh().NodesBegin() + i_node;
                private_sum_value += it_node->GetSolutionStepValue(rVariable, BuffStep);
            }

            AuxiliaryAtomicAdd(private_sum_value, sum_value);
        }

        return r_communicator.GetDataCommunicator().SumAll(sum_value);

        KRATOS_CATCH("")
    }

    /**
     * @brief Returns the condition value summation of a historical vector variable
     * @param rVar reference to the vector variable to be summed
     * @param rModelPart reference to the model part that contains the objective condition set
     * @return sum_value: summation result
     */
    array_1d<double, 3> SumConditionVectorVariable(
        const ArrayVarType& rVar,
        const ModelPart& rModelPart
        );

    /**
     * @brief Returns the condition value summation of a historical scalar variable
     * @param rVar reference to the scalar variable to be summed
     * @param rModelPart reference to the model part that contains the objective condition set
     * @return sum_value: summation result
     */
    template< class TVarType >
    double SumConditionScalarVariable(
        const TVarType& rVar,
        const ModelPart& rModelPart
        )
    {
        KRATOS_TRY

        double sum_value = 0.0;

        // Getting info
        const auto& r_communicator = rModelPart.GetCommunicator();
        const auto& r_local_mesh = r_communicator.LocalMesh();
        const auto& r_conditions_array = r_local_mesh.Conditions();
        const auto it_cond_begin = r_conditions_array.begin();

        #pragma omp parallel for reduction(+:sum_value)
        for (int k = 0; k < static_cast<int>(r_conditions_array.size()); ++k) {
            const auto it_cond = it_cond_begin + k;
            sum_value += it_cond->GetValue(rVar);
        }

        return r_communicator.GetDataCommunicator().SumAll(sum_value);

        KRATOS_CATCH("")
    }

    /**
     * @brief Returns the element value summation of a historical vector variable
     * @param rVar reference to the vector variable to be summed
     * @param rModelPart reference to the model part that contains the objective element set
     * @return sum_value: summation result
     */
    array_1d<double, 3> SumElementVectorVariable(
        const ArrayVarType& rVar,
        const ModelPart& rModelPart
        );

    /**
     * @brief Returns the element value summation of a historical scalar variable
     * @param rVar reference to the scalar variable to be summed
     * @param rModelPart reference to the model part that contains the objective element set
     * @return sum_value: summation result
     */
    template< class TVarType >
    double SumElementScalarVariable(
        const TVarType& rVar,
        const ModelPart& rModelPart
        )
    {
        KRATOS_TRY

        double sum_value = 0.0;

        // Getting info
        const auto& r_communicator = rModelPart.GetCommunicator();
        const auto& r_local_mesh = r_communicator.LocalMesh();
        const auto& r_elements_array = r_local_mesh.Elements();
        const auto it_elem_begin = r_elements_array.begin();

        #pragma omp parallel for reduction(+:sum_value)
        for (int k = 0; k < static_cast<int>(r_elements_array.size()); ++k) {
            const auto it_elem = it_elem_begin + k;
            sum_value += it_elem->GetValue(rVar);
        }

        return r_communicator.GetDataCommunicator().SumAll(sum_value);

        KRATOS_CATCH("")
    }

    /**
     * @brief This function add dofs to the nodes in a model part. It is useful since addition is done in parallel
     * @param rVar The variable to be added as DoF
     * @param rModelPart reference to the model part that contains the objective element set
     */
    template< class TVarType >
    void AddDof(
        const TVarType& rVar,
        ModelPart& rModelPart
        )
    {
        KRATOS_TRY

        // First we do a chek
        KRATOS_CHECK_VARIABLE_KEY(rVar)
        if(rModelPart.NumberOfNodes() != 0)
            KRATOS_ERROR_IF_NOT(rModelPart.NodesBegin()->SolutionStepsDataHas(rVar)) << "ERROR:: Variable : " << rVar << "not included in the Solution step data ";

        rModelPart.GetNodalSolutionStepVariablesList().AddDof(&rVar);

        #pragma omp parallel for
        for (int k = 0; k < static_cast<int>(rModelPart.NumberOfNodes()); ++k) {
            auto it_node = rModelPart.NodesBegin() + k;
            it_node->AddDof(rVar);
        }

        KRATOS_CATCH("")
    }

    /**
     * @brief This function add dofs to the nodes in a model part. It is useful since addition is done in parallel
     * @param rVar The variable to be added as DoF
     * @param rReactionVar The corresponding reaction to the added DoF
     * @param rModelPart reference to the model part that contains the objective element set
     */
    template< class TVarType >
    void AddDofWithReaction(
        const TVarType& rVar,
        const TVarType& rReactionVar,
        ModelPart& rModelPart
        )
    {
        KRATOS_TRY

        KRATOS_CHECK_VARIABLE_KEY(rVar)
        KRATOS_CHECK_VARIABLE_KEY(rReactionVar)

        if(rModelPart.NumberOfNodes() != 0) {
            KRATOS_ERROR_IF_NOT(rModelPart.NodesBegin()->SolutionStepsDataHas(rVar)) << "ERROR:: DoF Variable : " << rVar << "not included in the Soluttion step data ";
            KRATOS_ERROR_IF_NOT(rModelPart.NodesBegin()->SolutionStepsDataHas(rReactionVar)) << "ERROR:: Reaction Variable : " << rReactionVar << "not included in the Soluttion step data ";
        }

        // If in debug we do a check for all nodes
    #ifdef KRATOS_DEBUG
        CheckVariableExists(rVar, rModelPart.Nodes());
        CheckVariableExists(rReactionVar, rModelPart.Nodes());
    #endif

        rModelPart.GetNodalSolutionStepVariablesList().AddDof(&rVar, &rReactionVar);

        #pragma omp parallel for
        for (int k = 0; k < static_cast<int>(rModelPart.NumberOfNodes()); ++k) {
            auto it_node = rModelPart.NodesBegin() + k;
            it_node->AddDof(rVar,rReactionVar);
        }

        KRATOS_CATCH("")
    }

    /**
     * @brief This method checks the variable keys
     * @return True if all the keys are correct
     */
    bool CheckVariableKeys();

    /**
     * @brief This method checks the dofs
     * @param rModelPart reference to the model part that contains the objective element set
     * @return True if all the DoFs are correct
     */
    bool CheckDofs(ModelPart& rModelPart);

    /**
     * @brief This method updates the current nodal coordinates back to the initial coordinates
     * @param rNodes the nodes to be updated
     */
    void UpdateCurrentToInitialConfiguration(const ModelPart::NodesContainerType& rNodes);

    /**
     * @param rNodes the nodes to be updated
     * @brief This method updates the initial nodal coordinates to the current coordinates
     */
    void UpdateInitialToCurrentConfiguration(const ModelPart::NodesContainerType& rNodes);

    /**
     * @brief This method updates the current coordinates
     * For each node, this method takes the value of the provided variable and updates the
     * current position as the initial position (X0, Y0, Z0) plus such variable value
     * @param rNodes
     * @param rUpdateVariable variable to retrieve the updating values from
     */
    void UpdateCurrentPosition(
        const ModelPart::NodesContainerType& rNodes,
        const ArrayVarType& rUpdateVariable = DISPLACEMENT,
        const IndexType BufferPosition = 0
        );

    ///@}
    ///@name Acces
    ///@{


    ///@}
    ///@name Inquiry
    ///@{


    ///@}
    ///@name Friends
    ///@{


    ///@}

private:
    ///@name Static Member Variables
    ///@{


    ///@}
    ///@name Member Variables
    ///@{


    ///@}
    ///@name Private Operators
    ///@{


    ///@}
    ///@name Private Operations
    ///@{

    /**
     * @brief Auxiliary double initialize method
     * Auxiliary method to initialize a double value
     * @param rValue Variable to initialize
     */
    void AuxiliaryInitializeValue(double &rValue);

    /**
     * @brief Auxiliary array initialize method
     * Auxiliary method to initialize an array value
     * @param rValue Variable to initialize
     */
    void AuxiliaryInitializeValue(array_1d<double,3> &rValue);

    /**
     * @brief Auxiliary scalar reduce method
     * Auxiliary method to perform the reduction of a scalar value
     * @param rPrivateValue Private variable to reduce
     * @param rSumValue Variable to save the reduction
     */
    void AuxiliaryAtomicAdd(
        const double &rPrivateValue,
        double &rSumValue
        );

    /**
     * @brief Auxiliary array reduce method
     * Auxiliary method to perform the reduction of an array value
     * @param rPrivateValue Private variable to reduce
     * @param rSumValue Variable to save the reduction
     */
    void AuxiliaryAtomicAdd(
        const array_1d<double,3> &rPrivateValue,
        array_1d<double,3> &rSumValue
        );

    /**
     * @brief This is auxiliar method to check the keys
     * @return True if all the keys are OK
     */
    template< class TVarType >
    bool CheckVariableKeysHelper()
    {
        KRATOS_TRY

        for (const auto& var : KratosComponents< TVarType >::GetComponents()) {
            if (var.first == "NONE" || var.first == "")
                std::cout << " var first is NONE or empty " << var.first << var.second << std::endl;
            if (var.second->Name() == "NONE" || var.second->Name() == "")
                std::cout << var.first << var.second << std::endl;
            if (var.first != var.second->Name()) //name of registration does not correspond to the var name
                std::cout << "Registration Name = " << var.first << " Variable Name = " << std::endl;

            KRATOS_ERROR_IF((var.second)->Key() == 0) << (var.second)->Name() << " Key is 0." << std::endl \
            << "Check that Kratos variables have been correctly registered and all required applications have been imported." << std::endl;
        }

        return true;
        KRATOS_CATCH("")
    }

    ///@}
    ///@name Private  Acces
    ///@{


    ///@}
    ///@name Private Inquiry
    ///@{


    ///@}
    ///@name Un accessible methods
    ///@{


    ///@}

}; /* Class VariableUtils */

///@}

///@name Type Definitions
///@{


///@}

} /* namespace Kratos.*/

#endif /* KRATOS_VARIABLE_UTILS  defined */<|MERGE_RESOLUTION|>--- conflicted
+++ resolved
@@ -232,13 +232,9 @@
     void SetScalarVar(
         const TVarType &rVariable,
         const double Value,
-<<<<<<< HEAD
         NodesContainerType& rNodes,
         const IndexType BuffStep = 0
         )
-=======
-        NodesContainerType &rNodes)
->>>>>>> e427ad14
     {
         KRATOS_TRY
 
