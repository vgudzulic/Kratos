#include "utilities/sensitivity_builder.h"

#include "includes/kratos_parameters.h"
#include "includes/ublas_interface.h"
#include "input_output/logger.h"
#include "utilities/openmp_utils.h"
#include "utilities/variable_utils.h"
#include <algorithm>
#include <utility>

namespace
{
namespace sensitivity_builder_cpp // cotire guard
{
using namespace Kratos;

bool RequiresUpdateSensitivities(const Geometry<Node<3>>& rGeom)
{
    for (auto& r_node : rGeom)
    {
        if (r_node.GetValue(UPDATE_SENSITIVITIES))
        {
            return true;
        }
    }
    return false;
}

void AssembleOnDataValueContainer(const Variable<double>& rVariable,
                                  const Vector& rSrc,
                                  DataValueContainer& rDest)
{
    KRATOS_ERROR_IF(rSrc.size() != 1) << "Variable: " << rVariable.Name()
                                      << ", rSrc.size() = " << rSrc.size() << std::endl;
    rDest[rVariable] += rSrc[0];
}

void AssembleOnDataValueContainer(const Variable<array_1d<double, 3>>& rVariable,
                                  const Vector& rSrc,
                                  DataValueContainer& rDest)
{
    KRATOS_ERROR_IF(rSrc.size() > 3) << "Variable: " << rVariable.Name()
                                     << ", rSrc.size() = " << rSrc.size() << std::endl;
    array_1d<double, 3>& r_dest = rDest[rVariable];
    for (std::size_t d = 0; d < rSrc.size(); ++d)
    {
        r_dest[d] += rSrc[d];
    }
}

void AssembleNodalSolutionStepValues(const Variable<double>& rVariable,
                                     const Vector& rValues,
                                     Geometry<Node<3>>& rGeom)
{
    KRATOS_TRY;
    KRATOS_ERROR_IF(rGeom.size() != rValues.size())
        << "Geometry size: " << rGeom.size()
        << " is incompatible with vector size: " << rValues.size() << std::endl;
    std::size_t index = 0;
    for (auto& r_node : rGeom)
    {
        if (r_node.GetValue(UPDATE_SENSITIVITIES))
        {
            double& r_dest = r_node.FastGetSolutionStepValue(rVariable);
            const double rhs = rValues[index];
#pragma omp atomic
            r_dest += rhs;
        }
        ++index;
    }
    KRATOS_CATCH("");
}

void AssembleNodalSolutionStepValues(const Variable<array_1d<double, 3>>& rVariable,
                                     const Vector& rValues,
                                     Geometry<Node<3>>& rGeom)
{
    KRATOS_TRY;
    if (rGeom.size() * rGeom.WorkingSpaceDimension() != rValues.size())
    {
        KRATOS_ERROR << "Geometry size: " << rGeom.size()
                     << " and working space dimension: " << rGeom.WorkingSpaceDimension()
                     << " are incompatible with incompatible with vector size: "
                     << rValues.size() << std::endl;
    }
    std::size_t index = 0;
    for (auto& r_node : rGeom)
    {
        if (r_node.GetValue(UPDATE_SENSITIVITIES))
        {
            array_1d<double, 3>& r_value = r_node.FastGetSolutionStepValue(rVariable);
            for (std::size_t d = 0; d < rGeom.WorkingSpaceDimension(); ++d)
            {
                double& r_dest = r_value[d];
                const double rhs = rValues[index + d];
#pragma omp atomic
                r_dest += rhs;
            }
        }
        index += rGeom.WorkingSpaceDimension();
    }
    KRATOS_CATCH("");
}

struct LocalSensitivityBuilder
{
    Vector LocalSensitivity; /**< Local contribution to the total sensitivity */
    Vector PartialSensitivity; /**< Local contribution to the partial derivative of the response function */
    Vector AdjointVector; /**< Local adjoint vector */
    Matrix SensitivityMatrix; /**< Local contribution to the partial derivative of the residual */

    /// Calculate the local contributions of the sensitivity
    template <typename TDataType, typename TElement>
    LocalSensitivityBuilder& CalculateLocalSensitivity(const Variable<TDataType>& rVariable,
                                                       TElement& rElement,
                                                       AdjointResponseFunction& rResponseFunction,
                                                       const ProcessInfo& rProcessInfo)
    {
        KRATOS_TRY;
        rElement.CalculateSensitivityMatrix(rVariable, SensitivityMatrix, rProcessInfo);
        rElement.GetValuesVector(AdjointVector);
        KRATOS_ERROR_IF(AdjointVector.size() != SensitivityMatrix.size2())
            << "AdjointVector.size(): " << AdjointVector.size()
            << " incompatible with SensitivityMatrix.size1(): "
            << SensitivityMatrix.size1() << ". Variable: " << rVariable << std::endl;
        if (LocalSensitivity.size() != SensitivityMatrix.size1())
        {
            LocalSensitivity.resize(SensitivityMatrix.size1(), false);
        }
        rResponseFunction.CalculatePartialSensitivity(
            rElement, rVariable, SensitivityMatrix, PartialSensitivity, rProcessInfo);
        KRATOS_ERROR_IF(PartialSensitivity.size() != SensitivityMatrix.size1())
            << "PartialSensitivity.size(): " << PartialSensitivity.size()
            << " incompatible with SensitivityMatrix.size1(): "
            << SensitivityMatrix.size1() << ". Variable: " << rVariable << std::endl;
        noalias(LocalSensitivity) = prod(SensitivityMatrix, AdjointVector) + PartialSensitivity;
        return *this;
        KRATOS_CATCH("");
    }
};

/**
 * @brief Call a function on each container element in a parallel loop
 *
 * Any data associated with the function (e.g., functors or capture by value)
 * is copied to each thread.
 */
template <typename TContainer, typename TCallable>
void ParallelForEach(TContainer& rContainer, TCallable&& Fun)
{
#pragma omp parallel
    {
        auto local_fun(Fun);
#pragma omp for
        for (int i = 0; i < static_cast<int>(rContainer.size()); ++i)
        {
            std::forward<TCallable>(local_fun)(*(rContainer.begin() + i));
        }
    }
}

/**
 * @brief Contains the sensitivity design and output variables
 *
 * The design variable is passed to CalculateSensitivityMatrix()
 * and CalculatePartialSensitivity() when calculating the local
 * sensitivity contributions. The local sensitivities are assembled
 * to the output variable.
 *
 * Example 1:
 * SensitivityVariables<double> vars("THICKNESS");
 * vars.pDesignVariable->Name(); // "THICKNESS"
 * vars.pOutputVariable->Name(); // "THICKNESS_SENSITIVITY"
 *
 * Example 2:
 * SensitivityVariables<double> vars("THICKNESS_SENSITIVITY");
 * vars.pDesignVariable->Name(); // "THICKNESS_SENSITIVITY"
 * vars.pOutputVariable->Name(); // "THICKNESS_SENSITIVITY"
 */
template <class TDataType>
struct SensitivityVariables
{
    const Variable<TDataType>* pDesignVariable = nullptr;
    const Variable<TDataType>* pOutputVariable = nullptr;

    explicit SensitivityVariables(const std::string& rName)
    {
        KRATOS_TRY;
        const std::string output_suffix = "_SENSITIVITY";
        pDesignVariable = &KratosComponents<Variable<TDataType>>::Get(rName);
        if (rName.size() > output_suffix.size() &&
            std::equal(output_suffix.rbegin(), output_suffix.rend(), rName.rbegin()))
        {
            pOutputVariable = pDesignVariable;
        }
        else
        {
            pOutputVariable =
                &KratosComponents<Variable<TDataType>>::Get(rName + output_suffix);
        }
        KRATOS_CATCH("");
    }
};

template <typename TDataType, typename TContainer>
void AssembleNodalSolutionStepContainerContributions(const SensitivityVariables<TDataType>& rVariables,
                                                     TContainer& rContainer,
                                                     AdjointResponseFunction& rResponseFunction,
                                                     const ProcessInfo& rProcessInfo,
                                                     double ScalingFactor)
{
    KRATOS_TRY;
    LocalSensitivityBuilder builder;
    ParallelForEach(rContainer, [&, builder](typename TContainer::data_type& rElement) mutable {
        auto& r_geom = rElement.GetGeometry();
        if (RequiresUpdateSensitivities(r_geom) == false)
            return;
        builder.CalculateLocalSensitivity(*rVariables.pDesignVariable, rElement,
                                          rResponseFunction, rProcessInfo);
        // if rElement does not contribute to local sensitivity, skip assembly
<<<<<<< HEAD
        if (builder.LocalSensitivity.size() != 0){
            builder.LocalSensitivity *= ScalingFactor;
            AssembleNodalSolutionStepValues(*rVariables.pOutputVariable,
                                            builder.LocalSensitivity, r_geom);
=======
        if (builder.LocalSensitivity.size() != 0)
        {
            builder.LocalSensitivity *= ScalingFactor;
            AssembleNodalSolutionStepValues(*rVariables.pOutputVariable,
                                        builder.LocalSensitivity, r_geom);
>>>>>>> 01a3c969
        }
    });
    KRATOS_CATCH("");
}

template <typename TDataType>
void CalculateNodalSolutionStepSensitivities(const SensitivityVariables<TDataType>& rVariables,
                                             ModelPart& rModelPart,
                                             AdjointResponseFunction& rResponseFunction,
                                             double ScalingFactor)
{
    KRATOS_TRY;
    auto& r_comm = rModelPart.GetCommunicator();
    const auto& r_output_variable = *rVariables.pOutputVariable;
    if (r_comm.TotalProcesses() > 1)
    {
        // Make sure we only add the old sensitivity once when we assemble.
        ParallelForEach(rModelPart.Nodes(), [&r_output_variable, &r_comm](Node<3>& rNode) {
            if (rNode.FastGetSolutionStepValue(PARTITION_INDEX) != r_comm.MyPID())
                rNode.FastGetSolutionStepValue(r_output_variable) =
                    r_output_variable.Zero();
        });
    }
    AssembleNodalSolutionStepContainerContributions(
        rVariables, rModelPart.Elements(), rResponseFunction,
        rModelPart.GetProcessInfo(), ScalingFactor);
    AssembleNodalSolutionStepContainerContributions(
        rVariables, rModelPart.Conditions(), rResponseFunction,
        rModelPart.GetProcessInfo(), ScalingFactor);
    r_comm.AssembleCurrentData(r_output_variable);
    KRATOS_CATCH("");
}

void CalculateNodalSolutionStepSensitivities(const std::string& rVariable,
                                             ModelPart& rModelPart,
                                             AdjointResponseFunction& rResponseFunction,
                                             double ScalingFactor)
{
    KRATOS_TRY;
    if (KratosComponents<Variable<double>>::Has(rVariable) == true)
    {
        CalculateNodalSolutionStepSensitivities(
            SensitivityVariables<double>{rVariable}, rModelPart,
            rResponseFunction, ScalingFactor);
    }
    else if (KratosComponents<Variable<array_1d<double, 3>>>::Has(rVariable) == true)
    {
        CalculateNodalSolutionStepSensitivities(
            SensitivityVariables<array_1d<double, 3>>{rVariable}, rModelPart,
            rResponseFunction, ScalingFactor);
    }
    else
    {
        KRATOS_ERROR << "Unsupported variable: " << rVariable << "." << std::endl;
    }
    KRATOS_CATCH("");
}

template <typename TDataType, typename TContainer>
void CalculateNonHistoricalSensitivities(const SensitivityVariables<TDataType>& rVariables,
                                         TContainer& rContainer,
                                         AdjointResponseFunction& rResponseFunction,
                                         const ProcessInfo& rProcessInfo,
                                         double ScalingFactor)
{
    KRATOS_TRY;
    LocalSensitivityBuilder builder;
    ParallelForEach(rContainer, [&, builder](typename TContainer::data_type& rElement) mutable {
        if (rElement.GetValue(UPDATE_SENSITIVITIES) == false)
            return;
        builder.CalculateLocalSensitivity(*rVariables.pDesignVariable, rElement,
                                          rResponseFunction, rProcessInfo);
        // if rElement does not contribute to local sensitivity, skip assembly
<<<<<<< HEAD
        if (builder.LocalSensitivity.size() != 0){
            builder.LocalSensitivity *= ScalingFactor;
            AssembleOnDataValueContainer(*rVariables.pOutputVariable,
                                        builder.LocalSensitivity, rElement.Data());
=======
        if (builder.LocalSensitivity.size() != 0)
        {
            builder.LocalSensitivity *= ScalingFactor;
            AssembleOnDataValueContainer(*rVariables.pOutputVariable,
                                     builder.LocalSensitivity, rElement.Data());
>>>>>>> 01a3c969
        }
    });
    KRATOS_CATCH("");
}

template <typename TContainer>
void CalculateNonHistoricalSensitivities(const std::string& rVariable,
                                         TContainer& rContainer,
                                         AdjointResponseFunction& rResponseFunction,
                                         const ProcessInfo& rProcessInfo,
                                         double ScalingFactor)
{
    KRATOS_TRY;
    if (KratosComponents<Variable<double>>::Has(rVariable) == true)
    {
        CalculateNonHistoricalSensitivities(SensitivityVariables<double>{rVariable},
                                            rContainer, rResponseFunction,
                                            rProcessInfo, ScalingFactor);
    }
    else if (KratosComponents<Variable<array_1d<double, 3>>>::Has(rVariable) == true)
    {
        CalculateNonHistoricalSensitivities(
            SensitivityVariables<array_1d<double, 3>>{rVariable}, rContainer,
            rResponseFunction, rProcessInfo, ScalingFactor);
    }
    else
    {
        KRATOS_ERROR << "Unsupported variable: " << rVariable << "." << std::endl;
    }
    KRATOS_CATCH("");
}

template <typename TContainer>
void CalculateNonHistoricalSensitivities(const std::vector<std::string>& rVariables,
                                         TContainer& rContainer,
                                         AdjointResponseFunction& rResponseFunction,
                                         const ProcessInfo& rProcessInfo,
                                         double ScalingFactor)
{
    KRATOS_TRY;
    for (auto& r_variable : rVariables)
    {
        CalculateNonHistoricalSensitivities(
            r_variable, rContainer, rResponseFunction, rProcessInfo, ScalingFactor);
    }
    KRATOS_CATCH("");
}

void SetNodalSolutionStepSensitivityVariableToZero(std::string const& rVariable,
                                                   ModelPart::NodesContainerType& rNodes)
{
    KRATOS_TRY;
    if (KratosComponents<Variable<double>>::Has(rVariable) == true)
    {
        auto sensitivity_variables = SensitivityVariables<double>{rVariable};
        VariableUtils().SetVariable(*sensitivity_variables.pOutputVariable,
                                    sensitivity_variables.pOutputVariable->Zero(), rNodes);
    }
    else if (KratosComponents<Variable<array_1d<double, 3>>>::Has(rVariable) == true)
    {
        auto sensitivity_variables = SensitivityVariables<array_1d<double, 3>>{rVariable};
        VariableUtils().SetVariable(*sensitivity_variables.pOutputVariable,
                                    sensitivity_variables.pOutputVariable->Zero(), rNodes);
    }
    else
    {
        KRATOS_ERROR << "Unsupported variable: " << rVariable << "." << std::endl;
    }
    KRATOS_CATCH("");
}

void SetNodalSolutionStepSensitivityVariablesToZero(const std::vector<std::string>& rVariables,
                                                    ModelPart::NodesContainerType& rNodes)
{
    KRATOS_TRY;
    for (auto& r_variable : rVariables)
    {
        SetNodalSolutionStepSensitivityVariableToZero(r_variable, rNodes);
    }
    KRATOS_CATCH("");
}

template <typename TContainer>
void SetNonHistoricalSensitivityVariableToZero(std::string const& rVariable, TContainer& rElements)
{
    KRATOS_TRY;
    if (KratosComponents<Variable<double>>::Has(rVariable) == true)
    {
        auto sensitivity_variables = SensitivityVariables<double>{rVariable};
        VariableUtils().SetNonHistoricalVariable(
            *sensitivity_variables.pOutputVariable,
            sensitivity_variables.pOutputVariable->Zero(), rElements);
    }
    else if (KratosComponents<Variable<array_1d<double, 3>>>::Has(rVariable) == true)
    {
        auto sensitivity_variables = SensitivityVariables<array_1d<double, 3>>{rVariable};
        VariableUtils().SetNonHistoricalVariable(
            *sensitivity_variables.pOutputVariable,
            sensitivity_variables.pOutputVariable->Zero(), rElements);
    }
    else
    {
        KRATOS_ERROR << "Unsupported variable: " << rVariable << "." << std::endl;
    }
    KRATOS_CATCH("");
}

template <typename TContainer>
void SetNonHistoricalSensitivityVariablesToZero(const std::vector<std::string>& rVariables,
                                                TContainer& rElements)
{
    KRATOS_TRY;
    for (auto& r_variable : rVariables)
    {
        SetNonHistoricalSensitivityVariableToZero(r_variable, rElements);
    }
    KRATOS_CATCH("");
}

void ReplaceDeprecatedNameIfExists(Parameters& rSettings,
                                   const std::string& rDeprecatedName,
                                   const std::string& rNewName)
{
    KRATOS_TRY;
    if (rSettings.Has(rDeprecatedName))
    {
        KRATOS_WARNING("SensitivityBuilder")
            << "Setting \"" << rDeprecatedName
            << "\" is deprecated and will be removed in the future." << std::endl;
        Parameters value = rSettings[rDeprecatedName].Clone();
        rSettings.RemoveValue(rDeprecatedName);
        rSettings.AddValue(rNewName, value);
    }
    KRATOS_CATCH("");
}

std::vector<std::string> ArrayOfStringToVector(Parameters Settings)
{
    KRATOS_DEBUG_ERROR_IF_NOT(Settings.IsArray())
        << "Settings must be an array." << std::endl;
    std::vector<std::string> result(Settings.size());
    for (std::size_t i = 0; i < result.size(); ++i)
    {
        result[i] = Settings.GetArrayItem(i).GetString();
    }
    return result;
}

} // namespace sensitivity_builder_cpp
} // namespace

namespace Kratos
{
SensitivityBuilder::SensitivityBuilder(Parameters Settings,
                                       ModelPart& rModelPart,
                                       AdjointResponseFunction::Pointer pResponseFunction)
    : mpModelPart(&rModelPart), mpResponseFunction(pResponseFunction)
{
    KRATOS_TRY;
    using sensitivity_builder_cpp::ReplaceDeprecatedNameIfExists;
    ReplaceDeprecatedNameIfExists(Settings, "nodal_sensitivity_variables",
                                  "nodal_solution_step_sensitivity_variables");
    ReplaceDeprecatedNameIfExists(Settings, "element_sensitivity_variables",
                                  "element_data_value_sensitivity_variables");
    ReplaceDeprecatedNameIfExists(Settings, "element_data_sensitivity_variables",
                                  "element_data_value_sensitivity_variables");
    ReplaceDeprecatedNameIfExists(Settings,
                                  "condition_data_sensitivity_variables",
                                  "condition_data_value_sensitivity_variables");
    ReplaceDeprecatedNameIfExists(Settings, "condition_sensitivity_variables",
                                  "condition_data_value_sensitivity_variables");
    Parameters default_settings(R"(
        {
            "sensitivity_model_part_name": "PLEASE_SPECIFY_SENSITIVITY_MODEL_PART",
            "nodal_solution_step_sensitivity_variables": [],
            "element_data_value_sensitivity_variables" : [],
            "condition_data_value_sensitivity_variables" : [],
            "build_mode": "static",
            "nodal_solution_step_sensitivity_calculation_is_thread_safe" : false
        })");
    Settings.ValidateAndAssignDefaults(default_settings);

    auto sensitivity_model_part_name =
        Settings["sensitivity_model_part_name"].GetString();
    if (sensitivity_model_part_name != "PLEASE_SPECIFY_SENSITIVITY_MODEL_PART")
    {
        mpSensitivityModelPart = mpModelPart->pGetSubModelPart(sensitivity_model_part_name);
    }
    else
    {
        mpSensitivityModelPart = mpModelPart;
    }
    using sensitivity_builder_cpp::ArrayOfStringToVector;
    mNodalSolutionStepSensitivityVariables = ArrayOfStringToVector(
        Settings["nodal_solution_step_sensitivity_variables"]);
    mElementDataValueSensitivityVariables = ArrayOfStringToVector(
        Settings["element_data_value_sensitivity_variables"]);
    mConditionDataValueSensitivityVariables = ArrayOfStringToVector(
        Settings["condition_data_value_sensitivity_variables"]);
    mBuildMode = Settings["build_mode"].GetString();
    mNodalSolutionStepSensitivityCalculationIsThreadSafe =
        Settings["nodal_solution_step_sensitivity_calculation_is_thread_safe"].GetBool();
    KRATOS_CATCH("");
}

void SensitivityBuilder::CalculateNodalSolutionStepSensitivities(
    const std::vector<std::string>& rVariables,
    ModelPart& rModelPart,
    AdjointResponseFunction& rResponseFunction,
    double ScalingFactor)
{
    KRATOS_TRY;
    using sensitivity_builder_cpp::CalculateNodalSolutionStepSensitivities;
    for (auto& r_variable : rVariables)
    {
        CalculateNodalSolutionStepSensitivities(
            r_variable, rModelPart, rResponseFunction, ScalingFactor);
    }
    KRATOS_CATCH("");
}

void SensitivityBuilder::CalculateNonHistoricalSensitivities(
    const std::vector<std::string>& rVariables,
    ModelPart::ElementsContainerType& rElements,
    AdjointResponseFunction& rResponseFunction,
    const ProcessInfo& rProcessInfo,
    double ScalingFactor)
{
    using sensitivity_builder_cpp::CalculateNonHistoricalSensitivities;
    CalculateNonHistoricalSensitivities(
        rVariables, rElements, rResponseFunction, rProcessInfo, ScalingFactor);
}

void SensitivityBuilder::CalculateNonHistoricalSensitivities(
    const std::vector<std::string>& rVariables,
    ModelPart::ConditionsContainerType& rConditions,
    AdjointResponseFunction& rResponseFunction,
    const ProcessInfo& rProcessInfo,
    double ScalingFactor)
{
    using sensitivity_builder_cpp::CalculateNonHistoricalSensitivities;
    CalculateNonHistoricalSensitivities(
        rVariables, rConditions, rResponseFunction, rProcessInfo, ScalingFactor);
}

void SensitivityBuilder::Initialize()
{
    KRATOS_TRY;
    Clear();
    VariableUtils().SetNonHistoricalVariable(UPDATE_SENSITIVITIES, true,
                                             mpSensitivityModelPart->Nodes());
    VariableUtils().SetNonHistoricalVariable(
        UPDATE_SENSITIVITIES, true, mpSensitivityModelPart->Elements());
    VariableUtils().SetNonHistoricalVariable(
        UPDATE_SENSITIVITIES, true, mpSensitivityModelPart->Conditions());
    KRATOS_CATCH("");
}

void SensitivityBuilder::UpdateSensitivities()
{
    KRATOS_TRY;
    double scaling_factor{};
    if (mBuildMode == "integrate")
    {
        // integrate in time
        scaling_factor = -mpModelPart->GetProcessInfo()[DELTA_TIME];
    }
    else if (mBuildMode == "sum")
    {
        scaling_factor = 1.0;
    }
    else if (mBuildMode == "static")
    {
        scaling_factor = 1.0;
        ClearSensitivities();
    }
    else
    {
        KRATOS_ERROR << "Unsupported \"build_mode\": " << mBuildMode << std::endl;
    }
    if (mNodalSolutionStepSensitivityCalculationIsThreadSafe)
    {
        CalculateNodalSolutionStepSensitivities(
            mNodalSolutionStepSensitivityVariables, *mpModelPart,
            *mpResponseFunction, scaling_factor);
    }
    else
    {
#ifdef _OPENMP
        const int max_threads = omp_get_max_threads();
        omp_set_num_threads(1);
#endif
        CalculateNodalSolutionStepSensitivities(
            mNodalSolutionStepSensitivityVariables, *mpModelPart,
            *mpResponseFunction, scaling_factor);
#ifdef _OPENMP
        omp_set_num_threads(max_threads);
#endif
    }
    CalculateNonHistoricalSensitivities(
        mElementDataValueSensitivityVariables, mpModelPart->Elements(),
        *mpResponseFunction, mpModelPart->GetProcessInfo(), scaling_factor);
    CalculateNonHistoricalSensitivities(
        mConditionDataValueSensitivityVariables, mpModelPart->Conditions(),
        *mpResponseFunction, mpModelPart->GetProcessInfo(), scaling_factor);
    KRATOS_CATCH("");
}

void SensitivityBuilder::Clear()
{
    KRATOS_TRY;

    ClearFlags();
    ClearSensitivities();

    KRATOS_CATCH("");
}

void SensitivityBuilder::ClearFlags()
{
    KRATOS_TRY;
    VariableUtils().SetNonHistoricalVariable(UPDATE_SENSITIVITIES, false,
                                             mpModelPart->Nodes());
    VariableUtils().SetNonHistoricalVariable(UPDATE_SENSITIVITIES, false,
                                             mpModelPart->Elements());
    VariableUtils().SetNonHistoricalVariable(UPDATE_SENSITIVITIES, false,
                                             mpModelPart->Conditions());
    KRATOS_CATCH("");
}

void SensitivityBuilder::ClearSensitivities()
{
    KRATOS_TRY;
    using sensitivity_builder_cpp::SetNodalSolutionStepSensitivityVariablesToZero;
    using sensitivity_builder_cpp::SetNonHistoricalSensitivityVariablesToZero;
    SetNodalSolutionStepSensitivityVariablesToZero(
        mNodalSolutionStepSensitivityVariables, mpModelPart->Nodes());
    SetNonHistoricalSensitivityVariablesToZero(
        mElementDataValueSensitivityVariables, mpModelPart->Elements());
    SetNonHistoricalSensitivityVariablesToZero(
        mConditionDataValueSensitivityVariables, mpModelPart->Conditions());
    KRATOS_CATCH("");
}

} // namespace Kratos<|MERGE_RESOLUTION|>--- conflicted
+++ resolved
@@ -218,18 +218,11 @@
         builder.CalculateLocalSensitivity(*rVariables.pDesignVariable, rElement,
                                           rResponseFunction, rProcessInfo);
         // if rElement does not contribute to local sensitivity, skip assembly
-<<<<<<< HEAD
-        if (builder.LocalSensitivity.size() != 0){
-            builder.LocalSensitivity *= ScalingFactor;
-            AssembleNodalSolutionStepValues(*rVariables.pOutputVariable,
-                                            builder.LocalSensitivity, r_geom);
-=======
         if (builder.LocalSensitivity.size() != 0)
         {
             builder.LocalSensitivity *= ScalingFactor;
             AssembleNodalSolutionStepValues(*rVariables.pOutputVariable,
                                         builder.LocalSensitivity, r_geom);
->>>>>>> 01a3c969
         }
     });
     KRATOS_CATCH("");
@@ -303,18 +296,11 @@
         builder.CalculateLocalSensitivity(*rVariables.pDesignVariable, rElement,
                                           rResponseFunction, rProcessInfo);
         // if rElement does not contribute to local sensitivity, skip assembly
-<<<<<<< HEAD
-        if (builder.LocalSensitivity.size() != 0){
-            builder.LocalSensitivity *= ScalingFactor;
-            AssembleOnDataValueContainer(*rVariables.pOutputVariable,
-                                        builder.LocalSensitivity, rElement.Data());
-=======
         if (builder.LocalSensitivity.size() != 0)
         {
             builder.LocalSensitivity *= ScalingFactor;
             AssembleOnDataValueContainer(*rVariables.pOutputVariable,
                                      builder.LocalSensitivity, rElement.Data());
->>>>>>> 01a3c969
         }
     });
     KRATOS_CATCH("");
