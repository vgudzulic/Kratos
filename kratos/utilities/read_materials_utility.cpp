//    |  /           |
//    ' /   __| _` | __|  _ \   __|
//    . \  |   (   | |   (   |\__ `
//   _|\_\_|  \__,_|\__|\___/ ____/
//                   Multi-Physics
//
//  License:		 BSD License
//					 Kratos default license: kratos/license.txt
//
//  Main authors:    Marcelo Raschi
//                   Vicente Mataix Ferrandiz
//

// System includes

// External includes

// Project includes
#include "utilities/read_materials_utility.h"

namespace Kratos {
namespace {

template <class TValueType>
void CheckIfOverwritingValue(const Properties& rProps,
                             const Variable<TValueType>& rVariable,
                             const TValueType& rValue)
{
    KRATOS_WARNING_IF("ReadMaterialsUtility", rProps.Has(rVariable)) << "The properties ID: "
        << rProps.Id() << " already has " << rVariable.Name() << "\nOverwriting "
        << rProps[rVariable] << " with " << rValue << std::endl;
}

}

/***********************************************************************************/
/***********************************************************************************/

ReadMaterialsUtility::ReadMaterialsUtility(
    Parameters Params,
    Model& rModel
    ) : mrModel(rModel)
{
    KRATOS_TRY;

    Parameters default_parameters(R"(
    {
        "Parameters" : {
            "materials_filename" : "please specify the file to be opened"
        }
    }  )"
    );

    Params.RecursivelyValidateAndAssignDefaults(default_parameters);

    // Read json string in materials file, create Parameters
    const std::string& materials_filename = Params["Parameters"]["materials_filename"].GetString();
    std::ifstream infile(materials_filename);
    KRATOS_ERROR_IF_NOT(infile.good()) << "Materials file: " << materials_filename << " cannot be found" << std::endl;
    std::stringstream buffer;
    buffer << infile.rdbuf();
    Parameters materials(buffer.str());

    GetPropertyBlock(materials);

    KRATOS_CATCH("");
}

/***********************************************************************************/
/***********************************************************************************/

ReadMaterialsUtility::ReadMaterialsUtility(
    const std::string& rParametersName,
    Model& rModel
    ) : mrModel(rModel)
{
    KRATOS_TRY;

    // Receive json string with materials properties, create Parameters
    Parameters materials(rParametersName);

    GetPropertyBlock(materials);

    KRATOS_CATCH("");
}

/***********************************************************************************/
/***********************************************************************************/

void ReadMaterialsUtility::ReadMaterials(Parameters MaterialData)
{
    KRATOS_TRY;

    GetPropertyBlock(MaterialData);

    KRATOS_CATCH("");
}

/***********************************************************************************/
/***********************************************************************************/

void ReadMaterialsUtility::GetPropertyBlock(Parameters Materials)
{
    KRATOS_TRY;

    KRATOS_INFO("Read materials") << "Started" << std::endl;

    CheckUniqueMaterialAssignment(Materials);

    // We create first the properties (to avoid property creation duplication when assigning subproperties)
    for (IndexType i = 0; i < Materials["properties"].size(); ++i) {
        Parameters material = Materials["properties"].GetArrayItem(i);

        // Get the properties for the specified model part.
        ModelPart& r_model_part = mrModel.GetModelPart(material["model_part_name"].GetString());
        const IndexType property_id = material["properties_id"].GetInt();
        Properties::Pointer p_prop = r_model_part.pGetProperties(property_id, mesh_id);
    }

    // Now we assign the property block
    for (IndexType i = 0; i < Materials["properties"].size(); ++i) {
        Parameters material = Materials["properties"].GetArrayItem(i);
        AssignPropertyBlock(material);
    }

    KRATOS_INFO("Read materials") << "Finished" << std::endl;

    KRATOS_CATCH("");
}

/***********************************************************************************/
/***********************************************************************************/

void ReadMaterialsUtility::TrimComponentName(std::string& rLine)
{
    KRATOS_TRY;

    std::stringstream ss(rLine);
    std::size_t counter = 0;
    while (std::getline(ss, rLine, '.')){++counter;}
    KRATOS_WARNING_IF("Read materials", counter > 1) << "Ignoring module information for component " << rLine << std::endl;

    KRATOS_CATCH("");
}

/***********************************************************************************/
/***********************************************************************************/

void ReadMaterialsUtility::CreateProperty(
    Parameters Data,
    Properties::Pointer& pNewProperty
    )
{
    KRATOS_TRY;

    // Set the CONSTITUTIVE_LAW for the current p_properties.
    if (Data.Has("constitutive_law")) {
        Parameters cl_parameters = Data["constitutive_law"];
        std::string constitutive_law_name = cl_parameters["name"].GetString();
        TrimComponentName(constitutive_law_name);
        cl_parameters["name"].SetString(constitutive_law_name);

        auto p_constitutive_law = KratosComponents<ConstitutiveLaw>().Get(constitutive_law_name).Create(cl_parameters);
        pNewProperty->SetValue(CONSTITUTIVE_LAW, p_constitutive_law);
    } else {
        KRATOS_INFO("Read materials") << "No constitutive law defined for material ID: " << pNewProperty->Id() << std::endl;
    }

    // Add / override the values of material parameters in the p_properties
    Parameters variables = Data["Variables"];
    for (auto iter = variables.begin(); iter != variables.end(); ++iter) {
        const Parameters value = variables.GetValue(iter.name());

        std::string variable_name = iter.name();
        TrimComponentName(variable_name);

        // We don't just copy the values, we do some tyransformation depending of the destination variable
        if (KratosComponents<Variable<double> >::Has(variable_name)) {
            const Variable<double>& variable = KratosComponents<Variable<double>>().Get(variable_name);
<<<<<<< HEAD
            pNewProperty->SetValue(variable, value.GetDouble());
        } else if(KratosComponents<Variable<bool> >::Has(variable_name)) {
            const Variable<bool>& variable = KratosComponents<Variable<bool>>().Get(variable_name);
            pNewProperty->SetValue(variable, value.GetBool());
        } else if(KratosComponents<Variable<int> >::Has(variable_name)) {
            const Variable<int>& variable = KratosComponents<Variable<int>>().Get(variable_name);
            pNewProperty->SetValue(variable, value.GetInt());
=======
            CheckIfOverwritingValue(*p_prop, variable, value.GetDouble());
            p_prop->SetValue(variable, value.GetDouble());
        } else if(KratosComponents<Variable<bool> >::Has(variable_name)) {
            const Variable<bool>& variable = KratosComponents<Variable<bool>>().Get(variable_name);
            CheckIfOverwritingValue(*p_prop, variable, value.GetBool());
            p_prop->SetValue(variable, value.GetBool());
        } else if(KratosComponents<Variable<int> >::Has(variable_name)) {
            const Variable<int>& variable = KratosComponents<Variable<int>>().Get(variable_name);
            CheckIfOverwritingValue(*p_prop, variable, value.GetInt());
            p_prop->SetValue(variable, value.GetInt());
>>>>>>> 1f0d1536
        } else if(KratosComponents<Variable<array_1d<double, 3> > >::Has(variable_name)) {
            const Variable<array_1d<double, 3>>& variable = KratosComponents<Variable<array_1d<double, 3>>>().Get(variable_name);
            array_1d<double, 3> temp = ZeroVector(3);
            const Vector& value_variable = value.GetVector();
            KRATOS_ERROR_IF(value_variable.size() != 3) << "The vector of variable " << variable_name << " has size " << value_variable.size() << " and it is supposed to be 3" << std::endl;
            for (IndexType index = 0; index < 3; ++index)
                temp[index] = value_variable[index];
<<<<<<< HEAD
            pNewProperty->SetValue(variable, temp);
=======
            CheckIfOverwritingValue(*p_prop, variable, temp);
            p_prop->SetValue(variable, temp);
>>>>>>> 1f0d1536
        } else if(KratosComponents<Variable<array_1d<double, 6> > >::Has(variable_name)) {
            const Variable<array_1d<double, 6>>& variable = KratosComponents<Variable<array_1d<double, 6>>>().Get(variable_name);
            array_1d<double, 6> temp = ZeroVector(6);
            const Vector& value_variable = value.GetVector();
            KRATOS_ERROR_IF(value_variable.size() != 6) << "The vector of variable " << variable_name << " has size " << value_variable.size() << " and it is supposed to be 6" << std::endl;
            for (IndexType index = 0; index < 6; ++index)
                temp[index] = value_variable[index];
<<<<<<< HEAD
            pNewProperty->SetValue(variable, temp);
        } else if(KratosComponents<Variable<Vector > >::Has(variable_name)) {
            const Variable<Vector>& variable = KratosComponents<Variable<Vector>>().Get(variable_name);
            pNewProperty->SetValue(variable, value.GetVector());
        } else if(KratosComponents<Variable<Matrix> >::Has(variable_name)) {
            const Variable<Matrix>& variable = KratosComponents<Variable<Matrix>>().Get(variable_name);
            pNewProperty->SetValue(variable, value.GetMatrix());
        } else if(KratosComponents<Variable<std::string> >::Has(variable_name)) {
            const Variable<std::string>& variable = KratosComponents<Variable<std::string>>().Get(variable_name);
            pNewProperty->SetValue(variable, value.GetString());
=======
            CheckIfOverwritingValue(*p_prop, variable, temp);
            p_prop->SetValue(variable, temp);
        } else if(KratosComponents<Variable<Vector > >::Has(variable_name)) {
            const Variable<Vector>& variable = KratosComponents<Variable<Vector>>().Get(variable_name);
            CheckIfOverwritingValue(*p_prop, variable, value.GetVector());
            p_prop->SetValue(variable, value.GetVector());
        } else if(KratosComponents<Variable<Matrix> >::Has(variable_name)) {
            const Variable<Matrix>& variable = KratosComponents<Variable<Matrix>>().Get(variable_name);
            CheckIfOverwritingValue(*p_prop, variable, value.GetMatrix());
            p_prop->SetValue(variable, value.GetMatrix());
        } else if(KratosComponents<Variable<std::string> >::Has(variable_name)) {
            const Variable<std::string>& variable = KratosComponents<Variable<std::string>>().Get(variable_name);
            CheckIfOverwritingValue(*p_prop, variable, value.GetString());
            p_prop->SetValue(variable, value.GetString());
>>>>>>> 1f0d1536
        } else {
            KRATOS_ERROR << "Value type for \"" << variable_name << "\" not defined";
        }
    }

    // Add / override tables in the p_properties
    Parameters tables = Data["Tables"];
    for (auto iter = tables.begin(); iter != tables.end(); ++iter) {
        auto table_param = tables.GetValue(iter.name());
        // Case table is double, double. TODO(marandra): Does it make sense to consider other cases?
        Table<double> table;

        std::string input_var_name = table_param["input_variable"].GetString();
        TrimComponentName(input_var_name);
        std::string output_var_name = table_param["output_variable"].GetString();
        TrimComponentName(output_var_name);

        const auto input_var = KratosComponents<Variable<double>>().Get(input_var_name);
        const auto output_var = KratosComponents<Variable<double>>().Get(output_var_name);
        for (IndexType i = 0; i < table_param["data"].size(); ++i) {
            table.insert(table_param["data"][i][0].GetDouble(),
                         table_param["data"][i][1].GetDouble());
        }
        pNewProperty->SetTable(input_var, output_var, table);
    }

    KRATOS_CATCH("");
}

/***********************************************************************************/
/***********************************************************************************/

void ReadMaterialsUtility::CreateSubProperties(
    ModelPart& rModelPart,
    Parameters Data,
    Properties::Pointer& pNewProperty
    )
{
    KRATOS_TRY;

    if (Data.Has("sub_properties")) {

        PointerVectorSet<Properties, IndexedObject> list_sub_properties;

        const std::size_t number_of_subproperties = Data["sub_properties"].size();

        // We do a check of ids
        for(std::size_t i_sub_prop=0; i_sub_prop < number_of_subproperties; ++i_sub_prop) {
            const int sub_property_id = Data["sub_properties"][i_sub_prop]["properties_id"].GetInt();
            KRATOS_ERROR_IF(sub_property_id == static_cast<int>(pNewProperty->Id())) << "You cannot assign to a property a subproperty with the same Id" << std::endl;
        }

        // We assign the subproperties now
        for(std::size_t i_sub_prop=0; i_sub_prop < number_of_subproperties; ++i_sub_prop) {
            // Copy of the current parameters
            Parameters sub_prop = Data["sub_properties"][i_sub_prop];

            // We get the subproperty id
            const int sub_property_id = sub_prop["properties_id"].GetInt();
            const bool use_existing_property = sub_prop.Has("use_existing_property") ? sub_prop["use_existing_property"].GetBool() : false;

            // We check if already defined
            const bool already_defined = rModelPart.GetRootModelPart().HasProperties(sub_property_id);

            KRATOS_ERROR_IF(!use_existing_property && already_defined) << "Subproperty " << sub_property_id << " already defined. You need to set: \"use_existing_property\" : true" << std::endl;
            KRATOS_WARNING_IF("ReadMaterialsUtility", already_defined && sub_prop.Has("Material")) << "Subproperty " << sub_property_id << " already defined. The first material definition will be taken into account" << std::endl;

            // We get or create the new subproperty
            Properties::Pointer p_new_sub_prop = rModelPart.pGetProperties(sub_property_id, mesh_id);

            // Read the recursively subproperties
            CreateSubProperties(rModelPart, sub_prop, p_new_sub_prop);

            // We create the new sub property
            if (sub_prop.Has("Material") && !already_defined)
                CreateProperty(sub_prop["Material"], p_new_sub_prop);

            list_sub_properties.insert(list_sub_properties.begin(), p_new_sub_prop);
        }

        pNewProperty->SetSubProperties(list_sub_properties);
    }

    KRATOS_CATCH("");
}

/***********************************************************************************/
/***********************************************************************************/

void ReadMaterialsUtility::AssignPropertyBlock(Parameters Data)
{
    KRATOS_TRY;

    // Get the properties for the specified model part.
    ModelPart& r_model_part = mrModel.GetModelPart(Data["model_part_name"].GetString());
    const IndexType property_id = Data["properties_id"].GetInt();
    const IndexType mesh_id = 0;
    Properties::Pointer p_prop;
    if (r_model_part.RecursivelyHasProperties(property_id, mesh_id)) {
        KRATOS_WARNING("ReadMaterialsUtility") << "WARNING:: The properties ID: " << property_id << " in mesh ID: " << mesh_id << " is already defined. " << "This will overwrite the existing values" << std::endl;
        p_prop = r_model_part.pGetProperties(property_id, mesh_id);

        // Compute the size using the iterators
        std::size_t variables_size = 0;
        for(auto it=Data["Material"]["Variables"].begin(); it!=Data["Material"]["Variables"].end(); ++it)
            ++variables_size;

        std::size_t tables_size = 0;
        for(auto it=Data["Material"]["Tables"].begin(); it!=Data["Material"]["Tables"].end(); ++it)
            ++tables_size;

        KRATOS_WARNING_IF("ReadMaterialsUtility", variables_size > 0 && p_prop->HasVariables()) << "WARNING:: The properties ID: " << property_id << " already has variables." << std::endl;
        KRATOS_WARNING_IF("ReadMaterialsUtility", tables_size > 0 && p_prop->HasTables()) << "WARNING:: The properties ID: " << property_id << " already has tables." << std::endl;
    } else {
        p_prop = r_model_part.CreateNewProperties(property_id, mesh_id);
    }

    // Assign the p_properties to the model part's elements and conditions.
    auto& r_elements_array = r_model_part.Elements();
    auto& r_conditions_array = r_model_part.Conditions();

    #pragma omp parallel for
    for(int i = 0; i < static_cast<int>(r_elements_array.size()); ++i) {
        auto it_elem = r_elements_array.begin() + i;
        it_elem->SetProperties(p_prop);
    }

    #pragma omp parallel for
    for(int i = 0; i < static_cast<int>(r_conditions_array.size()); ++i) {
        auto it_cond = r_conditions_array.begin() + i;
        it_cond->SetProperties(p_prop);
    }

    // If the property has subproperties block we allocate this properties first
    CreateSubProperties(r_model_part, Data, p_prop);

    // We create the new property
    CreateProperty(Data["Material"], p_prop);

    KRATOS_CATCH("");
}

/***********************************************************************************/
/***********************************************************************************/

void ReadMaterialsUtility::CheckUniqueMaterialAssignment(Parameters Materials)
{
    KRATOS_TRY;

    const std::size_t num_props = Materials["properties"].size();

    // save all ModelPartNames in a vector
    std::vector<std::string> model_part_names(num_props);
    for (IndexType i = 0; i < num_props; ++i) {
        model_part_names[i] = Materials["properties"].GetArrayItem(i)["model_part_name"].GetString();
    }

    // sort the names
    std::sort(model_part_names.begin(), model_part_names.end());

    // check if the same name exists multiple times (this requires the sorting)
    const auto it = std::unique( model_part_names.begin(), model_part_names.end() );
    KRATOS_ERROR_IF_NOT(it == model_part_names.end()) << "Materials for ModelPart \""
        << *it << "\" are specified multiple times!" << std::endl;

    // checking if a parent also has a materials definition, i.e. if the assignment is unique
    std::string parent_model_part_name;
    for (IndexType i = 0; i < num_props; ++i) {
        parent_model_part_name = model_part_names[i];

        // removing the submodelpart-names one-by-one
        while (parent_model_part_name.find(".") != std::string::npos) {
            std::size_t found_pos = parent_model_part_name.find_last_of(".");
            parent_model_part_name = parent_model_part_name.substr(0, found_pos);

            // check if the parent-modelpart-name also has a materials definition
            const bool parent_has_materials = std::find(model_part_names.begin(), model_part_names.end(),
                parent_model_part_name) != model_part_names.end();

            KRATOS_ERROR_IF(parent_has_materials) << "Materials for ModelPart \""
                << model_part_names[i] << "\" are specified multiple times!\n"
                << "Overdefined due to also specifying the materials for Parent-ModelPart \""
                << parent_model_part_name << "\"!" << std::endl;
        }
    }

    KRATOS_CATCH("");
}

}  // namespace Kratos.<|MERGE_RESOLUTION|>--- conflicted
+++ resolved
@@ -177,15 +177,6 @@
         // We don't just copy the values, we do some tyransformation depending of the destination variable
         if (KratosComponents<Variable<double> >::Has(variable_name)) {
             const Variable<double>& variable = KratosComponents<Variable<double>>().Get(variable_name);
-<<<<<<< HEAD
-            pNewProperty->SetValue(variable, value.GetDouble());
-        } else if(KratosComponents<Variable<bool> >::Has(variable_name)) {
-            const Variable<bool>& variable = KratosComponents<Variable<bool>>().Get(variable_name);
-            pNewProperty->SetValue(variable, value.GetBool());
-        } else if(KratosComponents<Variable<int> >::Has(variable_name)) {
-            const Variable<int>& variable = KratosComponents<Variable<int>>().Get(variable_name);
-            pNewProperty->SetValue(variable, value.GetInt());
-=======
             CheckIfOverwritingValue(*p_prop, variable, value.GetDouble());
             p_prop->SetValue(variable, value.GetDouble());
         } else if(KratosComponents<Variable<bool> >::Has(variable_name)) {
@@ -196,7 +187,6 @@
             const Variable<int>& variable = KratosComponents<Variable<int>>().Get(variable_name);
             CheckIfOverwritingValue(*p_prop, variable, value.GetInt());
             p_prop->SetValue(variable, value.GetInt());
->>>>>>> 1f0d1536
         } else if(KratosComponents<Variable<array_1d<double, 3> > >::Has(variable_name)) {
             const Variable<array_1d<double, 3>>& variable = KratosComponents<Variable<array_1d<double, 3>>>().Get(variable_name);
             array_1d<double, 3> temp = ZeroVector(3);
@@ -204,12 +194,8 @@
             KRATOS_ERROR_IF(value_variable.size() != 3) << "The vector of variable " << variable_name << " has size " << value_variable.size() << " and it is supposed to be 3" << std::endl;
             for (IndexType index = 0; index < 3; ++index)
                 temp[index] = value_variable[index];
-<<<<<<< HEAD
-            pNewProperty->SetValue(variable, temp);
-=======
             CheckIfOverwritingValue(*p_prop, variable, temp);
             p_prop->SetValue(variable, temp);
->>>>>>> 1f0d1536
         } else if(KratosComponents<Variable<array_1d<double, 6> > >::Has(variable_name)) {
             const Variable<array_1d<double, 6>>& variable = KratosComponents<Variable<array_1d<double, 6>>>().Get(variable_name);
             array_1d<double, 6> temp = ZeroVector(6);
@@ -217,18 +203,6 @@
             KRATOS_ERROR_IF(value_variable.size() != 6) << "The vector of variable " << variable_name << " has size " << value_variable.size() << " and it is supposed to be 6" << std::endl;
             for (IndexType index = 0; index < 6; ++index)
                 temp[index] = value_variable[index];
-<<<<<<< HEAD
-            pNewProperty->SetValue(variable, temp);
-        } else if(KratosComponents<Variable<Vector > >::Has(variable_name)) {
-            const Variable<Vector>& variable = KratosComponents<Variable<Vector>>().Get(variable_name);
-            pNewProperty->SetValue(variable, value.GetVector());
-        } else if(KratosComponents<Variable<Matrix> >::Has(variable_name)) {
-            const Variable<Matrix>& variable = KratosComponents<Variable<Matrix>>().Get(variable_name);
-            pNewProperty->SetValue(variable, value.GetMatrix());
-        } else if(KratosComponents<Variable<std::string> >::Has(variable_name)) {
-            const Variable<std::string>& variable = KratosComponents<Variable<std::string>>().Get(variable_name);
-            pNewProperty->SetValue(variable, value.GetString());
-=======
             CheckIfOverwritingValue(*p_prop, variable, temp);
             p_prop->SetValue(variable, temp);
         } else if(KratosComponents<Variable<Vector > >::Has(variable_name)) {
@@ -243,7 +217,6 @@
             const Variable<std::string>& variable = KratosComponents<Variable<std::string>>().Get(variable_name);
             CheckIfOverwritingValue(*p_prop, variable, value.GetString());
             p_prop->SetValue(variable, value.GetString());
->>>>>>> 1f0d1536
         } else {
             KRATOS_ERROR << "Value type for \"" << variable_name << "\" not defined";
         }
