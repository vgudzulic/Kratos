--- conflicted
+++ resolved
@@ -51,7 +51,6 @@
         ///@name Operations
         ///@{
 
-<<<<<<< HEAD
         static typename GeometryType::Pointer CreateFromCoordinates(
             typename GeometryType::Pointer pGeometry,
             const array_1d<double, 3>& rCoordinates,
@@ -128,9 +127,6 @@
             KRATOS_CATCH("");
         }
 
-        static std::vector<typename GeometryType::Pointer> Create(
-            typename GeometryType::Pointer pGeometry) {
-=======
         static GeometryPointerType CreateQuadraturePointCurveOnSurface(
             GeometryShapeFunctionContainer<GeometryData::IntegrationMethod>& rShapeFunctionContainer,
             PointsArrayType rPoints,
@@ -247,7 +243,6 @@
 
         static std::vector<GeometryPointerType> Create(
             GeometryPointerType pGeometry) {
->>>>>>> 1f2b91f3
             KRATOS_TRY;
 
             auto integration_points = pGeometry->IntegrationPoints();
