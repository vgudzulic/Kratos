--- conflicted
+++ resolved
@@ -349,12 +349,6 @@
     static inline bool Clipping2D(PointType& PointIntersection,
         const PointType& PointOrig1, const PointType& PointOrig2,
         const PointType& PointDest1, const PointType& PointDest2) {
-<<<<<<< HEAD
-        const double s_orig1_orig2_x = PointOrig2.X() - PointOrig1.X();
-        const double s_orig1_orig2_y = PointOrig2.Y() - PointOrig1.Y();
-        const double s_dest1_dest2_x = PointDest2.X() - PointDest1.X();
-        const double s_dest1_dest2_y = PointDest2.Y() - PointDest1.Y();
-=======
         
         const array_1d<double, 3>& coord_point_orig1 = PointOrig1.Coordinates();
         const array_1d<double, 3>& coord_point_orig2 = PointOrig2.Coordinates();
@@ -369,7 +363,6 @@
             coord_point_dest2[0] - coord_point_dest1[0];
         const double s_dest1_dest2_y =
             coord_point_dest2[1] - coord_point_dest1[1];
->>>>>>> e89d6808
 
         const double denom = s_orig1_orig2_x * s_dest1_dest2_y -
                              s_dest1_dest2_x * s_orig1_orig2_y;
@@ -379,26 +372,6 @@
 
         if (std::abs(denom) < tolerance) // NOTE: Collinear
             return false;
-<<<<<<< HEAD
-        }
-
-        const double s_orig1_dest1_x = PointOrig1.X() - PointDest1.X();
-        const double s_orig1_dest1_y = PointOrig1.Y() - PointDest1.Y();
-
-        const double s = (s_orig1_orig2_x * s_orig1_dest1_y -
-                             s_orig1_orig2_y * s_orig1_dest1_x) /
-                         denom;
-
-        const double t = (s_dest1_dest2_x * s_orig1_dest1_y -
-                             s_dest1_dest2_y * s_orig1_dest1_x) /
-                         denom;
-
-        if (s >= -tolerance && s <= (1.0 + tolerance) && t >= -tolerance &&
-            t <= (1.0 + tolerance)) {
-            PointIntersection.X() = PointOrig1.X() + t * s_orig1_orig2_x;
-            PointIntersection.Y() = PointOrig1.Y() + t * s_orig1_orig2_y;
-
-=======
         
         const double s_orig1_dest1_x = coord_point_orig1[0] - coord_point_dest1[0];
         const double s_orig1_dest1_y = coord_point_orig1[1] - coord_point_dest1[1];
@@ -411,8 +384,7 @@
         {
             PointIntersection.Coordinates()[0] = coord_point_orig1[0] + t * s_orig1_orig2_x; 
             PointIntersection.Coordinates()[1] = coord_point_orig1[1] + t * s_orig1_orig2_y; 
-            
->>>>>>> e89d6808
+
             return true;
         }
         else
