//    |  /           |
//    ' /   __| _` | __|  _ \   __|
//    . \  |   (   | |   (   |\__ `
//   _|\_\_|  \__,_|\__|\___/ ____/
//                   Multi-Physics
//
//  License:		 BSD License
//					 Kratos default license: kratos/license.txt
//
//  Main authors:    Riccardo Rossi
//

#if !defined(KRATOS_SCALING_SOLVER_H_INCLUDED )
#define  KRATOS_SCALING_SOLVER_H_INCLUDED

// System includes
#include <cmath>
#include <complex>

// External includes

// Project includes
#include "includes/define.h"
#include "includes/linear_solver_factory.h"
#include "linear_solvers/linear_solver.h"
#include "utilities/openmp_utils.h"

namespace Kratos
{

///@name Kratos Globals
///@{

///@}
///@name Type Definitions
///@{

///@}
///@name  Enum's
///@{

///@}
///@name  Functions
///@{

///@}
///@name Kratos Classes
///@{

/**
 * @class ScalingSolver
 * @ingroup KratosCore
 * @brief This solvers rescales in order to improve the conditioning of the system
 * @details Rescales the matrix, and uses a given linear solver
 * @author Riccardo Rossi
 * @tparam TSparseSpaceType The sparse space definition
 * @tparam TDenseSpaceType The dense space definition
 * @tparam TReordererType The reorder considered
 */
template<class TSparseSpaceType, class TDenseSpaceType,
         class TReordererType = Reorderer<TSparseSpaceType, TDenseSpaceType> >
class ScalingSolver
    : public LinearSolver<TSparseSpaceType, TDenseSpaceType,  TReordererType>
{
public:
    ///@name Type Definitions
    ///@{

    /// Pointer definition of ScalingSolver
    KRATOS_CLASS_POINTER_DEFINITION(ScalingSolver);

    /// Definition of the base type
    typedef LinearSolver<TSparseSpaceType, TDenseSpaceType, TReordererType> BaseType;

    /// The definition of the spaces (sparse matrix)
    typedef typename TSparseSpaceType::MatrixType SparseMatrixType;

    /// The definition of the spaces (vector)
    typedef typename TSparseSpaceType::VectorType VectorType;

    /// The definition of the spaces (dense matrix)
    typedef typename TDenseSpaceType::MatrixType DenseMatrixType;

    /// The definition of the linear solver factory type
    typedef LinearSolverFactory<TSparseSpaceType,TDenseSpaceType> LinearSolverFactoryType;

    ///@}
    ///@name Life Cycle
    ///@{

    /// Default constructor.
    ScalingSolver()
    {
    }

    /**
     * @brief Constructor without parameters
     * @param pLinearSolver The linear solver to be scaled
     * @param SymmetricScaling If the scaling is symmetric (true by default)
     */
    ScalingSolver(
        typename BaseType::Pointer pLinearSolver,
        const bool SymmetricScaling = true
        ) : BaseType (),
            mpLinearSolver(pLinearSolver),
            mSymmetricScaling(SymmetricScaling)
    {
    }

    /**
     * @brief Constructor with parameters
     * @param ThisParameters The configuration parameters of the linear solver
     */
    ScalingSolver(Parameters ThisParameters)
        : BaseType ()
    {
        KRATOS_TRY

        KRATOS_ERROR_IF_NOT(ThisParameters.Has("solver_type")) << "Solver_type must be specified to construct the ScalingSolver" << std::endl;

        mpLinearSolver = LinearSolverFactoryType().Create(ThisParameters);
<<<<<<< HEAD

        mSymmetricScaling = ThisParameters.Has("symmetric_scaling") ? ThisParameters["symmetric_scaling"].GetBool() : true;
        
=======

        mSymmetricScaling = ThisParameters.Has("symmetric_scaling") ? ThisParameters["symmetric_scaling"].GetBool() : true;

>>>>>>> 75de5829
        KRATOS_CATCH("")
    }

    /// Copy constructor.
    ScalingSolver(const ScalingSolver& Other) : BaseType(Other) {}


    /// Destructor.
    ~ScalingSolver() override {}


    ///@}
    ///@name Operators
    ///@{

    /// Assignment operator.
    ScalingSolver& operator=(const ScalingSolver& Other)
    {
        BaseType::operator=(Other);
        return *this;
    }

    ///@}
    ///@name Operations
    ///@{
    /** Some solvers may require a minimum degree of knowledge of the structure of the matrix. To make an example
    * when solving a mixed u-p problem, it is important to identify the row associated to v and p.
    * another example is the automatic prescription of rotation null-space for smoothed-aggregation solvers
    * which require knowledge on the spatial position of the nodes associated to a given dof.
    * This function tells if the solver requires such data
    */
    bool AdditionalPhysicalDataIsNeeded() override
    {
        return mpLinearSolver->AdditionalPhysicalDataIsNeeded();
    }

    /** Some solvers may require a minimum degree of knowledge of the structure of the matrix. To make an example
     * when solving a mixed u-p problem, it is important to identify the row associated to v and p.
     * another example is the automatic prescription of rotation null-space for smoothed-aggregation solvers
     * which require knowledge on the spatial position of the nodes associated to a given dof.
     * This function is the place to eventually provide such data
     */
    void ProvideAdditionalData(
        SparseMatrixType& rA,
        VectorType& rX,
        VectorType& rB,
        typename ModelPart::DofsArrayType& rdof_set,
        ModelPart& r_model_part
    ) override
    {
        mpLinearSolver->ProvideAdditionalData(rA,rX,rB,rdof_set,r_model_part);
    }

    void InitializeSolutionStep (SparseMatrixType& rA, VectorType& rX, VectorType& rB) override
    {
        mpLinearSolver->InitializeSolutionStep(rA,rX,rB);
    }

    /** This function is designed to be called at the end of the solve step.
     * for example this is the place to remove any data that we do not want to save for later
    @param rA. System matrix
    @param rX. Solution vector. it's also the initial guess for iterative linear solvers.
    @param rB. Right hand side vector.
    */
    void FinalizeSolutionStep (SparseMatrixType& rA, VectorType& rX, VectorType& rB) override
    {
        mpLinearSolver->FinalizeSolutionStep(rA,rX,rB);
    }

    /** This function is designed to clean up all internal data in the solver.
     * Clear is designed to leave the solver object as if newly created.
     * After a clear a new Initialize is needed
     */
    void Clear() override
    {
        mpLinearSolver->Clear();
    }

    /** Normal solve method.
    Solves the linear system Ax=b and puts the result on SystemVector& rX.
    rX is also th initial guess for iterative methods.
    @param rA. System matrix
    @param rX. Solution vector. it's also the initial
    guess for iterative linear solvers.
    @param rB. Right hand side vector.
    */
    bool Solve(SparseMatrixType& rA, VectorType& rX, VectorType& rB) override
    {
        if(this->IsNotConsistent(rA, rX, rB))
            return false;

        VectorType scaling_vector(rX.size());

        //obtain the scaling matrix
        GetScalingWeights(rA,scaling_vector);

        //scale system
        if(mSymmetricScaling == false)
        {
            KRATOS_THROW_ERROR(std::logic_error,"not yet implemented","")
        }
        else
        {
            #pragma omp parallel for
            for(int i=0; i< static_cast<int>(scaling_vector.size()); i++)
                scaling_vector[i] = sqrt(std::abs(scaling_vector[i]));

            SymmetricScaling(rA,scaling_vector);


        }

        //scale RHS
        #pragma omp parallel for
        for(int i=0; i< static_cast<int>(scaling_vector.size()); i++)
            rB[i] /= scaling_vector[i];


        //solve the problem
        bool is_solved = mpLinearSolver->Solve(rA,rX,rB);

        //backscale the solution
        if(mSymmetricScaling == true)
        {
            #pragma omp parallel for
            for(int i=0; i< static_cast<int>(scaling_vector.size()); i++)
                rX[i] /= scaling_vector[i];
        }

        return is_solved;
    }



    ///@}
    ///@name Access
    ///@{


    ///@}
    ///@name Inquiry
    ///@{


    ///@}
    ///@name Input and output
    ///@{

    /// Turn back information as a string.
    std::string Info() const override
    {
        std::stringstream buffer;
        buffer << "Composite Linear Solver. Uses internally the following linear solver " << mpLinearSolver->Info();
        return  buffer.str();
    }

    /// Print information about this object.
    void PrintInfo(std::ostream& rOStream) const override
    {
        rOStream << Info();
    }

    /// Print object's data.
    void PrintData(std::ostream& rOStream) const override
    {
        BaseType::PrintData(rOStream);
    }


    ///@}
    ///@name Friends
    ///@{


    ///@}

protected:
    ///@name Protected static Member Variables
    ///@{


    ///@}
    ///@name Protected member Variables
    ///@{


    ///@}
    ///@name Protected Operators
    ///@{


    ///@}
    ///@name Protected Operations
    ///@{


    ///@}
    ///@name Protected  Access
    ///@{


    ///@}
    ///@name Protected Inquiry
    ///@{


    ///@}
    ///@name Protected LifeCycle
    ///@{


    ///@}

private:
    ///@name Static Member Variables
    ///@{


    ///@}
    ///@name Member Variables
    ///@{
    typename LinearSolver<TSparseSpaceType, TDenseSpaceType, TReordererType>::Pointer mpLinearSolver;
    bool mSymmetricScaling;

    ///@}
    ///@name Private Operators
    ///@{
    static void SymmetricScaling( SparseMatrixType& A, const VectorType& aux)
    {
      //typedef  unsigned int size_type;
        //typedef  double value_type;

        //create partition
        OpenMPUtils::PartitionVector partition;
        int number_of_threads = OpenMPUtils::GetNumThreads();
        OpenMPUtils::DivideInPartitions(A.size1(),number_of_threads,  partition);
        //parallel loop

        #pragma omp parallel
        {
            int thread_id = OpenMPUtils::ThisThread();
            int number_of_rows = partition[thread_id+1] - partition[thread_id];
            typename boost::numeric::ublas::compressed_matrix<typename TDenseSpaceType::DataType>::index_array_type::iterator row_iter_begin = A.index1_data().begin()+partition[thread_id];
            typename boost::numeric::ublas::compressed_matrix<typename TDenseSpaceType::DataType>::index_array_type::iterator index_2_begin = A.index2_data().begin()+*row_iter_begin;
            typename boost::numeric::ublas::compressed_matrix<typename TDenseSpaceType::DataType>::value_array_type::iterator value_begin = A.value_data().begin()+*row_iter_begin;

            perform_matrix_scaling(    number_of_rows,
                                       row_iter_begin,
                                       index_2_begin,
                                       value_begin,
                                       partition[thread_id],
                                       aux
                                  );
        }
    }

    /**
     * calculates partial product resetting to Zero the output before
     */
    static void perform_matrix_scaling(
        int number_of_rows,
        typename boost::numeric::ublas::compressed_matrix<typename TDenseSpaceType::DataType>::index_array_type::iterator row_begin,
        typename boost::numeric::ublas::compressed_matrix<typename TDenseSpaceType::DataType>::index_array_type::iterator index2_begin,
        typename boost::numeric::ublas::compressed_matrix<typename TDenseSpaceType::DataType>::value_array_type::iterator value_begin,
        unsigned int output_begin_index,
        const VectorType& weights
    )
    {
        int row_size;
        typename SparseMatrixType::index_array_type::const_iterator row_it = row_begin;
        int kkk = output_begin_index;
        for(int k = 0; k < number_of_rows; k++)
        {
            row_size= *(row_it+1)-*row_it;
            row_it++;
            const typename TDenseSpaceType::DataType row_weight = weights[kkk++];

            for(int i = 0; i<row_size; i++)
            {
                const typename TDenseSpaceType::DataType col_weight = weights[*index2_begin];
                typename TDenseSpaceType::DataType t = (*value_begin);
                t /= (row_weight*col_weight);
                (*value_begin) = t; //check if this is correcct!!
                value_begin++;
                index2_begin++;
            }

        }
    }


    static void GetScalingWeights( const SparseMatrixType& A, VectorType& aux)
    {
      //typedef  unsigned int size_type;
      //typedef  double value_type;

        //create partition
        OpenMPUtils::PartitionVector partition;
        int number_of_threads = OpenMPUtils::GetNumThreads();
        OpenMPUtils::DivideInPartitions(A.size1(),number_of_threads,  partition);
        //parallel loop

        #pragma omp parallel
        {
            int thread_id = OpenMPUtils::ThisThread();
            int number_of_rows = partition[thread_id+1] - partition[thread_id];
            typename boost::numeric::ublas::compressed_matrix<typename TDenseSpaceType::DataType>::index_array_type::const_iterator row_iter_begin = A.index1_data().begin()+partition[thread_id];
            typename boost::numeric::ublas::compressed_matrix<typename TDenseSpaceType::DataType>::index_array_type::const_iterator index_2_begin = A.index2_data().begin()+*row_iter_begin;
            typename boost::numeric::ublas::compressed_matrix<typename TDenseSpaceType::DataType>::value_array_type::const_iterator value_begin = A.value_data().begin()+*row_iter_begin;

            GS2weights(    number_of_rows,
                           row_iter_begin,
                           index_2_begin,
                           value_begin,
                           partition[thread_id],
                           aux
                      );
        }
    }

    /**
     * calculates partial product resetting to Zero the output before
     */
    static void GS2weights(
        int number_of_rows,
        typename boost::numeric::ublas::compressed_matrix<typename TDenseSpaceType::DataType>::index_array_type::const_iterator row_begin,
        typename boost::numeric::ublas::compressed_matrix<typename TDenseSpaceType::DataType>::index_array_type::const_iterator index2_begin,
        typename boost::numeric::ublas::compressed_matrix<typename TDenseSpaceType::DataType>::value_array_type::const_iterator value_begin,
        unsigned int output_begin_index,
        VectorType& weights
    )
    {
        int row_size;
        typename SparseMatrixType::index_array_type::const_iterator row_it = row_begin;
        int kkk = output_begin_index;
        for(int k = 0; k < number_of_rows; k++)
        {
            row_size= *(row_it+1)-*row_it;
            row_it++;
            double t = 0.0;

            for(int i = 0; i<row_size; i++)
            {
                double tmp = std::abs(*value_begin);
                t += tmp*tmp;
                value_begin++;
            }
            t = sqrt(t);
            weights[kkk++] = t;
        }
    }


    ///@}
    ///@name Private Operations
    ///@{


    ///@}
    ///@name Private  Access
    ///@{


    ///@}
    ///@name Private Inquiry
    ///@{


    ///@}
    ///@name Un accessible methods
    ///@{


    ///@}

}; // Class ScalingSolver

///@}

///@name Type Definitions
///@{


///@}
///@name Input and output
///@{


/// input stream function
template<class TSparseSpaceType, class TDenseSpaceType,
         class TPreconditionerType,
         class TReordererType>
inline std::istream& operator >> (std::istream& IStream,
                                  ScalingSolver<TSparseSpaceType, TDenseSpaceType,
                                  TReordererType>& rThis)
{
    return IStream;
}

/// output stream function
template<class TSparseSpaceType, class TDenseSpaceType,
         class TPreconditionerType,
         class TReordererType>
inline std::ostream& operator << (std::ostream& OStream,
                                  const ScalingSolver<TSparseSpaceType, TDenseSpaceType,
                                  TReordererType>& rThis)
{
    rThis.PrintInfo(OStream);
    OStream << std::endl;
    rThis.PrintData(OStream);

    return OStream;
}
///@}


}  // namespace Kratos.

#endif // KRATOS_SCALING_SOLVER_H_INCLUDED  defined

<|MERGE_RESOLUTION|>--- conflicted
+++ resolved
@@ -119,15 +119,9 @@
         KRATOS_ERROR_IF_NOT(ThisParameters.Has("solver_type")) << "Solver_type must be specified to construct the ScalingSolver" << std::endl;
 
         mpLinearSolver = LinearSolverFactoryType().Create(ThisParameters);
-<<<<<<< HEAD
 
         mSymmetricScaling = ThisParameters.Has("symmetric_scaling") ? ThisParameters["symmetric_scaling"].GetBool() : true;
-        
-=======
-
-        mSymmetricScaling = ThisParameters.Has("symmetric_scaling") ? ThisParameters["symmetric_scaling"].GetBool() : true;
-
->>>>>>> 75de5829
+
         KRATOS_CATCH("")
     }
 
