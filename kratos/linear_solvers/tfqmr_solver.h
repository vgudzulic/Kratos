--- conflicted
+++ resolved
@@ -2,7 +2,6 @@
 //    ' /   __| _` | __|  _ \   __|
 //    . \  |   (   | |   (   |\__ `
 //   _|\_\_|  \__,_|\__|\___/ ____/
-<<<<<<< HEAD
 //                   Multi-Physics
 //
 //  License:		 BSD License
@@ -12,16 +11,6 @@
 //
 //
 
-=======
-//                   Multi-Physics 
-//
-//  License:		 BSD License 
-//					 Kratos default license: kratos/license.txt
-//
-//  Main authors:    Pooyan Dadvand
-//                    
-//
->>>>>>> 2b7dd3b7
 
 #if !defined(KRATOS_TFQMR_SOLVER_H_INCLUDED )
 #define  KRATOS_TFQMR_SOLVER_H_INCLUDED
