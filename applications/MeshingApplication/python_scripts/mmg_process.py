from __future__ import print_function, absolute_import, division #makes KratosMultiphysics backward compatible with python 2.6 and 2.7
# Importing the Kratos Library
import KratosMultiphysics as KratosMultiphysics
import KratosMultiphysics.MeshingApplication as MeshingApplication

try:
    import KratosMultiphysics.StructuralMechanicsApplication as StructuralMechanicsApplication
    structural_dependencies = True
    missing_application = ''
except ImportError as e:
    structural_dependencies = False
    # extract name of the missing application from the error message
    import re
    missing_application = re.search(r'''.*'KratosMultiphysics\.(.*)'.*''',
                                    '{0}'.format(e)).group(1)

from json_utilities import *
import json
import os

KratosMultiphysics.CheckForPreviousImport()

def Factory(settings, Model):
    if(type(settings) != KratosMultiphysics.Parameters):
        raise Exception("expected input shall be a Parameters object, encapsulating a json string")
    return MmgProcess(Model, settings["Parameters"])

class MmgProcess(KratosMultiphysics.Process):
    def __init__(self, Model, settings ):
        KratosMultiphysics.Process.__init__(self)

        ## Settings string in json format
        default_parameters = KratosMultiphysics.Parameters("""
        {
            "help"                             : "This process remeshes using MMG library. This process uses different utilities and processes",
            "mesh_id"                          : 0,
            "filename"                         : "out",
            "model_part_name"                  : "MainModelPart",
            "strategy"                         : "LevelSet",
            "level_set_strategy_parameters"              :{
                "scalar_variable"                  : "DISTANCE",
                "gradient_variable"                : "DISTANCE_GRADIENT"
            },
            "error_strategy_parameters"              :{
                "compute_error_extra_parameters":
                {
                    "stress_vector_variable"              : "CAUCHY_STRESS_VECTOR"
                },
                "error_metric_parameters"                 :
                {
                    "error_threshold"                       : 0.05,
                    "interpolation_error"                   : 0.04
                },
                "set_target_number_of_elements"       : false,
                "target_number_of_elements"           : 1000,
                "perform_nodal_h_averaging"           : false
                "max_iterations"                      : 3
            },
            "framework"                            : "Eulerian",
            "internal_variables_parameters"        :
            {
                "allocation_size"                      : 1000,
                "bucket_size"                          : 4,
                "search_factor"                        : 2,
                "interpolation_type"                   : "LST",
                "internal_variable_interpolation_list" :[]
            },
            "hessian_strategy_parameters"              :{
                "metric_variable"                  : ["DISTANCE"],
                "estimate_interpolation_error"     : false,
                "interpolation_error"              : 0.04,
                "mesh_dependent_constant"          : 0.28125
            },
            "enforce_current"                  : true,
            "initial_step"                     : 1,
            "step_frequency"                   : 0,
            "automatic_remesh"                 : true,
            "automatic_remesh_parameters"      :{
                "automatic_remesh_type"            : "Ratio",
                "min_size_ratio"                   : 1.0,
                "max_size_ratio"                   : 3.0,
                "refer_type"                       : "Mean",
                "min_size_current_percentage"      : 50.0,
                "max_size_current_percentage"      : 98.0
            },
            "initial_remeshing"                : false,
            "fix_contour_model_parts"          : [],
            "force_min"                        : false,
            "minimal_size"                     : 0.1,
            "force_max"                        : false,
            "maximal_size"                     : 10.0,
            "advanced_parameters"                  :
            {
                "force_hausdorff_value"               : false,
                "hausdorff_value"                     : 0.0001,
                "no_move_mesh"                        : false,
                "no_surf_mesh"                        : false,
                "no_insert_mesh"                      : false,
                "no_swap_mesh"                        : false,
                "deactivate_detect_angle"             : false,
                "force_gradation_value"               : false,
                "gradation_value"                     : 1.3
            },
            "anisotropy_remeshing"             : true,
            "anisotropy_parameters":{
                "reference_variable_name"          : "DISTANCE",
                "hmin_over_hmax_anisotropic_ratio" : 0.01,
                "boundary_layer_max_distance"      : 1.0,
                "boundary_layer_min_size_ratio"    : 2.0,
                "interpolation"                    : "Linear"
            },
            "save_external_files"              : false,
            "max_number_of_searchs"            : 1000,
            "debug_mode"                       : false,
            "echo_level"                       : 3
        }
        """)

        # Overwrite the default settings with user-provided parameters
        self.settings = settings
        self.settings.RecursivelyValidateAndAssignDefaults(default_parameters)

        self.model_part= Model[self.settings["model_part_name"].GetString()]
        self.dim = self.model_part.ProcessInfo[KratosMultiphysics.DOMAIN_SIZE]

        self.enforce_current = self.settings["enforce_current"].GetBool()

        self.initial_remeshing = self.settings["initial_remeshing"].GetBool()

        self.initial_step = self.settings["initial_step"].GetInt()
        self.step_frequency = self.settings["step_frequency"].GetInt()

    def ExecuteInitialize(self):
        # Calculate NODAL_H
        self.find_nodal_h = KratosMultiphysics.FindNodalHProcess(self.model_part)
        self.find_nodal_h.Execute()

        # Calculate the parameters of automatic remeshing
        if (self.settings["automatic_remesh"].GetBool() == True):
            import statistics as stat
            nodal_h_values = []
            for node in self.model_part.Nodes:
                nodal_h_values.append(node.GetSolutionStepValue(KratosMultiphysics.NODAL_H))

            # Calculate the minimum size
            if (self.settings["automatic_remesh_parameters"]["automatic_remesh_type"].GetString() == "Ratio"):
                # NOTE: For mode: https://docs.python.org/3/library/statistics.html
                if (self.settings["automatic_remesh_parameters"]["refer_type"].GetString() == "Mean"):
                    ref = stat.mean(nodal_h_values)
                elif (self.settings["automatic_remesh_parameters"]["refer_type"].GetString() == "Median"):
                    ref = stat.median(nodal_h_values)

                self.settings["minimal_size"].SetDouble(ref * (self.settings["automatic_remesh_parameters"]["min_size_ratio"].GetDouble()))
                self.settings["maximal_size"].SetDouble(ref * (self.settings["automatic_remesh_parameters"]["max_size_ratio"].GetDouble()))
            elif (self.settings["automatic_remesh_parameters"]["automatic_remesh_type"].GetString() == "Percentage"):
                mean = stat.mean(nodal_h_values)
                stdev = stat.stdev(nodal_h_values)
                prob = (self.settings["automatic_remesh_parameters"]["min_size_current_percentage"].GetDouble())/100
                self.settings["minimal_size"].SetDouble(_normvalf(prob, mean, stdev)) # Using normal normal distribution to get the minimal size as a stadistical meaninful value

                prob = (self.settings["automatic_remesh_parameters"]["max_size_current_percentage"].GetDouble())/100
                self.settings["maximal_size"].SetDouble(_normvalf(prob, mean, stdev)) # Using normal normal distribution to get the maximal size as a stadistical meaninful value

        # Anisotropic remeshing parameters
        self.anisotropy_remeshing = self.settings["anisotropy_remeshing"].GetBool()
        if (self.anisotropy_remeshing == True):
            if (self.settings["automatic_remesh"].GetBool() == True):
                self.settings["anisotropy_parameters"]["boundary_layer_max_distance"].SetDouble(self.settings["minimal_size"].GetDouble() * self.settings["anisotropy_parameters"]["boundary_layer_min_size_ratio"].GetDouble())

        # Select the remeshing strategy
        self.strategy = self.settings["strategy"].GetString()
        if (self.strategy == "LevelSet"):
            self.scalar_variable = KratosMultiphysics.KratosGlobals.GetVariable( self.settings["level_set_strategy_parameters"]["scalar_variable"].GetString() )
            self.gradient_variable = KratosMultiphysics.KratosGlobals.GetVariable( self.settings["level_set_strategy_parameters"]["gradient_variable"].GetString() )
        elif (self.strategy == "Hessian"):
            self.metric_variable = self.__generate_variable_list_from_input(self.settings["hessian_strategy_parameters"]["metric_variable"])
            mesh_dependent_constant = self.settings["hessian_strategy_parameters"]["mesh_dependent_constant"].GetDouble()
            if (mesh_dependent_constant == 0.0):
                self.settings["hessian_strategy_parameters"]["mesh_dependent_constant"].SetDouble(0.5 * (self.dim/(self.dim + 1))**2.0)
        elif (self.strategy == "superconvergent_patch_recovery"):
            self.error_threshold = self.settings["error_strategy_parameters"]["error_metric_parameters"]["error_threshold"].GetDouble()
            self.estimated_error = 0
            self.remeshing_cycle = 0
            self.model_part.ProcessInfo[MeshingApplication.EXECUTE_REMESHING] = True

        self.internal_variable_interpolation_list = self.__generate_internal_variable_list_from_input(self.settings["internal_variables_parameters"]["internal_variable_interpolation_list"])

        # NOTE: Add more model part if interested
        submodelpartslist = self.__generate_submodelparts_list_from_input(self.settings["fix_contour_model_parts"])

        for submodelpart in submodelpartslist:
            for node in submodelpart.Nodes:
                node.Set(KratosMultiphysics.BLOCKED, True)

        if (self.strategy == "LevelSet"):
            self._CreateGradientProcess()

        if (self.dim == 2):
            self.initialize_metric = MeshingApplication.MetricFastInit2D(self.model_part)
        else:
            self.initialize_metric = MeshingApplication.MetricFastInit3D(self.model_part)

        self.initialize_metric.Execute()

        self._CreateMetricsProcess()

        mmg_parameters = KratosMultiphysics.Parameters("""{"force_sizes":{}}""")
        mmg_parameters.AddValue("filename",self.settings["filename"])
        mmg_parameters.AddValue("framework",self.settings["framework"])
        mmg_parameters.AddValue("internal_variables_parameters",self.settings["internal_variables_parameters"])
        mmg_parameters.AddValue("save_external_files",self.settings["save_external_files"])
        mmg_parameters.AddValue("max_number_of_searchs",self.settings["max_number_of_searchs"])
        mmg_parameters["force_sizes"].AddValue("force_min",self.settings["force_min"])
        mmg_parameters["force_sizes"].AddValue("minimal_size",self.settings["maximal_size"])
        mmg_parameters["force_sizes"].AddValue("force_max",self.settings["force_max"])
        mmg_parameters["force_sizes"].AddValue("maximal_size",self.settings["maximal_size"])
        mmg_parameters.AddValue("advanced_parameters",self.settings["advanced_parameters"])
        mmg_parameters.AddValue("echo_level",self.settings["echo_level"])
        if (self.dim == 2):
            self.mmg_process = MeshingApplication.MmgProcess2D(self.model_part, mmg_parameters)
        else:
            self.mmg_process = MeshingApplication.MmgProcess3D(self.model_part, mmg_parameters)

        # We reset the step
        self.step = 0

        # We compute initial remeshing is desired
        if (self.initial_remeshing == True):
            if (self.model_part.Is(KratosMultiphysics.MODIFIED) == False):
                self._ExecuteRefinement()
            else:
                self.model_part.Set(KratosMultiphysics.MODIFIED, False)

    def ExecuteBeforeSolutionLoop(self):
        pass

    def ExecuteInitializeSolutionStep(self):
        if (self.initial_remeshing == False):
            # We need to check if the model part has been modified recently
            if (self.model_part.Is(KratosMultiphysics.MODIFIED) == True):
                self.model_part.Set(KratosMultiphysics.MODIFIED, False)
                self.step = 0  # Reset (just to be sure)
            else:
                self.step += 1
                if self.step_frequency > 0:
                    if self.step >= self.step_frequency:
                        if self.model_part.ProcessInfo[KratosMultiphysics.STEP] >= self.initial_step:
                            self._ExecuteRefinement()
                            self.step = 0  # Reset

    def ExecuteFinalizeSolutionStep(self):
        if (self.strategy == "superconvergent_patch_recovery"):
            self._ErrorCalculation()

    def ExecuteBeforeOutputStep(self):
        pass

    def ExecuteAfterOutputStep(self):
        if (self.strategy == "superconvergent_patch_recovery"):
            if (self.model_part.ProcessInfo[MeshingApplication.ERROR_ESTIMATE] > self.error_threshold):
                self.__execute_refinement()
            self.remeshing_cycle += 1
            if (self.model_part.ProcessInfo[MeshingApplication.ERROR_ESTIMATE] <= self.error_threshold or self.remeshing_cycle > self.params["max_iterations"].GetInt()):
                self.model_part.ProcessInfo[MeshingApplication.EXECUTE_REMESHING] = False

    def ExecuteFinalize(self):
        pass

    def _CreateMetricsProcess(self):
        self.metric_processes = []
        if (self.strategy == "LevelSet"):
            level_set_parameters = KratosMultiphysics.Parameters("""{}""")
            level_set_parameters.AddValue("minimal_size",self.settings["minimal_size"])
            level_set_parameters.AddValue("enforce_current",self.settings["enforce_current"])
            level_set_parameters.AddValue("anisotropy_remeshing",self.settings["anisotropy_remeshing"])
            level_set_parameters.AddValue("anisotropy_parameters",self.settings["anisotropy_parameters"])
            if (self.dim == 2):
                self.metric_processes.append(MeshingApplication.ComputeLevelSetSolMetricProcess2D(
                    self.model_part,
                    self.gradient_variable,
                    level_set_parameters))

            else:
                self.metric_processes.append(MeshingApplication.ComputeLevelSetSolMetricProcess3D(
                    self.model_part,
                    self.gradient_variable,
                    level_set_parameters))

        elif (self.strategy == "Hessian"):
            hessian_parameters = KratosMultiphysics.Parameters("""{}""")
            hessian_parameters.AddValue("minimal_size",self.settings["minimal_size"])
            hessian_parameters.AddValue("maximal_size",self.settings["maximal_size"])
            hessian_parameters.AddValue("enforce_current",self.settings["enforce_current"])
            hessian_parameters.AddValue("hessian_strategy_parameters",self.settings["hessian_strategy_parameters"])
            hessian_parameters.AddValue("anisotropy_remeshing",self.settings["anisotropy_remeshing"])
            hessian_parameters.AddValue("anisotropy_parameters",self.settings["anisotropy_parameters"])
            for current_metric_variable in self.metric_variable:
                if (type(current_metric_variable) is KratosMultiphysics.Array1DComponentVariable):
                    if (self.dim == 2):
                        self.metric_processes.append(MeshingApplication.ComputeHessianSolMetricProcessComp2D(
                            self.model_part,
                            current_metric_variable,
                            hessian_parameters))
                    else:
                        self.metric_processes.append(MeshingApplication.ComputeHessianSolMetricProcessComp3D(
                            self.model_part,
                            current_metric_variable,
                            hessian_parameters))
                else:
                    if (self.dim == 2):
                        self.metric_processes.append(MeshingApplication.ComputeHessianSolMetricProcess2D(
                            self.model_part,
                            current_metric_variable,
                            hessian_parameters))
                    else:
                        self.metric_processes.append(MeshingApplication.ComputeHessianSolMetricProcess3D(
                            self.model_part,
                            current_metric_variable,
                            hessian_parameters))
        elif (self.strategy == "superconvergent_patch_recovery"):
<<<<<<< HEAD
            assert structural_dependencies
=======
            if not structural_dependencies:
                raise Exception("You need to compile the StructuralMechanicsApplication in order to use this criteria")
>>>>>>> e5370392

            # We compute the error
            error_compute_parameters = KratosMultiphysics.Parameters("""{}""")
            error_compute_parameters.AddValue("stress_vector_variable", self.settings["compute_error_extra_parameters"]["stress_vector_variable"])
            error_compute_parameters.AddValue("echo_level", self.settings["echo_level"])
            if (self.dim == 2):
                self.error_compute = StructuralMechanicsApplication.SPRErrorProcess2D(
                    self.model_part,
                    error_compute_parameters
                    )
            else:
                self.error_compute = StructuralMechanicsApplication.SPRErrorProcess3D(
                    self.model_part,
                    error_compute_parameters
                    )

            # Now we compute the metric
            error_metric_parameters = KratosMultiphysics.Parameters("""{}""")
            error_metric_parameters.AddValue("minimal_size",self.settings["minimal_size"])
            error_metric_parameters.AddValue("maximal_size",self.settings["maximal_size"])
            error_metric_parameters.AddValue("target_error",self.settings["error_strategy_parameters"]["error_metric_parameters"]["interpolation_error"])
            error_metric_parameters.AddValue("set_target_number_of_elements", self.settings["error_strategy_parameters"]["set_target_number_of_elements"])
            error_metric_parameters.AddValue("target_number_of_elements", self.settings["error_strategy_parameters"]["target_number_of_elements"])
            error_metric_parameters.AddValue("perform_nodal_h_averaging", self.settings["error_strategy_parameters"]["perform_nodal_h_averaging"])
            error_metric_parameters.AddValue("echo_level", self.settings["echo_level"])

            if (self.dim == 2):
                self.metric_process = MeshingApplication.MetricErrorProcess2D(
                    self.model_part,
                    error_metric_parameters
                    )
            else:
                self.metric_process = MeshingApplication.MetricErrorProcess3D(
                    self.model_part,
                    error_metric_parameters
                    )

    def _CreateGradientProcess(self):
        # We compute the scalar value gradient
        if (self.dim == 2):
            self.local_gradient = KratosMultiphysics.ComputeNodalGradientProcess2D(self.model_part, self.scalar_variable, self.gradient_variable, KratosMultiphysics.NODAL_AREA)
        else:
            self.local_gradient = KratosMultiphysics.ComputeNodalGradientProcess3D(self.model_part, self.scalar_variable, self.gradient_variable, KratosMultiphysics.NODAL_AREA)

    def _ExecuteRefinement(self):
        if (self.strategy == "LevelSet"):
            # Calculate the gradient
            self.local_gradient.Execute()

        # Recalculate NODAL_H
        self.find_nodal_h.Execute()

        # Initialize metric
        self.initialize_metric.Execute()

        KratosMultiphysics.Logger.PrintInfo("MMG Remeshing Process", "Calculating the metrics")
        # Execute metric computation
        for metric_process in self.metric_processes:
            metric_process.Execute()

        KratosMultiphysics.Logger.PrintInfo("MMG Remeshing Process", "Remeshing")
        self.mmg_process.Execute()

        if (self.settings["debug_mode"].GetBool() == True):
            self.gid_mode = KratosMultiphysics.GiDPostMode.GiD_PostBinary
            self.singlefile = KratosMultiphysics.MultiFileFlag.SingleFile
            self.deformed_mesh_flag = KratosMultiphysics.WriteDeformedMeshFlag.WriteUndeformed
            self.write_conditions = KratosMultiphysics.WriteConditionsFlag.WriteConditions
            self._debug_output(self.step, "")

        if (self.strategy == "LevelSet"):
            self.local_gradient.Execute() # Recalculate gradient after remeshing

        # Recalculate NODAL_H
        self.find_nodal_h.Execute()

        # We need to set that the model part has been modified (later on we will act in consequence)
        self.model_part.Set(KratosMultiphysics.MODIFIED, True)

        KratosMultiphysics.Logger.PrintInfo("MMG Remeshing Process", "Remesh finished")

    def _ErrorCalculation(self):

        # Initialize metric
        self.initialize_metric.Execute()

        KratosMultiphysics.Logger.PrintInfo("MMG Remeshing Process", "Calculating the metrics")
        # Execute error computation
        self.error_compute.Execute()
        # Execute metric computation
        self.metric_process.Execute()
        self.estimated_error = self.model_part.ProcessInfo[MeshingApplication.ERROR_ESTIMATE]

    def __generate_submodelparts_list_from_input(self,param):
        '''Parse a list of variables from input.'''
        # At least verify that the input is a string
        if not param.IsArray():
            raise Exception("{0} Error: Variable list is unreadable".format(self.__class__.__name__))

        # Retrieve submodelparts name from input (a string) and request the corresponding C++ object to the kernel
        return [self.model_part.GetSubModelPart(param[i].GetString()) for i in range(0, param.size())]

    def __generate_variable_list_from_input(self,param):
      '''Parse a list of variables from input.'''
      # At least verify that the input is a string
      if not param.IsArray():
          raise Exception("{0} Error: Variable list is unreadable".format(self.__class__.__name__))

      # Retrieve variable name from input (a string) and request the corresponding C++ object to the kernel

      variable_list = []
      if (len(self.model_part.Nodes) > 0):
          node = (self.model_part.Nodes)[1]
          for i in range( 0,param.size()):
              aux_var = KratosMultiphysics.KratosGlobals.GetVariable( param[i].GetString() )
              val = node.GetSolutionStepValue(aux_var, 0)
              if isinstance(val,float):
                  variable_list.append(aux_var)
              else:
                  variable_list.append( KratosMultiphysics.KratosGlobals.GetVariable( param[i].GetString()+"_X" ))
                  variable_list.append( KratosMultiphysics.KratosGlobals.GetVariable( param[i].GetString()+"_Y" ))
                  if (self.dim == 3):
                      variable_list.append( KratosMultiphysics.KratosGlobals.GetVariable( param[i].GetString()+"_Z" ))

      return variable_list

    def __generate_internal_variable_list_from_input(self,param):
      '''Parse a list of variables from input.'''
      # At least verify that the input is a string
      if not param.IsArray():
          raise Exception("{0} Error: Variable list is unreadable".format(self.__class__.__name__))

      # Retrieve variable name from input (a string) and request the corresponding C++ object to the kernel

      variable_list = []

      for i in range( 0,param.size()):
          aux_var = KratosMultiphysics.KratosGlobals.GetVariable( param[i].GetString() )
          variable_list.append(aux_var)

      return variable_list

    def _debug_output(self, label, name):

        gid_io = KratosMultiphysics.GidIO("REMESHING_"+name+"_STEP_"+str(label), self.gid_mode, self.singlefile, self.deformed_mesh_flag, self.write_conditions)

        gid_io.InitializeMesh(label)
        gid_io.WriteMesh(self.model_part.GetMesh())
        gid_io.FinalizeMesh()
        gid_io.InitializeResults(label, self.model_part.GetMesh())
        if (self.settings["framework"].GetString() ==  "Lagrangian"):
            gid_io.WriteNodalResults(KratosMultiphysics.DISPLACEMENT, self.model_part.Nodes, label, 0)
            for var in self.internal_variable_interpolation_list:
                gid_io.PrintOnGaussPoints(var, self.model_part, label)
        else:
            gid_io.WriteNodalResults(KratosMultiphysics.VELOCITY, self.model_part.Nodes, label, 0)
        gid_io.FinalizeResults()

        #raise NameError("DEBUG")

def _linear_interpolation(x, x_list, y_list):
    tb = KratosMultiphysics.PiecewiseLinearTable()
    for i in range(len(x_list)):
        tb.AddRow(x_list[i], y_list[i])

    return tb.GetNearestValue(x)

def _normpdf(x, mean, sd):
    dir_path = os.path.dirname(os.path.realpath(__file__))
    data = read_external_json(dir_path+"/normal_distribution.json")
    z = (x-mean)/sd
    z_list = data["Z"]
    prob_list = data["Prob"]
    if (z > 0):
        prob = _linear_interpolation(z, z_list, prob_list)
    else:
        prob = 1.0 - _linear_interpolation(-z, z_list, prob_list)
    return prob


def _normvalf(prob, mean, sd):
    dir_path = os.path.dirname(os.path.realpath(__file__))
    data = read_external_json(dir_path+"/normal_distribution.json")
    z_list = data["Z"]
    prob_list = data["Prob"]
    if (prob >= 0.5):
        z = _linear_interpolation(prob, prob_list, z_list)
    else:
        z = - _linear_interpolation(1.0 - prob, prob_list, z_list)
    x = z * sd + mean
    return x<|MERGE_RESOLUTION|>--- conflicted
+++ resolved
@@ -318,12 +318,8 @@
                             current_metric_variable,
                             hessian_parameters))
         elif (self.strategy == "superconvergent_patch_recovery"):
-<<<<<<< HEAD
-            assert structural_dependencies
-=======
             if not structural_dependencies:
                 raise Exception("You need to compile the StructuralMechanicsApplication in order to use this criteria")
->>>>>>> e5370392
 
             # We compute the error
             error_compute_parameters = KratosMultiphysics.Parameters("""{}""")
