--- conflicted
+++ resolved
@@ -133,7 +133,6 @@
         .def(init<ModelPart&, Parameters>())
         ;
 
-<<<<<<< HEAD
         /* MULTI SCALE PROCESS */
         class_<MultiScaleRefiningProcess, MultiScaleRefiningProcess::Pointer, Process>(m, "MultiScaleRefiningProcess")
         .def(init<ModelPart&, ModelPart&, ModelPart&>())
@@ -157,8 +156,6 @@
         .def("GetVisualizationModelPart", &MultiScaleRefiningProcess::GetVisualizationModelPart)
         ;
 
-=======
->>>>>>> 98734605
         /* MMG PROCESS */
     #ifdef INCLUDE_MMG
         // 2D
