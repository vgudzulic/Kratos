--- conflicted
+++ resolved
@@ -356,14 +356,11 @@
     ///@{
 
     /**
-<<<<<<< HEAD
      * @brief Perform a check with the parameters
      */
     int Check();
 
     /**
-=======
->>>>>>> 004a8dd5
      * @brief
      */
     void InterpolateLevelBoundaryValuesAtSubStep(const int& rSubStep, const int& rSubSteps);
