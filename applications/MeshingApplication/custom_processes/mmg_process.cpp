--- conflicted
+++ resolved
@@ -281,13 +281,12 @@
             const bool old_entity = it_node->IsDefined(OLD_ENTITY) ? it_node->Is(OLD_ENTITY) : false;
             if (!old_entity) {
                 KRATOS_DEBUG_ERROR_IF_NOT(it_node->Has(r_tensor_variable)) << "METRIC_TENSOR_" + std::to_string(Dimension) + "D  not defined for node " << it_node->Id() << std::endl;
-<<<<<<< HEAD
 
                 // We get the metric
                 TensorArrayType& r_metric = it_node->GetValue(r_tensor_variable);
 
                 // We set the metric
-                mMmmgUtilities.GetMetricTensor(r_metric);
+                mMmgUtilities.GetMetricTensor(r_metric);
             }
         }
     } else {
@@ -303,31 +302,7 @@
                 double& r_metric = it_node->GetValue(METRIC_SCALAR);
 
                 // We set the metric
-                mMmmgUtilities.GetMetricScalar(r_metric);
-=======
-
-                // We get the metric
-                TensorArrayType& r_metric = it_node->GetValue(r_tensor_variable);
-
-                // We set the metric
-                mMmgUtilities.GetMetricTensor(r_metric);
-            }
-        }
-    } else {
-        #pragma omp parallel for
-        for(int i = 0; i < static_cast<int>(r_nodes_array.size()); ++i) {
-            auto it_node = it_node_begin + i;
-
-            const bool old_entity = it_node->IsDefined(OLD_ENTITY) ? it_node->Is(OLD_ENTITY) : false;
-            if (!old_entity) {
-                KRATOS_DEBUG_ERROR_IF_NOT(it_node->Has(METRIC_SCALAR)) << "METRIC_SCALAR not defined for node " << it_node->Id() << std::endl;
-
-                // We get the metric
-                double& r_metric = it_node->GetValue(METRIC_SCALAR);
-
-                // We set the metric
                 mMmgUtilities.GetMetricScalar(r_metric);
->>>>>>> 588dd8e4
             }
         }
     }
