// KRATOS  __  __ _____ ____  _   _ ___ _   _  ____
//        |  \/  | ____/ ___|| | | |_ _| \ | |/ ___|
//        | |\/| |  _| \___ \| |_| || ||  \| | |  _
//        | |  | | |___ ___) |  _  || || |\  | |_| |
//        |_|  |_|_____|____/|_| |_|___|_| \_|\____| APPLICATION
//
//  License:		 BSD License
//                       license: MeshingApplication/license.txt
//
//  Main authors:    Vicente Mataix Ferrandiz
//

// System includes
#include <set>

// External includes

// Project includes
#include "custom_processes/mmg_process.h"
#include "containers/model.h"
// We indlude the internal variable interpolation process
#include "custom_processes/nodal_values_interpolation_process.h"
#include "custom_processes/internal_variables_interpolation_process.h"
// Include the point locator
#include "utilities/binbased_fast_point_locator.h"
// Include the spatial containers needed for search
#include "spatial_containers/spatial_containers.h" // kd-tree
#include "includes/gid_io.h"
#include "includes/model_part_io.h"


// NOTE: The following contains the license of the MMG library
/* =============================================================================
**  Copyright (c) Bx INP/Inria/UBordeaux/UPMC, 2004- .
**
**  mmg is free software: you can redistribute it and/or modify it
**  under the terms of the GNU Lesser General Public License as published
**  by the Free Software Foundation, either version 3 of the License, or
**  (at your option) any later version.
**
**  mmg is distributed in the hope that it will be useful, but WITHOUT
**  ANY WARRANTY; without even the implied warranty of MERCHANTABILITY or
**  FITNESS FOR A PARTICULAR PURPOSE. See the GNU Lesser General Public
**  License for more details.
**
**  You should have received a copy of the GNU Lesser General Public
**  License and of the GNU General Public License along with mmg (in
**  files COPYING.LESSER and COPYING). If not, see
**  <http://www.gnu.org/licenses/>. Please read their terms carefully and
**  use this copy of the mmg distribution only if you accept them.
** =============================================================================
*/

namespace Kratos
{

/************************************* CONSTRUCTOR *********************************/
/***********************************************************************************/

template<MMGLibrary TMMGLibrary>
MmgProcess<TMMGLibrary>::MmgProcess(
    ModelPart& rThisModelPart,
    Parameters ThisParameters
    ):mrThisModelPart(rThisModelPart),
      mThisParameters(ThisParameters)
{
    Parameters default_parameters = GetDefaultParameters();
    mThisParameters.RecursivelyValidateAndAssignDefaults(default_parameters);

    mFilename = mThisParameters["filename"].GetString();
    mEchoLevel = mThisParameters["echo_level"].GetInt();

    // The framework type
    mFramework = ConvertFramework(mThisParameters["framework"].GetString());

    // The discretization type
    mDiscretization = ConvertDiscretization(mThisParameters["discretization_type"].GetString());

    if ( mDiscretization == DiscretizationOption::ISOSURFACE ){
        mRemoveRegions = mThisParameters["isosurface_parameters"]["remove_regions"].GetBool();
    } else {
        mRemoveRegions = false;
    }

    mpRefElement.clear();
    mpRefCondition.clear();
}

/*************************************** EXECUTE ***********************************/
/***********************************************************************************/

template<MMGLibrary TMMGLibrary>
void MmgProcess<TMMGLibrary>::Execute()
{
    KRATOS_TRY;

    // We execute all the necessary steps
    ExecuteInitialize();
    ExecuteInitializeSolutionStep();
    ExecuteFinalize();

    KRATOS_CATCH("");
}

/***********************************************************************************/
/***********************************************************************************/

template<MMGLibrary TMMGLibrary>
void MmgProcess<TMMGLibrary>::ExecuteInitialize()
{
    KRATOS_TRY;

    /* We print one important information message */
    KRATOS_INFO_IF("MmgProcess", mEchoLevel > 0) << "We clone the first condition and element of each type (we will assume that each sub model part has just one kind of condition, in my opinion it is quite reccomended to create more than one sub model part if you have more than one element or condition)" << std::endl;

    if( mRemoveRegions ){
        // The conditions are re-creted in the process
        mrThisModelPart.Conditions().clear();
        KRATOS_INFO("MmgProcess") << "Conditions were cleared" << std::endl;
    }

    /* We restart the MMG mesh and solution */
    mMmmgUtilities.SetEchoLevel(mEchoLevel);
    mMmmgUtilities.SetDiscretization(mDiscretization);
    mMmmgUtilities.SetRemoveRegions(mRemoveRegions);
    mMmmgUtilities.InitMesh();

    KRATOS_CATCH("");
}

/***********************************************************************************/
/***********************************************************************************/

template<MMGLibrary TMMGLibrary>
void MmgProcess<TMMGLibrary>::ExecuteBeforeSolutionLoop()
{
    KRATOS_TRY;

    KRATOS_CATCH("");
}

/***********************************************************************************/
/***********************************************************************************/

template<MMGLibrary TMMGLibrary>
void MmgProcess<TMMGLibrary>::ExecuteInitializeSolutionStep()
{
    KRATOS_TRY;

    const bool safe_to_file = mThisParameters["save_external_files"].GetBool();

    /* We print the original model part */
    KRATOS_INFO_IF("", mEchoLevel > 0) <<
    "//---------------------------------------------------//" << std::endl <<
    "//---------------  BEFORE REMESHING   ---------------//" << std::endl <<
    "//---------------------------------------------------//" << std::endl <<
    std::endl << mrThisModelPart << std::endl;

    // We initialize the mesh and solution data
    InitializeMeshData();

    // We retrieve the data form the Kratos model part to fill sol
    if (mDiscretization == DiscretizationOption::STANDARD) {
        InitializeSolDataMetric();
    } else if (mDiscretization == DiscretizationOption::ISOSURFACE) {
        InitializeSolDataDistance();
    } else {
        KRATOS_ERROR << "Discretization type: " << static_cast<int>(mDiscretization) << " not fully implemented" << std::endl;
    }

    // Check if the number of given entities match with mesh size
    mMmmgUtilities.CheckMeshData();

    // Save to file
    if (safe_to_file) SaveSolutionToFile(false);

    // We execute the remeshing
    ExecuteRemeshing();

    /* We print the resulting model part */
    KRATOS_INFO_IF("", mEchoLevel > 0) <<
    "//---------------------------------------------------//" << std::endl <<
    "//---------------   AFTER REMESHING   ---------------//" << std::endl <<
    "//---------------------------------------------------//" << std::endl <<
    std::endl << mrThisModelPart << std::endl;

    KRATOS_CATCH("");
}

/***********************************************************************************/
/***********************************************************************************/

template<MMGLibrary TMMGLibrary>
void MmgProcess<TMMGLibrary>::ExecuteFinalizeSolutionStep()
{
    KRATOS_TRY;

    KRATOS_CATCH("");
}

/***********************************************************************************/
/***********************************************************************************/

template<MMGLibrary TMMGLibrary>
void MmgProcess<TMMGLibrary>::ExecuteBeforeOutputStep()
{
    KRATOS_TRY;

    KRATOS_CATCH("");
}

/***********************************************************************************/
/***********************************************************************************/

template<MMGLibrary TMMGLibrary>
void MmgProcess<TMMGLibrary>::ExecuteAfterOutputStep()
{
    KRATOS_TRY;

    KRATOS_CATCH("");
}

/***********************************************************************************/
/***********************************************************************************/

template<MMGLibrary TMMGLibrary>
void MmgProcess<TMMGLibrary>::ExecuteFinalize()
{
    KRATOS_TRY;

    // We release the memory
    FreeMemory();

    // Nodes not belonging to an element are removed
    if(mRemoveRegions) {
        CleanSuperfluousNodes();
    }

    // Save the mesh in an .mdpa format
    const bool save_mdpa_file = mThisParameters["save_mdpa_file"].GetBool();
    if(save_mdpa_file) OutputMdpa();

    KRATOS_CATCH("");
}

/************************************* OPERATOR() **********************************/
/***********************************************************************************/

template<MMGLibrary TMMGLibrary>
void MmgProcess<TMMGLibrary>::operator()()
{
    Execute();
}

/***********************************************************************************/
/***********************************************************************************/

template<MMGLibrary TMMGLibrary>
void MmgProcess<TMMGLibrary>::InitializeMeshData()
{
    // We create a list of submodelparts to later reassign flags after remesh
    if (mThisParameters["preserve_flags"].GetBool()) {
        mMmmgUtilities.CreateAuxiliarSubModelPartForFlags(mrThisModelPart);
    }

    // The auxiliar color maps
    ColorsMapType aux_ref_cond, aux_ref_elem;

    // We initialize the mesh data with the given modelpart
    mMmmgUtilities.GenerateMeshDataFromModelPart(mrThisModelPart, mColors, aux_ref_cond, aux_ref_elem, mFramework);

    // Iterate over components
<<<<<<< HEAD
    NodesArrayType& r_nodes_array = mrThisModelPart.Nodes();
    ConditionsArrayType& r_conditions_array = mrThisModelPart.Conditions();
    ElementsArrayType& r_elements_array = mrThisModelPart.Elements();

    /* Manually set of the mesh */
    array_1d<SizeType, ConditionsArraySize> num_array_conditions;
    array_1d<SizeType, ElementsArraySize> num_array_elements;
    if (TMMGLibray == MMGLibray::MMG2D) { // 2D
        num_array_conditions[0] = r_conditions_array.size();
        num_array_elements[0]   = r_elements_array.size();
    } else if (TMMGLibray == MMGLibray::MMG3D) { // 3D
        /* Elements */
        std::size_t num_tetra = 0, num_prisms = 0;
        #pragma omp parallel for reduction(+:num_tetra,num_prisms)
        for(int i = 0; i < static_cast<int>(r_elements_array.size()); ++i) {
            auto it_elem = r_elements_array.begin() + i;

            if ((it_elem->GetGeometry()).GetGeometryType() == GeometryData::KratosGeometryType::Kratos_Tetrahedra3D4) { // Tetrahedron
                num_tetra += 1;
            } else if ((it_elem->GetGeometry()).GetGeometryType() == GeometryData::KratosGeometryType::Kratos_Prism3D6) { // Prisms
                num_prisms += 1;
            } else
                KRATOS_WARNING("MmgProcess") << "WARNING: YOUR GEOMETRY CONTAINS " << it_elem->GetGeometry().PointsNumber() <<" NODES CAN NOT BE REMESHED" << std::endl;
        }

        num_array_elements[0] = num_tetra;  // Tetrahedron
        num_array_elements[1] = num_prisms; // Prisms

        KRATOS_INFO_IF("MmgProcess", ((num_tetra + num_prisms) < r_elements_array.size()) && mEchoLevel > 0) <<
        "Number of Elements: " << r_elements_array.size() << " Number of Tetrahedron: " << num_tetra << " Number of Prisms: " << num_prisms << std::endl;

        /* Conditions */
        std::size_t num_tri = 0, num_quad = 0;
        #pragma omp parallel for reduction(+:num_tri,num_quad)
        for(int i = 0; i < static_cast<int>(r_conditions_array.size()); ++i) {
            auto it_cond = r_conditions_array.begin() + i;

            if ((it_cond->GetGeometry()).GetGeometryType() == GeometryData::KratosGeometryType::Kratos_Triangle3D3) { // Triangles
                num_tri += 1;
            } else if ((it_cond->GetGeometry()).GetGeometryType() == GeometryData::KratosGeometryType::Kratos_Quadrilateral3D4) { // Quadrilaterals
                num_quad += 1;
            } else
                KRATOS_WARNING("MmgProcess") << "WARNING: YOUR GEOMETRY CONTAINS " << it_cond->GetGeometry().PointsNumber() <<" NODES THAT CAN NOT BE REMESHED" << std::endl;
        }

        num_array_conditions[0] = num_tri;  // Triangles
        num_array_conditions[1] = num_quad; // Quadrilaterals

        KRATOS_INFO_IF("MmgProcess", ((num_tri + num_quad) < r_conditions_array.size()) && mEchoLevel > 0) <<
        "Number of Conditions: " << r_conditions_array.size() << " Number of Triangles: " << num_tri << " Number of Quadrilaterals: " << num_quad << std::endl;
    } else { // Surfaces
        num_array_conditions[0] = conditions_array.size();
        num_array_elements[0]   = elements_array.size();
//         /* Elements */
//         std::size_t num_tri_elem = 0, num_prisms = 0;
//         #pragma omp parallel for reduction(+:num_tri_elem,num_prisms)
//         for(int i = 0; i < static_cast<int>(elements_array.size()); ++i) {
//             auto it_elem = elements_array.begin() + i;
//
//             if ((it_elem->GetGeometry()).GetGeometryType() == GeometryData::KratosGeometryType::Kratos_Triangle3D3) { // Triangles
//                 num_tri_elem += 1;
//             } else if ((it_elem->GetGeometry()).GetGeometryType() == GeometryData::KratosGeometryType::Kratos_Prism3D6) { // Prisms
//                 num_prisms += 1;
//             } else
//                 KRATOS_WARNING("MmgProcess") << "WARNING: YOUR GEOMETRY CONTAINS " << it_elem->GetGeometry().PointsNumber() <<" NODES CAN NOT BE REMESHED" << std::endl;
//         }
//
//         num_array_elements[0] = num_tri_elem; // Triangle (element)
//         num_array_elements[1] = num_prisms;   // Prisms
//
//         KRATOS_INFO_IF("MmgProcess", ((num_tri_elem + num_prisms) < elements_array.size()) && mEchoLevel > 0) <<
//         "Number of Elements: " << elements_array.size() << " Number of Triangles: " << num_tri_elem << " Number of Prisms: " << num_prisms << std::endl;
//
//         /* Conditions */
//         std::size_t num_line = 0, num_tri_cond = 0;
//         #pragma omp parallel for reduction(+:num_line, num_tri_cond)
//         for(int i = 0; i < static_cast<int>(conditions_array.size()); ++i) {
//             auto it_cond = conditions_array.begin() + i;
//
//             if ((it_cond->GetGeometry()).GetGeometryType() == GeometryData::KratosGeometryType::Kratos_Line3D2) { // Lines
//                 num_line += 1;
//             } else if ((it_cond->GetGeometry()).GetGeometryType() == GeometryData::KratosGeometryType::Kratos_Triangle3D3) { // Triangles
//                 num_tri_cond += 1;
//             } else
//                 KRATOS_WARNING("MmgProcess") << "WARNING: YOUR GEOMETRY CONTAINS " << it_cond->GetGeometry().PointsNumber() <<" NODES THAT CAN NOT BE REMESHED" << std::endl;
//         }
//
//         num_array_conditions[0] = num_line;  //  Lines
//         num_array_conditions[1] = num_tri_cond; // Triangles (conditions)
//
//         KRATOS_INFO_IF("MmgProcess", ((num_line + num_tri_cond) < conditions_array.size()) && mEchoLevel > 0) <<
//         "Number of Conditions: " << conditions_array.size() << " Number of Lines: " << num_line << " Number of Triangles: " << num_tri_cond << std::endl;
    }

    SetMeshSize(r_nodes_array.size(), num_array_elements, num_array_conditions);
=======
    auto& r_nodes_array = mrThisModelPart.Nodes();
>>>>>>> d6006a71

    // We copy the DOF from the first node (after we release, to avoid problem with previous conditions)
    mDofs = r_nodes_array.begin()->GetDofs();
    for (auto it_dof = mDofs.begin(); it_dof != mDofs.end(); ++it_dof)
        it_dof->FreeDof();

    // Generate the maps of reference
    mMmmgUtilities.GenerateReferenceMaps(mrThisModelPart, aux_ref_cond, aux_ref_elem, mpRefCondition, mpRefElement);
}

/***********************************************************************************/
/***********************************************************************************/

template<MMGLibrary TMMGLibrary>
void MmgProcess<TMMGLibrary>::InitializeSolDataMetric()
{
    // We initialize the solution data with the given modelpart
    mMmmgUtilities.GenerateSolDataFromModelPart(mrThisModelPart);
}

/***********************************************************************************/
/***********************************************************************************/

template<MMGLibrary TMMGLibrary>
void MmgProcess<TMMGLibrary>::InitializeSolDataDistance()
{
    ////////* SOLUTION FILE for ISOSURFACE*////////
    // Iterate in the nodes
    auto& r_nodes_array = mrThisModelPart.Nodes();
    const auto it_node_begin = r_nodes_array.begin();

    // Set size of the solution
    mMmmgUtilities.SetSolSizeScalar(r_nodes_array.size() );

    // GEtting variable for scalar filed
    const std::string& r_isosurface_variable_name = mThisParameters["isosurface_parameters"]["isosurface_variable"].GetString();
    const bool nonhistorical_variable = mThisParameters["isosurface_parameters"]["nonhistorical_variable"].GetBool();
    const Variable<double>& r_scalar_variable = KratosComponents<Variable<double>>::Get(r_isosurface_variable_name);

    // Auxiliar value
    double isosurface_value = 0.0;

    // We iterate over the nodes
    #pragma omp parallel for firstprivate(isosurface_value)
    for(int i = 0; i < static_cast<int>(r_nodes_array.size()); ++i) {
        auto it_node = it_node_begin + i;

        if (nonhistorical_variable) {
            KRATOS_DEBUG_ERROR_IF_NOT(it_node->Has(r_scalar_variable)) << r_isosurface_variable_name << " field not found as a non-historical variable " << std::endl;

            // We get the isosurface value (non-historical variable)
            isosurface_value = it_node->GetValue( r_scalar_variable );
        } else {
            KRATOS_DEBUG_ERROR_IF_NOT(it_node->SolutionStepsDataHas(r_scalar_variable)) << r_isosurface_variable_name << " field not found as a historical variable " << std::endl;

            // We get the isosurface value (historical variable)
            isosurface_value = it_node->FastGetSolutionStepValue( r_scalar_variable );
        }

        // We set the isosurface variable
        mMmmgUtilities.SetMetricScalar(isosurface_value, i + 1);
    }
}

/***********************************************************************************/
/***********************************************************************************/

template<MMGLibrary TMMGLibrary>
void MmgProcess<TMMGLibrary>::ExecuteRemeshing()
{
    // Getting the parameters
    const bool save_to_file = mThisParameters["save_external_files"].GetBool();

    // We initialize some values
    const SizeType step_data_size = mrThisModelPart.GetNodalSolutionStepDataSize();
    const SizeType buffer_size = mrThisModelPart.NodesBegin()->GetBufferSize();

    mThisParameters["step_data_size"].SetInt(step_data_size);
    mThisParameters["buffer_size"].SetInt(buffer_size);

    KRATOS_INFO_IF("MmgProcess", mEchoLevel > 0) << "Step data size: " << step_data_size << " Buffer size: " << buffer_size << std::endl;

    ////////* MMG LIBRARY CALL *////////
    KRATOS_INFO_IF("MmgProcess", mEchoLevel > 0) << "////////* MMG LIBRARY CALL *////////" << std::endl;

    // Calling the library functions
    if (mDiscretization == DiscretizationOption::STANDARD) {
        mMmmgUtilities.MMGLibCallMetric(mThisParameters);
    } else if (mDiscretization == DiscretizationOption::ISOSURFACE) {
        mMmmgUtilities.MMGLibCallIsoSurface(mThisParameters);
    } else {
        KRATOS_ERROR << "Discretization type: " << static_cast<int>(mDiscretization) << " not fully implemented" << std::endl;
    }

    /* Save to file */
    if (save_to_file) SaveSolutionToFile(true);

    // Some information
    MMGMeshInfo<TMMGLibrary> mmg_mesh_info;
    mMmmgUtilities.PrintAndGetMmgMeshInfo(mmg_mesh_info);

    ////////* EMPTY AND BACKUP THE MODEL PART *////////
    Model& r_owner_model = mrThisModelPart.GetModel();
    ModelPart& r_old_model_part = r_owner_model.CreateModelPart(mrThisModelPart.Name()+"_Old", mrThisModelPart.GetBufferSize());

    // First we empty the model part
    auto& r_nodes_array = mrThisModelPart.Nodes();

    #pragma omp parallel for
    for(int i = 0; i < static_cast<int>(r_nodes_array.size()); ++i)
        (r_nodes_array.begin() + i)->Set(TO_ERASE, true);
    r_old_model_part.AddNodes( mrThisModelPart.NodesBegin(), mrThisModelPart.NodesEnd() );
    mrThisModelPart.RemoveNodesFromAllLevels(TO_ERASE);

    auto& r_conditions_array = mrThisModelPart.Conditions();

    #pragma omp parallel for
    for(int i = 0; i < static_cast<int>(r_conditions_array.size()); ++i)
        (r_conditions_array.begin() + i)->Set(TO_ERASE, true);
    r_old_model_part.AddConditions( mrThisModelPart.ConditionsBegin(), mrThisModelPart.ConditionsEnd() );
    mrThisModelPart.RemoveConditionsFromAllLevels(TO_ERASE);

    auto& r_elements_array = mrThisModelPart.Elements();

    #pragma omp parallel for
    for(int i = 0; i < static_cast<int>(r_elements_array.size()); ++i)
        (r_elements_array.begin() + i)->Set(TO_ERASE, true);
    r_old_model_part.AddElements( mrThisModelPart.ElementsBegin(), mrThisModelPart.ElementsEnd() );
    mrThisModelPart.RemoveElementsFromAllLevels(TO_ERASE);

    // Writing the new mesh data on the model part
    mMmmgUtilities.WriteMeshDataToModelPart(mrThisModelPart, mColors, mDofs, mmg_mesh_info, mpRefCondition, mpRefElement);

    // Writing the new solution data on the model part
    mMmmgUtilities.WriteSolDataToModelPart(mrThisModelPart);

    /* After that we reorder nodes, conditions and elements: */
    mMmmgUtilities.ReorderAllIds(mrThisModelPart);

    /* We assign flags and clear the auxiliar model parts created to reassing the flags */
    if (mThisParameters["preserve_flags"].GetBool()) {
        mMmmgUtilities.AssignAndClearAuxiliarSubModelPartForFlags(mrThisModelPart);
    }

    /* Unmoving the original mesh to be able to interpolate */
    if (mFramework == FrameworkEulerLagrange::LAGRANGIAN) {
        NodesArrayType& old_nodes_array = r_old_model_part.Nodes();

        #pragma omp parallel for
        for(int i = 0; i < static_cast<int>(old_nodes_array.size()); ++i) {
            auto it_node = old_nodes_array.begin() + i;
            noalias(it_node->Coordinates()) = it_node->GetInitialPosition().Coordinates();
        }
    }

    // We create an auxiliar mesh for debugging purposes
    if (mThisParameters["debug_result_mesh"].GetBool()) {
        CreateDebugPrePostRemeshOutput(r_old_model_part);
    }

    /* We interpolate all the values */
    Parameters interpolate_parameters = Parameters(R"({})" );
    interpolate_parameters.AddValue("echo_level", mThisParameters["echo_level"]);
    interpolate_parameters.AddValue("framework", mThisParameters["framework"]);
    interpolate_parameters.AddValue("max_number_of_searchs", mThisParameters["max_number_of_searchs"]);
    interpolate_parameters.AddValue("step_data_size", mThisParameters["step_data_size"]);
    interpolate_parameters.AddValue("buffer_size", mThisParameters["buffer_size"]);
    interpolate_parameters.AddValue("interpolate_non_historical", mThisParameters["interpolate_non_historical"]);
    interpolate_parameters.AddValue("extrapolate_contour_values", mThisParameters["extrapolate_contour_values"]);
    interpolate_parameters.AddValue("surface_elements", mThisParameters["surface_elements"]);
    interpolate_parameters.AddValue("search_parameters", mThisParameters["search_parameters"]);
    if (TMMGLibrary == MMGLibrary::MMGS) interpolate_parameters["surface_elements"].SetBool(true);
    NodalValuesInterpolationProcess<Dimension> InterpolateNodalValues = NodalValuesInterpolationProcess<Dimension>(r_old_model_part, mrThisModelPart, interpolate_parameters);
    InterpolateNodalValues.Execute();

    /* We initialize elements and conditions */
    if (mThisParameters["initialize_entities"].GetBool()) {
        InitializeElementsAndConditions();
    }

    /* We do some operations related with the Lagrangian framework */
    if (mFramework == FrameworkEulerLagrange::LAGRANGIAN) {
        // If we remesh during non linear iteration we just move to the previous displacement, to the last displacement otherwise
        const IndexType step = mThisParameters["remesh_at_non_linear_iteration"].GetBool() ? 1 : 0;

        /* We move the mesh */
        r_nodes_array = mrThisModelPart.Nodes();
        const auto it_node_begin = r_nodes_array.begin();

        #pragma omp parallel for
        for(int i = 0; i < static_cast<int>(r_nodes_array.size()); ++i) {
            auto it_node = it_node_begin + i;

            noalias(it_node->Coordinates())  = it_node->GetInitialPosition().Coordinates();
            noalias(it_node->Coordinates()) += it_node->FastGetSolutionStepValue(DISPLACEMENT, step);
        }

        /* We interpolate the internal variables */
        InternalVariablesInterpolationProcess internal_variables_interpolation = InternalVariablesInterpolationProcess(r_old_model_part, mrThisModelPart, mThisParameters["internal_variables_parameters"]);
        internal_variables_interpolation.Execute();
    }

    // We set to zero the variables contained on the elements and conditions
    if (r_old_model_part.Conditions().size() > 0)
        SetToZeroEntityData(mrThisModelPart.Conditions(), r_old_model_part.Conditions());
    if (r_old_model_part.Elements().size() > 0)
        SetToZeroEntityData(mrThisModelPart.Elements(), r_old_model_part.Elements());

    // Finally remove old model part
    r_owner_model.DeleteModelPart(mrThisModelPart.Name()+"_Old");

    /* We clean conditions with duplicated geometries (this is an error on fluid simulations) */
    if (mFramework == FrameworkEulerLagrange::EULERIAN) {
        ClearConditionsDuplicatedGeometries();
    }
}

/***********************************************************************************/
/***********************************************************************************/

template<MMGLibrary TMMGLibrary>
void MmgProcess<TMMGLibrary>::InitializeElementsAndConditions()
{
    // Iterate over conditions
    auto& r_conditions_array = mrThisModelPart.Conditions();
    const auto it_cond_begin = r_conditions_array.begin();
    #pragma omp parallel for
    for(int i = 0; i < static_cast<int>(r_conditions_array.size()); ++i)
        (it_cond_begin + i)->Initialize();

    // Iterate over elements
    auto& r_elements_array = mrThisModelPart.Elements();
    const auto it_elem_begin = r_elements_array.begin();
    #pragma omp parallel for
    for(int i = 0; i < static_cast<int>(r_elements_array.size()); ++i)
        (it_elem_begin + i)->Initialize();
}

/***********************************************************************************/
/***********************************************************************************/

template<MMGLibrary TMMGLibrary>
void MmgProcess<TMMGLibrary>::SaveSolutionToFile(const bool PostOutput)
{
    /* GET RESULTS */
    const int step = mrThisModelPart.GetProcessInfo()[STEP];
    const std::string file_name = mFilename + "_step=" + std::to_string(step) + (PostOutput ? ".o" : "");

    // Automatically save the mesh
    mMmmgUtilities.OutputMesh(file_name);

    // Automatically save the solution
    mMmmgUtilities.OutputSol(file_name);

    if (mThisParameters["save_colors_files"].GetBool()) {
        // Output the reference files
        mMmmgUtilities.OutputReferenceEntitities(file_name, mpRefCondition, mpRefElement);

        // Writing the colors to a JSON
        AssignUniqueModelPartCollectionTagUtility::WriteTagsToJson(file_name, mColors);
    }
}

/***********************************************************************************/
/***********************************************************************************/

template<MMGLibrary TMMGLibrary>
void MmgProcess<TMMGLibrary>::FreeMemory()
{
    // Free the MMG structures
    mMmmgUtilities.FreeAll();

    // Free reference std::unordered_map
    mpRefElement.clear();
    mpRefCondition.clear();
}

/***********************************************************************************/
/***********************************************************************************/

template<MMGLibrary TMMGLibrary>
void MmgProcess<TMMGLibrary>::OutputMdpa()
{
    std::ofstream output_file;
    ModelPartIO model_part_io("output", IO::WRITE);
    model_part_io.WriteModelPart(mrThisModelPart);
}

/***********************************************************************************/
/***********************************************************************************/

template<MMGLibrary TMMGLibrary>
void MmgProcess<TMMGLibrary>::ClearConditionsDuplicatedGeometries()
{
    // Next check that the conditions are oriented accordingly to do so begin by putting all of the conditions in a set
    typedef std::unordered_map<DenseVector<IndexType>, std::vector<IndexType>, KeyHasherRange<DenseVector<IndexType>>, KeyComparorRange<DenseVector<IndexType>> > HashMapType;
    HashMapType faces_map;

    // Iterate over conditions
    auto& r_conditions_array = mrThisModelPart.Conditions();

    // Reset flag
    const auto it_cond_begin = r_conditions_array.begin();
    const int number_of_conditions = static_cast<int>(r_conditions_array.size());
    #pragma omp parallel for
    for(int i = 0; i < number_of_conditions; ++i) {
        const auto it_cond = it_cond_begin + i;
        it_cond->Reset(TO_ERASE);
    }

    // Create map
    for(auto& r_cond : r_conditions_array) {

        GeometryType& r_geom = r_cond.GetGeometry();
        DenseVector<IndexType> ids(r_geom.size());

        for(IndexType i = 0; i < ids.size(); ++i) {
            ids[i] = r_geom[i].Id();
        }

        //*** THE ARRAY OF IDS MUST BE ORDERED!!! ***
        std::sort(ids.begin(), ids.end());

        // Insert a pointer to the condition identified by the hash value ids
        HashMapType::iterator it_face = faces_map.find(ids);
        if(it_face != faces_map.end() ) { // Already defined vector
            (it_face->second).push_back(r_cond.Id());
        } else {
            std::vector<IndexType> aux_cond_id(1);
            aux_cond_id[0] = r_cond.Id();
            faces_map.insert( HashMapType::value_type(std::pair<DenseVector<IndexType>, std::vector<IndexType>>({ids, aux_cond_id})) );
        }
    }

    // We set the flag
    SizeType counter = 1;
    for (auto& r_face : faces_map) {
        const auto& r_pairs = r_face.second;
        for (auto i_id : r_pairs) {
            auto p_cond = mrThisModelPart.pGetCondition(i_id);
            if (p_cond->Is(MARKER) && counter < r_pairs.size()) { // Only remove dummy conditions repeated
                p_cond->Set(TO_ERASE);
                KRATOS_INFO_IF("MmgProcess", mEchoLevel > 2) << "Condition created ID:\t" << i_id << " will be removed" << std::endl;
                ++counter;
            }
            counter = 1;
        }
    }

    // We remove the conditions marked to be removed
    mrThisModelPart.RemoveConditionsFromAllLevels(TO_ERASE);
}

/***********************************************************************************/
/***********************************************************************************/

template<MMGLibrary TMMGLibrary>
void MmgProcess<TMMGLibrary>::CreateDebugPrePostRemeshOutput(ModelPart& rOldModelPart)
{
    Model& r_owner_model = mrThisModelPart.GetModel();
    ModelPart& r_auxiliar_model_part = r_owner_model.CreateModelPart(mrThisModelPart.Name()+"_Auxiliar", mrThisModelPart.GetBufferSize());
    ModelPart& r_copy_old_model_part = r_owner_model.CreateModelPart(mrThisModelPart.Name()+"_Old_Copy", mrThisModelPart.GetBufferSize());

    Properties::Pointer p_prop_1 = r_auxiliar_model_part.pGetProperties(1);
    Properties::Pointer p_prop_2 = r_auxiliar_model_part.pGetProperties(2);

    // We just transfer nodes and elements
    // Current model part
    FastTransferBetweenModelPartsProcess transfer_process_current = FastTransferBetweenModelPartsProcess(r_auxiliar_model_part, mrThisModelPart, FastTransferBetweenModelPartsProcess::EntityTransfered::NODESANDELEMENTS);
    transfer_process_current.Set(MODIFIED); // We replicate, not transfer
    transfer_process_current.Execute();

    // Iterate over first elements
    auto& r_elements_array_1 = r_auxiliar_model_part.Elements();
    const auto it_elem_begin_1 = r_elements_array_1.begin();

    #pragma omp parallel for
    for(int i = 0; i < static_cast<int>(r_elements_array_1.size()); ++i) {
        auto it_elem = it_elem_begin_1 + i;
        it_elem->SetProperties(p_prop_1);
    }
    // Old model part
    FastTransferBetweenModelPartsProcess transfer_process_old = FastTransferBetweenModelPartsProcess(r_copy_old_model_part, rOldModelPart, FastTransferBetweenModelPartsProcess::EntityTransfered::NODESANDELEMENTS);
    transfer_process_current.Set(MODIFIED); // We replicate, not transfer
    transfer_process_old.Execute();

    // Iterate over second elements
    auto& r_elements_array_2 = r_copy_old_model_part.Elements();
    const auto it_elem_begin_2 = r_elements_array_2.begin();

    #pragma omp parallel for
    for(int i = 0; i < static_cast<int>(r_elements_array_2.size()); ++i) {
        auto it_elem = it_elem_begin_2 + i;
        it_elem->SetProperties(p_prop_2);
    }

    // Reorder ids to ensure be consecuent
    auto& r_auxiliar_nodes_array = r_auxiliar_model_part.Nodes();
    const SizeType auxiliar_number_of_nodes = (r_auxiliar_nodes_array.end() - 1)->Id();
    auto& r_copy_old_nodes_array = r_copy_old_model_part.Nodes();

    for(IndexType i = 0; i < r_copy_old_nodes_array.size(); ++i) {
        auto it_node = r_copy_old_nodes_array.begin() + i;
        it_node->SetId(auxiliar_number_of_nodes + i + 1);
    }

    // Last transfer
    FastTransferBetweenModelPartsProcess transfer_process_last = FastTransferBetweenModelPartsProcess(r_auxiliar_model_part, r_copy_old_model_part, FastTransferBetweenModelPartsProcess::EntityTransfered::NODESANDELEMENTS);
    transfer_process_last.Set(MODIFIED);
    transfer_process_last.Execute();

    const int step = mrThisModelPart.GetProcessInfo()[STEP];
    const double label = static_cast<double>(step);
    GidIO<> gid_io("BEFORE_AND_AFTER_MMG_MESH_STEP=" + std::to_string(step), GiD_PostBinary, SingleFile, WriteUndeformed,  WriteElementsOnly);

    gid_io.InitializeMesh(label);
    gid_io.WriteMesh(r_auxiliar_model_part.GetMesh());
    gid_io.FinalizeMesh();
    gid_io.InitializeResults(label, r_auxiliar_model_part.GetMesh());

    // Remove auxiliar model parts
    r_owner_model.DeleteModelPart(mrThisModelPart.Name()+"_Auxiliar");
    r_owner_model.DeleteModelPart(mrThisModelPart.Name()+"_Old_Copy");
}

/***********************************************************************************/
/***********************************************************************************/

template<MMGLibrary TMMGLibrary>
void MmgProcess<TMMGLibrary>::CleanSuperfluousNodes()
{
    // Iterate over nodes
    auto& r_nodes_array = mrThisModelPart.Nodes();
    const SizeType initial_num = r_nodes_array.size();

    // Marking all nodes as "superfluous"
    VariableUtils().SetFlag(TO_ERASE, true, r_nodes_array);

    // Iterate over elements
    const auto& r_elements_array = mrThisModelPart.Elements();
    const auto it_elem_begin = r_elements_array.begin();

    // Saving the nodes that belong to an element
    #pragma omp parallel for
    for(int i_elem = 0; i_elem < static_cast<int>(r_elements_array.size()); ++i_elem ){

        const auto it_elem = it_elem_begin + i_elem;
        auto& r_geom = it_elem->GetGeometry();

        for (IndexType i = 0; i < r_geom.size(); ++i){
            r_geom[i].Set(TO_ERASE, false);
        }
    }

    mrThisModelPart.RemoveNodesFromAllLevels(TO_ERASE);
    const SizeType final_num = mrThisModelPart.Nodes().size();
    KRATOS_INFO("MmgProcess") << "In total " << (initial_num - final_num) <<" superfluous nodes were cleared" << std::endl;
}

/***********************************************************************************/
/***********************************************************************************/

template<MMGLibrary TMMGLibrary>
Parameters MmgProcess<TMMGLibrary>::GetDefaultParameters()
{
    Parameters default_parameters = Parameters(R"(
    {
        "filename"                             : "out",
        "discretization_type"                  : "Standard",
        "isosurface_parameters"                :
        {
            "isosurface_variable"              : "DISTANCE",
            "nonhistorical_variable"           : false,
            "remove_regions"                   : false
        },
        "framework"                            : "Eulerian",
        "internal_variables_parameters"        :
        {
            "allocation_size"                      : 1000,
            "bucket_size"                          : 4,
            "search_factor"                        : 2,
            "interpolation_type"                   : "LST",
            "internal_variable_interpolation_list" :[]
        },
        "force_sizes"                          :
        {
            "force_min"                           : false,
            "minimal_size"                        : 0.1,
            "force_max"                           : false,
            "maximal_size"                        : 10.0
        },
        "advanced_parameters"                  :
        {
            "force_hausdorff_value"               : false,
            "hausdorff_value"                     : 0.0001,
            "no_move_mesh"                        : false,
            "no_surf_mesh"                        : false,
            "no_insert_mesh"                      : false,
            "no_swap_mesh"                        : false,
            "normal_regularization_mesh"          : false,
            "deactivate_detect_angle"             : false,
            "force_gradation_value"               : false,
            "gradation_value"                     : 1.3
        },
        "save_external_files"                  : false,
        "save_colors_files"                    : false,
        "save_mdpa_file"                       : false,
        "max_number_of_searchs"                : 1000,
        "preserve_flags"                       : true,
        "interpolate_non_historical"           : true,
        "extrapolate_contour_values"           : true,
        "surface_elements"                     : false,
        "search_parameters"                    : {
            "allocation_size"                     : 1000,
            "bucket_size"                         : 4,
            "search_factor"                       : 2.0
        },
        "echo_level"                           : 3,
        "debug_result_mesh"                    : false,
        "step_data_size"                       : 0,
        "initialize_entities"                  : true,
        "remesh_at_non_linear_iteration"       : false,
        "buffer_size"                          : 0
    })" );

    return default_parameters;
}

/***********************************************************************************/
/***********************************************************************************/

template class MmgProcess<MMGLibrary::MMG2D>;
template class MmgProcess<MMGLibrary::MMG3D>;
template class MmgProcess<MMGLibrary::MMGS>;

}// namespace Kratos.<|MERGE_RESOLUTION|>--- conflicted
+++ resolved
@@ -270,105 +270,7 @@
     mMmmgUtilities.GenerateMeshDataFromModelPart(mrThisModelPart, mColors, aux_ref_cond, aux_ref_elem, mFramework);
 
     // Iterate over components
-<<<<<<< HEAD
-    NodesArrayType& r_nodes_array = mrThisModelPart.Nodes();
-    ConditionsArrayType& r_conditions_array = mrThisModelPart.Conditions();
-    ElementsArrayType& r_elements_array = mrThisModelPart.Elements();
-
-    /* Manually set of the mesh */
-    array_1d<SizeType, ConditionsArraySize> num_array_conditions;
-    array_1d<SizeType, ElementsArraySize> num_array_elements;
-    if (TMMGLibray == MMGLibray::MMG2D) { // 2D
-        num_array_conditions[0] = r_conditions_array.size();
-        num_array_elements[0]   = r_elements_array.size();
-    } else if (TMMGLibray == MMGLibray::MMG3D) { // 3D
-        /* Elements */
-        std::size_t num_tetra = 0, num_prisms = 0;
-        #pragma omp parallel for reduction(+:num_tetra,num_prisms)
-        for(int i = 0; i < static_cast<int>(r_elements_array.size()); ++i) {
-            auto it_elem = r_elements_array.begin() + i;
-
-            if ((it_elem->GetGeometry()).GetGeometryType() == GeometryData::KratosGeometryType::Kratos_Tetrahedra3D4) { // Tetrahedron
-                num_tetra += 1;
-            } else if ((it_elem->GetGeometry()).GetGeometryType() == GeometryData::KratosGeometryType::Kratos_Prism3D6) { // Prisms
-                num_prisms += 1;
-            } else
-                KRATOS_WARNING("MmgProcess") << "WARNING: YOUR GEOMETRY CONTAINS " << it_elem->GetGeometry().PointsNumber() <<" NODES CAN NOT BE REMESHED" << std::endl;
-        }
-
-        num_array_elements[0] = num_tetra;  // Tetrahedron
-        num_array_elements[1] = num_prisms; // Prisms
-
-        KRATOS_INFO_IF("MmgProcess", ((num_tetra + num_prisms) < r_elements_array.size()) && mEchoLevel > 0) <<
-        "Number of Elements: " << r_elements_array.size() << " Number of Tetrahedron: " << num_tetra << " Number of Prisms: " << num_prisms << std::endl;
-
-        /* Conditions */
-        std::size_t num_tri = 0, num_quad = 0;
-        #pragma omp parallel for reduction(+:num_tri,num_quad)
-        for(int i = 0; i < static_cast<int>(r_conditions_array.size()); ++i) {
-            auto it_cond = r_conditions_array.begin() + i;
-
-            if ((it_cond->GetGeometry()).GetGeometryType() == GeometryData::KratosGeometryType::Kratos_Triangle3D3) { // Triangles
-                num_tri += 1;
-            } else if ((it_cond->GetGeometry()).GetGeometryType() == GeometryData::KratosGeometryType::Kratos_Quadrilateral3D4) { // Quadrilaterals
-                num_quad += 1;
-            } else
-                KRATOS_WARNING("MmgProcess") << "WARNING: YOUR GEOMETRY CONTAINS " << it_cond->GetGeometry().PointsNumber() <<" NODES THAT CAN NOT BE REMESHED" << std::endl;
-        }
-
-        num_array_conditions[0] = num_tri;  // Triangles
-        num_array_conditions[1] = num_quad; // Quadrilaterals
-
-        KRATOS_INFO_IF("MmgProcess", ((num_tri + num_quad) < r_conditions_array.size()) && mEchoLevel > 0) <<
-        "Number of Conditions: " << r_conditions_array.size() << " Number of Triangles: " << num_tri << " Number of Quadrilaterals: " << num_quad << std::endl;
-    } else { // Surfaces
-        num_array_conditions[0] = conditions_array.size();
-        num_array_elements[0]   = elements_array.size();
-//         /* Elements */
-//         std::size_t num_tri_elem = 0, num_prisms = 0;
-//         #pragma omp parallel for reduction(+:num_tri_elem,num_prisms)
-//         for(int i = 0; i < static_cast<int>(elements_array.size()); ++i) {
-//             auto it_elem = elements_array.begin() + i;
-//
-//             if ((it_elem->GetGeometry()).GetGeometryType() == GeometryData::KratosGeometryType::Kratos_Triangle3D3) { // Triangles
-//                 num_tri_elem += 1;
-//             } else if ((it_elem->GetGeometry()).GetGeometryType() == GeometryData::KratosGeometryType::Kratos_Prism3D6) { // Prisms
-//                 num_prisms += 1;
-//             } else
-//                 KRATOS_WARNING("MmgProcess") << "WARNING: YOUR GEOMETRY CONTAINS " << it_elem->GetGeometry().PointsNumber() <<" NODES CAN NOT BE REMESHED" << std::endl;
-//         }
-//
-//         num_array_elements[0] = num_tri_elem; // Triangle (element)
-//         num_array_elements[1] = num_prisms;   // Prisms
-//
-//         KRATOS_INFO_IF("MmgProcess", ((num_tri_elem + num_prisms) < elements_array.size()) && mEchoLevel > 0) <<
-//         "Number of Elements: " << elements_array.size() << " Number of Triangles: " << num_tri_elem << " Number of Prisms: " << num_prisms << std::endl;
-//
-//         /* Conditions */
-//         std::size_t num_line = 0, num_tri_cond = 0;
-//         #pragma omp parallel for reduction(+:num_line, num_tri_cond)
-//         for(int i = 0; i < static_cast<int>(conditions_array.size()); ++i) {
-//             auto it_cond = conditions_array.begin() + i;
-//
-//             if ((it_cond->GetGeometry()).GetGeometryType() == GeometryData::KratosGeometryType::Kratos_Line3D2) { // Lines
-//                 num_line += 1;
-//             } else if ((it_cond->GetGeometry()).GetGeometryType() == GeometryData::KratosGeometryType::Kratos_Triangle3D3) { // Triangles
-//                 num_tri_cond += 1;
-//             } else
-//                 KRATOS_WARNING("MmgProcess") << "WARNING: YOUR GEOMETRY CONTAINS " << it_cond->GetGeometry().PointsNumber() <<" NODES THAT CAN NOT BE REMESHED" << std::endl;
-//         }
-//
-//         num_array_conditions[0] = num_line;  //  Lines
-//         num_array_conditions[1] = num_tri_cond; // Triangles (conditions)
-//
-//         KRATOS_INFO_IF("MmgProcess", ((num_line + num_tri_cond) < conditions_array.size()) && mEchoLevel > 0) <<
-//         "Number of Conditions: " << conditions_array.size() << " Number of Lines: " << num_line << " Number of Triangles: " << num_tri_cond << std::endl;
-    }
-
-    SetMeshSize(r_nodes_array.size(), num_array_elements, num_array_conditions);
-=======
     auto& r_nodes_array = mrThisModelPart.Nodes();
->>>>>>> d6006a71
 
     // We copy the DOF from the first node (after we release, to avoid problem with previous conditions)
     mDofs = r_nodes_array.begin()->GetDofs();
