--- conflicted
+++ resolved
@@ -51,15 +51,9 @@
 
         KRATOS_TEST_CASE_IN_SUITE(MMGProcess1, KratosMeshingApplicationFastSuite)
         {
-<<<<<<< HEAD
             Model this_model;
             ModelPart& this_model_part = this_model.CreateModelPart("Main", 2);
             
-=======
-            ModelPart this_model_part("Main");
-            this_model_part.SetBufferSize(2);
-
->>>>>>> 03c44faf
             this_model_part.AddNodalSolutionStepVariable(NODAL_H);
 
             Properties::Pointer p_elem_prop = this_model_part.pGetProperties(0);
@@ -145,15 +139,9 @@
 
         KRATOS_TEST_CASE_IN_SUITE(MMGProcess2, KratosMeshingApplicationFastSuite)
         {
-<<<<<<< HEAD
             Model this_model;
             ModelPart& this_model_part = this_model.CreateModelPart("Main", 2);
             
-=======
-            ModelPart this_model_part("Main");
-            this_model_part.SetBufferSize(2);
-
->>>>>>> 03c44faf
             this_model_part.AddNodalSolutionStepVariable(NODAL_H);
             this_model_part.AddNodalSolutionStepVariable(DISTANCE);
             this_model_part.AddNodalSolutionStepVariable(DISTANCE_GRADIENT);
