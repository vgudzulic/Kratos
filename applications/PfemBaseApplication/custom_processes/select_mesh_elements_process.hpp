--- conflicted
+++ resolved
@@ -333,14 +333,9 @@
 
 		  if(mrRemesh.Options.Is(ModelerUtilities::CONTACT_SEARCH))
 		    {
-<<<<<<< HEAD
-		      //problems in 3D:
-		      //accepted=ModelerUtils.CheckOuterCentre(vertices,mrRemesh.OffsetFactor, self_contact);
-=======
 		      //problems in 3D: take care
 		      if(self_contact)
 			accepted=ModelerUtils.CheckOuterCentre(vertices,mrRemesh.OffsetFactor, self_contact);
->>>>>>> bd0f02bc
 		    }
 		  else
 		    {
