//    |  /           |
//    ' /   __| _` | __|  _ \   __|
//    . \  |   (   | |   (   |\__ `
//   _|\_\_|  \__,_|\__|\___/ ____/
//                   Multi-Physics
//
// ==============================================================================
//  ChimeraApplication
//
//  License:         BSD License
//                   license: ChimeraApplication/license.txt
//
//  Authors:        Aditya Ghantasala, https://github.com/adityaghantasala
// 					Navaneeth K Narayanan
// ==============================================================================
//

#ifndef ROTATE_REGION_PROCESS_H
#define ROTATE_REGION_PROCESS_H

// System includes
#include <cmath>
#include <iostream>
#include <string>

// External includes

// Project includes
#include "includes/define.h"
#include "includes/kratos_parameters.h"
#include "includes/variables.h"
#include "processes/process.h"
#include "utilities/math_utils.h"
#include "utilities/quaternion.h"

// Application includes

namespace Kratos {

/**
 * @class RotateRegionProcess
 * @ingroup KratosChimeraApplication
 * @brief This is the to apply rotation to a given modelpart
 * @details The class applies a rotation to a given modelpart given a constant
 * angular velocity or it calculates the torque applied on the modelpart and
 * calculates(by BDF2 time integration) the current theta and omega and rotates
 * the modelpart accordingly.
 * @author Aditya Ghantasala
 */
class KRATOS_API(CHIMERA_APPLICATION) RotateRegionProcess : public Process {
public:
  /// Pointer definition of MoveRotorProcess
  KRATOS_CLASS_POINTER_DEFINITION(RotateRegionProcess);

  typedef ModelPart::NodeIterator NodeIteratorType;
  typedef ProcessInfo ProcessInfoType;
  typedef ProcessInfo::Pointer ProcessInfoPointerType;
  typedef Matrix MatrixType;
  typedef Vector VectorType;

  /// Constructor.
  RotateRegionProcess(ModelPart &rModelPart, Parameters rParameters)
      : Process(Flags()), mrModelPart(rModelPart), mParameters(rParameters) {

    Parameters default_parameters(R"(
            {
                "model_part_name":"SPECIFY_MODELPART_NAME",
                "center_of_rotation":[],
                "calculate_torque":false,
                "moment_of_inertia":0.0,
                "rotational_damping":0.0,
                "angular_velocity_radians":0.0,
                "axis_of_rotation":[],
                "is_ale" : false
            }  )");

    mParameters.RecursivelyValidateAndAssignDefaults(default_parameters);

    mAngularVelocityRadians =
        mParameters["angular_velocity_radians"].GetDouble();
    mCenterOfRotation = mParameters["center_of_rotation"].GetVector();
    auto axis_of_rotation_raw = mParameters["axis_of_rotation"].GetVector();
    double norm = norm_2(axis_of_rotation_raw);
    mAxisOfRotationVector = axis_of_rotation_raw / norm;
    mTheta = 0.0;
    mToCalculateTorque = mParameters["calculate_torque"].GetBool();
    mMomentOfInertia = mParameters["moment_of_inertia"].GetDouble();
    mRotationalDamping = mParameters["rotational_damping"].GetDouble();
    KRATOS_ERROR_IF(mToCalculateTorque && mAngularVelocityRadians != 0.0)
        << "RotateRegionProcess: both \"calculate_torque\" and "
           "\"angular_velocity_radians\" cannot be specified. Please check the "
           "input."
        << std::endl;

    KRATOS_WARNING_IF("RotateRegionProcess",
                      mToCalculateTorque && mMomentOfInertia == 0.0)
        << "No moment_of_inertia specified. So no rotation possible"
        << std::endl;

    if (mToCalculateTorque) {
      mpRotationSystem = Kratos::make_shared<RotationSystem>(
          mMomentOfInertia, mRotationalDamping);
    }
  }

  /// Destructor.
  virtual ~RotateRegionProcess() {}

  void ExecuteBeforeSolutionLoop() override {}

  void SetAngularVelocity(const double NewAngularVelocity) {
    mAngularVelocityRadians = NewAngularVelocity;
  }

  void SetTorque(const double NewTorque) { mTorque = NewTorque; }

  void ExecuteInitializeSolutionStep() override {
    KRATOS_TRY;
    const auto &r_process_info = mrModelPart.GetProcessInfo();
    const int domain_size = r_process_info[DOMAIN_SIZE];
    // Does the time integration and calculates the new theta and omega
    CalculateCurrentRotationState();

    const int num_nodes = mrModelPart.NumberOfNodes();
    const NodeIteratorType it_slave_node_begin = mrModelPart.NodesBegin();

#pragma omp parallel for schedule(guided, 512)
    for (int i_node = 0; i_node < num_nodes; ++i_node) {
      NodeIteratorType it_node = it_slave_node_begin;
      std::advance(it_node, i_node);

      /// Calculating the displacement of the current node
      array_1d<double, 3> transformed_coordinates;
      TransformNode(it_node->GetInitialPosition().Coordinates(),
                    transformed_coordinates);

      it_node->X() = transformed_coordinates[0];
      it_node->Y() = transformed_coordinates[1];
      if (domain_size > 2)
        it_node->Z() = transformed_coordinates[2];

      // Computing the linear velocity at this it_node
      DenseVector<double> radius(3);
      DenseVector<double> linearVelocity(3);
      radius[0] = it_node->X() - mCenterOfRotation[0];
      radius[1] = it_node->Y() - mCenterOfRotation[1];
      radius[2] = it_node->Z() - mCenterOfRotation[2];
      CalculateLinearVelocity(mAxisOfRotationVector, radius, linearVelocity);
      if (mParameters["is_ale"].GetBool()) {
        it_node->FastGetSolutionStepValue(MESH_VELOCITY_X, 0) =
            mAngularVelocityRadians * linearVelocity[0];
        it_node->FastGetSolutionStepValue(MESH_VELOCITY_Y, 0) =
            mAngularVelocityRadians * linearVelocity[1];
        if (domain_size > 2)
          it_node->FastGetSolutionStepValue(MESH_VELOCITY_Z, 0) =
              mAngularVelocityRadians * linearVelocity[2];

        if (it_node->IsFixed(VELOCITY_X))
          it_node->FastGetSolutionStepValue(VELOCITY_X, 0) =
              it_node->FastGetSolutionStepValue(MESH_VELOCITY_X, 0);

        if (it_node->IsFixed(VELOCITY_Y))
          it_node->FastGetSolutionStepValue(VELOCITY_Y, 0) =
              it_node->FastGetSolutionStepValue(MESH_VELOCITY_Y, 0);

        if (domain_size > 2)
          if (it_node->IsFixed(VELOCITY_Z))
            it_node->FastGetSolutionStepValue(VELOCITY_Z, 0) =
                it_node->FastGetSolutionStepValue(MESH_VELOCITY_Z, 0);
      }
    }

    KRATOS_CATCH("");
  }

  void ExecuteFinalizeSolutionStep() override {}

  void ExecuteAfterOutputStep() override {}

  virtual std::string Info() const override {
    std::stringstream buffer;
    buffer << "RotateRegionProcess";
    return buffer.str();
  }

  /// Print information about this object.
  virtual void PrintInfo(std::ostream &rOStream) const override {
    rOStream << "RotateRegionProcess";
  }

  /// Print object's data.
  void PrintData() {}

protected:
  ///@name Protected static Member Variables
  ///@{

  ///@}
  ///@name Protected member Variables
  ///@{

  ///@}

private:
  ///@name Private static Member Variables
  ///@{

  ///@}
  ///@name Private member Variables
  ///@{

  /**
   * @class RotationSystem
   * @ingroup KratosChimeraApplication
   * @brief This class does the solve of Euler's equations of rotation around
   * the given axis.
   * @details Uses BDF2 time integration for calculating the current theta and
   * omega
   * @author Aditya Ghantasala
   */
  class RotationSystem {
  public:
    /// Pointer definition of RotationSystem
    KRATOS_CLASS_POINTER_DEFINITION(RotationSystem);
    /*
     * @brief Constructor
     * @param MomentOfInertia The moment of inertia of the system.
     * @param DampingCoefficient The Damping Coefficient of the system.
     */
    RotationSystem(const double MomentOfInertia,
                   const double DampingCoefficient = 0.0)
        : mMomentOfInertia(MomentOfInertia), mDampingCoeff(DampingCoefficient),
          mTorque(0.0), mTime(0.0) {
      mBdf2Coeff.resize(3, false);
      mBdf2Coeff[0] = 0.0; mBdf2Coeff[1] = 0.0; mBdf2Coeff[2] = 0.0;
      mTheta.resize(3, false);
      mTheta[0] = 0.0; mTheta[1] = 0.0; mTheta[2] = 0.0;
      mOmega.resize(3, false);
      mOmega[0] = 0.0; mOmega[1] = 0.0; mOmega[2] = 0.0;
    }

    /*
     * @brief Advances the rotation system in time
     * @param NewTime Time where the system is to be set
     */
    void CloneTimeStep(const double NewTime) {
      double old_time = mTime;
      mTime = NewTime;
      // compute BDF coefficients
      mDt = mTime - old_time;
      mBdf2Coeff[0] = 1.5 / mDt;
      mBdf2Coeff[1] = -2.0 / mDt;
      mBdf2Coeff[2] = 0.5 / mDt;
      // update theta database
      mTheta[2] = mTheta[1];
      mTheta[1] = mTheta[0];
      // update omega database
      mOmega[2] = mOmega[1];
      mOmega[1] = mOmega[0];
    }

    /*
     * @brief Applies the given torque on the system
     * @param Torque The torque to be applied
     */
    void inline ApplyTorque(const double Torque) { mTorque = Torque; }

    /*
     * @brief Calculates the current state of the system
     */
    void CalculateCurrentRotationState() {
      Predict();
      double LHS = ComputeLHS();
      double RHS = ComputeRHS();
      double d_theta = RHS / LHS;
      Update(d_theta);
    }

    /*
     * @brief Gives the current angle of rotation Theta
     * @out Current angle of rotation Theta
     */
    double GetCurrentTheta() const { return mTheta[0]; }

    /*
     * @brief Gives the current angular velocity Omega
     * @out Current angular velocity Omega
     */
    double GetCurrentOmega() const { return mOmega[0]; }

  private:
    double mDt;
    double mMomentOfInertia;
    double mDampingCoeff;
    double mTorque;
    double mTime;
    DenseVector<double> mBdf2Coeff;
    DenseVector<double> mTheta;
    DenseVector<double> mOmega;

    /*
     * @brief Calculates the Intertial torque acting on the system
     * @out The inertial torque
     */
    double CalculateInertiaTorque() const {
      return mMomentOfInertia *
             (mBdf2Coeff[0] * mOmega[0] + mBdf2Coeff[1] * mOmega[1] +
              mBdf2Coeff[2] * mOmega[2]);
    }

    /*
     * @brief Calculates the Damping torque acting on the system
     * @out The damping torque
     */
    double CalculateDampingTorque() const { return mDampingCoeff * mOmega[0]; }

    /*
     * @brief Computes the LHS of the Euler's equations
     * @out The LHS
     */
    double ComputeLHS() const {
      return std::pow(mBdf2Coeff[0], 2) * mMomentOfInertia +
             mBdf2Coeff[0] * mDampingCoeff;
    }

    /*
     * @brief Computes the RHS of the Euler's equations
     * @out The RHS
     */
    double ComputeRHS() const {
      double t_inertia = CalculateInertiaTorque();
      double t_damping = CalculateDampingTorque();
      double res = mTorque - t_inertia - t_damping;
      return res;
    }

    /*
     * @brief Predicts the next time steps theta
     * @out The predicted value
     */
    void Predict() {
      double d_theta = mOmega[1] * mDt;
      Update(d_theta);
    }

    /*
     * @brief Updates the state of the system with a given update
     * @param UpdateTheta The update of theta
     */
    void Update(double UpdateTheta) {
      mTheta[0] += UpdateTheta;
      mOmega[0] = mBdf2Coeff[0] * mTheta[0] + mBdf2Coeff[1] * mTheta[1] +
                  mBdf2Coeff[2] * mTheta[2];
    }
  };

  ModelPart &mrModelPart;
  Parameters mParameters;
  std::string mSubModelPartName;
  double mAngularVelocityRadians;
  array_1d<double, 3> mAxisOfRotationVector;
  array_1d<double, 3> mCenterOfRotation;
  double mTheta;
  bool mToCalculateTorque;
  double mMomentOfInertia;
  double mRotationalDamping;
  double mTorque;
  RotationSystem::Pointer mpRotationSystem;

  ///@}

  /// Assignment operator.
  RotateRegionProcess &operator=(RotateRegionProcess const &rOther) {
    return *this;
  }

  void CalculateCurrentRotationState() {
    const auto &r_process_info = mrModelPart.GetProcessInfo();
    if (mToCalculateTorque) {
      const double time = r_process_info[TIME];
      mpRotationSystem->CloneTimeStep(time);
      const double torque = CalculateTorque();
      mpRotationSystem->ApplyTorque(torque);
      mpRotationSystem->CalculateCurrentRotationState();
      mTheta = mpRotationSystem->GetCurrentTheta();
      mAngularVelocityRadians = mpRotationSystem->GetCurrentOmega();
      KRATOS_INFO("RotateRegionProcess")<<"Current torque             :: "<<torque<<std::endl;
      KRATOS_INFO("RotateRegionProcess")<<"Current angular velocity   :: "<<mAngularVelocityRadians<<std::endl;
      KRATOS_INFO("RotateRegionProcess")<<"Current angle of rotation  :: "<<mTheta<<std::endl;
    } else {
      const double dt = r_process_info[DELTA_TIME];
      mTheta += mAngularVelocityRadians * dt;
    }
  }

  /*
   * @brief Calculates the linear velocity v = r x w
   * @param rAxisOfRotationVector the axis of rotation vector
   * @param rRadius the radius vector of the point for which v is to be
   * calculated.
   * @out   rLinearVelocity the calculated linear velocity.
   */
  void CalculateLinearVelocity(const DenseVector<double> &rAxisOfRotationVector,
                               const DenseVector<double> &rRadius,
                               DenseVector<double> &rLinearVelocity) {
    assert(rAxisOfRotationVector.size() == rRadius.size());
    rLinearVelocity[0] = rAxisOfRotationVector[1] * rRadius[2] -
                         rAxisOfRotationVector[2] * rRadius[1];
    rLinearVelocity[1] = rAxisOfRotationVector[2] * rRadius[0] -
                         rAxisOfRotationVector[0] * rRadius[2];
    rLinearVelocity[2] = rAxisOfRotationVector[0] * rRadius[1] -
                         rAxisOfRotationVector[1] * rRadius[0];
  }

  /*
   * @brief Rotates the given node by mTheta around the mAxisOfRotationVector
   * and mCenterOfRotation This function uses Quaternion for rotations.
   * @param rCoordinates The nodal coordinates which are to be rotated.
   * @out rTransformedCoordinates the rotated nodal coordinates.
   */
  void TransformNode(const array_1d<double, 3> &rCoordinates,
                     array_1d<double, 3> &rTransformedCoordinates) const {
    // Changing the origin to the center of rotation
    auto new_coordinates = rCoordinates - mCenterOfRotation;
    Quaternion<double> mQuaternion = Quaternion<double>::FromAxisAngle(
        mAxisOfRotationVector(0), mAxisOfRotationVector(1),
        mAxisOfRotationVector(2), mTheta);
    mQuaternion.RotateVector3(new_coordinates, rTransformedCoordinates);
    // Bringing back to the original coordinate system.
    rTransformedCoordinates = rTransformedCoordinates + mCenterOfRotation;
  }

  /*
   * @brief Calculates Torque on the given modelpart
   * @out Torque on the modelpart about the axis of rotation.
   */
  double CalculateTorque() const {
    double torque = 0.0;

    const int num_nodes = mrModelPart.NumberOfNodes();
    const NodeIteratorType it_slave_node_begin = mrModelPart.NodesBegin();

#pragma omp parallel for schedule(guided, 512) reduction(+ : torque)
    for (int i_node = 0; i_node < num_nodes; ++i_node) {
      NodeIteratorType it_node = it_slave_node_begin;
      std::advance(it_node, i_node);

      array_1d<double, 3> torque_vector;
      array_1d<double, 3> r_vector =
          it_node->Coordinates() - mCenterOfRotation;
<<<<<<< HEAD
      auto reaction = it_node->FastGetSolutionStepValue(REACTION, 0);
      const double rho = it_node->FastGetSolutionStepValue(DENSITY);
=======
      auto reaction = -1*it_node->FastGetSolutionStepValue(REACTION, 0);
>>>>>>> 32daa257

      torque_vector[0] = r_vector[1] * reaction[2] - r_vector[2] * reaction[1];
      torque_vector[1] = r_vector[2] * reaction[0] - r_vector[0] * reaction[2];
      torque_vector[2] = r_vector[0] * reaction[1] - r_vector[1] * reaction[0];

      torque += rho*(torque_vector[0] * mAxisOfRotationVector[0] +
                torque_vector[1] * mAxisOfRotationVector[1] +
                torque_vector[2] * mAxisOfRotationVector[2]);

//       torque += std::sqrt(torque_vector[0]*torque_vector[0] +
//                           torque_vector[1]*torque_vector[1] +
//                           torque_vector[2]*torque_vector[2]);
    }
    return torque;
  }
}; // Class MoveRotorProcess

}; // namespace Kratos.

#endif // KRATOS_MOVE_ROTOR_PROCESS_H<|MERGE_RESOLUTION|>--- conflicted
+++ resolved
@@ -448,12 +448,8 @@
       array_1d<double, 3> torque_vector;
       array_1d<double, 3> r_vector =
           it_node->Coordinates() - mCenterOfRotation;
-<<<<<<< HEAD
-      auto reaction = it_node->FastGetSolutionStepValue(REACTION, 0);
+      auto reaction = -1*it_node->FastGetSolutionStepValue(REACTION, 0);
       const double rho = it_node->FastGetSolutionStepValue(DENSITY);
-=======
-      auto reaction = -1*it_node->FastGetSolutionStepValue(REACTION, 0);
->>>>>>> 32daa257
 
       torque_vector[0] = r_vector[1] * reaction[2] - r_vector[2] * reaction[1];
       torque_vector[1] = r_vector[2] * reaction[0] - r_vector[0] * reaction[2];
