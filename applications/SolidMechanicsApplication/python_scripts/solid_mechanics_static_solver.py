from __future__ import print_function, absolute_import, division  # makes KratosMultiphysics backward compatible with python 2.6 and 2.7
#import kratos core and applications
import KratosMultiphysics
import KratosMultiphysics.SolidMechanicsApplication as KratosSolid

# Import the mechanical solver base class
import solid_mechanics_implicit_dynamic_solver as BaseSolver

def CreateSolver(custom_settings, Model):
    return StaticMonolithicSolver(Model, custom_settings)

class StaticMonolithicSolver(BaseSolver.ImplicitMonolithicSolver):
    """The solid mechanics static solver.

    This class creates the mechanical solvers for static analysis.

    Public member variables:

    See solid_mechanics_monolithic_solver.py for more information.
    """
    def __init__(self, Model, custom_settings):

        # Set defaults and validate custom settings.
        static_settings = KratosMultiphysics.Parameters("""
        {

        }
        """)

        # Validate and transfer settings
        from json_settings_utility import JsonSettingsUtility
        JsonSettingsUtility.TransferMatchingSettingsToDestination(custom_settings, static_settings)
        time_integration_settings = custom_settings["time_integration_settings"]

        # Validate the remaining settings in the base class.
        if not time_integration_settings.Has("integration_method"):
            time_integration_settings.AddEmptyValue("integration_method")
            time_integration_settings["integration_method"].SetString("Static") # Override defaults in the base class.

        # Construct the base solver.
        # Calling base class of ImplicitMonolithicSolver it is ok.
        super(BaseSolver.ImplicitMonolithicSolver, self).__init__(Model, custom_settings)

<<<<<<< HEAD
        print("::[---Static_Solver---]:: "+self.settings["time_integration_settings"]["integration_method"].GetString()+" Scheme Ready")
=======
>>>>>>> a9deaac6

    #### Solver internal methods ####

    def _set_scheme_process_info_parameters(self):
        pass

    def _create_mechanical_solver(self):
        if(self.settings["solving_strategy_settings"]["line_search"].GetBool() == True):
            mechanical_solver = self._create_line_search_strategy()
        else:
            if(self.settings["time_integration_settings"]["analysis_type"].GetString() == "Non-linear"):
                mechanical_solver = self._create_newton_raphson_strategy()
            else:
                mechanical_solver = self._create_linear_strategy()
        mechanical_solver.Set(KratosSolid.SolverLocalFlags.ADAPTIVE_SOLUTION,self.settings["solving_strategy_settings"]["adaptive_solution"].GetBool())
        return mechanical_solver


    def _create_linear_strategy(self):
        solution_scheme = self._get_solution_scheme()
        builder_and_solver = self._get_builder_and_solver()

        options = KratosMultiphysics.Flags()
        options.Set(KratosSolid.SolverLocalFlags.COMPUTE_REACTIONS, self.settings["solving_strategy_settings"]["compute_reactions"].GetBool())
        options.Set(KratosSolid.SolverLocalFlags.REFORM_DOFS, self.settings["solving_strategy_settings"]["reform_dofs_at_each_step"].GetBool())

        return KratosSolid.LinearStrategy(self.model_part, solution_scheme, builder_and_solver, options)

    @classmethod
    def _class_prefix(self):
        header = "::[---Static_Solver---]::"
        return header<|MERGE_RESOLUTION|>--- conflicted
+++ resolved
@@ -41,10 +41,6 @@
         # Calling base class of ImplicitMonolithicSolver it is ok.
         super(BaseSolver.ImplicitMonolithicSolver, self).__init__(Model, custom_settings)
 
-<<<<<<< HEAD
-        print("::[---Static_Solver---]:: "+self.settings["time_integration_settings"]["integration_method"].GetString()+" Scheme Ready")
-=======
->>>>>>> a9deaac6
 
     #### Solver internal methods ####
 
