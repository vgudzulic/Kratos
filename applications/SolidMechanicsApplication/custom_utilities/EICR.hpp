--- conflicted
+++ resolved
@@ -1,393 +1,375 @@
-//
-//   Project Name:        KratosSolidMechanicsApplication $
-//   Created by:          $Author:       Massimo Petracca $
-//   Last modified by:    $Co-Author:                     $
-//   Date:                $Date:            December 2013 $
-//   Revision:            $Revision:                  0.0 $
-//
-//
-
-
-#if !defined(EICR_H_INCLUDED )
-#define  EICR_H_INCLUDED
-
-#include "utilities/quaternion.h"
-
-namespace Kratos
-{
-	/** \brief EICR Element Independent CoRotational formulation
-	*
-	* E.I.C.R. is a utility class containing static methods related to
-	* the Element Independent Corotational Formulation.
-	* This class implements methods that do not depend on the element type,
-	* and so they can be used by any implementation of a corotational coordinate transformation.
-	*/
-	class EICR
-	{
-
-	public:
-
-		typedef double RealType;
-
-		typedef bounded_matrix<RealType, 3, 3> TransformationMatrixType;
-
-		typedef array_1d<RealType, 3> Vector3Type;
-		
-		typedef std::vector<Vector3Type> Vector3ContainerType;
-		
-		typedef Vector VectorType;
-
-		typedef Matrix MatrixType;
-
-		typedef Quaternion<RealType> QuaternionType;
-
-	public:
-
-		/**
-		* Computes the Spin of the input vector V, and saves the result into the output matrix S.
-		* Note: no check is made on the size of the input-output arguments.
-		* @param V the input vector (assumed size: >= 3)
-		* @param S the output matrix (assumed size: >= 3x3)
-		*/
-		template< class TVec, class TMat>
-		inline static void Spin(const TVec & V, TMat & S)
-		{
-			S(0, 0) =	0.00;		S(0, 1) = - V(2);		S(0, 2) =   V(1);
-			S(1, 0) =	V(2);		S(1, 1) =   0.00;		S(1, 2) = - V(0);
-			S(2, 0) = - V(1);		S(2, 1) =   V(0);		S(2, 2) =   0.00;
-		}
-
-		/**
-		* Computes the Spin of the input vector V, and saves the result into the output matrix S,
-		* at the specified row index.
-		* Note: no check is made on the size of the input-output arguments.
-		* @param V the input vector (assumed size: >= 3)
-		* @param S the output matrix (assumed size: >= 3x3)
-		* @param row_index the index of the first row in the output matrix where the spin has to be saved
-		*/
-		template< class TVec, class TMat>
-		inline static void Spin_AtRow(const TVec & V, TMat & S, size_t row_index)
-		{
-			size_t i0 = row_index;
-			size_t i1 = 1 + row_index;
-			size_t i2 = 2 + row_index;
-			double v0 = V(i0);
-			double v1 = V(i1);
-			double v2 = V(i2);
-			S(i0, 0) =	0.00;		S(i0, 1) = - v2;		S(i0, 2) =   v1;
-			S(i1, 0) =	v2;			S(i1, 1) =   0.00;		S(i1, 2) = - v0;
-			S(i2, 0) = - v1;		S(i2, 1) =   v0;		S(i2, 2) =   0.00;
-		}
-
-		/**
-		* Computes the Spin of the input vector V, from the specified index, and saves the result into the output matrix S,
-		* at the specified row index.
-		* Note: no check is made on the size of the input-output arguments.
-		* @param V the input vector (assumed size: >= 3)
-		* @param S the output matrix (assumed size: >= 3x3)
-		* @param vector_index the index of the first component of the input vector to be used to compute the spin
-		* @param row_index the index of the first row in the output matrix where the spin has to be saved
-		*/
-		template< class TVec, class TMat>
-		inline static void Spin_AtRow(const TVec & V, TMat & S, size_t vector_index, size_t matrix_row_index)
-		{
-			size_t i0 = matrix_row_index;
-			size_t i1 = 1 + matrix_row_index;
-			size_t i2 = 2 + matrix_row_index;
-			double v0 = V(vector_index);
-			double v1 = V(vector_index + 1);
-			double v2 = V(vector_index + 2);
-			S(i0, 0) =	0.00;		S(i0, 1) = - v2;		S(i0, 2) =   v1;
-			S(i1, 0) =	v2;			S(i1, 1) =   0.00;		S(i1, 2) = - v0;
-			S(i2, 0) = - v1;		S(i2, 1) =   v0;		S(i2, 2) =   0.00;
-		}
-
-		/**
-		* Computes the Spin of the input vector V, and saves the result into the output matrix S.
-		* This version uses a multiplier for the output values.
-		* Note: no check is made on the size of the input-output arguments.
-		* @param V the input vector (assumed size: >= 3)
-		* @param S the output matrix (assumed size: >= 3x3)
-		* @param mult the multiplier for the output values
-		*/
-		template< class TVec, class TMat>
-		inline static void Spin(const TVec & V, TMat & S, double mult)
-		{
-			S(0, 0) =	0.00;			S(0, 1) = - mult * V(2);	S(0, 2) =   mult * V(1);
-			S(1, 0) =	mult * V(2);	S(1, 1) =   0.00;			S(1, 2) = - mult * V(0);
-			S(2, 0) = - mult * V(1);	S(2, 1) =   mult * V(0);	S(2, 2) =   0.00;
-		}
-
-		/**
-		* Computes the Spin of the input vector V, and saves the result into the output matrix S,
-		* at the specified row index.
-		* This version uses a multiplier for the output values.
-		* Note: no check is made on the size of the input-output arguments.
-		* @param V the input vector (assumed size: >= 3)
-		* @param S the output matrix (assumed size: >= 3x3)
-		* @param mult the multiplier for the output values
-		* @param row_index the index of the first row in the output matrix where the spin has to be saved
-		*/
-		template< class TVec, class TMat>
-		inline static void Spin_AtRow(const TVec & V, TMat & S, double mult, size_t row_index)
-		{
-			size_t i0 = row_index;
-			size_t i1 = 1 + row_index;
-			size_t i2 = 2 + row_index;
-			double v0 = mult * V(i0);
-			double v1 = mult * V(i1);
-			double v2 = mult * V(i2);
-			S(i0, 0) =	0.00;		S(i0, 1) = - v2;		S(i0, 2) =   v1;
-			S(i1, 0) =	v2;			S(i1, 1) =   0.00;		S(i1, 2) = - v0;
-			S(i2, 0) = - v1;		S(i2, 1) =   v0;		S(i2, 2) =   0.00;
-		}
-
-		/**
-		* Computes the Spin of the input vector V, from the specified index, and saves the result into the output matrix S,
-		* at the specified row index.
-		* This version uses a multiplier for the output values.
-		* Note: no check is made on the size of the input-output arguments.
-		* @param V the input vector (assumed size: >= 3)
-		* @param S the output matrix (assumed size: >= 3x3)
-		* @param mult the multiplier for the output values
-		* @param vector_index the index of the first component of the input vector to be used to compute the spin
-		* @param row_index the index of the first row in the output matrix where the spin has to be saved
-		*/
-		template< class TVec, class TMat>
-		inline static void Spin_AtRow(const TVec & V, TMat & S, double mult, size_t vector_index, size_t matrix_row_index)
-		{
-			size_t i0 = matrix_row_index;
-			size_t i1 = 1 + matrix_row_index;
-			size_t i2 = 2 + matrix_row_index;
-			double v0 = mult * V(vector_index);
-			double v1 = mult * V(vector_index + 1);
-			double v2 = mult * V(vector_index + 2);
-			S(i0, 0) =	0.00;		S(i0, 1) = - v2;		S(i0, 2) =   v1;
-			S(i1, 0) =	v2;			S(i1, 1) =   0.00;		S(i1, 2) = - v0;
-			S(i2, 0) = - v1;		S(i2, 1) =   v0;		S(i2, 2) =   0.00;
-		}
-
-	public:
-		
-		/**
-		* Computes the Translational Projector Matrix.
-		* The output is a square matrix of size num_nodes*6.
-		* Note that 6 Degrees Of Freedom are assumed for each node.
-		* @param num_nodes the number of nodes
-		* @return the Translational Projector Matrix
-		*/
-		inline static MatrixType Compute_Pt(size_t num_nodes)
-		{
-			RealType a = RealType(num_nodes - 1) / RealType(num_nodes);
-			RealType b = -1.0 / RealType(num_nodes);
-			
-			size_t num_dofs = num_nodes * 6;
-			
-			MatrixType P( IdentityMatrix(num_dofs, num_dofs) );
-
-			for(size_t i = 0; i < num_nodes; i++)
-			{
-				size_t j = i * 6;
-				
-				// diagonal block
-				P(j    ,     j) = a;
-				P(j + 1, j + 1) = a;
-				P(j + 2, j + 2) = a;
-
-				// out-of-diagonal block
-				for(size_t k = i + 1; k < num_nodes; k++)
-				{
-					size_t w = k * 6;
-
-					P(j    , w    ) = b;
-					P(j + 1, w + 1) = b;
-					P(j + 2, w + 2) = b;
-
-					P(w    , j    ) = b;
-					P(w + 1, j + 1) = b;
-					P(w + 2, j + 2) = b;
-				}
-			}
-
-			return P;
-		}
-		
-		/**
-		* Computes the Spin Lever Matrix.
-		* The output is a rectangular matrix of 3 columns and nodes.size()*6 rows.
-		* Note that 6 Degrees Of Freedom are assumed for each node.
-		* @param nodes the input nodes
-		* @return the Spin Lever Matrix
-		*/
-		inline static MatrixType Compute_S(const Vector3ContainerType& nodes)
-		{
-			size_t num_nodes = nodes.size();
-			size_t num_dofs = num_nodes * 6;
-			
-			MatrixType S(num_dofs, 3, 0.0);
-
-			for(size_t i = 0; i < num_nodes; i++)
-			{
-				size_t j = i * 6;
-				
-				Spin_AtRow( nodes[i], S, -1.0, 0, j );
-				
-				S(j + 3, 0) = 1.0;
-				S(j + 4, 1) = 1.0;
-				S(j + 5, 2) = 1.0;
-			}
-
-			return S;
-		}
-		
-		/**
-		* Computes the Axial Vector Jacobian.
-		* The output is a square matrix of size displacements.size() (which is num_nodes * 6).
-		* Note that 6 Degrees Of Freedom are assumed for each node.
-		* @param displacements the vector of nodal displacements and rotations in the local corotational coordinate system. (assumed size = num_nodes*6)
-		* @return the H matrix
-		*/
-		inline static MatrixType Compute_H(const VectorType & displacements)
-		{
-			size_t num_dofs = displacements.size();
-			size_t num_nodes = num_dofs / 6;
-			
-			MatrixType H( IdentityMatrix(num_dofs, num_dofs) );
-
-			MatrixType Omega(3, 3);
-			MatrixType Hi(3, 3);
-
-			for(size_t i = 0; i < num_nodes; i++)
-			{
-				size_t index = i * 6;
-				Vector3Type rv = project( displacements, range(index + 3, index + 6) );
-
-				double angle = norm_2(rv);
-
-<<<<<<< HEAD
-				if(angle >= 2.0 * Globals::Pi)
-					angle = std::fmod(angle, 2.0 * Globals::Pi);
-=======
-				if(angle >= 2.0 * KRATOS_M_PI)
-					angle = std::fmod(angle, 2.0 * KRATOS_M_PI);
->>>>>>> ca58e20c
-
-				double eta;
-				if(angle < 0.05) {
-					double angle2 = angle * angle;
-					double angle4 = angle2 * angle2;
-					double angle6 = angle4 * angle2;
-					eta = 1.0 / 12.0 + 1.0 / 270.0 * angle2 + 1.0 / 30240.0 * angle4 + 1.0 / 1209600.0 * angle6;
-				}
-				else {
-<<<<<<< HEAD
-					eta = ( 1.0 - 0.5 * angle * std::tan( 0.5 * Globals::Pi - 0.5 * angle ) ) / (angle * angle);
-=======
-					eta = ( 1.0 - 0.5 * angle * std::tan( KRATOS_M_PI_2 - 0.5 * angle ) ) / (angle * angle);
->>>>>>> ca58e20c
-				}
-
-				Spin( rv, Omega );
-
-				noalias( Hi ) = IdentityMatrix(3, 3);
-				noalias( Hi ) -= 0.5 * Omega;
-				noalias( Hi ) += eta * prod( Omega, Omega );
-
-				range iRange(index + 3, index + 6);
-				project( H, iRange, iRange ) = Hi;
-			}
-
-			return H;
-		}
-
-		/**
-		* Computes the Spin derivative of (Axial Vector Jacobian)^T contracted with the nodal moment vector.
-		* The output is a square matrix of size displacements.size() (which is num_nodes * 6).
-		* Note that 6 Degrees Of Freedom are assumed for each node.
-		* @param displacements the vector of nodal displacements and rotations in the local corotational coordinate system. (assumed size = num_nodes*6)
-		* @param forces the vector of nodal forces and moments in the local corotational coordinate system. (assumed size = num_nodes*6)
-		* @param H the Axial Vector Jacobian Matrix computed with a previous call to EICR::Compute_H(displacements)
-		* @return the L matrix
-		*/
-		inline static MatrixType Compute_L(const VectorType & displacements, const VectorType & forces, const MatrixType & H)
-		{
-			size_t num_dofs = displacements.size();
-			size_t num_nodes = num_dofs / 6;
-			
-			MatrixType L(num_dofs, num_dofs, 0.0);
-
-			Vector3Type rotationVector;
-			Vector3Type momentVector;
-			MatrixType Omega(3, 3);
-			MatrixType Omega2(3, 3);
-			MatrixType Li(3, 3);
-			MatrixType LiTemp1(3, 3);
-			MatrixType LiTemp2(3, 3);
-
-			for(size_t i = 0; i < num_nodes; i++)
-			{
-				size_t index = i * 6;
-				range iRange(index + 3, index + 6);
-				noalias( rotationVector ) = project( displacements, iRange );
-				noalias( momentVector ) = project( forces, iRange );
-
-				double angle = norm_2(rotationVector);
-
-<<<<<<< HEAD
-				if(angle >= 2.0 * Globals::Pi)
-					angle = std::fmod(angle, 2.0 * Globals::Pi);
-=======
-				if(angle >= 2.0 * KRATOS_M_PI)
-					angle = std::fmod(angle, 2.0 * KRATOS_M_PI);
->>>>>>> ca58e20c
-
-				double angle2 = angle * angle;
-				double angle4 = angle2 * angle2;
-				double angle6 = angle4 * angle2;
-
-				double eta;
-				double mu;
-				if(angle < 0.05) {
-					eta = 1.0 / 12.0 + angle2 / 270.0 + angle4 / 30240.0 + angle6 / 1209600.0;
-					mu  = 1.0 / 360.0 + angle2 / 7560.0 + angle4 / 201600.0 + angle6 / 5987520.0;
-				}
-				else {
-<<<<<<< HEAD
-					eta = ( 1.0 - 0.5 * angle * std::tan( 0.5 * Globals::Pi - 0.5 * angle ) ) / (angle * angle);
-=======
-					eta = ( 1.0 - 0.5 * angle * std::tan( KRATOS_M_PI_2 - 0.5 * angle ) ) / (angle * angle);
->>>>>>> ca58e20c
-					double sin_h_angle = std::sin(0.5 * angle);
-					mu  = ( angle2 + 4.0 * std::cos(angle) + angle * std::sin(angle) - 4.0 ) / ( 4.0 * angle4 * sin_h_angle * sin_h_angle );
-				}
-
-				Spin( rotationVector, Omega );
-				noalias( Omega2 ) = prod( Omega, Omega );
-
-				noalias( LiTemp2 ) = outer_prod( momentVector, rotationVector );
-
-				noalias( Li ) = inner_prod( rotationVector, momentVector ) * IdentityMatrix(3, 3);
-				noalias( Li ) += outer_prod( rotationVector, momentVector );
-				noalias( Li ) -= LiTemp2;
-
-				noalias( LiTemp1 ) = mu * prod( Omega2, LiTemp2 );
-				Spin( momentVector, LiTemp2, 0.5 );
-				noalias( LiTemp1 ) -= LiTemp2;
-
-				noalias( LiTemp1 ) += eta * Li;
-				
-				noalias( Li ) = prod( LiTemp1, project( H, iRange, iRange ) );
-
-				project( L, iRange, iRange ) = Li;
-			}
-
-			return L;
-		}
-
-		
-	};
-
-}
-
-
-#endif // EICR_H_INCLUDED
+//
+//   Project Name:        KratosSolidMechanicsApplication $
+//   Created by:          $Author:       Massimo Petracca $
+//   Last modified by:    $Co-Author:                     $
+//   Date:                $Date:            December 2013 $
+//   Revision:            $Revision:                  0.0 $
+//
+//
+
+
+#if !defined(EICR_H_INCLUDED )
+#define  EICR_H_INCLUDED
+
+#include "utilities/quaternion.h"
+
+namespace Kratos
+{
+	/** \brief EICR Element Independent CoRotational formulation
+	*
+	* E.I.C.R. is a utility class containing static methods related to
+	* the Element Independent Corotational Formulation.
+	* This class implements methods that do not depend on the element type,
+	* and so they can be used by any implementation of a corotational coordinate transformation.
+	*/
+	class EICR
+	{
+
+	public:
+
+		typedef double RealType;
+
+		typedef bounded_matrix<RealType, 3, 3> TransformationMatrixType;
+
+		typedef array_1d<RealType, 3> Vector3Type;
+		
+		typedef std::vector<Vector3Type> Vector3ContainerType;
+		
+		typedef Vector VectorType;
+
+		typedef Matrix MatrixType;
+
+		typedef Quaternion<RealType> QuaternionType;
+
+	public:
+
+		/**
+		* Computes the Spin of the input vector V, and saves the result into the output matrix S.
+		* Note: no check is made on the size of the input-output arguments.
+		* @param V the input vector (assumed size: >= 3)
+		* @param S the output matrix (assumed size: >= 3x3)
+		*/
+		template< class TVec, class TMat>
+		inline static void Spin(const TVec & V, TMat & S)
+		{
+			S(0, 0) =	0.00;		S(0, 1) = - V(2);		S(0, 2) =   V(1);
+			S(1, 0) =	V(2);		S(1, 1) =   0.00;		S(1, 2) = - V(0);
+			S(2, 0) = - V(1);		S(2, 1) =   V(0);		S(2, 2) =   0.00;
+		}
+
+		/**
+		* Computes the Spin of the input vector V, and saves the result into the output matrix S,
+		* at the specified row index.
+		* Note: no check is made on the size of the input-output arguments.
+		* @param V the input vector (assumed size: >= 3)
+		* @param S the output matrix (assumed size: >= 3x3)
+		* @param row_index the index of the first row in the output matrix where the spin has to be saved
+		*/
+		template< class TVec, class TMat>
+		inline static void Spin_AtRow(const TVec & V, TMat & S, size_t row_index)
+		{
+			size_t i0 = row_index;
+			size_t i1 = 1 + row_index;
+			size_t i2 = 2 + row_index;
+			double v0 = V(i0);
+			double v1 = V(i1);
+			double v2 = V(i2);
+			S(i0, 0) =	0.00;		S(i0, 1) = - v2;		S(i0, 2) =   v1;
+			S(i1, 0) =	v2;			S(i1, 1) =   0.00;		S(i1, 2) = - v0;
+			S(i2, 0) = - v1;		S(i2, 1) =   v0;		S(i2, 2) =   0.00;
+		}
+
+		/**
+		* Computes the Spin of the input vector V, from the specified index, and saves the result into the output matrix S,
+		* at the specified row index.
+		* Note: no check is made on the size of the input-output arguments.
+		* @param V the input vector (assumed size: >= 3)
+		* @param S the output matrix (assumed size: >= 3x3)
+		* @param vector_index the index of the first component of the input vector to be used to compute the spin
+		* @param row_index the index of the first row in the output matrix where the spin has to be saved
+		*/
+		template< class TVec, class TMat>
+		inline static void Spin_AtRow(const TVec & V, TMat & S, size_t vector_index, size_t matrix_row_index)
+		{
+			size_t i0 = matrix_row_index;
+			size_t i1 = 1 + matrix_row_index;
+			size_t i2 = 2 + matrix_row_index;
+			double v0 = V(vector_index);
+			double v1 = V(vector_index + 1);
+			double v2 = V(vector_index + 2);
+			S(i0, 0) =	0.00;		S(i0, 1) = - v2;		S(i0, 2) =   v1;
+			S(i1, 0) =	v2;			S(i1, 1) =   0.00;		S(i1, 2) = - v0;
+			S(i2, 0) = - v1;		S(i2, 1) =   v0;		S(i2, 2) =   0.00;
+		}
+
+		/**
+		* Computes the Spin of the input vector V, and saves the result into the output matrix S.
+		* This version uses a multiplier for the output values.
+		* Note: no check is made on the size of the input-output arguments.
+		* @param V the input vector (assumed size: >= 3)
+		* @param S the output matrix (assumed size: >= 3x3)
+		* @param mult the multiplier for the output values
+		*/
+		template< class TVec, class TMat>
+		inline static void Spin(const TVec & V, TMat & S, double mult)
+		{
+			S(0, 0) =	0.00;			S(0, 1) = - mult * V(2);	S(0, 2) =   mult * V(1);
+			S(1, 0) =	mult * V(2);	S(1, 1) =   0.00;			S(1, 2) = - mult * V(0);
+			S(2, 0) = - mult * V(1);	S(2, 1) =   mult * V(0);	S(2, 2) =   0.00;
+		}
+
+		/**
+		* Computes the Spin of the input vector V, and saves the result into the output matrix S,
+		* at the specified row index.
+		* This version uses a multiplier for the output values.
+		* Note: no check is made on the size of the input-output arguments.
+		* @param V the input vector (assumed size: >= 3)
+		* @param S the output matrix (assumed size: >= 3x3)
+		* @param mult the multiplier for the output values
+		* @param row_index the index of the first row in the output matrix where the spin has to be saved
+		*/
+		template< class TVec, class TMat>
+		inline static void Spin_AtRow(const TVec & V, TMat & S, double mult, size_t row_index)
+		{
+			size_t i0 = row_index;
+			size_t i1 = 1 + row_index;
+			size_t i2 = 2 + row_index;
+			double v0 = mult * V(i0);
+			double v1 = mult * V(i1);
+			double v2 = mult * V(i2);
+			S(i0, 0) =	0.00;		S(i0, 1) = - v2;		S(i0, 2) =   v1;
+			S(i1, 0) =	v2;			S(i1, 1) =   0.00;		S(i1, 2) = - v0;
+			S(i2, 0) = - v1;		S(i2, 1) =   v0;		S(i2, 2) =   0.00;
+		}
+
+		/**
+		* Computes the Spin of the input vector V, from the specified index, and saves the result into the output matrix S,
+		* at the specified row index.
+		* This version uses a multiplier for the output values.
+		* Note: no check is made on the size of the input-output arguments.
+		* @param V the input vector (assumed size: >= 3)
+		* @param S the output matrix (assumed size: >= 3x3)
+		* @param mult the multiplier for the output values
+		* @param vector_index the index of the first component of the input vector to be used to compute the spin
+		* @param row_index the index of the first row in the output matrix where the spin has to be saved
+		*/
+		template< class TVec, class TMat>
+		inline static void Spin_AtRow(const TVec & V, TMat & S, double mult, size_t vector_index, size_t matrix_row_index)
+		{
+			size_t i0 = matrix_row_index;
+			size_t i1 = 1 + matrix_row_index;
+			size_t i2 = 2 + matrix_row_index;
+			double v0 = mult * V(vector_index);
+			double v1 = mult * V(vector_index + 1);
+			double v2 = mult * V(vector_index + 2);
+			S(i0, 0) =	0.00;		S(i0, 1) = - v2;		S(i0, 2) =   v1;
+			S(i1, 0) =	v2;			S(i1, 1) =   0.00;		S(i1, 2) = - v0;
+			S(i2, 0) = - v1;		S(i2, 1) =   v0;		S(i2, 2) =   0.00;
+		}
+
+	public:
+		
+		/**
+		* Computes the Translational Projector Matrix.
+		* The output is a square matrix of size num_nodes*6.
+		* Note that 6 Degrees Of Freedom are assumed for each node.
+		* @param num_nodes the number of nodes
+		* @return the Translational Projector Matrix
+		*/
+		inline static MatrixType Compute_Pt(size_t num_nodes)
+		{
+			RealType a = RealType(num_nodes - 1) / RealType(num_nodes);
+			RealType b = -1.0 / RealType(num_nodes);
+			
+			size_t num_dofs = num_nodes * 6;
+			
+			MatrixType P( IdentityMatrix(num_dofs, num_dofs) );
+
+			for(size_t i = 0; i < num_nodes; i++)
+			{
+				size_t j = i * 6;
+				
+				// diagonal block
+				P(j    ,     j) = a;
+				P(j + 1, j + 1) = a;
+				P(j + 2, j + 2) = a;
+
+				// out-of-diagonal block
+				for(size_t k = i + 1; k < num_nodes; k++)
+				{
+					size_t w = k * 6;
+
+					P(j    , w    ) = b;
+					P(j + 1, w + 1) = b;
+					P(j + 2, w + 2) = b;
+
+					P(w    , j    ) = b;
+					P(w + 1, j + 1) = b;
+					P(w + 2, j + 2) = b;
+				}
+			}
+
+			return P;
+		}
+		
+		/**
+		* Computes the Spin Lever Matrix.
+		* The output is a rectangular matrix of 3 columns and nodes.size()*6 rows.
+		* Note that 6 Degrees Of Freedom are assumed for each node.
+		* @param nodes the input nodes
+		* @return the Spin Lever Matrix
+		*/
+		inline static MatrixType Compute_S(const Vector3ContainerType& nodes)
+		{
+			size_t num_nodes = nodes.size();
+			size_t num_dofs = num_nodes * 6;
+			
+			MatrixType S(num_dofs, 3, 0.0);
+
+			for(size_t i = 0; i < num_nodes; i++)
+			{
+				size_t j = i * 6;
+				
+				Spin_AtRow( nodes[i], S, -1.0, 0, j );
+				
+				S(j + 3, 0) = 1.0;
+				S(j + 4, 1) = 1.0;
+				S(j + 5, 2) = 1.0;
+			}
+
+			return S;
+		}
+		
+		/**
+		* Computes the Axial Vector Jacobian.
+		* The output is a square matrix of size displacements.size() (which is num_nodes * 6).
+		* Note that 6 Degrees Of Freedom are assumed for each node.
+		* @param displacements the vector of nodal displacements and rotations in the local corotational coordinate system. (assumed size = num_nodes*6)
+		* @return the H matrix
+		*/
+		inline static MatrixType Compute_H(const VectorType & displacements)
+		{
+			size_t num_dofs = displacements.size();
+			size_t num_nodes = num_dofs / 6;
+			
+			MatrixType H( IdentityMatrix(num_dofs, num_dofs) );
+
+			MatrixType Omega(3, 3);
+			MatrixType Hi(3, 3);
+
+			for(size_t i = 0; i < num_nodes; i++)
+			{
+				size_t index = i * 6;
+				Vector3Type rv = project( displacements, range(index + 3, index + 6) );
+
+				double angle = norm_2(rv);
+
+				if(angle >= 2.0 * Globals::Pi)
+					angle = std::fmod(angle, 2.0 * Globals::Pi);
+
+				double eta;
+				if(angle < 0.05) {
+					double angle2 = angle * angle;
+					double angle4 = angle2 * angle2;
+					double angle6 = angle4 * angle2;
+					eta = 1.0 / 12.0 + 1.0 / 270.0 * angle2 + 1.0 / 30240.0 * angle4 + 1.0 / 1209600.0 * angle6;
+				}
+				else {
+					eta = ( 1.0 - 0.5 * angle * std::tan( Globals::Pi2 - 0.5 * angle ) ) / (angle * angle);
+				}
+
+				Spin( rv, Omega );
+
+				noalias( Hi ) = IdentityMatrix(3, 3);
+				noalias( Hi ) -= 0.5 * Omega;
+				noalias( Hi ) += eta * prod( Omega, Omega );
+
+				range iRange(index + 3, index + 6);
+				project( H, iRange, iRange ) = Hi;
+			}
+
+			return H;
+		}
+
+		/**
+		* Computes the Spin derivative of (Axial Vector Jacobian)^T contracted with the nodal moment vector.
+		* The output is a square matrix of size displacements.size() (which is num_nodes * 6).
+		* Note that 6 Degrees Of Freedom are assumed for each node.
+		* @param displacements the vector of nodal displacements and rotations in the local corotational coordinate system. (assumed size = num_nodes*6)
+		* @param forces the vector of nodal forces and moments in the local corotational coordinate system. (assumed size = num_nodes*6)
+		* @param H the Axial Vector Jacobian Matrix computed with a previous call to EICR::Compute_H(displacements)
+		* @return the L matrix
+		*/
+		inline static MatrixType Compute_L(const VectorType & displacements, const VectorType & forces, const MatrixType & H)
+		{
+			size_t num_dofs = displacements.size();
+			size_t num_nodes = num_dofs / 6;
+			
+			MatrixType L(num_dofs, num_dofs, 0.0);
+
+			Vector3Type rotationVector;
+			Vector3Type momentVector;
+			MatrixType Omega(3, 3);
+			MatrixType Omega2(3, 3);
+			MatrixType Li(3, 3);
+			MatrixType LiTemp1(3, 3);
+			MatrixType LiTemp2(3, 3);
+
+			for(size_t i = 0; i < num_nodes; i++)
+			{
+				size_t index = i * 6;
+				range iRange(index + 3, index + 6);
+				noalias( rotationVector ) = project( displacements, iRange );
+				noalias( momentVector ) = project( forces, iRange );
+
+				double angle = norm_2(rotationVector);
+
+				if(angle >= 2.0 * Globals::Pi)
+					angle = std::fmod(angle, 2.0 * Globals::Pi);
+
+				double angle2 = angle * angle;
+				double angle4 = angle2 * angle2;
+				double angle6 = angle4 * angle2;
+
+				double eta;
+				double mu;
+				if(angle < 0.05) {
+					eta = 1.0 / 12.0 + angle2 / 270.0 + angle4 / 30240.0 + angle6 / 1209600.0;
+					mu  = 1.0 / 360.0 + angle2 / 7560.0 + angle4 / 201600.0 + angle6 / 5987520.0;
+				}
+				else {
+					eta = ( 1.0 - 0.5 * angle * std::tan( Globals::Pi2 - 0.5 * angle ) ) / (angle * angle);
+					double sin_h_angle = std::sin(0.5 * angle);
+					mu  = ( angle2 + 4.0 * std::cos(angle) + angle * std::sin(angle) - 4.0 ) / ( 4.0 * angle4 * sin_h_angle * sin_h_angle );
+				}
+
+				Spin( rotationVector, Omega );
+				noalias( Omega2 ) = prod( Omega, Omega );
+
+				noalias( LiTemp2 ) = outer_prod( momentVector, rotationVector );
+
+				noalias( Li ) = inner_prod( rotationVector, momentVector ) * IdentityMatrix(3, 3);
+				noalias( Li ) += outer_prod( rotationVector, momentVector );
+				noalias( Li ) -= LiTemp2;
+
+				noalias( LiTemp1 ) = mu * prod( Omega2, LiTemp2 );
+				Spin( momentVector, LiTemp2, 0.5 );
+				noalias( LiTemp1 ) -= LiTemp2;
+
+				noalias( LiTemp1 ) += eta * Li;
+				
+				noalias( Li ) = prod( LiTemp1, project( H, iRange, iRange ) );
+
+				project( L, iRange, iRange ) = Li;
+			}
+
+			return L;
+		}
+
+		
+	};
+
+}
+
+
+#endif // EICR_H_INCLUDED