from __future__ import print_function, absolute_import, division  # makes KratosMultiphysics backward compatible with python 2.6 and 2.7

import KratosMultiphysics
import KratosMultiphysics.SolidMechanicsApplication as KratosSolid

import os
import process_factory

class Kratos_Execute_Test:

    def __init__(self, ProjectParameters):

        self.ProjectParameters = ProjectParameters

<<<<<<< HEAD
        self.main_model_part = ModelPart(self.ProjectParameters["problem_data"]["model_part_name"].GetString())
        self.main_model_part.ProcessInfo.SetValue(DIMENSION, self.ProjectParameters["problem_data"]["dimension"].GetInt())
        self.main_model_part.ProcessInfo.SetValue(DOMAIN_SIZE, self.ProjectParameters["problem_data"]["dimension"].GetInt())
=======
        self.main_model_part = KratosMultiphysics.ModelPart(self.ProjectParameters["problem_data"]["model_part_name"].GetString())
        self.main_model_part.ProcessInfo.SetValue(KratosMultiphysics.DOMAIN_SIZE, self.ProjectParameters["problem_data"]["domain_size"].GetInt())
>>>>>>> 547b7c22

        self.Model = {self.ProjectParameters["problem_data"]["model_part_name"].GetString(): self.main_model_part}

        # Construct the solver (main setting methods are located in the solver_module)
        solver_module = __import__(self.ProjectParameters["solver_settings"]["solver_type"].GetString())
        self.solver = solver_module.CreateSolver(self.main_model_part, self.ProjectParameters["solver_settings"])

        # Add variables (always before importing the model part) (it must be integrated in the ImportModelPart)
        # If we integrate it in the model part we cannot use combined solvers
        self.solver.AddVariables()

        # Read model_part (note: the buffer_size is set here) (restart can be read here)
        self.solver.ImportModelPart()

        # Add dofs (always after importing the model part) (it must be integrated in the ImportModelPart)
        # If we integrate it in the model part we cannot use combined solvers
        self.solver.AddDofs()

        # Build sub_model_parts or submeshes (rearrange parts for the application of custom processes)
        # #Get the list of the submodel part in the object Model
        for i in range(self.ProjectParameters["solver_settings"]["processes_sub_model_part_list"].size()):
            part_name = self.ProjectParameters["solver_settings"]["processes_sub_model_part_list"][i].GetString()
            self.Model.update({part_name: self.main_model_part.GetSubModelPart(part_name)})

        # Obtain the list of the processes to be applied
        self.list_of_processes = process_factory.KratosProcessFactory(self.Model).ConstructListOfProcesses(self.ProjectParameters["constraints_process_list"])
        self.list_of_processes += process_factory.KratosProcessFactory(self.Model).ConstructListOfProcesses(self.ProjectParameters["loads_process_list"])
        if (ProjectParameters.Has("list_other_processes") == True): 
            self.list_of_processes += process_factory.KratosProcessFactory(self.Model).ConstructListOfProcesses(self.ProjectParameters["list_other_processes"])
        if (ProjectParameters.Has("json_check_process") == True): 
            self.list_of_processes += process_factory.KratosProcessFactory(self.Model).ConstructListOfProcesses(self.ProjectParameters["json_check_process"]) 
        if (ProjectParameters.Has("check_analytic_results_process") == True): 
            self.list_of_processes += process_factory.KratosProcessFactory(self.Model).ConstructListOfProcesses(self.ProjectParameters["check_analytic_results_process"]) 
        if (ProjectParameters.Has("json_output_process") == True): 
            self.list_of_processes += process_factory.KratosProcessFactory(self.Model).ConstructListOfProcesses(self.ProjectParameters["json_output_process"]) 

        for process in self.list_of_processes:
            process.ExecuteInitialize()

        # ### START SOLUTION ####

        self.computing_model_part = self.solver.GetComputingModelPart()

        # ### Output settings start ####
        self.problem_path = os.getcwd()
        self.problem_name = self.ProjectParameters["problem_data"]["problem_name"].GetString()

        # ### Output settings start ####
        self.output_post = ProjectParameters.Has("output_configuration")
        if (self.output_post == True):
            from gid_output_process import GiDOutputProcess
            output_settings = ProjectParameters["output_configuration"]
            self.gid_output = GiDOutputProcess(self.computing_model_part,
                                               self.problem_name,
                                               output_settings)
            self.gid_output.ExecuteInitialize()
            
        # Sets strategies, builders, linear solvers, schemes and solving info, and fills the buffer
        self.solver.Initialize()
        self.solver.SetEchoLevel(0) # Avoid to print anything 
        
        if (self.output_post == True):
            self.gid_output.ExecuteBeforeSolutionLoop()

    def Solve(self):
        for process in self.list_of_processes:
            process.ExecuteBeforeSolutionLoop()

        # #Stepping and time settings (get from process info or solving info)
        # Delta time
        delta_time = self.ProjectParameters["problem_data"]["time_step"].GetDouble()
        # Start step
        self.main_model_part.ProcessInfo[KratosMultiphysics.TIME_STEPS] = 0
        # Start time
        time = self.ProjectParameters["problem_data"]["start_time"].GetDouble()
        # End time
        end_time = self.ProjectParameters["problem_data"]["end_time"].GetDouble()

        # Solving the problem (time integration)
        while(time <= end_time):
            time = time + delta_time
            self.main_model_part.ProcessInfo[KratosMultiphysics.TIME_STEPS] += 1
            self.main_model_part.CloneTimeStep(time)

            for process in self.list_of_processes:
                process.ExecuteInitializeSolutionStep()
                
            if (self.output_post == True):
                self.gid_output.ExecuteInitializeSolutionStep()
                        
            self.solver.Solve()
            
            current_vals = [ev for ev in self.computing_model_part.ProcessInfo[KratosSolid.EIGENVALUE_VECTOR]]
            
            print(current_vals)

            if (self.output_post == True):
                self.gid_output.ExecuteFinalizeSolutionStep()

            for process in self.list_of_processes:
                process.ExecuteFinalizeSolutionStep()

            for process in self.list_of_processes:
                process.ExecuteBeforeOutputStep()

            for process in self.list_of_processes:
                process.ExecuteAfterOutputStep()

            if (self.output_post == True):
                if self.gid_output.IsOutputStep():
                    self.gid_output.PrintOutput()

        if (self.output_post == True):
            self.gid_output.ExecuteFinalize()

        for process in self.list_of_processes:
            process.ExecuteFinalize()
<|MERGE_RESOLUTION|>--- conflicted
+++ resolved
@@ -1,139 +1,134 @@
-from __future__ import print_function, absolute_import, division  # makes KratosMultiphysics backward compatible with python 2.6 and 2.7
-
-import KratosMultiphysics
-import KratosMultiphysics.SolidMechanicsApplication as KratosSolid
-
-import os
-import process_factory
-
-class Kratos_Execute_Test:
-
-    def __init__(self, ProjectParameters):
-
-        self.ProjectParameters = ProjectParameters
-
-<<<<<<< HEAD
-        self.main_model_part = ModelPart(self.ProjectParameters["problem_data"]["model_part_name"].GetString())
-        self.main_model_part.ProcessInfo.SetValue(DIMENSION, self.ProjectParameters["problem_data"]["dimension"].GetInt())
-        self.main_model_part.ProcessInfo.SetValue(DOMAIN_SIZE, self.ProjectParameters["problem_data"]["dimension"].GetInt())
-=======
-        self.main_model_part = KratosMultiphysics.ModelPart(self.ProjectParameters["problem_data"]["model_part_name"].GetString())
-        self.main_model_part.ProcessInfo.SetValue(KratosMultiphysics.DOMAIN_SIZE, self.ProjectParameters["problem_data"]["domain_size"].GetInt())
->>>>>>> 547b7c22
-
-        self.Model = {self.ProjectParameters["problem_data"]["model_part_name"].GetString(): self.main_model_part}
-
-        # Construct the solver (main setting methods are located in the solver_module)
-        solver_module = __import__(self.ProjectParameters["solver_settings"]["solver_type"].GetString())
-        self.solver = solver_module.CreateSolver(self.main_model_part, self.ProjectParameters["solver_settings"])
-
-        # Add variables (always before importing the model part) (it must be integrated in the ImportModelPart)
-        # If we integrate it in the model part we cannot use combined solvers
-        self.solver.AddVariables()
-
-        # Read model_part (note: the buffer_size is set here) (restart can be read here)
-        self.solver.ImportModelPart()
-
-        # Add dofs (always after importing the model part) (it must be integrated in the ImportModelPart)
-        # If we integrate it in the model part we cannot use combined solvers
-        self.solver.AddDofs()
-
-        # Build sub_model_parts or submeshes (rearrange parts for the application of custom processes)
-        # #Get the list of the submodel part in the object Model
-        for i in range(self.ProjectParameters["solver_settings"]["processes_sub_model_part_list"].size()):
-            part_name = self.ProjectParameters["solver_settings"]["processes_sub_model_part_list"][i].GetString()
-            self.Model.update({part_name: self.main_model_part.GetSubModelPart(part_name)})
-
-        # Obtain the list of the processes to be applied
-        self.list_of_processes = process_factory.KratosProcessFactory(self.Model).ConstructListOfProcesses(self.ProjectParameters["constraints_process_list"])
-        self.list_of_processes += process_factory.KratosProcessFactory(self.Model).ConstructListOfProcesses(self.ProjectParameters["loads_process_list"])
-        if (ProjectParameters.Has("list_other_processes") == True): 
-            self.list_of_processes += process_factory.KratosProcessFactory(self.Model).ConstructListOfProcesses(self.ProjectParameters["list_other_processes"])
-        if (ProjectParameters.Has("json_check_process") == True): 
-            self.list_of_processes += process_factory.KratosProcessFactory(self.Model).ConstructListOfProcesses(self.ProjectParameters["json_check_process"]) 
-        if (ProjectParameters.Has("check_analytic_results_process") == True): 
-            self.list_of_processes += process_factory.KratosProcessFactory(self.Model).ConstructListOfProcesses(self.ProjectParameters["check_analytic_results_process"]) 
-        if (ProjectParameters.Has("json_output_process") == True): 
-            self.list_of_processes += process_factory.KratosProcessFactory(self.Model).ConstructListOfProcesses(self.ProjectParameters["json_output_process"]) 
-
-        for process in self.list_of_processes:
-            process.ExecuteInitialize()
-
-        # ### START SOLUTION ####
-
-        self.computing_model_part = self.solver.GetComputingModelPart()
-
-        # ### Output settings start ####
-        self.problem_path = os.getcwd()
-        self.problem_name = self.ProjectParameters["problem_data"]["problem_name"].GetString()
-
-        # ### Output settings start ####
-        self.output_post = ProjectParameters.Has("output_configuration")
-        if (self.output_post == True):
-            from gid_output_process import GiDOutputProcess
-            output_settings = ProjectParameters["output_configuration"]
-            self.gid_output = GiDOutputProcess(self.computing_model_part,
-                                               self.problem_name,
-                                               output_settings)
-            self.gid_output.ExecuteInitialize()
-            
-        # Sets strategies, builders, linear solvers, schemes and solving info, and fills the buffer
-        self.solver.Initialize()
-        self.solver.SetEchoLevel(0) # Avoid to print anything 
-        
-        if (self.output_post == True):
-            self.gid_output.ExecuteBeforeSolutionLoop()
-
-    def Solve(self):
-        for process in self.list_of_processes:
-            process.ExecuteBeforeSolutionLoop()
-
-        # #Stepping and time settings (get from process info or solving info)
-        # Delta time
-        delta_time = self.ProjectParameters["problem_data"]["time_step"].GetDouble()
-        # Start step
-        self.main_model_part.ProcessInfo[KratosMultiphysics.TIME_STEPS] = 0
-        # Start time
-        time = self.ProjectParameters["problem_data"]["start_time"].GetDouble()
-        # End time
-        end_time = self.ProjectParameters["problem_data"]["end_time"].GetDouble()
-
-        # Solving the problem (time integration)
-        while(time <= end_time):
-            time = time + delta_time
-            self.main_model_part.ProcessInfo[KratosMultiphysics.TIME_STEPS] += 1
-            self.main_model_part.CloneTimeStep(time)
-
-            for process in self.list_of_processes:
-                process.ExecuteInitializeSolutionStep()
-                
-            if (self.output_post == True):
-                self.gid_output.ExecuteInitializeSolutionStep()
-                        
-            self.solver.Solve()
-            
-            current_vals = [ev for ev in self.computing_model_part.ProcessInfo[KratosSolid.EIGENVALUE_VECTOR]]
-            
-            print(current_vals)
-
-            if (self.output_post == True):
-                self.gid_output.ExecuteFinalizeSolutionStep()
-
-            for process in self.list_of_processes:
-                process.ExecuteFinalizeSolutionStep()
-
-            for process in self.list_of_processes:
-                process.ExecuteBeforeOutputStep()
-
-            for process in self.list_of_processes:
-                process.ExecuteAfterOutputStep()
-
-            if (self.output_post == True):
-                if self.gid_output.IsOutputStep():
-                    self.gid_output.PrintOutput()
-
-        if (self.output_post == True):
-            self.gid_output.ExecuteFinalize()
-
-        for process in self.list_of_processes:
-            process.ExecuteFinalize()
+from __future__ import print_function, absolute_import, division  # makes KratosMultiphysics backward compatible with python 2.6 and 2.7
+
+import KratosMultiphysics
+import KratosMultiphysics.SolidMechanicsApplication as KratosSolid
+
+import os
+import process_factory
+
+class Kratos_Execute_Test:
+
+    def __init__(self, ProjectParameters):
+
+        self.ProjectParameters = ProjectParameters
+
+        self.main_model_part = ModelPart(self.ProjectParameters["problem_data"]["model_part_name"].GetString())
+        self.main_model_part.ProcessInfo.SetValue(DIMENSION, self.ProjectParameters["problem_data"]["dimension"].GetInt())
+        self.main_model_part.ProcessInfo.SetValue(DOMAIN_SIZE, self.ProjectParameters["problem_data"]["dimension"].GetInt())
+
+        self.Model = {self.ProjectParameters["problem_data"]["model_part_name"].GetString(): self.main_model_part}
+
+        # Construct the solver (main setting methods are located in the solver_module)
+        solver_module = __import__(self.ProjectParameters["solver_settings"]["solver_type"].GetString())
+        self.solver = solver_module.CreateSolver(self.main_model_part, self.ProjectParameters["solver_settings"])
+
+        # Add variables (always before importing the model part) (it must be integrated in the ImportModelPart)
+        # If we integrate it in the model part we cannot use combined solvers
+        self.solver.AddVariables()
+
+        # Read model_part (note: the buffer_size is set here) (restart can be read here)
+        self.solver.ImportModelPart()
+
+        # Add dofs (always after importing the model part) (it must be integrated in the ImportModelPart)
+        # If we integrate it in the model part we cannot use combined solvers
+        self.solver.AddDofs()
+
+        # Build sub_model_parts or submeshes (rearrange parts for the application of custom processes)
+        # #Get the list of the submodel part in the object Model
+        for i in range(self.ProjectParameters["solver_settings"]["processes_sub_model_part_list"].size()):
+            part_name = self.ProjectParameters["solver_settings"]["processes_sub_model_part_list"][i].GetString()
+            self.Model.update({part_name: self.main_model_part.GetSubModelPart(part_name)})
+
+        # Obtain the list of the processes to be applied
+        self.list_of_processes = process_factory.KratosProcessFactory(self.Model).ConstructListOfProcesses(self.ProjectParameters["constraints_process_list"])
+        self.list_of_processes += process_factory.KratosProcessFactory(self.Model).ConstructListOfProcesses(self.ProjectParameters["loads_process_list"])
+        if (ProjectParameters.Has("list_other_processes") == True): 
+            self.list_of_processes += process_factory.KratosProcessFactory(self.Model).ConstructListOfProcesses(self.ProjectParameters["list_other_processes"])
+        if (ProjectParameters.Has("json_check_process") == True): 
+            self.list_of_processes += process_factory.KratosProcessFactory(self.Model).ConstructListOfProcesses(self.ProjectParameters["json_check_process"]) 
+        if (ProjectParameters.Has("check_analytic_results_process") == True): 
+            self.list_of_processes += process_factory.KratosProcessFactory(self.Model).ConstructListOfProcesses(self.ProjectParameters["check_analytic_results_process"]) 
+        if (ProjectParameters.Has("json_output_process") == True): 
+            self.list_of_processes += process_factory.KratosProcessFactory(self.Model).ConstructListOfProcesses(self.ProjectParameters["json_output_process"]) 
+
+        for process in self.list_of_processes:
+            process.ExecuteInitialize()
+
+        # ### START SOLUTION ####
+
+        self.computing_model_part = self.solver.GetComputingModelPart()
+
+        # ### Output settings start ####
+        self.problem_path = os.getcwd()
+        self.problem_name = self.ProjectParameters["problem_data"]["problem_name"].GetString()
+
+        # ### Output settings start ####
+        self.output_post = ProjectParameters.Has("output_configuration")
+        if (self.output_post == True):
+            from gid_output_process import GiDOutputProcess
+            output_settings = ProjectParameters["output_configuration"]
+            self.gid_output = GiDOutputProcess(self.computing_model_part,
+                                               self.problem_name,
+                                               output_settings)
+            self.gid_output.ExecuteInitialize()
+            
+        # Sets strategies, builders, linear solvers, schemes and solving info, and fills the buffer
+        self.solver.Initialize()
+        self.solver.SetEchoLevel(0) # Avoid to print anything 
+        
+        if (self.output_post == True):
+            self.gid_output.ExecuteBeforeSolutionLoop()
+
+    def Solve(self):
+        for process in self.list_of_processes:
+            process.ExecuteBeforeSolutionLoop()
+
+        # #Stepping and time settings (get from process info or solving info)
+        # Delta time
+        delta_time = self.ProjectParameters["problem_data"]["time_step"].GetDouble()
+        # Start step
+        self.main_model_part.ProcessInfo[KratosMultiphysics.TIME_STEPS] = 0
+        # Start time
+        time = self.ProjectParameters["problem_data"]["start_time"].GetDouble()
+        # End time
+        end_time = self.ProjectParameters["problem_data"]["end_time"].GetDouble()
+
+        # Solving the problem (time integration)
+        while(time <= end_time):
+            time = time + delta_time
+            self.main_model_part.ProcessInfo[KratosMultiphysics.TIME_STEPS] += 1
+            self.main_model_part.CloneTimeStep(time)
+
+            for process in self.list_of_processes:
+                process.ExecuteInitializeSolutionStep()
+                
+            if (self.output_post == True):
+                self.gid_output.ExecuteInitializeSolutionStep()
+                        
+            self.solver.Solve()
+            
+            current_vals = [ev for ev in self.computing_model_part.ProcessInfo[KratosSolid.EIGENVALUE_VECTOR]]
+            
+            print(current_vals)
+
+            if (self.output_post == True):
+                self.gid_output.ExecuteFinalizeSolutionStep()
+
+            for process in self.list_of_processes:
+                process.ExecuteFinalizeSolutionStep()
+
+            for process in self.list_of_processes:
+                process.ExecuteBeforeOutputStep()
+
+            for process in self.list_of_processes:
+                process.ExecuteAfterOutputStep()
+
+            if (self.output_post == True):
+                if self.gid_output.IsOutputStep():
+                    self.gid_output.PrintOutput()
+
+        if (self.output_post == True):
+            self.gid_output.ExecuteFinalize()
+
+        for process in self.list_of_processes:
+            process.ExecuteFinalize()