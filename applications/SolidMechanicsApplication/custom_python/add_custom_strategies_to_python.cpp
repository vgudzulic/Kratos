--- conflicted
+++ resolved
@@ -28,11 +28,8 @@
 #include "custom_strategies/strategies/residual_based_newton_raphson_line_search_strategy.hpp"
 #include "custom_strategies/strategies/residual_based_newton_raphson_line_search_implex_strategy.hpp"
 #include "custom_strategies/strategies/explicit_strategy.hpp" 
-<<<<<<< HEAD
+#include "custom_strategies/strategies/eigensolver_strategy.hpp" 
 #include "custom_strategies/strategies/explicit_hamilton_strategy.hpp"
-=======
-#include "custom_strategies/strategies/eigensolver_strategy.hpp" 
->>>>>>> 547b7c22
 
 //builders and solvers
 #include "custom_strategies/builders_and_solvers/component_wise_builder_and_solver.hpp"
@@ -45,17 +42,13 @@
 
 //schemes
 #include "custom_strategies/schemes/component_wise_bossak_scheme.hpp"
-<<<<<<< HEAD
+#include "custom_strategies/schemes/eigensolver_dynamic_scheme.hpp" 
+ 
 #include "custom_strategies/schemes/explicit_central_differences_scheme.hpp" 
 #include "custom_strategies/schemes/residual_based_rotation_newmark_scheme.hpp"
 #include "custom_strategies/schemes/residual_based_rotation_simo_scheme.hpp"
 #include "custom_strategies/schemes/residual_based_rotation_emc_scheme.hpp"
 #include "custom_strategies/schemes/explicit_hamilton_scheme.hpp"
-=======
-#include "custom_strategies/schemes/explicit_central_differences_scheme.hpp"
-#include "custom_strategies/schemes/eigensolver_dynamic_scheme.hpp" 
- 
->>>>>>> 547b7c22
 
 //linear solvers
 #include "linear_solvers/linear_solver.h"
@@ -88,12 +81,8 @@
       typedef ResidualBasedNewtonRaphsonLineSearchStrategy< SparseSpaceType, LocalSpaceType, LinearSolverType > ResidualBasedNewtonRaphsonLineSearchStrategyType;
       typedef ResidualBasedNewtonRaphsonLineSearchImplexStrategy< SparseSpaceType, LocalSpaceType, LinearSolverType > ResidualBasedNewtonRaphsonLineSearchImplexStrategyType;
       typedef ExplicitStrategy< SparseSpaceType, LocalSpaceType, LinearSolverType > ExplicitStrategyType;
-<<<<<<< HEAD
       typedef ExplicitHamiltonStrategy< SparseSpaceType, LocalSpaceType, LinearSolverType > ExplicitHamiltonStrategyType;
-=======
-      typedef EigensolverStrategy< SparseSpaceType, LocalSpaceType, LinearSolverType > EigensolverStrategyType;
-
->>>>>>> 547b7c22
+
 
       //custom builder_and_solver types
       typedef ComponentWiseBuilderAndSolver< SparseSpaceType, LocalSpaceType, LinearSolverType > ComponentWiseBuilderAndSolverType;
@@ -102,94 +91,24 @@
       //custom scheme types
       typedef ComponentWiseBossakScheme< SparseSpaceType, LocalSpaceType >  ComponentWiseBossakSchemeType;     
       typedef ExplicitCentralDifferencesScheme< SparseSpaceType, LocalSpaceType >  ExplicitCentralDifferencesSchemeType;
-<<<<<<< HEAD
       typedef ResidualBasedRotationNewmarkScheme< SparseSpaceType, LocalSpaceType >  ResidualBasedRotationNewmarkSchemeType;
       typedef ResidualBasedRotationSimoScheme< SparseSpaceType, LocalSpaceType >  ResidualBasedRotationSimoSchemeType;
       typedef ResidualBasedRotationEMCScheme< SparseSpaceType, LocalSpaceType >  ResidualBasedRotationEMCSchemeType;
       typedef ExplicitHamiltonScheme< SparseSpaceType, LocalSpaceType >  ExplicitHamiltonSchemeType;
-=======
       typedef EigensolverDynamicScheme< SparseSpaceType, LocalSpaceType > EigensolverDynamicSchemeType;
->>>>>>> 547b7c22
 
       //custom convergence criterion types
       typedef DisplacementConvergenceCriterion< SparseSpaceType,  LocalSpaceType > DisplacementConvergenceCriterionType;
       typedef ComponentWiseResidualConvergenceCriterion< SparseSpaceType,  LocalSpaceType > ComponentWiseResidualConvergenceCriterionType;
 
-<<<<<<< HEAD
-=======
-
-      //********************************************************************
-      //*************************BUILDER AND SOLVER*************************
-      //********************************************************************
-
-
-      // Component Wise Builder and Solver
-      class_< ComponentWiseBuilderAndSolverType, bases<BuilderAndSolverType>, boost::noncopyable > 
-	(
-	 "ComponentWiseBuilderAndSolver", init< LinearSolverType::Pointer > ()
-	 );
-
-
-
-      //********************************************************************
-      //*************************SHCHEME CLASSES****************************
-      //********************************************************************
-
-
-      // Component Wise Bossak Scheme Type
-      class_< ComponentWiseBossakSchemeType,
-	      bases< BaseSchemeType >,  boost::noncopyable >
-	(
-	 "ComponentWiseBossakScheme", init< double >() )
-	.def("Initialize", &ComponentWiseBossakScheme<SparseSpaceType, LocalSpaceType>::Initialize)
-	;
-
-
-      // Explicit scheme: Central differences 
-      class_< ExplicitCentralDifferencesSchemeType,
-	      bases< BaseSchemeType >,  boost::noncopyable >
-	(
-	 "ExplicitCentralDifferencesScheme", init< const double, const double, const double, const bool >() )
-
-	.def("Initialize", &ExplicitCentralDifferencesScheme<SparseSpaceType, LocalSpaceType>::Initialize)
-	;
-
+      //********************************************************************
       // Eigensolver Scheme Type
       class_< EigensolverDynamicSchemeType, EigensolverDynamicSchemeType::Pointer,
 	      bases< BaseSchemeType >, boost::noncopyable >
 	(
+	;
 	 "EigensolverDynamicScheme", init<>() )
-	;
-
-      //********************************************************************
-      //*******************CONVERGENCE CRITERIA CLASSES*********************
-      //********************************************************************
-
-      // Displacement Convergence Criterion
-      class_< DisplacementConvergenceCriterionType,
-	      bases< ConvergenceCriteriaType >, boost::noncopyable >
-	(
-	 "DisplacementConvergenceCriterion", 
-	 init<double, double >())
-	.def(init<double, double >())
-	.def("SetEchoLevel", &DisplacementConvergenceCriterionType::SetEchoLevel)
-	;
-
-
-      // Component Wise Residual Convergence Criterion
-      class_< ComponentWiseResidualConvergenceCriterionType,
-	      bases< ConvergenceCriteriaType >, boost::noncopyable >
-	(
-	 "ComponentWiseResidualConvergenceCriterion", 
-	 init<double, double >())
-	.def(init<double, double >())
-	.def("SetEchoLevel", &ComponentWiseResidualConvergenceCriterionType::SetEchoLevel)
-	;
-
-
-
->>>>>>> 547b7c22
-      //********************************************************************
+
       //*************************STRATEGY CLASSES***************************
       //********************************************************************
 
@@ -269,7 +188,6 @@
 	.def("GetInitializePerformedFlag", &ExplicitHamiltonStrategyType::GetInitializePerformedFlag)
 	;
 
-<<<<<<< HEAD
       
       //********************************************************************
       //*******************BUILDER AND SOLVER CLASSES***********************
@@ -376,7 +294,6 @@
 	;
 
       
-=======
       // Eigensolver Strategy
       class_< EigensolverStrategyType,
 	      bases< BaseSolvingStrategyType >, boost::noncopyable >
@@ -384,7 +301,6 @@
 	 "EigensolverStrategy", init<ModelPart&, BaseSchemeType::Pointer, BuilderAndSolverPointer>() )
 	;
 
->>>>>>> 547b7c22
     }
 
   }  // namespace Python.
