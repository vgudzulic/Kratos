//
//   Project Name:        KratosConstitutiveModelsApplication $
//   Created by:          $Author:                JMCarbonell $
//   Last modified by:    $Co-Author:                         $
//   Date:                $Date:                   April 2017 $
//   Revision:            $Revision:                      0.0 $
//
//

// System includes
#include <pybind11/stl.h>

// External includes

// Project includes
#include "includes/constitutive_law.h"
//#include "python/pointer_vector_set_python_interface.h"
//#include "python/variable_indexing_python.h"
#include "custom_python/add_custom_constitutive_laws_to_python.h"

// Outfitted python laws
//#include "custom_python/python_outfitted_constitutive_law.hpp"


// Constitutive laws

// Small strain laws
#include "custom_laws/small_strain_laws/small_strain_orthotropic_3D_law.hpp"
#include "custom_laws/small_strain_laws/small_strain_plane_strain_2D_law.hpp"
#include "custom_laws/small_strain_laws/small_strain_plane_stress_2D_law.hpp"
#include "custom_laws/small_strain_laws/small_strain_axisymmetric_2D_law.hpp"

// Large strain laws
#include "custom_laws/large_strain_laws/large_strain_plane_strain_2D_law.hpp"
#include "custom_laws/large_strain_laws/large_strain_axisymmetric_2D_law.hpp"

<<<<<<< HEAD
//strain rate laws
#include "custom_laws/strain_rate_laws/newtonian_plane_strain_2D_law.hpp"

//general constitutive models
=======
// Strain rate laws
#include "custom_laws/strain_rate_laws/newtonian_plane_strain_2D_law.hpp"
>>>>>>> 307db413

// Constitutive models

// Elasticity models
#include "custom_models/elasticity_models/linear_elastic_model.hpp"
#include "custom_models/elasticity_models/saint_venant_kirchhoff_model.hpp"
#include "custom_models/elasticity_models/neo_hookean_model.hpp"
#include "custom_models/elasticity_models/neo_hookean_lnJ_squared_model.hpp"
#include "custom_models/elasticity_models/neo_hookean_J_1_squared_model.hpp"
#include "custom_models/elasticity_models/isochoric_neo_hookean_model.hpp"
#include "custom_models/elasticity_models/isochoric_neo_hookean_lnJ_squared_model.hpp"
#include "custom_models/elasticity_models/incompressible_neo_hookean_model.hpp"
#include "custom_models/elasticity_models/borja_model.hpp"
#include "custom_models/elasticity_models/ogden_model.hpp"
#include "custom_models/elasticity_models/isochoric_ogden_model.hpp"

// Plasticity models
#include "custom_models/plasticity_models/von_mises_linear_elastic_plasticity_model.hpp"
#include "custom_models/plasticity_models/von_mises_neo_hookean_plasticity_model.hpp"
#include "custom_models/plasticity_models/simo_J2_plasticity_model.hpp"
#include "custom_models/plasticity_models/simo_J2_thermo_plasticity_model.hpp"
#include "custom_models/plasticity_models/johnson_cook_J2_thermo_plasticity_model.hpp"
#include "custom_models/plasticity_models/baker_johnson_cook_J2_thermo_plasticity_model.hpp"
#include "custom_models/plasticity_models/cam_clay_model.hpp"
#include "custom_models/plasticity_models/simo_ju_exponential_damage_model.hpp"
#include "custom_models/plasticity_models/simo_ju_modified_exponential_damage_model.hpp"


namespace Kratos
{
namespace Python
{

using namespace pybind11;
  
typedef ConstitutiveLaw                                              ConstitutiveLawBaseType;
typedef ConstitutiveLaw::Pointer                                      ConstitutiveLawPointer;
typedef std::vector<ConstitutiveLaw::Pointer>                             MaterialsContainer;
 
typedef ConstitutiveModel                                          ConstitutiveModelBaseType;
typedef ConstitutiveModel::Pointer                                  ConstitutiveModelPointer;
    
    
void Push_Back_Constitutive_Laws( MaterialsContainer& ThisMaterialsContainer,
                                  ConstitutiveLawPointer ThisConstitutiveLaw )
{
  ThisMaterialsContainer.push_back( ThisConstitutiveLaw );
}

void  AddCustomConstitutiveLawsToPython(pybind11::module& m)
{
  class_< MaterialsContainer >(m, "MaterialsContainer")
      .def( init<>() )
      .def( "PushBack", Push_Back_Constitutive_Laws )
      ;

  //outfitted python laws
  // class_< PythonOutfittedConstitutiveLaw, typename PythonOutfittedConstitutiveLaw::Pointer, ConstitutiveLawBaseType >
  //  	(m, "PythonOutfittedConstitutiveLaw")
  //  	.def( init<>() )
  //  	.def(init<PyObject* >())
  //  	;
      
  //general constitutive laws
      
  //small strain laws
  class_< SmallStrain3DLaw, typename SmallStrain3DLaw::Pointer, ConstitutiveLawBaseType >(m, "SmallStrain3DLaw")
      .def( init<>() )
      .def( init<ConstitutiveModelPointer>() )
      ;

  class_< SmallStrainOrthotropic3DLaw, typename SmallStrainOrthotropic3DLaw::Pointer, ConstitutiveLawBaseType >
      (m, "SmallStrainOrthotropic3DLaw")
      .def( init<>() )
      .def( init<ConstitutiveModelPointer>() )
      ;
      
  class_< SmallStrainPlaneStrain2DLaw, typename SmallStrainPlaneStrain2DLaw::Pointer, ConstitutiveLawBaseType >
      (m, "SmallStrainPlaneStrain2DLaw")
      .def( init<>() )
      .def( init<ConstitutiveModelPointer>() )
      ;

  class_< SmallStrainPlaneStress2DLaw, typename SmallStrainPlaneStress2DLaw::Pointer, ConstitutiveLawBaseType >
      (m, "SmallStrainPlaneStress2DLaw")
      .def( init<>() )
      .def( init<ConstitutiveModelPointer>() )
      ;

  class_< SmallStrainAxisymmetric2DLaw, typename SmallStrainAxisymmetric2DLaw::Pointer, ConstitutiveLawBaseType >
      (m, "SmallStrainAxisymmetric2DLaw")
      .def( init<>() )
      .def( init<ConstitutiveModelPointer>() )
      ;


      
  //large strain laws
  class_< LargeStrain3DLaw, typename LargeStrain3DLaw::Pointer, ConstitutiveLawBaseType >
      (m, "LargeStrain3DLaw")
      .def( init<ConstitutiveModelPointer>() )
      ;
    
<<<<<<< HEAD
      class_< LargeStrainPlaneStrain2DLaw, bases< ConstitutiveLawBaseType >, boost::noncopyable >
      	( "LargeStrainPlaneStrain2DLaw",
      	  init<ConstitutiveModelPointer>() )
      	;

      class_< LargeStrainAxisymmetric2DLaw, bases< ConstitutiveLawBaseType >, boost::noncopyable >
      	( "LargeStrainAxisymmetric2DLaw",
      	  init<ConstitutiveModelPointer>() )
      	;


      //strain rate laws
      class_< Newtonian3DLaw, bases< ConstitutiveLawBaseType >, boost::noncopyable >
       	( "Newtonian3DLaw",
       	  init<>() )
       	;
      
      class_< NewtonianPlaneStrain2DLaw, bases< ConstitutiveLawBaseType >, boost::noncopyable >
       	( "NewtonianPlaneStrain2DLaw",
       	  init<>() )
       	;
      
      //general constitutive models
      class_< ConstitutiveModelBaseType, ConstitutiveModelPointer, boost::noncopyable >
       	( "ConstitutiveModelModel",
       	  init<>() )
       	;
=======
  class_< LargeStrainPlaneStrain2DLaw, typename LargeStrainPlaneStrain2DLaw::Pointer, ConstitutiveLawBaseType >
      (m, "LargeStrainPlaneStrain2DLaw")
      .def( init<ConstitutiveModelPointer>() )
      ;

  class_< LargeStrainAxisymmetric2DLaw, typename LargeStrainAxisymmetric2DLaw::Pointer, ConstitutiveLawBaseType >
      (m, "LargeStrainAxisymmetric2DLaw")
      .def( init<ConstitutiveModelPointer>() )
      ;


  //strain rate laws
  class_< Newtonian3DLaw, typename Newtonian3DLaw::Pointer, ConstitutiveLawBaseType >(m, "Newtonian3DLaw")
      .def( init<>() )
      ;
      
  class_< NewtonianPlaneStrain2DLaw, typename NewtonianPlaneStrain2DLaw::Pointer, ConstitutiveLawBaseType >(m, "NewtonianPlaneStrain2DLaw")
      .def( init<>() )
      ;
      
  //general constitutive models
  class_< ConstitutiveModelBaseType, ConstitutiveModelPointer>(m, "ConstitutiveModelModel")
      .def( init<>() )
      ;
>>>>>>> 307db413

      
  //elasticity models      
  class_< LinearElasticModel, typename LinearElasticModel::Pointer, ConstitutiveModelBaseType >
      (m, "LinearElasticModel")
      .def( init<>() )
      ;

  class_< SaintVenantKirchhoffModel, typename SaintVenantKirchhoffModel::Pointer, ConstitutiveModelBaseType >
      (m, "SaintVenantKirchhoffModel")
      .def( init<>() )
      ;
      
  class_< NeoHookeanModel, typename NeoHookeanModel::Pointer, ConstitutiveModelBaseType >
      (m, "NeoHookeanModel")
      .def( init<>() )
      ;
      
  class_< NeoHookeanLnJSquaredModel, typename NeoHookeanLnJSquaredModel::Pointer, ConstitutiveModelBaseType >
      (m, "NeoHookeanLnJSquaredModel")
      .def( init<>() )
      ;

  class_< NeoHookeanJ_1SquaredModel, typename NeoHookeanJ_1SquaredModel::Pointer, ConstitutiveModelBaseType >
      (m, "NeoHookeanJ_1SquaredModel")
      .def( init<>() )
      ;

  class_< IsochoricNeoHookeanModel, typename IsochoricNeoHookeanModel::Pointer, ConstitutiveModelBaseType >
      (m, "IsochoricNeoHookeanModel")
      .def( init<>() )
      ;

  class_< IsochoricNeoHookeanLnJSquaredModel, typename IsochoricNeoHookeanLnJSquaredModel::Pointer, ConstitutiveModelBaseType >
      (m, "IsochoricNeoHookeanLnJSquaredModel")
      .def( init<>() )
      ;
      
  class_< IncompressibleNeoHookeanModel, typename IncompressibleNeoHookeanModel::Pointer, ConstitutiveModelBaseType >
      (m, "IncompressibleNeoHookeanModel")
      .def( init<>() )
      ;
      
  class_< BorjaModel, typename BorjaModel::Pointer, ConstitutiveModelBaseType >
      (m, "BorjaModel")
      .def( init<>() )
      ;
      
  class_< OgdenModel, typename OgdenModel::Pointer, ConstitutiveModelBaseType >
      (m, "OgdenModel")
      .def( init<>() )
      ;
  class_< IsochoricOgdenModel, typename IsochoricOgdenModel::Pointer, ConstitutiveModelBaseType >
      (m, "IsochoricOgdenModel")
      .def( init<>() )
      ;

  //plasticity models
  class_< VonMisesLinearElasticPlasticityModel, typename VonMisesLinearElasticPlasticityModel::Pointer, ConstitutiveModelBaseType >
      (m, "VonMisesLinearElasticPlasticityModel")
      .def( init<>() )
      ;
      
  class_< VonMisesNeoHookeanPlasticityModel, typename VonMisesNeoHookeanPlasticityModel::Pointer, ConstitutiveModelBaseType >
      (m, "VonMisesNeoHookeanPlasticityModel")
      .def( init<>() )
      ;
      
  class_< SimoJ2PlasticityModel, typename SimoJ2PlasticityModel::Pointer, ConstitutiveModelBaseType >
      (m, "SimoJ2PlasticityModel")
      .def( init<>() )
      ;

  class_< SimoJ2ThermoPlasticityModel, typename SimoJ2ThermoPlasticityModel::Pointer, ConstitutiveModelBaseType >
      (m, "SimoJ2ThermoPlasticityModel")
      .def( init<>() )
      ;

  class_< JohnsonCookJ2ThermoPlasticityModel, typename JohnsonCookJ2ThermoPlasticityModel::Pointer, ConstitutiveModelBaseType >
      (m, "JohnsonCookJ2ThermoPlasticityModel")
      .def( init<>() )
      ;

  class_< BakerJohnsonCookJ2ThermoPlasticityModel, typename BakerJohnsonCookJ2ThermoPlasticityModel::Pointer, ConstitutiveModelBaseType >
      (m, "BakerJohnsonCookJ2ThermoPlasticityModel")
      .def( init<>() )
      ;
      
  class_< CamClayModel, typename CamClayModel::Pointer, ConstitutiveModelBaseType >
      (m, "CamClayModel")
      .def( init<>() )
      ;
      
  class_< SimoJuExponentialDamageModel, typename SimoJuExponentialDamageModel::Pointer, ConstitutiveModelBaseType >
      (m, "SimoJuExponentialDamageModel")
      .def( init<>() )
      ;

  class_< SimoJuModifiedExponentialDamageModel, typename SimoJuModifiedExponentialDamageModel::Pointer, ConstitutiveModelBaseType >
      (m, "SimoJuModifiedExponentialDamageModel")
      .def( init<>() )
      ;
}

}  // namespace Python.
}  // namespace Kratos.<|MERGE_RESOLUTION|>--- conflicted
+++ resolved
@@ -34,15 +34,8 @@
 #include "custom_laws/large_strain_laws/large_strain_plane_strain_2D_law.hpp"
 #include "custom_laws/large_strain_laws/large_strain_axisymmetric_2D_law.hpp"
 
-<<<<<<< HEAD
-//strain rate laws
-#include "custom_laws/strain_rate_laws/newtonian_plane_strain_2D_law.hpp"
-
-//general constitutive models
-=======
 // Strain rate laws
 #include "custom_laws/strain_rate_laws/newtonian_plane_strain_2D_law.hpp"
->>>>>>> 307db413
 
 // Constitutive models
 
@@ -146,35 +139,6 @@
       .def( init<ConstitutiveModelPointer>() )
       ;
     
-<<<<<<< HEAD
-      class_< LargeStrainPlaneStrain2DLaw, bases< ConstitutiveLawBaseType >, boost::noncopyable >
-      	( "LargeStrainPlaneStrain2DLaw",
-      	  init<ConstitutiveModelPointer>() )
-      	;
-
-      class_< LargeStrainAxisymmetric2DLaw, bases< ConstitutiveLawBaseType >, boost::noncopyable >
-      	( "LargeStrainAxisymmetric2DLaw",
-      	  init<ConstitutiveModelPointer>() )
-      	;
-
-
-      //strain rate laws
-      class_< Newtonian3DLaw, bases< ConstitutiveLawBaseType >, boost::noncopyable >
-       	( "Newtonian3DLaw",
-       	  init<>() )
-       	;
-      
-      class_< NewtonianPlaneStrain2DLaw, bases< ConstitutiveLawBaseType >, boost::noncopyable >
-       	( "NewtonianPlaneStrain2DLaw",
-       	  init<>() )
-       	;
-      
-      //general constitutive models
-      class_< ConstitutiveModelBaseType, ConstitutiveModelPointer, boost::noncopyable >
-       	( "ConstitutiveModelModel",
-       	  init<>() )
-       	;
-=======
   class_< LargeStrainPlaneStrain2DLaw, typename LargeStrainPlaneStrain2DLaw::Pointer, ConstitutiveLawBaseType >
       (m, "LargeStrainPlaneStrain2DLaw")
       .def( init<ConstitutiveModelPointer>() )
@@ -199,7 +163,6 @@
   class_< ConstitutiveModelBaseType, ConstitutiveModelPointer>(m, "ConstitutiveModelModel")
       .def( init<>() )
       ;
->>>>>>> 307db413
 
       
   //elasticity models      
