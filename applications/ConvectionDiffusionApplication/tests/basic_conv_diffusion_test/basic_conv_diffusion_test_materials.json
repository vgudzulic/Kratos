<<<<<<< HEAD
{
    "properties" : [{
        "model_part_name" : "Parts_Parts_Auto1",
        "properties_id"   : 1,
        "Material"        : {
            "Variables"        : {
                "DENSITY"       : 7850.0,
                "CONDUCTIVITY"  : 15.0,
                "SPECIFIC_HEAT" : 1.0e-3 
            },
            "Tables"           : {}
        }
    }]
}
=======
{
    "properties" : [{
        "model_part_name" : "Thermic.Parts_Parts_Auto1",
        "properties_id"   : 1,
        "Material"        : {
            "Variables"        : {
                "DENSITY"       : 7850.0,
                "CONDUCTIVITY"  : 15.0,
                "SPECIFIC_HEAT" : 1.0e-3
            },
            "Tables"           : {}
        }
    }]
}
>>>>>>> ff0ba230
<|MERGE_RESOLUTION|>--- conflicted
+++ resolved
@@ -1,19 +1,3 @@
-<<<<<<< HEAD
-{
-    "properties" : [{
-        "model_part_name" : "Parts_Parts_Auto1",
-        "properties_id"   : 1,
-        "Material"        : {
-            "Variables"        : {
-                "DENSITY"       : 7850.0,
-                "CONDUCTIVITY"  : 15.0,
-                "SPECIFIC_HEAT" : 1.0e-3 
-            },
-            "Tables"           : {}
-        }
-    }]
-}
-=======
 {
     "properties" : [{
         "model_part_name" : "Thermic.Parts_Parts_Auto1",
@@ -27,5 +11,4 @@
             "Tables"           : {}
         }
     }]
-}
->>>>>>> ff0ba230
+}