from __future__ import print_function, absolute_import, division #makes KratosMultiphysics backward compatible with python 2.6 and 2.7
from KratosMultiphysics import *
from KratosMultiphysics.DEMApplication import *

import sphere_strategy as SolverStrategy
BaseExplicitStrategy = SolverStrategy.ExplicitStrategy

import math

class ExplicitStrategy(BaseExplicitStrategy):

    def __init__(self, all_model_parts, creator_destructor, dem_fem_search, DEM_parameters, procedures):

        BaseExplicitStrategy.__init__(self, all_model_parts, creator_destructor, dem_fem_search, DEM_parameters, procedures)

        self.print_skin_sphere = 0 #TODO: check if this variable is important. There's a similar one in DEM_procedures called PostSkinSphere
        if "PostSkinSphere" in DEM_parameters.keys():
            self.print_skin_sphere = DEM_parameters["PostSkinSphere"].GetBool()

        if (self.delta_option > 0):
            self.case_option = 2     #MSIMSI. only 2 cases, with delta or without but continuum always.

        if "DontSearchUntilFailure" in DEM_parameters.keys(): #TODO: important Todo. When Json gets divided in encapsulated parts, all these checks should be done in one functions, comparing with defaults!
            if DEM_parameters["DontSearchUntilFailure"].GetBool():
                print ("Search is not active until a bond is broken.")
                self.search_control = 0
                if (len(fem_model_part.Nodes) > 0 or DEM_parameters["TestType"].GetString() == "BTS"):   #MSI. This activates the search since there are fem contact elements. however only the particle - fem search should be active.
                    print ("WARNING: Search should be activated since there might contact with FEM.")

        if not "TestType" in DEM_parameters.keys():
            self.test_type = "None"
        else:
            self.test_type = DEM_parameters["TestType"].GetString()

        self.amplified_continuum_search_radius_extension = DEM_parameters["AmplifiedSearchRadiusExtension"].GetDouble()

        if 'MaxAmplificationRatioOfSearchRadius' in DEM_parameters.keys():
            self.max_amplification_ratio_of_search_radius = DEM_parameters["MaxAmplificationRatioOfSearchRadius"].GetDouble()
        else:
            self.max_amplification_ratio_of_search_radius = 0.0

        if not "PostPoissonRatio" in DEM_parameters.keys():
            self.poisson_ratio_option = 0
        else:
            self.poisson_ratio_option = DEM_parameters["PostPoissonRatio"].GetBool()

        if not "PoissonEffectOption" in DEM_parameters.keys():
            self.poisson_effect_option = False
        else:
            self.poisson_effect_option = DEM_parameters["PoissonEffectOption"].GetBool()

        if not "ShearStrainParallelToBondOption" in DEM_parameters.keys():
            self.shear_strain_parallel_to_bond_option = False
        else:
            self.shear_strain_parallel_to_bond_option = DEM_parameters["ShearStrainParallelToBondOption"].GetBool()

        if (self.poisson_effect_option or self.shear_strain_parallel_to_bond_option):
            self.compute_stress_tensor_option = 1


    def CreateCPlusPlusStrategy(self):

        self.SetVariablesAndOptions()

        # ADDITIONAL VARIABLES AND OPTIONS
        self.spheres_model_part.ProcessInfo.SetValue(AMPLIFIED_CONTINUUM_SEARCH_RADIUS_EXTENSION, self.amplified_continuum_search_radius_extension)
        self.spheres_model_part.ProcessInfo.SetValue(MAX_AMPLIFICATION_RATIO_OF_THE_SEARCH_RADIUS, self.max_amplification_ratio_of_search_radius)

        if ((self.test_type == "Triaxial") or (self.test_type == "Hydrostatic")):
            self.spheres_model_part.ProcessInfo.SetValue(TRIAXIAL_TEST_OPTION, 1)
        else:
            self.spheres_model_part.ProcessInfo.SetValue(TRIAXIAL_TEST_OPTION, 0)

        self.SetOneOrZeroInProcessInfoAccordingToBoolValue(self.spheres_model_part, POISSON_EFFECT_OPTION, self.poisson_effect_option)
        self.SetOneOrZeroInProcessInfoAccordingToBoolValue(self.spheres_model_part, SHEAR_STRAIN_PARALLEL_TO_BOND_OPTION, self.shear_strain_parallel_to_bond_option)

        for properties in self.spheres_model_part.Properties:
            ContinuumConstitutiveLawString = properties[DEM_CONTINUUM_CONSTITUTIVE_LAW_NAME]
            ContinuumConstitutiveLaw = globals().get(ContinuumConstitutiveLawString)()
            if ContinuumConstitutiveLaw.CheckRequirementsOfStressTensor():
                self.spheres_model_part.ProcessInfo.SetValue(COMPUTE_STRESS_TENSOR_OPTION, 1)
                break

<<<<<<< HEAD
        solver_settings = self.DEM_parameters["solver_settings"]

        if (self.DEM_parameters["TranslationalIntegrationScheme"].GetString() == 'Velocity_Verlet'):
            self.cplusplus_strategy = ContinuumVelocityVerletSolverStrategy(self.settings, self.max_delta_time, self.n_step_search, self.safety_factor,
                                                                            self.delta_option, self.creator_destructor, self.dem_fem_search, self.search_strategy, solver_settings)
        else:
            self.cplusplus_strategy = ContinuumExplicitSolverStrategy(self.settings, self.max_delta_time, self.n_step_search, self.safety_factor,
                                                  self.delta_option, self.creator_destructor, self.dem_fem_search, self.search_strategy, solver_settings)
=======
        if (self.DEM_parameters["TranslationalIntegrationScheme"].GetString() == 'Velocity_Verlet'):
            self.cplusplus_strategy = ContinuumVelocityVerletSolverStrategy(self.settings, self.max_delta_time, self.n_step_search, self.safety_factor,
                                                                            self.delta_option, self.creator_destructor, self.dem_fem_search, self.search_strategy, self.solver_settings)
        else:
            self.cplusplus_strategy = ContinuumExplicitSolverStrategy(self.settings, self.max_delta_time, self.n_step_search, self.safety_factor,
                                                  self.delta_option, self.creator_destructor, self.dem_fem_search, self.search_strategy, self.solver_settings)
>>>>>>> 4cbc8e77

    def Initialize(self):
        self.cplusplus_strategy.Initialize()  # Calls the cplusplus_strategy Initialize function (initializes all elements and performs other necessary tasks before starting the time loop) (C++)

    def SetContinuumType(self):
        self.continuum_type = True

    def Initial_Critical_Time(self):        # Calls deprecated function
        (self.cplusplus_strategy).InitialTimeStepCalculation()

    def AddAdditionalVariables(self, spheres_model_part, DEM_parameters):
        spheres_model_part.AddNodalSolutionStepVariable(COHESIVE_GROUP)  # Continuum group
        spheres_model_part.AddNodalSolutionStepVariable(SKIN_SPHERE)

    def ModifyProperties(self, properties, param = 0):
        BaseExplicitStrategy.ModifyProperties(self, properties, param)

        if not param:
            ContinuumConstitutiveLawString = properties[DEM_CONTINUUM_CONSTITUTIVE_LAW_NAME]
            ContinuumConstitutiveLaw = globals().get(ContinuumConstitutiveLawString)()
            ContinuumConstitutiveLaw.SetConstitutiveLawInProperties(properties, True)
<|MERGE_RESOLUTION|>--- conflicted
+++ resolved
@@ -1,121 +1,110 @@
-from __future__ import print_function, absolute_import, division #makes KratosMultiphysics backward compatible with python 2.6 and 2.7
-from KratosMultiphysics import *
-from KratosMultiphysics.DEMApplication import *
-
-import sphere_strategy as SolverStrategy
-BaseExplicitStrategy = SolverStrategy.ExplicitStrategy
-
-import math
-
-class ExplicitStrategy(BaseExplicitStrategy):
-
-    def __init__(self, all_model_parts, creator_destructor, dem_fem_search, DEM_parameters, procedures):
-
-        BaseExplicitStrategy.__init__(self, all_model_parts, creator_destructor, dem_fem_search, DEM_parameters, procedures)
-
-        self.print_skin_sphere = 0 #TODO: check if this variable is important. There's a similar one in DEM_procedures called PostSkinSphere
-        if "PostSkinSphere" in DEM_parameters.keys():
-            self.print_skin_sphere = DEM_parameters["PostSkinSphere"].GetBool()
-
-        if (self.delta_option > 0):
-            self.case_option = 2     #MSIMSI. only 2 cases, with delta or without but continuum always.
-
-        if "DontSearchUntilFailure" in DEM_parameters.keys(): #TODO: important Todo. When Json gets divided in encapsulated parts, all these checks should be done in one functions, comparing with defaults!
-            if DEM_parameters["DontSearchUntilFailure"].GetBool():
-                print ("Search is not active until a bond is broken.")
-                self.search_control = 0
-                if (len(fem_model_part.Nodes) > 0 or DEM_parameters["TestType"].GetString() == "BTS"):   #MSI. This activates the search since there are fem contact elements. however only the particle - fem search should be active.
-                    print ("WARNING: Search should be activated since there might contact with FEM.")
-
-        if not "TestType" in DEM_parameters.keys():
-            self.test_type = "None"
-        else:
-            self.test_type = DEM_parameters["TestType"].GetString()
-
-        self.amplified_continuum_search_radius_extension = DEM_parameters["AmplifiedSearchRadiusExtension"].GetDouble()
-
-        if 'MaxAmplificationRatioOfSearchRadius' in DEM_parameters.keys():
-            self.max_amplification_ratio_of_search_radius = DEM_parameters["MaxAmplificationRatioOfSearchRadius"].GetDouble()
-        else:
-            self.max_amplification_ratio_of_search_radius = 0.0
-
-        if not "PostPoissonRatio" in DEM_parameters.keys():
-            self.poisson_ratio_option = 0
-        else:
-            self.poisson_ratio_option = DEM_parameters["PostPoissonRatio"].GetBool()
-
-        if not "PoissonEffectOption" in DEM_parameters.keys():
-            self.poisson_effect_option = False
-        else:
-            self.poisson_effect_option = DEM_parameters["PoissonEffectOption"].GetBool()
-
-        if not "ShearStrainParallelToBondOption" in DEM_parameters.keys():
-            self.shear_strain_parallel_to_bond_option = False
-        else:
-            self.shear_strain_parallel_to_bond_option = DEM_parameters["ShearStrainParallelToBondOption"].GetBool()
-
-        if (self.poisson_effect_option or self.shear_strain_parallel_to_bond_option):
-            self.compute_stress_tensor_option = 1
-
-
-    def CreateCPlusPlusStrategy(self):
-
-        self.SetVariablesAndOptions()
-
-        # ADDITIONAL VARIABLES AND OPTIONS
-        self.spheres_model_part.ProcessInfo.SetValue(AMPLIFIED_CONTINUUM_SEARCH_RADIUS_EXTENSION, self.amplified_continuum_search_radius_extension)
-        self.spheres_model_part.ProcessInfo.SetValue(MAX_AMPLIFICATION_RATIO_OF_THE_SEARCH_RADIUS, self.max_amplification_ratio_of_search_radius)
-
-        if ((self.test_type == "Triaxial") or (self.test_type == "Hydrostatic")):
-            self.spheres_model_part.ProcessInfo.SetValue(TRIAXIAL_TEST_OPTION, 1)
-        else:
-            self.spheres_model_part.ProcessInfo.SetValue(TRIAXIAL_TEST_OPTION, 0)
-
-        self.SetOneOrZeroInProcessInfoAccordingToBoolValue(self.spheres_model_part, POISSON_EFFECT_OPTION, self.poisson_effect_option)
-        self.SetOneOrZeroInProcessInfoAccordingToBoolValue(self.spheres_model_part, SHEAR_STRAIN_PARALLEL_TO_BOND_OPTION, self.shear_strain_parallel_to_bond_option)
-
-        for properties in self.spheres_model_part.Properties:
-            ContinuumConstitutiveLawString = properties[DEM_CONTINUUM_CONSTITUTIVE_LAW_NAME]
-            ContinuumConstitutiveLaw = globals().get(ContinuumConstitutiveLawString)()
-            if ContinuumConstitutiveLaw.CheckRequirementsOfStressTensor():
-                self.spheres_model_part.ProcessInfo.SetValue(COMPUTE_STRESS_TENSOR_OPTION, 1)
-                break
-
-<<<<<<< HEAD
-        solver_settings = self.DEM_parameters["solver_settings"]
-
-        if (self.DEM_parameters["TranslationalIntegrationScheme"].GetString() == 'Velocity_Verlet'):
-            self.cplusplus_strategy = ContinuumVelocityVerletSolverStrategy(self.settings, self.max_delta_time, self.n_step_search, self.safety_factor,
-                                                                            self.delta_option, self.creator_destructor, self.dem_fem_search, self.search_strategy, solver_settings)
-        else:
-            self.cplusplus_strategy = ContinuumExplicitSolverStrategy(self.settings, self.max_delta_time, self.n_step_search, self.safety_factor,
-                                                  self.delta_option, self.creator_destructor, self.dem_fem_search, self.search_strategy, solver_settings)
-=======
-        if (self.DEM_parameters["TranslationalIntegrationScheme"].GetString() == 'Velocity_Verlet'):
-            self.cplusplus_strategy = ContinuumVelocityVerletSolverStrategy(self.settings, self.max_delta_time, self.n_step_search, self.safety_factor,
-                                                                            self.delta_option, self.creator_destructor, self.dem_fem_search, self.search_strategy, self.solver_settings)
-        else:
-            self.cplusplus_strategy = ContinuumExplicitSolverStrategy(self.settings, self.max_delta_time, self.n_step_search, self.safety_factor,
-                                                  self.delta_option, self.creator_destructor, self.dem_fem_search, self.search_strategy, self.solver_settings)
->>>>>>> 4cbc8e77
-
-    def Initialize(self):
-        self.cplusplus_strategy.Initialize()  # Calls the cplusplus_strategy Initialize function (initializes all elements and performs other necessary tasks before starting the time loop) (C++)
-
-    def SetContinuumType(self):
-        self.continuum_type = True
-
-    def Initial_Critical_Time(self):        # Calls deprecated function
-        (self.cplusplus_strategy).InitialTimeStepCalculation()
-
-    def AddAdditionalVariables(self, spheres_model_part, DEM_parameters):
-        spheres_model_part.AddNodalSolutionStepVariable(COHESIVE_GROUP)  # Continuum group
-        spheres_model_part.AddNodalSolutionStepVariable(SKIN_SPHERE)
-
-    def ModifyProperties(self, properties, param = 0):
-        BaseExplicitStrategy.ModifyProperties(self, properties, param)
-
-        if not param:
-            ContinuumConstitutiveLawString = properties[DEM_CONTINUUM_CONSTITUTIVE_LAW_NAME]
-            ContinuumConstitutiveLaw = globals().get(ContinuumConstitutiveLawString)()
-            ContinuumConstitutiveLaw.SetConstitutiveLawInProperties(properties, True)
+from __future__ import print_function, absolute_import, division #makes KratosMultiphysics backward compatible with python 2.6 and 2.7
+from KratosMultiphysics import *
+from KratosMultiphysics.DEMApplication import *
+
+import sphere_strategy as SolverStrategy
+BaseExplicitStrategy = SolverStrategy.ExplicitStrategy
+
+import math
+
+class ExplicitStrategy(BaseExplicitStrategy):
+
+    def __init__(self, all_model_parts, creator_destructor, dem_fem_search, DEM_parameters, procedures):
+
+        BaseExplicitStrategy.__init__(self, all_model_parts, creator_destructor, dem_fem_search, DEM_parameters, procedures)
+
+        self.print_skin_sphere = 0 #TODO: check if this variable is important. There's a similar one in DEM_procedures called PostSkinSphere
+        if "PostSkinSphere" in DEM_parameters.keys():
+            self.print_skin_sphere = DEM_parameters["PostSkinSphere"].GetBool()
+
+        if (self.delta_option > 0):
+            self.case_option = 2     #MSIMSI. only 2 cases, with delta or without but continuum always.
+
+        if "DontSearchUntilFailure" in DEM_parameters.keys(): #TODO: important Todo. When Json gets divided in encapsulated parts, all these checks should be done in one functions, comparing with defaults!
+            if DEM_parameters["DontSearchUntilFailure"].GetBool():
+                print ("Search is not active until a bond is broken.")
+                self.search_control = 0
+                if (len(fem_model_part.Nodes) > 0 or DEM_parameters["TestType"].GetString() == "BTS"):   #MSI. This activates the search since there are fem contact elements. however only the particle - fem search should be active.
+                    print ("WARNING: Search should be activated since there might contact with FEM.")
+
+        if not "TestType" in DEM_parameters.keys():
+            self.test_type = "None"
+        else:
+            self.test_type = DEM_parameters["TestType"].GetString()
+
+        self.amplified_continuum_search_radius_extension = DEM_parameters["AmplifiedSearchRadiusExtension"].GetDouble()
+
+        if 'MaxAmplificationRatioOfSearchRadius' in DEM_parameters.keys():
+            self.max_amplification_ratio_of_search_radius = DEM_parameters["MaxAmplificationRatioOfSearchRadius"].GetDouble()
+        else:
+            self.max_amplification_ratio_of_search_radius = 0.0
+
+        if not "PostPoissonRatio" in DEM_parameters.keys():
+            self.poisson_ratio_option = 0
+        else:
+            self.poisson_ratio_option = DEM_parameters["PostPoissonRatio"].GetBool()
+
+        if not "PoissonEffectOption" in DEM_parameters.keys():
+            self.poisson_effect_option = False
+        else:
+            self.poisson_effect_option = DEM_parameters["PoissonEffectOption"].GetBool()
+
+        if not "ShearStrainParallelToBondOption" in DEM_parameters.keys():
+            self.shear_strain_parallel_to_bond_option = False
+        else:
+            self.shear_strain_parallel_to_bond_option = DEM_parameters["ShearStrainParallelToBondOption"].GetBool()
+
+        if (self.poisson_effect_option or self.shear_strain_parallel_to_bond_option):
+            self.compute_stress_tensor_option = 1
+
+
+    def CreateCPlusPlusStrategy(self):
+
+        self.SetVariablesAndOptions()
+
+        # ADDITIONAL VARIABLES AND OPTIONS
+        self.spheres_model_part.ProcessInfo.SetValue(AMPLIFIED_CONTINUUM_SEARCH_RADIUS_EXTENSION, self.amplified_continuum_search_radius_extension)
+        self.spheres_model_part.ProcessInfo.SetValue(MAX_AMPLIFICATION_RATIO_OF_THE_SEARCH_RADIUS, self.max_amplification_ratio_of_search_radius)
+
+        if ((self.test_type == "Triaxial") or (self.test_type == "Hydrostatic")):
+            self.spheres_model_part.ProcessInfo.SetValue(TRIAXIAL_TEST_OPTION, 1)
+        else:
+            self.spheres_model_part.ProcessInfo.SetValue(TRIAXIAL_TEST_OPTION, 0)
+
+        self.SetOneOrZeroInProcessInfoAccordingToBoolValue(self.spheres_model_part, POISSON_EFFECT_OPTION, self.poisson_effect_option)
+        self.SetOneOrZeroInProcessInfoAccordingToBoolValue(self.spheres_model_part, SHEAR_STRAIN_PARALLEL_TO_BOND_OPTION, self.shear_strain_parallel_to_bond_option)
+
+        for properties in self.spheres_model_part.Properties:
+            ContinuumConstitutiveLawString = properties[DEM_CONTINUUM_CONSTITUTIVE_LAW_NAME]
+            ContinuumConstitutiveLaw = globals().get(ContinuumConstitutiveLawString)()
+            if ContinuumConstitutiveLaw.CheckRequirementsOfStressTensor():
+                self.spheres_model_part.ProcessInfo.SetValue(COMPUTE_STRESS_TENSOR_OPTION, 1)
+                break
+
+        if (self.DEM_parameters["TranslationalIntegrationScheme"].GetString() == 'Velocity_Verlet'):
+            self.cplusplus_strategy = ContinuumVelocityVerletSolverStrategy(self.settings, self.max_delta_time, self.n_step_search, self.safety_factor,
+                                                                            self.delta_option, self.creator_destructor, self.dem_fem_search, self.search_strategy, self.solver_settings)
+        else:
+            self.cplusplus_strategy = ContinuumExplicitSolverStrategy(self.settings, self.max_delta_time, self.n_step_search, self.safety_factor,
+                                                  self.delta_option, self.creator_destructor, self.dem_fem_search, self.search_strategy, self.solver_settings)
+
+    def Initialize(self):
+        self.cplusplus_strategy.Initialize()  # Calls the cplusplus_strategy Initialize function (initializes all elements and performs other necessary tasks before starting the time loop) (C++)
+
+    def SetContinuumType(self):
+        self.continuum_type = True
+
+    def Initial_Critical_Time(self):        # Calls deprecated function
+        (self.cplusplus_strategy).InitialTimeStepCalculation()
+
+    def AddAdditionalVariables(self, spheres_model_part, DEM_parameters):
+        spheres_model_part.AddNodalSolutionStepVariable(COHESIVE_GROUP)  # Continuum group
+        spheres_model_part.AddNodalSolutionStepVariable(SKIN_SPHERE)
+
+    def ModifyProperties(self, properties, param = 0):
+        BaseExplicitStrategy.ModifyProperties(self, properties, param)
+
+        if not param:
+            ContinuumConstitutiveLawString = properties[DEM_CONTINUUM_CONSTITUTIVE_LAW_NAME]
+            ContinuumConstitutiveLaw = globals().get(ContinuumConstitutiveLawString)()
+            ContinuumConstitutiveLaw.SetConstitutiveLawInProperties(properties, True)