from __future__ import print_function, absolute_import, division #makes KratosMultiphysics backward compatible with python 2.6 and 2.7
import sys
from KratosMultiphysics import *
from KratosMultiphysics.DEMApplication import *
import math
import time
import cluster_file_reader

class ExplicitStrategy(object):

    #def __init__(self, all_model_parts, creator_destructor, dem_fem_search, scheme, DEM_parameters, procedures):
    def __init__(self, all_model_parts, creator_destructor, dem_fem_search, DEM_parameters, procedures):

        # Initialization of member variables
        self.all_model_parts = all_model_parts
        self.spheres_model_part = all_model_parts.Get("SpheresPart")
        self.inlet_model_part = all_model_parts.Get("DEMInletPart")
        self.fem_model_part = all_model_parts.Get("RigidFacePart")
        self.cluster_model_part = all_model_parts.Get("ClusterPart")
        self.contact_model_part = all_model_parts.Get("ContactPart")

        self.DEM_parameters = DEM_parameters
        self.mesh_motion = DEMFEMUtilities()

        if not "ComputeStressTensorOption" in DEM_parameters.keys():
            self.compute_stress_tensor_option = 0
        else:
            self.compute_stress_tensor_option = DEM_parameters["ComputeStressTensorOption"].GetBool()

        if "PostStressStrainOption" in DEM_parameters.keys() and DEM_parameters["PostStressStrainOption"].GetBool():
            self.compute_stress_tensor_option = 1
            self.print_stress_tensor_option = 1
        else:
            self.print_stress_tensor_option = 0

        if not "AutomaticTimestep" in DEM_parameters.keys():
            self.critical_time_option = 0
        else:
            self.critical_time_option = DEM_parameters["AutomaticTimestep"].GetBool() #TODO: add suffix option

        self.trihedron_option        = DEM_parameters["PostEulerAngles"].GetBool()
        self.rotation_option         = DEM_parameters["RotationOption"].GetBool()
        self.bounding_box_option     = DEM_parameters["BoundingBoxOption"].GetBool()
        self.fix_velocities_flag     = 0
        self.Procedures              = procedures
        #self.time_integration_scheme = scheme
        #self.time_integration_scheme.SetRotationOption(self.rotation_option)

        self.clean_init_indentation_option = DEM_parameters["CleanIndentationsOption"].GetBool()
        self.contact_mesh_option           = 0
        if "ContactMeshOption" in DEM_parameters.keys():
            self.contact_mesh_option      = DEM_parameters["ContactMeshOption"].GetBool()
        self.automatic_bounding_box_option = DEM_parameters["AutomaticBoundingBoxOption"].GetBool()

        self.delta_option = DEM_parameters["DeltaOption"].GetString() #TODO: this is not an option (bool) let's change the name to something including 'type'

        self.search_increment = 0.0
        self.coordination_number = 10.0
        self.case_option = 3
        self.search_control = 1

        if "LocalResolutionMethod" in DEM_parameters.keys():
            if (DEM_parameters["LocalResolutionMethod"].GetString() == "hierarchical"):
                self.local_resolution_method = 1
            elif (DEM_parameters["LocalResolutionMethod"].GetString() == "area_distribution"):
                self.local_resolution_method = 2
            else:
                self.local_resolution_method = 1
        else:
            self.local_resolution_method = 1

        if DEM_parameters["DeltaOption"].GetString() == "None":
            self.delta_option = 0

        elif DEM_parameters["DeltaOption"].GetString() == "Absolute":
            self.delta_option = 1
            self.search_increment = DEM_parameters["SearchTolerance"].GetDouble()

        elif DEM_parameters["DeltaOption"].GetString() == "Coordination_Number":
            self.delta_option = 2
            self.coordination_number = DEM_parameters["CoordinationNumber"].GetDouble()
            self.search_increment = 0.01 * 0.0001 #DEM_parameters-MeanRadius

        # TIME RELATED PARAMETERS
        self.delta_time = DEM_parameters["MaxTimeStep"].GetDouble()
        self.max_delta_time = DEM_parameters["MaxTimeStep"].GetDouble()
        self.end_time = DEM_parameters["FinalTime"].GetDouble()

        # BOUNDING_BOX
        self.enlargement_factor = DEM_parameters["BoundingBoxEnlargementFactor"].GetDouble()
        self.top_corner = Array3()
        self.bottom_corner = Array3()
        self.bottom_corner[0] = DEM_parameters["BoundingBoxMinX"].GetDouble()
        self.bottom_corner[1] = DEM_parameters["BoundingBoxMinY"].GetDouble()
        self.bottom_corner[2] = DEM_parameters["BoundingBoxMinZ"].GetDouble()
        self.top_corner[0] = DEM_parameters["BoundingBoxMaxX"].GetDouble()
        self.top_corner[1] = DEM_parameters["BoundingBoxMaxY"].GetDouble()
        self.top_corner[2] = DEM_parameters["BoundingBoxMaxZ"].GetDouble()

        if not "BoundingBoxStartTime" in DEM_parameters.keys():
            self.bounding_box_start_time  = 0.0
        else:
            self.bounding_box_start_time  = DEM_parameters["BoundingBoxStartTime"].GetDouble()

        if not "BoundingBoxStopTime" in DEM_parameters.keys():
            self.bounding_box_stop_time  = self.end_time
        else:
            self.bounding_box_stop_time  = DEM_parameters["BoundingBoxStopTime"].GetDouble()

        # GLOBAL PHYSICAL ASPECTS
        self.gravity = Vector(3)
        self.gravity[0] = DEM_parameters["GravityX"].GetDouble()
        self.gravity[1] = DEM_parameters["GravityY"].GetDouble()
        self.gravity[2] = DEM_parameters["GravityZ"].GetDouble()

        self.virtual_mass_option = 0
        self.nodal_mass_coeff = DEM_parameters["VirtualMassCoefficient"].GetDouble()

        if (self.nodal_mass_coeff != 1.0):
            self.virtual_mass_option = 1

        self.rolling_friction_option = DEM_parameters["RollingFrictionOption"].GetBool()

        if not "GlobalDamping" in DEM_parameters.keys():
            self.global_damping = 0.0
            Logger.PrintWarning("DEM", "\nGlobal Damping parameter not found! No damping will be applied...\n")
        else:
            self.global_damping = DEM_parameters["GlobalDamping"].GetDouble()

        # PRINTING VARIABLES
        self.print_export_id = DEM_parameters["PostExportId"].GetBool()
        self.print_export_skin_sphere = 0
        self.poisson_ratio_option = 0

        # RESOLUTION METHODS AND PARAMETERS
        self.n_step_search = DEM_parameters["NeighbourSearchFrequency"].GetInt() #TODO: NeighbourSearchFrequency change name to something that includes number of steps
        self.safety_factor = DEM_parameters["DeltaTimeSafetyFactor"].GetDouble()  # For critical time step @53214

        # CREATOR-DESTRUCTOR
        self.creator_destructor = creator_destructor
        self.dem_fem_search = dem_fem_search

        # STRATEGIES
        self.search_strategy = OMP_DEMSearch()
        if "PeriodicDomainOption" in DEM_parameters.keys():
            if DEM_parameters["PeriodicDomainOption"].GetBool():
                self.search_strategy = OMP_DEMSearch(DEM_parameters["BoundingBoxMinX"].GetDouble(),
                                                     DEM_parameters["BoundingBoxMinY"].GetDouble(),
                                                     DEM_parameters["BoundingBoxMinZ"].GetDouble(),
                                                     DEM_parameters["BoundingBoxMaxX"].GetDouble(),
                                                     DEM_parameters["BoundingBoxMaxY"].GetDouble(),
                                                     DEM_parameters["BoundingBoxMaxZ"].GetDouble())


        self.SetContinuumType()
        self.do_search_neighbours = True # Hard-coded until needed as an option

    def SetContinuumType(self):
        self.continuum_type = False

    def Var_Translator(self, variable):

        if (variable == "OFF" or variable == "0" or variable == 0 or variable == "No"):
            variable = 0
        else:
            variable = 1

        return variable

    def SetOneOrZeroInProcessInfoAccordingToBoolValue(self, model_part, variable, bool_value): #TODO: to be removed, because the Kratos variables should be bools already
        if bool_value:
            model_part.ProcessInfo.SetValue(variable, 1)
        else:
            model_part.ProcessInfo.SetValue(variable, 0)

    def SetVariablesAndOptions(self):

        # Setting ProcessInfo variables

        # SIMULATION FLAGS
        self.spheres_model_part.ProcessInfo.SetValue(VIRTUAL_MASS_OPTION, self.virtual_mass_option)
        self.spheres_model_part.ProcessInfo.SetValue(CRITICAL_TIME_OPTION, self.critical_time_option)
        self.spheres_model_part.ProcessInfo.SetValue(CASE_OPTION, self.case_option)
        self.spheres_model_part.ProcessInfo.SetValue(TRIHEDRON_OPTION, self.trihedron_option)
        self.SetOneOrZeroInProcessInfoAccordingToBoolValue(self.spheres_model_part, ROTATION_OPTION, self.rotation_option)
        self.SetOneOrZeroInProcessInfoAccordingToBoolValue(self.spheres_model_part, BOUNDING_BOX_OPTION, self.bounding_box_option)
        self.spheres_model_part.ProcessInfo.SetValue(SEARCH_CONTROL, self.search_control)
        self.spheres_model_part.ProcessInfo.SetValue(FIX_VELOCITIES_FLAG, self.fix_velocities_flag)
        self.spheres_model_part.ProcessInfo.SetValue(NEIGH_INITIALIZED, 0)
        self.spheres_model_part.ProcessInfo.SetValue(CLEAN_INDENT_OPTION, self.clean_init_indentation_option)
        self.spheres_model_part.ProcessInfo.SetValue(BOUNDING_BOX_START_TIME, self.bounding_box_start_time)
        self.spheres_model_part.ProcessInfo.SetValue(BOUNDING_BOX_STOP_TIME, self.bounding_box_stop_time)
        self.spheres_model_part.ProcessInfo.SetValue(COMPUTE_STRESS_TENSOR_OPTION, self.compute_stress_tensor_option)
        self.spheres_model_part.ProcessInfo.SetValue(PRINT_STRESS_TENSOR_OPTION, self.print_stress_tensor_option)
        self.spheres_model_part.ProcessInfo.SetValue(CONTINUUM_OPTION, self.continuum_type)

        self.spheres_model_part.ProcessInfo.SetValue(DOMAIN_IS_PERIODIC, 0) #TODO: DOMAIN_IS_PERIODIC should be a bool, and should have the suffix option
        if "PeriodicDomainOption" in self.DEM_parameters.keys():
            if self.DEM_parameters["PeriodicDomainOption"].GetBool():
                self.spheres_model_part.ProcessInfo.SetValue(DOMAIN_IS_PERIODIC, 1) #TODO: DOMAIN_IS_PERIODIC should be a bool, and should have the suffix option

        self.spheres_model_part.ProcessInfo.SetValue(DOMAIN_MIN_CORNER, self.bottom_corner)
        self.spheres_model_part.ProcessInfo.SetValue(DOMAIN_MAX_CORNER, self.top_corner)
        self.spheres_model_part.ProcessInfo.SetValue(GRAVITY, self.gravity)

        # GLOBAL MATERIAL PROPERTIES
        self.spheres_model_part.ProcessInfo.SetValue(NODAL_MASS_COEFF, self.nodal_mass_coeff)
        self.SetOneOrZeroInProcessInfoAccordingToBoolValue(self.spheres_model_part, ROLLING_FRICTION_OPTION, self.rolling_friction_option)
        self.spheres_model_part.ProcessInfo.SetValue(GLOBAL_DAMPING, self.global_damping)

        # SEARCH-RELATED
        self.search_increment_for_walls = self.search_increment # for the moment, until all bugs have been removed
        self.spheres_model_part.ProcessInfo.SetValue(SEARCH_RADIUS_INCREMENT, self.search_increment)
        self.spheres_model_part.ProcessInfo.SetValue(SEARCH_RADIUS_INCREMENT_FOR_WALLS, self.search_increment_for_walls)
        self.spheres_model_part.ProcessInfo.SetValue(COORDINATION_NUMBER, self.coordination_number)
        self.spheres_model_part.ProcessInfo.SetValue(LOCAL_RESOLUTION_METHOD, self.local_resolution_method)
        if self.contact_mesh_option:
            self.spheres_model_part.ProcessInfo.SetValue(CONTACT_MESH_OPTION, 1)
        else:
            self.spheres_model_part.ProcessInfo.SetValue(CONTACT_MESH_OPTION, 0)

        # PRINTING VARIABLES

        self.spheres_model_part.ProcessInfo.SetValue(PRINT_EXPORT_ID, self.print_export_id)

        # TIME RELATED PARAMETERS
        self.spheres_model_part.ProcessInfo.SetValue(DELTA_TIME, self.delta_time)

        #-----os.chdir('..')   # check functionality

        for properties in self.spheres_model_part.Properties:
            self.ModifyProperties(properties)

        for properties in self.inlet_model_part.Properties:
            self.ModifyProperties(properties)

        for properties in self.cluster_model_part.Properties:
            self.ModifyProperties(properties)

        for properties in self.fem_model_part.Properties:
            self.ModifyProperties(properties, 1)

        # RESOLUTION METHODS AND PARAMETERS
        # Creating the solution strategy
        self.settings = ExplicitSolverSettings()
        self.settings.r_model_part = self.spheres_model_part
        self.settings.contact_model_part = self.contact_model_part
        self.settings.fem_model_part = self.fem_model_part
        self.settings.inlet_model_part = self.inlet_model_part
        self.settings.cluster_model_part = self.cluster_model_part

    def CheckMomentumConservation(self):

        previous_discontinuum_constitutive_law_string = ""
        current_discontinuum_constitutive_law_string = ""
        output_message = "\n*********************************************************************************************\n"+\
                           "*********************************************************************************************\n"+\
                           "WARNING:                                                                                     \n"+\
                           "A mix of constitutive laws is being used. The momentum conservation law will not be fulfilled\n"+\
                           "in the interaction of particles of different constitutive laws. Please, cancel the simulation\n"+\
                           "if that fact represents a problem. Otherwise, computations will resume in a few seconds.     \n"+\
                           "*********************************************************************************************\n"+\
                           "*********************************************************************************************\n"
        delay = 1  # Inserting the desired delay in seconds
        counter = 0
        for properties in self.spheres_model_part.Properties:
            current_discontinuum_constitutive_law_string = properties[DEM_DISCONTINUUM_CONSTITUTIVE_LAW_NAME]
            if ((counter > 0) and (previous_discontinuum_constitutive_law_string != current_discontinuum_constitutive_law_string)):
                self.Procedures.KRATOSprint(output_message)
                time.sleep(delay) # Inserting a delay so the user has ample time to read the message
                break
            previous_discontinuum_constitutive_law_string = current_discontinuum_constitutive_law_string
            counter += 1


    def CreateCPlusPlusStrategy(self):

        self.SetVariablesAndOptions()

        strategy_parameters = self.DEM_parameters["strategy_parameters"]

        if (self.DEM_parameters["TranslationalIntegrationScheme"].GetString() == 'Velocity_Verlet'):
            self.cplusplus_strategy = IterativeSolverStrategy(self.settings, self.max_delta_time, self.n_step_search, self.safety_factor,
                                                              self.delta_option, self.creator_destructor, self.dem_fem_search,
                                                              self.search_strategy, strategy_parameters, self.do_search_neighbours)
        else:
            self.cplusplus_strategy = ExplicitSolverStrategy(self.settings, self.max_delta_time, self.n_step_search, self.safety_factor,
                                                             self.delta_option, self.creator_destructor, self.dem_fem_search,
                                                             self.search_strategy, strategy_parameters, self.do_search_neighbours)

    def AddVariables(self):
        pass

    def BeforeInitialize(self):
        self.CreateCPlusPlusStrategy()
        self.RebuildListOfDiscontinuumSphericParticles()
        self.SetNormalRadiiOnAllParticles()
        self.SetSearchRadiiOnAllParticles()

    def Initialize(self):
        self.CheckMomentumConservation()
        self.cplusplus_strategy.Initialize()  # Calls the cplusplus_strategy (C++) Initialize function (initializes all elements and performs other necessary tasks before starting the time loop in Python)

    def SetDt(self, dt):
        self.dt = dt

    def Predict(self):
        pass

    def Check(self):
        pass

    def Solve(self): # deprecated
        self.SolveSolutionStep()

    def SolveSolutionStep(self):
        time = self.spheres_model_part.ProcessInfo[TIME]
        self.FixDOFsManually(time)
        (self.cplusplus_strategy).ResetPrescribedMotionFlagsRespectingImposedDofs()
        self.FixExternalForcesManually(time)
        (self.cplusplus_strategy).Solve()

<<<<<<< HEAD
    def SolveSolutionStepCustom(self,step):
        if step ==0:
            time = self.spheres_model_part.ProcessInfo[TIME]
            self.FixDOFsManually(time)
            (self.cplusplus_strategy).ResetPrescribedMotionFlagsRespectingImposedDofs()
            self.FixExternalForcesManually(time)
            (self.cplusplus_strategy).InitializeSolutionStep_StrategyCustom()
        elif step ==1:
            (self.cplusplus_strategy).PerformTimeIntegrationOfMotion_StrategyCustom()
        elif step ==2:
            (self.cplusplus_strategy).ForceOperations_StrategyCustom()
        elif step ==3:
            (self.cplusplus_strategy).FinalizeSolutionStep_StrategyCustom()
        else:
            print('only step 0->3')
            quit()


    def AdvanceInTime(self, step, time):
=======
    def AdvanceInTime(self, step, time, is_time_to_print = False):
>>>>>>> 25d22104
        step += 1
        time += self.dt
        self._UpdateTimeInModelParts(time, step, is_time_to_print)
        return step, time

    def _MoveAllMeshes(self, time, dt):
        spheres_model_part = self.all_model_parts.Get("SpheresPart")
        DEM_inlet_model_part = self.all_model_parts.Get("DEMInletPart")
        rigid_face_model_part = self.all_model_parts.Get("RigidFacePart")
        cluster_model_part = self.all_model_parts.Get("ClusterPart")

        self.mesh_motion.MoveAllMeshes(rigid_face_model_part, time, dt)
        self.mesh_motion.MoveAllMeshes(spheres_model_part, time, dt)
        self.mesh_motion.MoveAllMeshes(DEM_inlet_model_part, time, dt)
        self.mesh_motion.MoveAllMeshes(cluster_model_part, time, dt)

    def _UpdateTimeInModelParts(self, time, step, is_time_to_print = False):
        spheres_model_part = self.all_model_parts.Get("SpheresPart")
        cluster_model_part = self.all_model_parts.Get("ClusterPart")
        DEM_inlet_model_part = self.all_model_parts.Get("DEMInletPart")
        rigid_face_model_part = self.all_model_parts.Get("RigidFacePart")

        self._UpdateTimeInOneModelPart(spheres_model_part, time, step, is_time_to_print)
        self._UpdateTimeInOneModelPart(cluster_model_part, time, step, is_time_to_print)
        self._UpdateTimeInOneModelPart(DEM_inlet_model_part, time, step, is_time_to_print)
        self._UpdateTimeInOneModelPart(rigid_face_model_part, time, step, is_time_to_print)

    def _UpdateTimeInOneModelPart(self, model_part, time, step, is_time_to_print = False):
        model_part.ProcessInfo[TIME] = time
        model_part.ProcessInfo[DELTA_TIME] = self.dt
        model_part.ProcessInfo[TIME_STEPS] = step
        model_part.ProcessInfo[IS_TIME_TO_PRINT] = is_time_to_print

    def FinalizeSolutionStep(self):
        time = self.spheres_model_part.ProcessInfo[TIME]
        self._MoveAllMeshes(time, self.dt)

    def SetNormalRadiiOnAllParticles(self):
        (self.cplusplus_strategy).SetNormalRadiiOnAllParticles(self.spheres_model_part)

    def SetSearchRadiiOnAllParticles(self):
        (self.cplusplus_strategy).SetSearchRadiiOnAllParticles(self.spheres_model_part, self.search_increment, 1.0)

    def RebuildListOfDiscontinuumSphericParticles(self):
        (self.cplusplus_strategy).RebuildListOfDiscontinuumSphericParticles()

    def Compute_RigidFace_Movement(self):
        (self.cplusplus_strategy).Compute_RigidFace_Movement()


    def FixDOFsManually(self, time):
    #if time>1.0:
        #for node in self.spheres_model_part.Nodes:
            #node.Fix(VELOCITY_X)
            #node.SetSolutionStepValue(VELOCITY_X, 0.0)
        pass

    def FixExternalForcesManually(self,time):
        pass

    def AddAdditionalVariables(self, balls_model_part, DEM_parameters):
        pass

    def AddClusterVariables(self, spheres_model_part, DEM_parameters):
        pass

    def AddDofs(self, spheres_model_part=None):

        if spheres_model_part == None:
            pass
        else:
            for node in spheres_model_part.Nodes:
                node.AddDof(VELOCITY_X)
                node.AddDof(VELOCITY_Y)
                node.AddDof(VELOCITY_Z)
                node.AddDof(ANGULAR_VELOCITY_X)
                node.AddDof(ANGULAR_VELOCITY_Y)
                node.AddDof(ANGULAR_VELOCITY_Z)

            Logger.Print("DOFs for the DEM solution added correctly", label="DEM")

    def PrepareElementsForPrinting(self):
        (self.cplusplus_strategy).PrepareElementsForPrinting()

    def PrepareContactElementsForPrinting(self):
        (self.cplusplus_strategy).PrepareContactElementsForPrinting()

    def coeff_of_rest_diff(self, gamma, desired_coefficient_of_restit):

        if gamma <= 1.0/math.sqrt(2.0) :
            return math.exp(-gamma/math.sqrt(1.0-gamma*gamma)*(math.pi-math.atan(2.0*gamma*math.sqrt(1.0-gamma*gamma)/(-2.0*gamma*gamma+1.0))))-desired_coefficient_of_restit
        elif gamma < 1.0 :
            return math.exp(-gamma/math.sqrt(1.0-gamma*gamma)*math.atan(2.0*gamma*math.sqrt(1.0-gamma*gamma)/(2.0*gamma*gamma-1.0)))-desired_coefficient_of_restit
        elif gamma == 1.0 :
            return 0.135335283 - desired_coefficient_of_restit
        else:
            return math.exp(-gamma/math.sqrt(gamma*gamma-1.0)*math.log((gamma/math.sqrt(gamma*gamma-1.0)+1.0)/(gamma/math.sqrt(gamma*gamma-1.0)-1.0)))-desired_coefficient_of_restit


    def RootByBisection(self, f, a, b, tol, maxiter, coefficient_of_restitution):

        if coefficient_of_restitution < 0.001 :
            coefficient_of_restitution = 0.001

        if coefficient_of_restitution > 0.999 :
            return 0.0
        k=0
        gamma = 0.5 * (a + b)

        while b - a > tol and k <= maxiter:
            coefficient_of_restitution_trial = self.coeff_of_rest_diff(gamma, coefficient_of_restitution)

            if self.coeff_of_rest_diff(a, coefficient_of_restitution) * coefficient_of_restitution_trial < 0:
                b = gamma

            elif coefficient_of_restitution_trial == 0:
                return gamma

            else:
                a = gamma

            gamma = 0.5 * (a + b)
            k += 1

        return gamma

    def GammaForHertzThornton(self, e):

        if e < 0.001:
            e = 0.001

        if e > 0.999:
            return 0.0

        h1  = -6.918798
        h2  = -16.41105
        h3  =  146.8049
        h4  = -796.4559
        h5  =  2928.711
        h6  = -7206.864
        h7  =  11494.29
        h8  = -11342.18
        h9  =  6276.757
        h10 = -1489.915

        alpha = e*(h1+e*(h2+e*(h3+e*(h4+e*(h5+e*(h6+e*(h7+e*(h8+e*(h9+e*h10)))))))))

        return math.sqrt(1.0/(1.0 - (1.0+e)*(1.0+e) * math.exp(alpha)) - 1.0)

    def TranslationalIntegrationSchemeTranslator(self, name):
        class_name = None

        if name == 'Forward_Euler':
            class_name = 'ForwardEulerScheme'
        elif name == 'Symplectic_Euler':
            class_name = 'SymplecticEulerScheme'
        elif name == 'Taylor_Scheme':
            class_name = 'TaylorScheme'
        elif name == 'Velocity_Verlet':
            class_name = 'VelocityVerletScheme'

        return class_name

    def RotationalIntegrationSchemeTranslator(self, name_translational, name_rotational):
        class_name = None

        if name_rotational == 'Direct_Integration':
            if name_translational == 'Forward_Euler':
                class_name = 'ForwardEulerScheme'
            elif name_translational == 'Symplectic_Euler':
                class_name = 'SymplecticEulerScheme'
            elif name_translational == 'Taylor_Scheme':
                class_name = 'TaylorScheme'
            elif name_translational == 'Velocity_Verlet':
                class_name = 'VelocityVerletScheme'
        elif name_rotational == 'Runge_Kutta':
            class_name = 'RungeKuttaScheme'
        elif name_rotational == 'Quaternion_Integration':
            class_name = 'QuaternionIntegrationScheme'

        return class_name

    def GetTranslationalSchemeInstance(self, class_name):
             return globals().get(class_name)()

    def GetRotationalSchemeInstance(self, class_name):
             return globals().get(class_name)()

    def GetTranslationalScheme(self, name):
        class_name = self.TranslationalIntegrationSchemeTranslator(name)
        translational_scheme = None
        error_status = 0
        summary = ''

        if not class_name == None:
            try:
                translational_scheme = self.GetTranslationalSchemeInstance(class_name)
                return translational_scheme, error_status, summary
            except:
                error_status = 1
                summary = 'The class corresponding to the translational integration scheme named ' + name + ' has not been added to python. Please, select a different name or add the required class.'
        else:
            error_status = 2
            summary = 'The translational integration scheme name ' + name + ' does not designate any available scheme. Please, select a different one'

        return translational_scheme, error_status, summary

    def GetRotationalScheme(self, name_translational, name_rotational):
        class_name = self.RotationalIntegrationSchemeTranslator(name_translational, name_rotational)
        rotational_scheme = None
        error_status = 0
        summary = ''

        if not class_name == None:
            try:
                rotational_scheme = self.GetRotationalSchemeInstance(class_name)
                return rotational_scheme, error_status, summary
            except:
                error_status = 1
                summary = 'The class corresponding to the rotational integration scheme name ' + name + ' has not been added to python. Please, select a different name or add the required class.'
        else:
            error_status = 2
            summary = 'The rotational integration scheme name ' + name + ' does not designate any available scheme. Please, select a different one'

        return rotational_scheme, error_status, summary

    def ModifyProperties(self, properties, param = 0):

        if not param:
            DiscontinuumConstitutiveLawString = properties[DEM_DISCONTINUUM_CONSTITUTIVE_LAW_NAME]
            DiscontinuumConstitutiveLaw = globals().get(DiscontinuumConstitutiveLawString)()
            DiscontinuumConstitutiveLaw.SetConstitutiveLawInProperties(properties, True)

            coefficient_of_restitution = properties[COEFFICIENT_OF_RESTITUTION]

            type_of_law = DiscontinuumConstitutiveLaw.GetTypeOfLaw()

            write_gamma = False

            if (type_of_law == 'Linear'):
                gamma = self.RootByBisection(self.coeff_of_rest_diff, 0.0, 16.0, 0.0001, 300, coefficient_of_restitution)
                write_gamma = True

            elif (type_of_law == 'Hertz' or type_of_law == 'Dependent_friction'):
                gamma = self.GammaForHertzThornton(coefficient_of_restitution)
                write_gamma = True

            else:
                pass

            if write_gamma == True:
                properties[DAMPING_GAMMA] = gamma

            if properties.Has(CLUSTER_FILE_NAME):
                cluster_file_name = properties[CLUSTER_FILE_NAME]
                [name, list_of_coordinates, list_of_radii, size, volume, inertias] = cluster_file_reader.ReadClusterFile(cluster_file_name)
                pre_utils = PreUtilities(self.spheres_model_part)
                pre_utils.SetClusterInformationInProperties(name, list_of_coordinates, list_of_radii, size, volume, inertias, properties)
                self.Procedures.KRATOSprint(properties)
                if not properties.Has(BREAKABLE_CLUSTER):
                    properties.SetValue(BREAKABLE_CLUSTER, False)

        if properties.Has(DEM_TRANSLATIONAL_INTEGRATION_SCHEME_NAME):
            translational_scheme_name = properties[DEM_TRANSLATIONAL_INTEGRATION_SCHEME_NAME]
        else:
            translational_scheme_name = self.DEM_parameters["TranslationalIntegrationScheme"].GetString()

        if properties.Has(PARTICLE_FRICTION):
            self.Procedures.KRATOSprint("---------------------------------------------------")
            self.Procedures.KRATOSprint("  WARNING: Property PARTICLE_FRICTION is deprecated ")
            self.Procedures.KRATOSprint("  since April 11th, 2018, replace with FRICTION")
            self.Procedures.KRATOSprint("  Automatic replacement is done now.")
            self.Procedures.KRATOSprint("---------------------------------------------------")
            properties[FRICTION] = properties[PARTICLE_FRICTION]
        if properties.Has(WALL_FRICTION):
            self.Procedures.KRATOSprint("-------------------------------------------------")
            self.Procedures.KRATOSprint("  WARNING: Property WALL_FRICTION is deprecated")
            self.Procedures.KRATOSprint("  since April 11th, 2018, replace with FRICTION")
            self.Procedures.KRATOSprint("  Automatic replacement is done now.")
            self.Procedures.KRATOSprint("-------------------------------------------------")
            properties[FRICTION] = properties[WALL_FRICTION]

        translational_scheme, error_status, summary_mssg = self.GetTranslationalScheme(translational_scheme_name)

        translational_scheme.SetTranslationalIntegrationSchemeInProperties(properties, True)

        if properties.Has(DEM_ROTATIONAL_INTEGRATION_SCHEME_NAME):
            rotational_scheme_name = properties[DEM_ROTATIONAL_INTEGRATION_SCHEME_NAME]
        else:
            rotational_scheme_name = self.DEM_parameters["RotationalIntegrationScheme"].GetString()

        rotational_scheme, error_status, summary_mssg = self.GetRotationalScheme(translational_scheme_name, rotational_scheme_name)
        rotational_scheme.SetRotationalIntegrationSchemeInProperties(properties, True)

        if not properties.Has(ROLLING_FRICTION_WITH_WALLS):
            properties[ROLLING_FRICTION_WITH_WALLS] = properties[ROLLING_FRICTION]

<<<<<<< HEAD


    def SaveOldDataParticles(self):
        self.cplusplus_strategy.SaveOldDataParticles()
    def SetOldDataParticles(self):
        self.cplusplus_strategy.SetOldDataParticles()
=======
    def ImportModelPart(self): #TODO: for the moment, provided for compatibility
        pass

    def PrepareModelPart(self): #TODO: for the moment, provided for compatibility
        pass

    def GetComputingModelPart(self):
        return self.spheres_model_part
>>>>>>> 25d22104
<|MERGE_RESOLUTION|>--- conflicted
+++ resolved
@@ -320,7 +320,6 @@
         self.FixExternalForcesManually(time)
         (self.cplusplus_strategy).Solve()
 
-<<<<<<< HEAD
     def SolveSolutionStepCustom(self,step):
         if step ==0:
             time = self.spheres_model_part.ProcessInfo[TIME]
@@ -339,10 +338,7 @@
             quit()
 
 
-    def AdvanceInTime(self, step, time):
-=======
     def AdvanceInTime(self, step, time, is_time_to_print = False):
->>>>>>> 25d22104
         step += 1
         time += self.dt
         self._UpdateTimeInModelParts(time, step, is_time_to_print)
@@ -640,20 +636,17 @@
         if not properties.Has(ROLLING_FRICTION_WITH_WALLS):
             properties[ROLLING_FRICTION_WITH_WALLS] = properties[ROLLING_FRICTION]
 
-<<<<<<< HEAD
+    def ImportModelPart(self): #TODO: for the moment, provided for compatibility
+        pass
+
+    def PrepareModelPart(self): #TODO: for the moment, provided for compatibility
+        pass
+
+    def GetComputingModelPart(self):
+        return self.spheres_model_part
 
 
     def SaveOldDataParticles(self):
         self.cplusplus_strategy.SaveOldDataParticles()
     def SetOldDataParticles(self):
-        self.cplusplus_strategy.SetOldDataParticles()
-=======
-    def ImportModelPart(self): #TODO: for the moment, provided for compatibility
-        pass
-
-    def PrepareModelPart(self): #TODO: for the moment, provided for compatibility
-        pass
-
-    def GetComputingModelPart(self):
-        return self.spheres_model_part
->>>>>>> 25d22104
+        self.cplusplus_strategy.SetOldDataParticles()