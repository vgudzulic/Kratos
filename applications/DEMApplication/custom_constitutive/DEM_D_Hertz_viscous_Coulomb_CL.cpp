--- conflicted
+++ resolved
@@ -231,21 +231,12 @@
 
         AuxElasticShearForce = sqrt(LocalElasticContactForce[0] * LocalElasticContactForce[0] + LocalElasticContactForce[1] * LocalElasticContactForce[1]);
 
-<<<<<<< HEAD
-        const double my_tg_of_static_friction_angle        = element->GetProperties()[PARTICLE_STATIC_FRICTION_COEF];
-        const double neighbour_tg_of_static_friction_angle = neighbour->GetProperties()[PARTICLE_STATIC_FRICTION_COEF];
-        const double equiv_tg_of_static_fri_ang            = 0.5 * (my_tg_of_static_friction_angle + neighbour_tg_of_static_friction_angle);
-
-        const double my_tg_of_dynamic_friction_angle        = element->GetProperties()[PARTICLE_DYNAMIC_FRICTION_COEF];
-        const double neighbour_tg_of_dynamic_friction_angle = neighbour->GetProperties()[PARTICLE_DYNAMIC_FRICTION_COEF];
-=======
         const double my_tg_of_static_friction_angle        = element->GetTgOfStaticFrictionAngle();
         const double neighbour_tg_of_static_friction_angle = neighbour->GetProperties()[STATIC_FRICTION];
         const double equiv_tg_of_static_fri_ang            = 0.5 * (my_tg_of_static_friction_angle + neighbour_tg_of_static_friction_angle);
 
         const double my_tg_of_dynamic_friction_angle        = element->GetTgOfDynamicFrictionAngle();
         const double neighbour_tg_of_dynamic_friction_angle = neighbour->GetProperties()[DYNAMIC_FRICTION];
->>>>>>> b749c192
         const double equiv_tg_of_dynamic_fri_ang            = 0.5 * (my_tg_of_dynamic_friction_angle + neighbour_tg_of_dynamic_friction_angle);
 
         if(equiv_tg_of_static_fri_ang < 0.0 || equiv_tg_of_dynamic_fri_ang < 0.0) {
@@ -308,17 +299,14 @@
                                                                 Condition* const wall) {
 
         const double my_mass    = element->GetMass();
-
-        const double my_gamma    = element->GetProperties()[DAMPING_GAMMA];
-        const double other_gamma = wall->GetProperties()[DAMPING_GAMMA];
-        const double equiv_gamma = 0.5 * (my_gamma + other_gamma);
-
-        const double equiv_visco_damp_coeff_normal     = 2.0 * equiv_gamma * sqrt(my_mass * mKn);
-        const double equiv_visco_damp_coeff_tangential = 2.0 * equiv_gamma * sqrt(my_mass * mKt);
-
-        ViscoDampingLocalContactForce[0] = - equiv_visco_damp_coeff_tangential * LocalRelVel[0];
-        ViscoDampingLocalContactForce[1] = - equiv_visco_damp_coeff_tangential * LocalRelVel[1];
-        ViscoDampingLocalContactForce[2] = - equiv_visco_damp_coeff_normal     * LocalRelVel[2];
+        const double gamma = element->GetProperties()[DAMPING_GAMMA];
+        const double normal_damping_coefficient     = 2.0 * gamma * sqrt(my_mass * mKn);
+        const double tangential_damping_coefficient = 2.0 * gamma * sqrt(my_mass * mKt);
+
+        ViscoDampingLocalContactForce[0] = - tangential_damping_coefficient * LocalRelVel[0];
+        ViscoDampingLocalContactForce[1] = - tangential_damping_coefficient * LocalRelVel[1];
+        ViscoDampingLocalContactForce[2] = - normal_damping_coefficient     * LocalRelVel[2];
+
     }
 
     double DEM_D_Hertz_viscous_Coulomb::CalculateNormalForce(const double indentation) {
