--- conflicted
+++ resolved
@@ -209,14 +209,10 @@
         // Inertia terms
         noalias(rRightHandSideVector) += variables.dt_inv * prod(mass_matrix, variables.proj_unk);
 
-<<<<<<< HEAD
-        // Subtracting the dirichlet term (since we use a residualbased approach)
-=======
         // Substracting the bottom diffusion
         noalias(rRightHandSideVector) -= (k_dc + tau_h) * prod(aux_h_diffus, variables.depth);
 
         // Subtracting the dirichlet term (since we use a residualbased approach) 
->>>>>>> 6842a9b9
         noalias(rRightHandSideVector) -= prod(rLeftHandSideMatrix, variables.unknown);
 
         rRightHandSideVector *= Area * variables.lumping_factor;
