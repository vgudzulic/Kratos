--- conflicted
+++ resolved
@@ -19,15 +19,10 @@
 // Project includes
 #include "add_custom_utilities_to_python.h"
 #include "custom_utilities/move_shallow_water_particle_utility.h"
-<<<<<<< HEAD
-#include "custom_utilities/shallow_water_variables_utility.h"
-#include "custom_utilities/estimate_dt_utility.h"
-=======
 #include "custom_utilities/estimate_dt_utility.h"
 #include "custom_utilities/replicate_model_part_utility.h"
 #include "custom_utilities/shallow_water_utilities.h"
 #include "custom_utilities/post_process_utilities.h"
->>>>>>> 9ce36df1
 
 
 namespace Kratos
@@ -100,14 +95,6 @@
         .def("RestoreDryWetProperties", &PostProcessUtilities::RestoreDryWetProperties)
         ;
 
-<<<<<<< HEAD
-    py::class_< EstimateDtShallow > (m, "EstimateDtShallow")
-        .def(py::init<ModelPart&, Parameters>())
-        .def("EstimateDt", &EstimateDtShallow::EstimateDt)
-        ;
-
-=======
->>>>>>> 9ce36df1
   }
 
 }  // namespace Python.
