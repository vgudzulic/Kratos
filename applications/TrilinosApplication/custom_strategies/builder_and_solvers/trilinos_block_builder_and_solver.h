//    |  /           |
//    ' /   __| _` | __|  _ \   __|
//    . \  |   (   | |   (   |\__ `
//   _|\_\_|  \__,_|\__|\___/ ____/
//                   Multi-Physics
//
//  License:         BSD License
//                     Kratos default license: kratos/license.txt
//
//  Main authors:    Riccardo Rossi
//
//
#if !defined(KRATOS_TRILINOS_BLOCK_BUILDER_AND_SOLVER)
#define KRATOS_TRILINOS_BLOCK_BUILDER_AND_SOLVER

/* System includes */
#include <unordered_set>

/* External includes */

/* Project includes */
#include "includes/define.h"
#include "solving_strategies/builder_and_solvers/builder_and_solver.h"
#include "utilities/timer.h"

/* Trilinos includes */
#include "EpetraExt_MultiVectorOut.h"
#include "EpetraExt_RowMatrixOut.h"
#include "Epetra_FECrsGraph.h"
#include "Epetra_FECrsMatrix.h"
#include "Epetra_Import.h"
#include "Epetra_IntSerialDenseVector.h"
#include "Epetra_IntVector.h"
#include "Epetra_Map.h"
#include "Epetra_MpiComm.h"
#include "Epetra_SerialDenseMatrix.h"
#include "Epetra_SerialDenseVector.h"
#include "Epetra_Vector.h"

#define START_TIMER(label, rank) \
    if (mrComm.MyPID() == rank)  \
        Timer::Start(label);
#define STOP_TIMER(label, rank) \
    if (mrComm.MyPID() == rank) \
        Timer::Stop(label);

namespace Kratos {

///@name Kratos Globals
///@{

///@}
///@name Type Definitions
///@{

///@}
///@name  Enum's
///@{

///@}
///@name  Functions
///@{

///@}
///@name Kratos Classes
///@{

/**
 * @class TrilinosBlockBuilderAndSolver
 * @ingroup TrilinosApplication
 * @brief Current class provides an implementation for trilinos builder and
 * solving operations.
 * @details The RHS is constituted by the unbalanced loads (residual)
 * Degrees of freedom are reordered putting the restrained degrees of freedom at
 * the end of the system ordered in reverse order with respect to the DofSet.
 * Imposition of the dirichlet conditions is naturally dealt with as the
 * residual already contains this information. Calculation of the reactions
 * involves a cost very similar to the calculation of the total residual
 * @author Riccardo Rossi
 */
template <class TSparseSpace,
          class TDenseSpace,  //= DenseSpace<double>,
          class TLinearSolver //= LinearSolver<TSparseSpace,TDenseSpace>
          >
class TrilinosBlockBuilderAndSolver
    : public BuilderAndSolver<TSparseSpace, TDenseSpace, TLinearSolver> {
public:
    ///@name Type Definitions
    ///@{
    KRATOS_CLASS_POINTER_DEFINITION(TrilinosBlockBuilderAndSolver);

    /// Definition of the base class
    typedef BuilderAndSolver<TSparseSpace, TDenseSpace, TLinearSolver> BaseType;

    /// The size_t types
    typedef std::size_t SizeType;
    typedef std::size_t IndexType;

    /// Definition of the classes from the base class
    typedef typename BaseType::TSchemeType TSchemeType;
    typedef typename BaseType::TDataType TDataType;
    typedef typename BaseType::DofsArrayType DofsArrayType;
    typedef typename BaseType::TSystemMatrixType TSystemMatrixType;
    typedef typename BaseType::TSystemVectorType TSystemVectorType;
    typedef typename BaseType::LocalSystemVectorType LocalSystemVectorType;
    typedef typename BaseType::LocalSystemMatrixType LocalSystemMatrixType;
    typedef typename BaseType::TSystemMatrixPointerType TSystemMatrixPointerType;
    typedef typename BaseType::TSystemVectorPointerType TSystemVectorPointerType;
    typedef typename BaseType::NodesArrayType NodesArrayType;
    typedef typename BaseType::ElementsArrayType ElementsArrayType;
    typedef typename BaseType::ConditionsArrayType ConditionsArrayType;
    typedef typename BaseType::ElementsContainerType ElementsContainerType;

    /// Epetra definitions
    typedef Epetra_MpiComm EpetraCommunicatorType;

    /// DoF types definition
    typedef Node<3> NodeType;
    typedef typename NodeType::DofType DofType;
    typedef DofType::Pointer DofPointerType;

    ///@}
    ///@name Life Cycle
    ///@{

    /**
     * @brief Default constructor.
     */
    TrilinosBlockBuilderAndSolver(EpetraCommunicatorType& rComm,
                                  int GuessRowSize,
                                  typename TLinearSolver::Pointer pNewLinearSystemSolver)
        : BuilderAndSolver<TSparseSpace, TDenseSpace, TLinearSolver>(pNewLinearSystemSolver),
          mrComm(rComm),
          mGuessRowSize(GuessRowSize)
    {
    }

    /**
     * @brief Default destructor.
     */
    virtual ~TrilinosBlockBuilderAndSolver()
    {
    }

    /**
     * Copy constructor (deleted)
     */
    TrilinosBlockBuilderAndSolver(const TrilinosBlockBuilderAndSolver& rOther) = delete;

    /**
     * Assignment operator
     */
    TrilinosBlockBuilderAndSolver& operator=(const TrilinosBlockBuilderAndSolver& rOther) = delete;

    ///@}
    ///@name Operators
    ///@{

    ///@}
    ///@name Operations
    ///@{

    /**
     * @brief Function to perform the build the system matrix and the residual
     * vector
     * @param pScheme The integration scheme considered
     * @param rModelPart The model part of the problem to solve
     * @param rA The LHS matrix
     * @param rb The RHS vector
     */
    void Build(typename TSchemeType::Pointer pScheme,
               ModelPart& rModelPart,
               TSystemMatrixType& rA,
               TSystemVectorType& rb) override
    {
        KRATOS_TRY

        KRATOS_ERROR_IF(!pScheme) << "No scheme provided!" << std::endl;

        const int nelements = static_cast<int>(rModelPart.Elements().size());
        const int nconditions = static_cast<int>(rModelPart.Conditions().size());
        // Resetting to zero the vector of reactions
        TSparseSpace::SetToZero(*BaseType::mpReactionsVector); // TODO: Check if required

        // Contributions to the system
        LocalSystemMatrixType LHS_Contribution = LocalSystemMatrixType(0, 0);
        LocalSystemVectorType RHS_Contribution = LocalSystemVectorType(0);

        // vector containing the localization in the system of the different terms
        Element::EquationIdVectorType equation_ids_vector;
        ProcessInfo& r_current_process_info = rModelPart.GetProcessInfo();
        ModelPart::ElementsContainerType::iterator el_begin = rModelPart.ElementsBegin();
        ModelPart::ConditionsContainerType::iterator cond_begin =
            rModelPart.ConditionsBegin();

        // assemble all elements
        for (int k = 0; k < nelements; k++) {
            ModelPart::ElementsContainerType::iterator it = el_begin + k;

            // detect if the element is active or not. If the user did not make
            // any choice the element is active by default
            bool element_is_active = true;
            if ((it)->IsDefined(ACTIVE))
                element_is_active = (it)->Is(ACTIVE);

            if (element_is_active) {
                // calculate elemental contribution
                pScheme->CalculateSystemContributions(
                    *(it.base()), LHS_Contribution, RHS_Contribution,
                    equation_ids_vector, r_current_process_info);

                // assemble the elemental contribution
                TSparseSpace::AssembleLHS(rA, LHS_Contribution, equation_ids_vector);
                TSparseSpace::AssembleRHS(rb, RHS_Contribution, equation_ids_vector);

                // clean local elemental memory
                pScheme->CleanMemory(*(it.base()));
            }
        }

        LHS_Contribution.resize(0, 0, false);
        RHS_Contribution.resize(0, false);

        // assemble all conditions
        for (int k = 0; k < nconditions; k++) {
            ModelPart::ConditionsContainerType::iterator it = cond_begin + k;

            // detect if the element is active or not. If the user did not make
            // any choice the element is active by default
            bool condition_is_active = true;
            if ((it)->IsDefined(ACTIVE))
                condition_is_active = (it)->Is(ACTIVE);

            if (condition_is_active) {
                // calculate elemental contribution
                pScheme->Condition_CalculateSystemContributions(
                    *(it.base()), LHS_Contribution, RHS_Contribution,
                    equation_ids_vector, r_current_process_info);

                // assemble the condition contribution
                TSparseSpace::AssembleLHS(rA, LHS_Contribution, equation_ids_vector);
                TSparseSpace::AssembleRHS(rb, RHS_Contribution, equation_ids_vector);

                // clean local elemental memory
                pScheme->CleanMemory(*(it.base()));
            }
        }

        // finalizing the assembly
        rA.GlobalAssemble();
        rb.GlobalAssemble();

        KRATOS_CATCH("")
    }

    /**
     * @brief Function to perform the building of the LHS
     * @details Depending on the implementation choosen the size of the matrix
     * could be equal to the total number of Dofs or to the number of
     * unrestrained dofs
     * @param pScheme The integration scheme considered
     * @param rModelPart The model part of the problem to solve
     * @param rA The LHS matrix
     */
    void BuildLHS(typename TSchemeType::Pointer pScheme,
                  ModelPart& rModelPart,
                  TSystemMatrixType& rA) override
    {
        KRATOS_TRY

        const int nelements = static_cast<int>(rModelPart.Elements().size());
        const int nconditions = static_cast<int>(rModelPart.Conditions().size());
        // Resetting to zero the vector of reactions
        TSparseSpace::SetToZero(*BaseType::mpReactionsVector); // TODO: Check if required

        // Contributions to the system
        LocalSystemMatrixType LHS_Contribution = LocalSystemMatrixType(0, 0);
        LocalSystemVectorType RHS_Contribution = LocalSystemVectorType(0);

        // vector containing the localization in the system of the different terms
        Element::EquationIdVectorType equation_ids_vector;
        ProcessInfo& r_current_process_info = rModelPart.GetProcessInfo();
        ModelPart::ElementsContainerType::iterator el_begin = rModelPart.ElementsBegin();
        ModelPart::ConditionsContainerType::iterator cond_begin =
            rModelPart.ConditionsBegin();

        // assemble all elements
        for (int k = 0; k < nelements; k++) {
            ModelPart::ElementsContainerType::iterator it = el_begin + k;
            pScheme->Calculate_LHS_Contribution(*(it.base()), LHS_Contribution,
                                                equation_ids_vector, r_current_process_info);

            // assemble the elemental contribution
            TSparseSpace::AssembleLHS(rA, LHS_Contribution, equation_ids_vector);

            // clean local elemental memory
            pScheme->CleanMemory(*(it.base()));
        }

        LHS_Contribution.resize(0, 0, false);

        // assemble all conditions
        for (int k = 0; k < nconditions; k++) {
            ModelPart::ConditionsContainerType::iterator it = cond_begin + k;
            // calculate elemental contribution
            pScheme->Condition_Calculate_LHS_Contribution(
                *(it.base()), LHS_Contribution, equation_ids_vector, r_current_process_info);

            // assemble the elemental contribution
            TSparseSpace::AssembleLHS(rA, LHS_Contribution, equation_ids_vector);
        }

        // finalizing the assembly
        rA.GlobalAssemble();
        KRATOS_CATCH("")
    }

    /**
     * @brief Build a rectangular matrix of size n*N where "n" is the number of
     * unrestrained degrees of freedom and "N" is the total number of degrees of
     * freedom involved.
     * @details This matrix is obtained by building the total matrix without the
     * lines corresponding to the fixed degrees of freedom (but keeping the
     * columns!!)
     * @param pScheme The integration scheme considered
     * @param rModelPart The model part of the problem to solve
     * @param A The LHS matrix
     */
    void BuildLHS_CompleteOnFreeRows(typename TSchemeType::Pointer pScheme,
                                     ModelPart& rModelPart,
                                     TSystemMatrixType& A) override
    {
        KRATOS_ERROR << "Method BuildLHS_CompleteOnFreeRows not implemented in "
                        "Trilinos Builder And Solver"
                     << std::endl;
    }

    /**
     * @brief This is a call to the linear system solver
     * @param A The LHS matrix
     * @param Dx The Unknowns vector
     * @param b The RHS vector
     */
    void SystemSolveWithPhysics(TSystemMatrixType& rA,
                                TSystemVectorType& rDx,
                                TSystemVectorType& rb,
                                ModelPart& rModelPart)
    {
        KRATOS_TRY

        double norm_b;
        if (TSparseSpace::Size(rb) != 0)
            norm_b = TSparseSpace::TwoNorm(rb);
        else
            norm_b = 0.00;

        if (norm_b != 0.00) {
            if (BaseType::mpLinearSystemSolver->AdditionalPhysicalDataIsNeeded())
                BaseType::mpLinearSystemSolver->ProvideAdditionalData(
                    rA, rDx, rb, BaseType::mDofSet, rModelPart);

            BaseType::mpLinearSystemSolver->Solve(rA, rDx, rb);
        }
        else {
            TSparseSpace::SetToZero(rDx);
            KRATOS_WARNING_IF("TrilinosResidualBasedBlockBuilderAndSolver", mrComm.MyPID() == 0)
                << "ATTENTION! setting the RHS to zero!" << std::endl;
        }

        // prints informations about the current time
        KRATOS_INFO_IF("TrilinosResidualBasedBlockBuilderAndSolver",
                       ((BaseType::GetEchoLevel() > 1) && (mrComm.MyPID() == 0)))
            << *(BaseType::mpLinearSystemSolver) << std::endl;

        KRATOS_CATCH("")
    }

    /**
     * @brief Function to perform the building and solving phase at the same time.
     * @details It is ideally the fastest and safer function to use when it is
     * possible to solve just after building
     * @param pScheme The integration scheme considered
     * @param rModelPart The model part of the problem to solve
     * @param rA The LHS matrix
     * @param rDx The Unknowns vector
     * @param rb The RHS vector
     */
    void BuildAndSolve(typename TSchemeType::Pointer pScheme,
                       ModelPart& rModelPart,
                       TSystemMatrixType& rA,
                       TSystemVectorType& rDx,
                       TSystemVectorType& rb) override
    {
        KRATOS_TRY

        if (BaseType::GetEchoLevel() > 0)
            START_TIMER("Build", 0)

        Build(pScheme, rModelPart, rA, rb);

        if (BaseType::GetEchoLevel() > 0)
            STOP_TIMER("Build", 0)

        // apply dirichlet conditions
        ApplyDirichletConditions(pScheme, rModelPart, rA, rDx, rb);

        KRATOS_INFO_IF("TrilinosResidualBasedBlockBuilderAndSolver", BaseType::GetEchoLevel() == 3)
            << "\nBefore the solution of the system"
            << "\nSystem Matrix = " << rA << "\nunknowns vector = " << rDx
            << "\nRHS vector = " << rb << std::endl;

        if (BaseType::GetEchoLevel() > 0)
            START_TIMER("System solve time ", 0)

        SystemSolveWithPhysics(rA, rDx, rb, rModelPart);

        if (BaseType::GetEchoLevel() > 0)
            STOP_TIMER("System solve time ", 0)

        KRATOS_INFO_IF("TrilinosResidualBasedBlockBuilderAndSolver", BaseType::GetEchoLevel() == 3)
            << "\nAfter the solution of the system"
            << "\nSystem Matrix = " << rA << "\nUnknowns vector = " << rDx
            << "\nRHS vector = " << rb << std::endl;
        KRATOS_CATCH("")
    }

    /**
     * @brief Corresponds to the previous, but the System's matrix is considered
     * already built and only the RHS is built again
     * @param pScheme The integration scheme considered
     * @param rModelPart The model part of the problem to solve
     * @param rA The LHS matrix
     * @param rDx The Unknowns vector
     * @param rb The RHS vector
     */
    void BuildRHSAndSolve(typename TSchemeType::Pointer pScheme,
                          ModelPart& rModelPart,
                          TSystemMatrixType& rA,
                          TSystemVectorType& rDx,
                          TSystemVectorType& rb) override
    {
        KRATOS_TRY

        BuildRHS(pScheme, rModelPart, rb);
        SystemSolveWithPhysics(rA, rDx, rb, rModelPart);

        KRATOS_CATCH("")
    }

    /**
     * @brief Function to perform the build of the RHS.
     * @details The vector could be sized as the total number of dofs or as the
     * number of unrestrained ones
     * @param pScheme The integration scheme considered
     * @param rModelPart The model part of the problem to solve
     */
    void BuildRHS(typename TSchemeType::Pointer pScheme,
                  ModelPart& rModelPart,
                  TSystemVectorType& rb) override
    {
        KRATOS_TRY

        const int nelements = static_cast<int>(rModelPart.Elements().size());
        const int nconditions = static_cast<int>(rModelPart.Conditions().size());
        // Resetting to zero the vector of reactions
        TSparseSpace::SetToZero(*BaseType::mpReactionsVector); // TODO: Check if required

        // Contributions to the system
        LocalSystemMatrixType LHS_Contribution = LocalSystemMatrixType(0, 0);
        LocalSystemVectorType RHS_Contribution = LocalSystemVectorType(0);

        // vector containing the localization in the system of the different terms
        Element::EquationIdVectorType equation_ids_vector;
        ProcessInfo& r_current_process_info = rModelPart.GetProcessInfo();
        ModelPart::ElementsContainerType::iterator el_begin = rModelPart.ElementsBegin();
        ModelPart::ConditionsContainerType::iterator cond_begin =
            rModelPart.ConditionsBegin();

        // assemble all elements
        for (int k = 0; k < nelements; k++) {
            ModelPart::ElementsContainerType::iterator it = el_begin + k;
            // calculate elemental Right Hand Side Contribution
            pScheme->Calculate_RHS_Contribution(*(it.base()), RHS_Contribution,
                                                equation_ids_vector, r_current_process_info);

            // assemble the elemental contribution
            TSparseSpace::AssembleRHS(rb, RHS_Contribution, equation_ids_vector);
        }

        RHS_Contribution.resize(0, false);

        // assemble all conditions
        for (int k = 0; k < nconditions; k++) {
            ModelPart::ConditionsContainerType::iterator it = cond_begin + k;
            // calculate elemental contribution
            pScheme->Condition_Calculate_RHS_Contribution(
                *(it.base()), RHS_Contribution, equation_ids_vector, r_current_process_info);

            // assemble the elemental contribution
            TSparseSpace::AssembleRHS(rb, RHS_Contribution, equation_ids_vector);
        }

        // finalizing the assembly
        rb.GlobalAssemble();

        KRATOS_CATCH("")
    }

    /**
     * @brief Builds the list of the DofSets involved in the problem by "asking"
     * to each element and condition its Dofs.
     * @details The list of dofs is stores inside the BuilderAndSolver as it is
     * closely connected to the way the matrix and RHS are built
     * @param pScheme The integration scheme considered
     * @param rModelPart The model part of the problem to solve
     */
    void SetUpDofSet(typename TSchemeType::Pointer pScheme, ModelPart& rModelPart) override
    {
        KRATOS_TRY

        typedef Element::DofsVectorType DofsVectorType;
        // Gets the array of elements from the modeler
        ElementsArrayType& r_elements_array =
            rModelPart.GetCommunicator().LocalMesh().Elements();
        const IndexType number_of_elements = static_cast<int>(r_elements_array.size());
        DofsVectorType dof_list;
        ProcessInfo& r_current_process_info = rModelPart.GetProcessInfo();

        DofsArrayType temp_dofs_array;
        IndexType guess_num_dofs =
            rModelPart.GetCommunicator().LocalMesh().NumberOfNodes() * 3;
        temp_dofs_array.reserve(guess_num_dofs);
        BaseType::mDofSet = DofsArrayType();

        // Taking dofs of elements
        for (IndexType i = 0; i < number_of_elements; ++i) {
            auto it_elem = r_elements_array.begin() + i;
            pScheme->GetElementalDofList(*(it_elem.base()), dof_list, r_current_process_info);
            for (typename DofsVectorType::iterator i = dof_list.begin();
                 i != dof_list.end(); ++i)
                temp_dofs_array.push_back(i->get());
        }

        // Taking dofs of conditions
        ConditionsArrayType& r_conditions_array = rModelPart.Conditions();
        const IndexType number_of_conditions =
            static_cast<int>(r_conditions_array.size());
        for (IndexType i = 0; i < number_of_conditions; ++i) {
            auto it_cond = r_conditions_array.begin() + i;
            pScheme->GetConditionDofList(*(it_cond.base()), dof_list, r_current_process_info);
            for (typename DofsVectorType::iterator i = dof_list.begin();
                 i != dof_list.end(); ++i)
                temp_dofs_array.push_back(i->get());
        }

        temp_dofs_array.Unique();
        BaseType::mDofSet = temp_dofs_array;

        // throws an exception if there are no Degrees of freedom involved in
        // the analysis
        if (BaseType::mDofSet.size() == 0)
            KRATOS_ERROR << "No degrees of freedom!";

#ifdef KRATOS_DEBUG
        // If reactions are to be calculated, we check if all the dofs have
        // reactions defined This is to be done only in debug mode
        if (BaseType::GetCalculateReactionsFlag()) {
            for (auto dof_iterator = BaseType::mDofSet.begin();
                 dof_iterator != BaseType::mDofSet.end(); ++dof_iterator) {
                KRATOS_ERROR_IF_NOT(dof_iterator->HasReaction())
                    << "Reaction variable not set for the following : " << std::endl
                    << "Node : " << dof_iterator->Id() << std::endl
                    << "Dof : " << (*dof_iterator) << std::endl
                    << "Not possible to calculate reactions." << std::endl;
            }
        }
#endif
        BaseType::mDofSetIsInitialized = true;

        KRATOS_CATCH("")
    }

    /**
     * @brief Organises the dofset in order to speed up the building phase
     *          Sets equation id for degrees of freedom
     * @param rModelPart The model part of the problem to solve
     */
    void SetUpSystem(ModelPart& rModelPart) override
    {
        int free_size = 0;
        auto& r_comm = rModelPart.GetCommunicator();
        const auto& r_data_comm = r_comm.GetDataCommunicator();
        int current_rank = r_comm.MyPID();

        // Calculating number of fixed and free dofs
        for (const auto& dof : BaseType::mDofSet)
            if (dof.GetSolutionStepValue(PARTITION_INDEX) == current_rank)
                free_size++;

        // Calculating the total size and required offset
        // int fixed_offset;
        int free_offset;
        int global_size;

        // The correspounding offset by the sum of the sizes in thread with
        // inferior current_rank
        free_offset = r_data_comm.ScanSum(free_size);

        // The total size by the sum of all size in all threads
        global_size = r_data_comm.SumAll(free_size);

        // finding the offset for the begining of the partition
        free_offset -= free_size;

        // Now setting the equation id with .
        for (auto& dof : BaseType::mDofSet)
            if (dof.GetSolutionStepValue(PARTITION_INDEX) == current_rank)
                dof.SetEquationId(free_offset++);

        BaseType::mEquationSystemSize = global_size;
        mLocalSystemSize = free_size;
        KRATOS_INFO_IF_ALL_RANKS("TrilinosBlockBuilderAndSolver", BaseType::GetEchoLevel() > 0)
            << std::endl
            << current_rank << " : BaseType::mEquationSystemSize = " << BaseType::mEquationSystemSize
            << std::endl
            << current_rank << " : mLocalSystemSize = " << mLocalSystemSize << std::endl
            << current_rank << " : free_offset = " << free_offset << std::endl;

        // by Riccardo ... it may be wrong!
        mFirstMyId = free_offset - mLocalSystemSize;
        mLastMyId = mFirstMyId + mLocalSystemSize;

        r_comm.SynchronizeDofs();
    }

    /**
     * @brief Resizes the system matrix and the vector according to the number
     * of dos in the current rModelPart. This function also decides on the
     * sparsity pattern and the graph of the trilinos csr matrix
     * @param pScheme The integration scheme considered
     * @param rpA The LHS matrix
     * @param rpDx The Unknowns vector
     * @param rpd The RHS vector
     * @param rModelPart The model part of the problem to solve
     */
    void ResizeAndInitializeVectors(typename TSchemeType::Pointer pScheme,
                                    TSystemMatrixPointerType& rpA,
                                    TSystemVectorPointerType& rpDx,
                                    TSystemVectorPointerType& rpb,
                                    ModelPart& rModelPart) override
    {
        KRATOS_TRY
        // resizing the system vectors and matrix
        if (rpA == NULL || TSparseSpace::Size1(*rpA) == 0 ||
            BaseType::GetReshapeMatrixFlag() == true) // if the matrix is not initialized
        {
            IndexType number_of_local_dofs = mLastMyId - mFirstMyId;
            int temp_size = number_of_local_dofs;
            if (temp_size < 1000)
                temp_size = 1000;
            int* temp = new int[temp_size];
            auto& r_elements_array = rModelPart.Elements();
            const IndexType number_of_elements =
                static_cast<IndexType>(r_elements_array.size());
            auto& r_conditions_array = rModelPart.Conditions();
            const IndexType number_of_conditions =
                static_cast<IndexType>(r_conditions_array.size());
            // generate map - use the "temp" array here
            for (IndexType i = 0; i != number_of_local_dofs; i++)
                temp[i] = mFirstMyId + i;
            Epetra_Map my_map(-1, number_of_local_dofs, temp, 0, mrComm);
            // create and fill the graph of the matrix --> the temp array is
            // reused here with a different meaning
            Epetra_FECrsGraph Agraph(Copy, my_map, mGuessRowSize);
            Element::EquationIdVectorType equation_ids_vector;
            ProcessInfo& r_current_process_info = rModelPart.GetProcessInfo();

            // assemble all elements
            for (IndexType i = 0; i < number_of_elements; ++i) {
                auto it_elem = r_elements_array.begin() + i;
                pScheme->EquationId(*(it_elem.base()), equation_ids_vector,
                                    r_current_process_info);

                // filling the list of active global indices (non fixed)
                IndexType num_active_indices = 0;
                for (IndexType i = 0; i < equation_ids_vector.size(); i++) {
                    temp[num_active_indices] = equation_ids_vector[i];
                    num_active_indices += 1;
                }

                if (num_active_indices != 0) {
                    int ierr = Agraph.InsertGlobalIndices(
                        num_active_indices, temp, num_active_indices, temp);
                    KRATOS_ERROR_IF(ierr < 0)
                        << "In " << __FILE__ << ":"
                        << __LINE__ << ": Epetra failure in Graph.InsertGlobalIndices. Error code: "
                        << ierr << std::endl;
                }
            }

            // assemble all conditions
            for (IndexType i = 0; i < number_of_conditions; ++i) {
                auto it_cond = r_conditions_array.begin() + i;
                pScheme->Condition_EquationId(
                    *(it_cond.base()), equation_ids_vector, r_current_process_info);

                // filling the list of active global indices (non fixed)
                IndexType num_active_indices = 0;
                for (IndexType i = 0; i < equation_ids_vector.size(); i++) {
                    temp[num_active_indices] = equation_ids_vector[i];
                    num_active_indices += 1;
                }

                if (num_active_indices != 0) {
                    int ierr = Agraph.InsertGlobalIndices(
                        num_active_indices, temp, num_active_indices, temp);
                    KRATOS_ERROR_IF(ierr < 0)
                        << "In " << __FILE__ << ":"
                        << __LINE__ << ": Epetra failure in Graph.InsertGlobalIndices. Error code: "
                        << ierr << std::endl;
                }
            }

            // finalizing graph construction
            int ierr = Agraph.GlobalAssemble();
            KRATOS_ERROR_IF(ierr != 0)
                << "In " << __FILE__ << ":" << __LINE__
                << ": Epetra failure in Graph.GlobalAssemble, Error code: " << ierr
                << std::endl;
            // generate a new matrix pointer according to this graph
            TSystemMatrixPointerType p_new_A =
                TSystemMatrixPointerType(new TSystemMatrixType(Copy, Agraph));
            rpA.swap(p_new_A);
            // generate new vector pointers according to the given map
            if (rpb == NULL || TSparseSpace::Size(*rpb) != BaseType::mEquationSystemSize) {
                TSystemVectorPointerType p_new_b =
                    TSystemVectorPointerType(new TSystemVectorType(my_map));
                rpb.swap(p_new_b);
            }
            if (rpDx == NULL || TSparseSpace::Size(*rpDx) != BaseType::mEquationSystemSize) {
                TSystemVectorPointerType p_new_Dx =
                    TSystemVectorPointerType(new TSystemVectorType(my_map));
                rpDx.swap(p_new_Dx);
            }
            if (BaseType::mpReactionsVector ==
                NULL) // if the pointer is not initialized initialize it to an
                      // empty matrix
            {
                TSystemVectorPointerType pNewReactionsVector =
                    TSystemVectorPointerType(new TSystemVectorType(my_map));
                BaseType::mpReactionsVector.swap(pNewReactionsVector);
            }
            delete[] temp;
        }
        else if (BaseType::mpReactionsVector == nullptr && this->mCalculateReactionsFlag) {
            TSystemVectorPointerType pNewReactionsVector =
                TSystemVectorPointerType(new TSystemVectorType(rpDx->Map()));
            BaseType::mpReactionsVector.swap(pNewReactionsVector);
        }
        else {
            if (TSparseSpace::Size1(*rpA) == 0 ||
                TSparseSpace::Size1(*rpA) != BaseType::mEquationSystemSize ||
                TSparseSpace::Size2(*rpA) != BaseType::mEquationSystemSize) {
                KRATOS_ERROR
                    << "It should not come here resizing is not allowed this "
                       "way!!!!!!!! ... ";
            }
        }

        KRATOS_CATCH("")
    }

    //**************************************************************************
    //**************************************************************************
    void InitializeSolutionStep(ModelPart& rModelPart,
                                TSystemMatrixType& A,
                                TSystemVectorType& Dx,
                                TSystemVectorType& b) override
    {
        KRATOS_TRY
        KRATOS_CATCH("")
    }

    //**************************************************************************
    //**************************************************************************
    void FinalizeSolutionStep(ModelPart& rModelPart,
                              TSystemMatrixType& A,
                              TSystemVectorType& Dx,
                              TSystemVectorType& b) override
    {
    }

    //**************************************************************************
    //**************************************************************************
    void CalculateReactions(typename TSchemeType::Pointer pScheme,
                            ModelPart& rModelPart,
                            TSystemMatrixType& rA,
                            TSystemVectorType& rDx,
                            TSystemVectorType& rb) override
    {
        TSparseSpace::SetToZero(rb);

        // refresh RHS to have the correct reactions
        BuildRHS(pScheme, rModelPart, rb);

        // initialize the Epetra importer
        // TODO: this part of the code has been pasted until a better solution
        // is found
        int system_size = TSparseSpace::Size(rb);
        int number_of_dofs = BaseType::mDofSet.size();
        std::vector<int> index_array(number_of_dofs);

        // filling the array with the global ids
        int counter = 0;
        int id = 0;
        for (const auto& dof : BaseType::mDofSet) {
            id = dof.EquationId();
            if (id < system_size) {
                index_array[counter] = id;
                counter += 1;
            }
        }

        std::sort(index_array.begin(), index_array.end());
        std::vector<int>::iterator NewEnd =
            std::unique(index_array.begin(), index_array.end());
        index_array.resize(NewEnd - index_array.begin());

        int check_size = -1;
        int tot_update_dofs = index_array.size();
        rb.Comm().SumAll(&tot_update_dofs, &check_size, 1);
        if ((check_size < system_size) && (rb.Comm().MyPID() == 0)) {
            KRATOS_ERROR << "Dof count is not correct. There are less dofs "
                            "than expected.\n"
                         << "Expected number of active dofs = " << system_size
                         << " dofs found = " << check_size;
        }

        // defining a map as needed
        Epetra_Map dof_update_map(-1, index_array.size(),
                                  &(*(index_array.begin())), 0, rb.Comm());

        // defining the importer class
        Kratos::shared_ptr<Epetra_Import> pDofImporter =
            Kratos::make_shared<Epetra_Import>(dof_update_map, rb.Map());

        // defining a temporary vector to gather all of the values needed
        Epetra_Vector temp_RHS(pDofImporter->TargetMap());

        // importing in the new temp_RHS vector the values
        int ierr = temp_RHS.Import(rb, *pDofImporter, Insert);
        if (ierr != 0)
            KRATOS_ERROR << "Epetra failure found - error code: " << ierr;

        double* temp_RHS_values; // DO NOT make delete of this one!!
        temp_RHS.ExtractView(&temp_RHS_values);

        rb.Comm().Barrier();

        const int ndofs = static_cast<int>(BaseType::mDofSet.size());

        // store the RHS values in the reaction variable
        // NOTE: dofs are assumed to be numbered consecutively in the
        // BlockBuilderAndSolver
#pragma omp parallel for firstprivate(ndofs)
        for (int k = 0; k < ndofs; k++) {
            typename DofsArrayType::iterator dof_iterator =
                BaseType::mDofSet.begin() + k;

            const int i = (dof_iterator)->EquationId();
            // (dof_iterator)->GetSolutionStepReactionValue() = -(*b[i]);
            const double react_val = temp_RHS[pDofImporter->TargetMap().LID(i)];
            (dof_iterator->GetSolutionStepReactionValue()) = -react_val;
        }
    }

    /**
     * @brief Applies the dirichlet conditions. This operation may be very heavy
     * or completely unexpensive depending on the implementation choosen and on
     * how the System Matrix is built.
     * @details For explanation of how it works for a particular implementation
     * the user should refer to the particular Builder And Solver choosen
     * @param pScheme The integration scheme considered
     * @param rModelPart The model part of the problem to solve
     * @param A The LHS matrix
     * @param Dx The Unknowns vector
     * @param b The RHS vector
     */
    void ApplyDirichletConditions(typename TSchemeType::Pointer pScheme,
                                  ModelPart& rModelPart,
                                  TSystemMatrixType& rA,
                                  TSystemVectorType& rDx,
                                  TSystemVectorType& rb) override
    {
        KRATOS_TRY

        // loop over all dofs to find the fixed ones
        std::vector<int> global_ids(BaseType::mDofSet.size());
        std::vector<int> is_dirichlet(BaseType::mDofSet.size());

        IndexType i = 0;
        for (const auto& dof : BaseType::mDofSet) {
            const int global_id = dof.EquationId();
            global_ids[i] = global_id;

            if (dof.IsFixed())
                is_dirichlet[i] = 1;
            else
                is_dirichlet[i] = 0;

            i++;
        }

        // here we construct and fill a vector "fixed local" which cont
        Epetra_Map localmap(-1, global_ids.size(), global_ids.data(), 0, rA.Comm());
        Epetra_IntVector fixed_local(Copy, localmap, is_dirichlet.data());

        Epetra_Import dirichlet_importer(rA.ColMap(), fixed_local.Map());

        // defining a temporary vector to gather all of the values needed
        Epetra_IntVector fixed(rA.ColMap());

        // importing in the new temp vector the values
        int ierr = fixed.Import(fixed_local, dirichlet_importer, Insert);
        if (ierr != 0)
            KRATOS_ERROR << "Epetra failure found";

        for (int i = 0; i < rA.NumMyRows(); i++) {
            int numEntries; // number of non-zero entries
            double* vals;   // row non-zero values
            int* cols;      // column indices of row non-zero values
            rA.ExtractMyRowView(i, numEntries, vals, cols);

            int row_gid = rA.RowMap().GID(i);
            int row_lid = localmap.LID(row_gid);

            if (fixed_local[row_lid] == 0) // not a dirichlet row
            {
                for (int j = 0; j < numEntries; j++) {
                    if (fixed[cols[j]] == true)
                        vals[j] = 0.0;
                }
            }
            else // this IS a dirichlet row
            {
                // set to zero the rhs
                rb[0][i] = 0.0; // note that the index of i is expected to be
                                // coherent with the rows of A

                // set to zero the whole row
                for (int j = 0; j < numEntries; j++) {
                    int col_gid = rA.ColMap().GID(cols[j]);
                    if (col_gid != row_gid)
                        vals[j] = 0.0;
                }
            }
        }

        KRATOS_CATCH("");
    }

<<<<<<< HEAD
=======
    //**************************************************************************
    //**************************************************************************
    void ApplyPointLoads(typename TSchemeType::Pointer pScheme,
                         ModelPart& rModelPart,
                         TSystemVectorType& rb) override
    {
    }

>>>>>>> c0cb3fda
    ///@}
    ///@name Access
    ///@{

    ///@}
    ///@name Inquiry
    ///@{

    ///@}
    ///@name Input and output
    ///@{

protected:
    ///@name Protected static Member Variables
    ///@{

    ///@}
    ///@name Protected member Variables
    ///@{

    EpetraCommunicatorType& mrComm;
    int mGuessRowSize;
    IndexType mLocalSystemSize;
    int mFirstMyId;
    int mLastMyId;

    // For Constraints
    TSystemMatrixType mT;              /// This is matrix containing the global relation for the constraints
    TSystemVectorType mConstantVector; /// This is vector containing the rigid movement of the constraint
    std::vector<IndexType> mSlaveIds;  /// The equation ids of the slaves
    std::vector<IndexType> mMasterIds; /// The equation ids of the master
    std::unordered_set<IndexType> mInactiveSlaveDofs; /// The set containing the inactive slave dofs
    ///@}
    ///@name Protected Operators
    ///@{

    ///@}
    ///@name Protected Operations
    ///@{

    virtual void ConstructMasterSlaveConstraintsStructure(ModelPart& rModelPart)
    {
        // if (rModelPart.MasterSlaveConstraints().size() > 0) {
        //     const ProcessInfo& r_current_process_info = rModelPart.GetProcessInfo();

        //     // Vector containing the localization in the system of the different terms
        //     DofsVectorType slave_dof_list, master_dof_list;

        //     // Constraint initial iterator
        //     const auto it_const_begin = rModelPart.MasterSlaveConstraints().begin();
        //     std::vector<std::unordered_set<IndexType>> indices(BaseType::mDofSet.size());

        //     std::vector<LockObject> lock_array(indices.size());

        //     #pragma omp parallel firstprivate(slave_dof_list, master_dof_list)
        //     {
        //         Element::EquationIdVectorType slave_ids(3);
        //         Element::EquationIdVectorType master_ids(3);
        //         std::unordered_map<IndexType, std::unordered_set<IndexType>> temp_indices;

        //         #pragma omp for schedule(guided, 512) nowait
        //         for (int i_const = 0; i_const < static_cast<int>(rModelPart.MasterSlaveConstraints().size()); ++i_const) {
        //             auto it_const = it_const_begin + i_const;

        //             // Detect if the constraint is active or not. If the user did not make any choice the constraint
        //             // It is active by default
        //             bool constraint_is_active = true;
        //             if( it_const->IsDefined(ACTIVE) ) {
        //                 constraint_is_active = it_const->Is(ACTIVE);
        //             }

        //             if(constraint_is_active) {
        //                 it_const->EquationIdVector(slave_ids, master_ids, r_current_process_info);

        //                 // Slave DoFs
        //                 for (auto &id_i : slave_ids) {
        //                     temp_indices[id_i].insert(master_ids.begin(), master_ids.end());
        //                 }
        //             }
        //         }

        //         // Merging all the temporal indexes
        //         for (int i = 0; i < static_cast<int>(temp_indices.size()); ++i) {
        //             lock_array[i].SetLock();
        //             indices[i].insert(temp_indices[i].begin(), temp_indices[i].end());
        //             lock_array[i].UnSetLock();
        //         }
        //     }

        //     mSlaveIds.clear();
        //     mMasterIds.clear();
        //     for (int i = 0; i < static_cast<int>(indices.size()); ++i) {
        //         if (indices[i].size() == 0) // Master dof!
        //             mMasterIds.push_back(i);
        //         else // Slave dof
        //             mSlaveIds.push_back(i);
        //         indices[i].insert(i); // Ensure that the diagonal is there in T
        //     }

        //     // Count the row sizes
        //     std::size_t nnz = 0;
        //     for (IndexType i = 0; i < indices.size(); ++i)
        //         nnz += indices[i].size();

        //     mT = TSystemMatrixType(indices.size(), indices.size(), nnz);
        //     mConstantVector.resize(indices.size(), false);

        //     double *Tvalues = mT.value_data().begin();
        //     IndexType *Trow_indices = mT.index1_data().begin();
        //     IndexType *Tcol_indices = mT.index2_data().begin();

        //     // Filling the index1 vector - DO NOT MAKE PARALLEL THE FOLLOWING LOOP!
        //     Trow_indices[0] = 0;
        //     for (int i = 0; i < static_cast<int>(mT.size1()); i++)
        //         Trow_indices[i + 1] = Trow_indices[i] + indices[i].size();

        //     #pragma omp parallel for
        //     for (int i = 0; i < static_cast<int>(mT.size1()); ++i) {
        //         const IndexType row_begin = Trow_indices[i];
        //         const IndexType row_end = Trow_indices[i + 1];
        //         IndexType k = row_begin;
        //         for (auto it = indices[i].begin(); it != indices[i].end(); ++it) {
        //             Tcol_indices[k] = *it;
        //             Tvalues[k] = 0.0;
        //             k++;
        //         }

        //         indices[i].clear(); //deallocating the memory

        //         std::sort(&Tcol_indices[row_begin], &Tcol_indices[row_end]);
        //     }

        //     mT.set_filled(indices.size() + 1, nnz);

        //     Timer::Stop("ConstraintsRelationMatrixStructure");
        // }
    }

    virtual void BuildMasterSlaveConstraints(ModelPart& rModelPart)
    {
        // KRATOS_TRY

        // TSparseSpace::SetToZero(mT);
        // TSparseSpace::SetToZero(mConstantVector);

        // // The current process info
        // const ProcessInfo& r_current_process_info = rModelPart.GetProcessInfo();

        // // Vector containing the localization in the system of the different terms
        // DofsVectorType slave_dof_list, master_dof_list;

        // // Contributions to the system
        // Matrix transformation_matrix = LocalSystemMatrixType(0, 0);
        // Vector constant_vector = LocalSystemVectorType(0);

        // // Vector containing the localization in the system of the different terms
        // Element::EquationIdVectorType slave_equation_ids, master_equation_ids;

        // const int number_of_constraints = static_cast<int>(rModelPart.MasterSlaveConstraints().size());

        // // We clear the set
        // mInactiveSlaveDofs.clear();

        // #pragma omp parallel firstprivate(transformation_matrix, constant_vector, slave_equation_ids, master_equation_ids)
        // {
        //     std::unordered_set<IndexType> auxiliar_inactive_slave_dofs;

        //     #pragma omp for schedule(guided, 512)
        //     for (int i_const = 0; i_const < number_of_constraints; ++i_const) {
        //         auto it_const = rModelPart.MasterSlaveConstraints().begin() + i_const;

        //         // Detect if the constraint is active or not. If the user did not make any choice the constraint
        //         // It is active by default
        //         bool constraint_is_active = true;
        //         if (it_const->IsDefined(ACTIVE))
        //             constraint_is_active = it_const->Is(ACTIVE);

        //         if (constraint_is_active) {
        //             it_const->CalculateLocalSystem(transformation_matrix, constant_vector, r_current_process_info);
        //             it_const->EquationIdVector(slave_equation_ids, master_equation_ids, r_current_process_info);

        //             for (IndexType i = 0; i < slave_equation_ids.size(); ++i) {
        //                 const IndexType i_global = slave_equation_ids[i];

        //                 // Assemble matrix row
        //                 AssembleRowContribution(mT, transformation_matrix, i_global, i, master_equation_ids);

        //                 // Assemble constant vector
        //                 const double constant_value = constant_vector[i];
        //                 double& r_value = mConstantVector[i_global];
        //                 #pragma omp atomic
        //                 r_value += constant_value;
        //             }
        //         } else { // Taking into account inactive constraints
        //             it_const->EquationIdVector(slave_equation_ids, master_equation_ids, r_current_process_info);
        //             auxiliar_inactive_slave_dofs.insert(slave_equation_ids.begin(), slave_equation_ids.end());
        //         }
        //     }

        //     // We merge all the sets in one thread
        //     #pragma omp critical
        //     {
        //         mInactiveSlaveDofs.insert(auxiliar_inactive_slave_dofs.begin(), auxiliar_inactive_slave_dofs.end());
        //     }
        // }

        // // Setting the master dofs into the T and C system
        // for (auto eq_id : mMasterIds) {
        //     mConstantVector[eq_id] = 0.0;
        //     mT(eq_id, eq_id) = 1.0;
        // }

        // // Setting inactive slave dofs in the T and C system
        // for (auto eq_id : mInactiveSlaveDofs) {
        //     mConstantVector[eq_id] = 0.0;
        //     mT(eq_id, eq_id) = 1.0;
        // }

        // KRATOS_CATCH("")
    }

    virtual void ApplyConstraints(
        typename TSchemeType::Pointer pScheme,
        TSystemMatrixType &rA,
        TSystemVectorType &rDx,
        TSystemVectorType &rb,
        ModelPart &rModelPart)
    {
        // KRATOS_TRY

        // if (rModelPart.MasterSlaveConstraints().size() != 0) {
        //     BuildMasterSlaveConstraints(rModelPart);

        //     // We compute the transposed matrix of the global relation matrix
        //     TSystemMatrixType T_transpose_matrix(mT.size2(), mT.size1());
        //     SparseMatrixMultiplicationUtility::TransposeMatrix<TSystemMatrixType, TSystemMatrixType>(T_transpose_matrix, mT, 1.0);

        //     TSystemVectorType b_modified(rb.size());
        //     TSparseSpace::Mult(T_transpose_matrix, rb, b_modified);
        //     TSparseSpace::Copy(b_modified, rb);
        //     b_modified.resize(0, false); //free memory

        //     TSystemMatrixType auxiliar_A_matrix(mT.size2(), rA.size2());
        //     SparseMatrixMultiplicationUtility::MatrixMultiplication(T_transpose_matrix, rA, auxiliar_A_matrix); //auxiliar = T_transpose * rA
        //     T_transpose_matrix.resize(0, 0, false);                                                             //free memory

        //     SparseMatrixMultiplicationUtility::MatrixMultiplication(auxiliar_A_matrix, mT, rA); //A = auxilar * T   NOTE: here we are overwriting the old A matrix!
        //     auxiliar_A_matrix.resize(0, 0, false);                                              //free memory

        //     double max_diag = 0.0;
        //     for(IndexType i = 0; i < rA.size1(); ++i) {
        //         max_diag = std::max(std::abs(rA(i,i)), max_diag);
        //     }

        //     // Apply diagonal values on slaves
        //     #pragma omp parallel for
        //     for (int i = 0; i < static_cast<int>(mSlaveIds.size()); ++i) {
        //         const IndexType slave_equation_id = mSlaveIds[i];
        //         if (mInactiveSlaveDofs.find(slave_equation_id) == mInactiveSlaveDofs.end()) {
        //             rA(slave_equation_id, slave_equation_id) = max_diag;
        //             rb[slave_equation_id] = 0.0;
        //         }
        //     }
        // }

        // KRATOS_CATCH("")
    }

    ///@}
    ///@name Protected  Access
    ///@{

    ///@}
    ///@name Protected Inquiry
    ///@{

    ///@}
    ///@name Protected LifeCycle
    ///@{

    ///@}

private:
    ///@name Static Member Variables
    ///@{

    ///@}
    ///@name Member Variables
    ///@{

    ///@}
    ///@name Private Operators
    ///@{

    ///@}
    ///@name Private Operations
    ///@{

    //**************************************************************************
    //**************************************************************************
    void AssembleLHS_CompleteOnFreeRows(TSystemMatrixType& rA,
                                        LocalSystemMatrixType& rLHS_Contribution,
                                        Element::EquationIdVectorType& rEquationId)
    {
        KRATOS_ERROR << "This method is not implemented for Trilinos";
    }

    ///@}
    ///@name Private  Access
    ///@{

    ///@}
    ///@name Private Inquiry
    ///@{

    ///@}
    ///@name Un accessible methods
    ///@{

    ///@}
}; /* Class TrilinosBlockBuilderAndSolver */

///@}

///@name Type Definitions
///@{

///@}

} /* namespace Kratos.*/

#endif /* KRATOS_TRILINOS_BLOCK_BUILDER_AND_SOLVER  defined */<|MERGE_RESOLUTION|>--- conflicted
+++ resolved
@@ -959,17 +959,6 @@
         KRATOS_CATCH("");
     }
 
-<<<<<<< HEAD
-=======
-    //**************************************************************************
-    //**************************************************************************
-    void ApplyPointLoads(typename TSchemeType::Pointer pScheme,
-                         ModelPart& rModelPart,
-                         TSystemVectorType& rb) override
-    {
-    }
-
->>>>>>> c0cb3fda
     ///@}
     ///@name Access
     ///@{
