--- conflicted
+++ resolved
@@ -21,244 +21,8 @@
 {
 namespace MPMParticleGeneratorUtility
 {
-<<<<<<< HEAD
     typedef Node<3> NodeType;
     typedef Geometry<Node<3>> GeometryType;
-=======
-
-    void GenerateMaterialPointElement(  ModelPart& rBackgroundGridModelPart,
-                                        ModelPart& rInitialModelPart,
-                                        ModelPart& rMPMModelPart,
-                                        bool IsAxisSymmetry,
-                                        bool IsMixedFormulation)
-    {
-        // Initialize zero the variables needed
-        std::vector<array_1d<double, 3>> xg = { ZeroVector(3) };
-        std::vector<array_1d<double,3>> mp_displacement = { ZeroVector(3) };
-        std::vector<array_1d<double,3>> mp_velocity = { ZeroVector(3) };
-        std::vector<array_1d<double,3>> mp_acceleration = { ZeroVector(3) };
-        std::vector<array_1d<double,3>> mp_volume_acceleration = { ZeroVector(3) };
-
-        std::vector<Vector> mp_cauchy_stress_vector = { ZeroVector(6) };
-        std::vector<Vector> mp_almansi_strain_vector = { ZeroVector(6) };
-        std::vector<double> mp_pressure = { 0.0 };
-
-        std::vector<double> mp_mass(1);
-        std::vector<double> mp_volume(1);
-
-        // Determine element index: This convention is done in order for the purpose of visualization in GiD
-        const unsigned int number_elements = rBackgroundGridModelPart.NumberOfElements() + rInitialModelPart.NumberOfElements();
-        const unsigned int number_nodes = rBackgroundGridModelPart.NumberOfNodes();
-        unsigned int last_element_id = (number_nodes > number_elements) ? (number_nodes + 1) : (number_elements+1);
-
-        // Loop over the submodelpart of rInitialModelPart
-        for (ModelPart::SubModelPartIterator submodelpart_it = rInitialModelPart.SubModelPartsBegin();
-                submodelpart_it != rInitialModelPart.SubModelPartsEnd(); submodelpart_it++)
-        {
-            ModelPart&  submodelpart = *submodelpart_it;
-            std::string submodelpart_name = submodelpart.Name();
-
-            rMPMModelPart.CreateSubModelPart(submodelpart_name);
-
-            // Loop over the element of submodelpart and generate mpm element to be appended to the rMPMModelPart
-            for (ModelPart::ElementIterator i = submodelpart.ElementsBegin();
-                    i != submodelpart.ElementsEnd(); i++)
-            {
-                if(i->IsDefined(ACTIVE))
-                {
-                    Properties::Pointer properties = i->pGetProperties();
-                    const double density  = i->GetProperties()[DENSITY];
-
-                    // Check number of particles per element to be created
-                    unsigned int particles_per_element;
-                    if (i->GetProperties().Has( PARTICLES_PER_ELEMENT )){
-                        particles_per_element = i->GetProperties()[PARTICLES_PER_ELEMENT];
-                    }
-                    else{
-                        std::string warning_msg = "PARTICLES_PER_ELEMENT is not specified in Properties, ";
-                        warning_msg += "1 Particle per element is assumed.";
-                        KRATOS_WARNING("MPMParticleGeneratorUtility") << "WARNING: " << warning_msg << std::endl;
-                        particles_per_element = 1;
-                    }
-
-                    // Get geometry and dimension of the background grid
-                    const GeometryData::KratosGeometryType background_geo_type = rBackgroundGridModelPart.ElementsBegin()->GetGeometry().GetGeometryType();
-                    const std::size_t domain_size = rBackgroundGridModelPart.GetProcessInfo()[DOMAIN_SIZE];
-
-                    const Geometry< Node < 3 > >& r_geometry = i->GetGeometry(); // current element's geometry
-                    const GeometryData::KratosGeometryType geo_type = r_geometry.GetGeometryType();
-                    Matrix shape_functions_values = r_geometry.ShapeFunctionsValues( GeometryData::GI_GAUSS_2);
-                    if (geo_type == GeometryData::Kratos_Tetrahedra3D4  || geo_type == GeometryData::Kratos_Triangle2D3)
-                    {
-                        switch (particles_per_element)
-                        {
-                            case 1:
-                                shape_functions_values = r_geometry.ShapeFunctionsValues( GeometryData::GI_GAUSS_1);
-                                break;
-                            case 3:
-                                shape_functions_values = r_geometry.ShapeFunctionsValues( GeometryData::GI_GAUSS_2);
-                                break;
-                            case 6:
-                                shape_functions_values = r_geometry.ShapeFunctionsValues( GeometryData::GI_GAUSS_4);
-                                break;
-                            case 12:
-                                shape_functions_values = r_geometry.ShapeFunctionsValues( GeometryData::GI_GAUSS_5);
-                                break;
-                            case 16:
-                                if (domain_size==2){
-                                    shape_functions_values = MP16ShapeFunctions();
-                                    break;
-                                }
-                            case 33:
-                                if (domain_size==2) {
-                                    shape_functions_values = MP33ShapeFunctions();
-                                    break;
-                                }
-                            default:
-                                std::string warning_msg = "The input number of PARTICLES_PER_ELEMENT: " + std::to_string(particles_per_element);
-                                warning_msg += " is not available for Triangular" + std::to_string(domain_size) + "D.\n";
-                                warning_msg += "Available options are: 1, 3, 6, 12, 16 (only 2D), and 33 (only 2D).\n";
-                                warning_msg += "The default number of particle: 3 is currently assumed.";
-                                KRATOS_INFO("MPMParticleGeneratorUtility") << "WARNING: " << warning_msg << std::endl;
-                                break;
-                        }
-                    }
-                    else if(geo_type == GeometryData::Kratos_Hexahedra3D8  || geo_type == GeometryData::Kratos_Quadrilateral2D4)
-                    {
-                        switch (particles_per_element)
-                        {
-                            case 1:
-                                shape_functions_values = r_geometry.ShapeFunctionsValues( GeometryData::GI_GAUSS_1);
-                                break;
-                            case 4:
-                                shape_functions_values = r_geometry.ShapeFunctionsValues( GeometryData::GI_GAUSS_2);
-                                break;
-                            case 9:
-                                shape_functions_values = r_geometry.ShapeFunctionsValues( GeometryData::GI_GAUSS_3);
-                                break;
-                            case 16:
-                                shape_functions_values = r_geometry.ShapeFunctionsValues( GeometryData::GI_GAUSS_4);
-                                break;
-                            default:
-                                std::string warning_msg = "The input number of PARTICLES_PER_ELEMENT: " + std::to_string(particles_per_element);
-                                warning_msg += " is not available for Quadrilateral" + std::to_string(domain_size) + "D.\n";
-                                warning_msg += "Available options are: 1, 4, 9, 16.\n";
-                                warning_msg += "The default number of particle: 4 is currently assumed.";
-                                KRATOS_INFO("MPMParticleGeneratorUtility") << "WARNING: " << warning_msg << std::endl;
-                                break;
-                        }
-                    }
-
-                    // Check element type
-                    std::string element_type_name;
-                    if (domain_size==2){
-                        if (background_geo_type == GeometryData::Kratos_Triangle2D3){
-                            if (IsMixedFormulation)
-                                element_type_name = "UpdatedLagrangianUP2D3N";
-                            else{
-                                if (IsAxisSymmetry)
-                                    element_type_name = "UpdatedLagrangianAxisymmetry2D3N";
-                                else
-                                    element_type_name = "UpdatedLagrangian2D3N";
-                            }
-                        }
-                        else if (background_geo_type == GeometryData::Kratos_Quadrilateral2D4){
-                            if (IsMixedFormulation)
-                                KRATOS_ERROR << "Element for mixed U-P formulation in 2D for Quadrilateral Element is not yet implemented." << std::endl;
-                            else{
-                                if (IsAxisSymmetry)
-                                    element_type_name = "UpdatedLagrangianAxisymmetry2D4N";
-                                else
-                                    element_type_name = "UpdatedLagrangian2D4N";
-                            }
-                        }
-                    }
-                    else if (domain_size==3){
-                        if (background_geo_type == GeometryData::Kratos_Tetrahedra3D4){
-                            if (IsMixedFormulation)
-                                KRATOS_ERROR << "Element for mixed U-P formulation in 3D for Tetrahedral Element is not yet implemented." << std::endl;
-                            else
-                                element_type_name = "UpdatedLagrangian3D4N";
-                        }
-                        else if (background_geo_type == GeometryData::Kratos_Hexahedra3D8){
-                            if (IsMixedFormulation)
-                                KRATOS_ERROR << "Element for mixed U-P formulation in 3D for Hexahedral Element is not yet implemented." << std::endl;
-                            else
-                                element_type_name = "UpdatedLagrangian3D8N";
-                        }
-                    }
-
-                    // Get new element
-                    const Element& new_element = KratosComponents<Element>::Get(element_type_name);
-
-                    // Number of MP per elements
-                    const unsigned int integration_point_per_elements = shape_functions_values.size1();
-
-                    // Evaluation of element area/volume
-                    const double area = r_geometry.Area();
-                    if(domain_size == 2 && i->GetProperties().Has( THICKNESS )){
-                        const double thickness = i->GetProperties()[THICKNESS];
-                        mp_mass[0] = area * thickness * density / integration_point_per_elements;
-                    }
-                    else {
-                        mp_mass[0] = area * density / integration_point_per_elements;
-                    }
-                    mp_volume[0] = area / integration_point_per_elements;
-
-                    // Loop over the material points that fall in each grid element
-                    unsigned int new_element_id = 0;
-                    for ( unsigned int PointNumber = 0; PointNumber < integration_point_per_elements; PointNumber++ )
-                    {
-                        // Create new material point element
-                        new_element_id = last_element_id + PointNumber;
-                        Element::Pointer p_element = new_element.Create(new_element_id, rBackgroundGridModelPart.ElementsBegin()->GetGeometry(), properties);
-
-                        std::vector<double> MP_density = { density };
-
-                        xg[0].clear();
-
-                        // Loop over the nodes of the grid element
-                        for (unsigned int dimension = 0; dimension < r_geometry.WorkingSpaceDimension(); dimension++)
-                        {
-                            for ( unsigned int j = 0; j < r_geometry.size(); j ++)
-                            {
-                                xg[0][dimension] = xg[0][dimension] + shape_functions_values(PointNumber, j) * r_geometry[j].Coordinates()[dimension];
-                            }
-                        }
-
-                        const ProcessInfo process_info = ProcessInfo();
-
-                        // Setting particle element's initial condition
-                        p_element->SetValuesOnIntegrationPoints(MP_DENSITY, MP_density, process_info);
-                        p_element->SetValuesOnIntegrationPoints(MP_MASS, mp_mass, process_info);
-                        p_element->SetValuesOnIntegrationPoints(MP_VOLUME, mp_volume, process_info);
-                        p_element->SetValuesOnIntegrationPoints(MP_COORD, xg, process_info);
-                        p_element->SetValuesOnIntegrationPoints(MP_DISPLACEMENT, mp_displacement, process_info);
-                        p_element->SetValuesOnIntegrationPoints(MP_VELOCITY, mp_velocity, process_info);
-                        p_element->SetValuesOnIntegrationPoints(MP_ACCELERATION, mp_acceleration, process_info);
-                        p_element->SetValuesOnIntegrationPoints(MP_VOLUME_ACCELERATION, mp_volume_acceleration, process_info);
-                        p_element->SetValuesOnIntegrationPoints(MP_CAUCHY_STRESS_VECTOR, mp_cauchy_stress_vector, process_info);
-                        p_element->SetValuesOnIntegrationPoints(MP_ALMANSI_STRAIN_VECTOR, mp_almansi_strain_vector, process_info);
-
-                        if(IsMixedFormulation)
-                        {
-                            p_element->SetValuesOnIntegrationPoints(MP_PRESSURE, mp_pressure, process_info);
-                        }
-
-                        // Add the MP Element to the model part
-                        rMPMModelPart.GetSubModelPart(submodelpart_name).AddElement(p_element);
-                    }
-
-                    last_element_id += integration_point_per_elements;
-
-                }
-            }
-        }
-    }
->>>>>>> 1f2b91f3
-
-/***********************************************************************************/
-/***********************************************************************************/
 
     void GenerateMaterialPointCondition(    ModelPart& rBackgroundGridModelPart,
                                             ModelPart& rInitialModelPart,
