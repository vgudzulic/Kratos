--- conflicted
+++ resolved
@@ -387,14 +387,10 @@
         grid_model_part.ProcessInfo.SetValue(KratosParticle.IS_EXPLICIT, False)
         analysis_type = self.settings["analysis_type"].GetString()
         is_consistent_mass_matrix = self.settings["consistent_mass_matrix"].GetBool()
-<<<<<<< HEAD
-        self.grid_model_part.ProcessInfo.SetValue(KratosParticle.USE_CONSISTENT_MASS_MATRIX, is_consistent_mass_matrix)
-=======
         if is_consistent_mass_matrix:
             self.grid_model_part.ProcessInfo.SetValue(KratosMultiphysics.COMPUTE_LUMPED_MASS_MATRIX, False)
         else:
             self.grid_model_part.ProcessInfo.SetValue(KratosMultiphysics.COMPUTE_LUMPED_MASS_MATRIX, True)
->>>>>>> 6dfc1055
         if analysis_type == "non_linear":
                 solution_strategy = self._CreateNewtonRaphsonStrategy()
         elif analysis_type == 'linear':
