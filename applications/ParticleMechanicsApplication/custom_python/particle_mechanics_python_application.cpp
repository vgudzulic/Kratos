--- conflicted
+++ resolved
@@ -148,15 +148,9 @@
         KRATOS_REGISTER_IN_PYTHON_VARIABLE(m, NODAL_MPRESSURE);
         KRATOS_REGISTER_IN_PYTHON_VARIABLE(m, PRESSURE_REACTION);
         KRATOS_REGISTER_IN_PYTHON_VARIABLE(m, AUX_MP_PRESSURE);
-<<<<<<< HEAD
-        KRATOS_REGISTER_IN_PYTHON_VARIABLE(m, AUX_R);
-        KRATOS_REGISTER_IN_PYTHON_3D_VARIABLE_WITH_COMPONENTS(m, AUX_R_VEL);
-        KRATOS_REGISTER_IN_PYTHON_3D_VARIABLE_WITH_COMPONENTS(m, AUX_R_ACC);
 
         // Essential Boundary variables
         KRATOS_REGISTER_IN_PYTHON_VARIABLE(m, PENALTY_FACTOR);
-=======
->>>>>>> 3b76c94e
 
         // Nodal load variables
         KRATOS_REGISTER_IN_PYTHON_3D_VARIABLE_WITH_COMPONENTS(m, POINT_LOAD);
