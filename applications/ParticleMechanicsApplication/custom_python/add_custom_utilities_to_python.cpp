//    |  /           |
//    ' /   __| _` | __|  _ \   __|
//    . \  |   (   | |   (   |\__ \.
//   _|\_\_|  \__,_|\__|\___/ ____/
//                   Multi-Physics
//
//  License:		 BSD License
//					 Kratos default license: kratos/license.txt
//
//  Main authors:    Ilaria Iaconeta, Bodhinanda Chandra
//
//


// System includes

// External includes

// Project includes
#include "includes/define.h"
#include "processes/process.h"
#include "custom_python/add_custom_utilities_to_python.h"
#include "spaces/ublas_space.h"
#include "linear_solvers/linear_solver.h"
#include "custom_utilities/mpm_search_element_utility.h"
<<<<<<< HEAD
#include "custom_utilities/mpm_create_element_condition_utility.h"
=======
#include "custom_utilities/mpm_particle_generator_utility.h"

>>>>>>> ebd0001c

namespace Kratos{
namespace Python{

    void SearchElementAccordingToDimension(ModelPart& rBackgroundGridModelPart, ModelPart& rMPMModelPart, const std::size_t MaxNumberOfResults,
        const double Tolerance)
    {
        const auto dimension = rBackgroundGridModelPart.GetProcessInfo()[DOMAIN_SIZE];
        if (dimension == 2) MPMSearchElementUtility::SearchElement<2>(rBackgroundGridModelPart, rMPMModelPart, MaxNumberOfResults, Tolerance);
        else if (dimension == 3) MPMSearchElementUtility::SearchElement<3>(rBackgroundGridModelPart, rMPMModelPart, MaxNumberOfResults, Tolerance);
    }

    void  AddCustomUtilitiesToPython(pybind11::module& m)
    {
<<<<<<< HEAD
        m.def("SearchElement2D", &MPMSearchElementUtility::SearchElement< 2 >);
        m.def("SearchElement3D", &MPMSearchElementUtility::SearchElement< 3 >);
        m.def("CreateMaterialPointElement", &MpmCreateElementConditionUtility::CreateMaterialPointElement);
        m.def("CreateMaterialPointCondition", &MpmCreateElementConditionUtility::CreateMaterialPointCondition);
=======
        m.def("SearchElement", SearchElementAccordingToDimension);
        m.def("GenerateMaterialPointElement", &MPMParticleGeneratorUtility::GenerateMaterialPointElement);
        m.def("GenerateMaterialPointCondition", &MPMParticleGeneratorUtility::GenerateMaterialPointCondition);
>>>>>>> ebd0001c
    }

}  // namespace Python.
} // Namespace Kratos
<|MERGE_RESOLUTION|>--- conflicted
+++ resolved
@@ -23,12 +23,8 @@
 #include "spaces/ublas_space.h"
 #include "linear_solvers/linear_solver.h"
 #include "custom_utilities/mpm_search_element_utility.h"
-<<<<<<< HEAD
-#include "custom_utilities/mpm_create_element_condition_utility.h"
-=======
 #include "custom_utilities/mpm_particle_generator_utility.h"
 
->>>>>>> ebd0001c
 
 namespace Kratos{
 namespace Python{
@@ -43,16 +39,9 @@
 
     void  AddCustomUtilitiesToPython(pybind11::module& m)
     {
-<<<<<<< HEAD
-        m.def("SearchElement2D", &MPMSearchElementUtility::SearchElement< 2 >);
-        m.def("SearchElement3D", &MPMSearchElementUtility::SearchElement< 3 >);
-        m.def("CreateMaterialPointElement", &MpmCreateElementConditionUtility::CreateMaterialPointElement);
-        m.def("CreateMaterialPointCondition", &MpmCreateElementConditionUtility::CreateMaterialPointCondition);
-=======
         m.def("SearchElement", SearchElementAccordingToDimension);
         m.def("GenerateMaterialPointElement", &MPMParticleGeneratorUtility::GenerateMaterialPointElement);
         m.def("GenerateMaterialPointCondition", &MPMParticleGeneratorUtility::GenerateMaterialPointCondition);
->>>>>>> ebd0001c
     }
 
 }  // namespace Python.
