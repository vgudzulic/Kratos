--- conflicted
+++ resolved
@@ -261,18 +261,8 @@
     MPMParticleBaseDirichletCondition::Check(rCurrentProcessInfo);
 
     // Verify that the dofs exist
-<<<<<<< HEAD
-    for ( unsigned int i = 0; i < this->GetGeometry().size(); i++ )
-    {
-        if ( this->GetGeometry()[i].SolutionStepsDataHas( NORMAL ) == false )
-        {
-            KRATOS_ERROR << "missing variable NORMAL on node " << this->GetGeometry()[i].Id() << std::endl;
-        }
-    }
-=======
     for (const auto& r_node : this->GetGeometry().Points())
         KRATOS_CHECK_VARIABLE_IN_NODAL_DATA(NORMAL,r_node)
->>>>>>> 77331940
 
     return 0;
 }
