//    |  /           |
//    ' /   __| _` | __|  _ \   __|
//    . \  |   (   | |   (   |\__ `
//   _|\_\_|  \__,_|\__|\___/ ____/
//                   Multi-Physics
//
//  License:		BSD License
//					Kratos default license: kratos/license.txt
//
//  Main authors:    Bodhinanda Chandra
//


// System includes

// External includes

// Project includes
#include "includes/define.h"
#include "custom_conditions/grid_based_conditions/mpm_grid_surface_load_condition_3d.h"
#include "utilities/math_utils.h"
#include "utilities/integration_utilities.h"

namespace Kratos
{
//******************************* CONSTRUCTOR ****************************************
//************************************************************************************

MPMGridSurfaceLoadCondition3D::MPMGridSurfaceLoadCondition3D()
{
}

//***********************************************************************************
//***********************************************************************************

MPMGridSurfaceLoadCondition3D::MPMGridSurfaceLoadCondition3D(
    IndexType NewId,
    GeometryType::Pointer pGeometry
    )
    : MPMGridBaseLoadCondition(NewId, pGeometry)
{
}

//***********************************************************************************
//***********************************************************************************

MPMGridSurfaceLoadCondition3D::MPMGridSurfaceLoadCondition3D(
    IndexType NewId,
    GeometryType::Pointer pGeometry,
    PropertiesType::Pointer pProperties
    )
    : MPMGridBaseLoadCondition(NewId, pGeometry, pProperties)
{
}

//********************************* CREATE *******************************************
//************************************************************************************

Condition::Pointer MPMGridSurfaceLoadCondition3D::Create(
    IndexType NewId,
    GeometryType::Pointer pGeometry,
    PropertiesType::Pointer pProperties
    ) const
{
    return Kratos::make_intrusive<MPMGridSurfaceLoadCondition3D>(NewId, pGeometry, pProperties);
}

//***********************************************************************************
//***********************************************************************************

Condition::Pointer MPMGridSurfaceLoadCondition3D::Create(
    IndexType NewId,
    NodesArrayType const& ThisNodes,
    PropertiesType::Pointer pProperties
    ) const
{
    return Kratos::make_intrusive<MPMGridSurfaceLoadCondition3D>(NewId, GetGeometry().Create(ThisNodes), pProperties);
}

//******************************* DESTRUCTOR *****************************************
//************************************************************************************

MPMGridSurfaceLoadCondition3D::~MPMGridSurfaceLoadCondition3D()
{
}

//***********************************************************************************
//***********************************************************************************

void MPMGridSurfaceLoadCondition3D::CalculateAndSubKp(
    Matrix& rK,
    const array_1d<double, 3 >& rge,
    const array_1d<double, 3 >& rgn,
    const Matrix& rDN_De,
    const RowMatrix& rN,
    const double Pressure,
    const double Weight)
{
    KRATOS_TRY

    Matrix Kij(3, 3);
    BoundedMatrix<double, 3, 3 > Cross_ge;
    BoundedMatrix<double, 3, 3 > Cross_gn;
    double coeff;
    const unsigned int number_of_nodes = GetGeometry().size();

    MakeCrossMatrix(Cross_ge, rge);
    MakeCrossMatrix(Cross_gn, rgn);

    for (unsigned int i = 0; i < number_of_nodes; i++)
    {
        const unsigned int RowIndex = i * 3;
        for (unsigned int j = 0; j < number_of_nodes; j++)
        {
            const unsigned int ColIndex = j * 3;

            coeff = Pressure * rN[i] * rDN_De(j, 1) * Weight;
            noalias(Kij) = coeff * Cross_ge;

            coeff = Pressure * rN[i] * rDN_De(j, 0) * Weight;

            noalias(Kij) -= coeff * Cross_gn;

            //TAKE CARE: the load correction matrix should be SUBTRACTED not added
            MathUtils<double>::SubtractMatrix(rK, Kij, RowIndex, ColIndex);
        }
    }

    KRATOS_CATCH("")
}

//***********************************************************************************
//***********************************************************************************

void MPMGridSurfaceLoadCondition3D::MakeCrossMatrix(
    BoundedMatrix<double, 3, 3 > & M,
    const array_1d<double, 3 > & U)
{
    M(0, 0) = 0.0;
    M(0, 1) = -U[2];
    M(0, 2) = U[1];
    M(1, 0) = U[2];
    M(1, 1) = 0.0;
    M(1, 2) = -U[0];
    M(2, 0) = -U[1];
    M(2, 1) = U[0];
    M(2, 2) = 0.0;
}

//***********************************************************************************
//***********************************************************************************

void MPMGridSurfaceLoadCondition3D::CalculateAndAddPressureForce(
    VectorType& rResidualVector,
    const RowMatrix& N,
    const array_1d<double, 3 >& Normal,
    const double Pressure,
    const double Weight,
    const ProcessInfo& rCurrentProcessInfo
    )
{
    KRATOS_TRY;

    const unsigned int number_of_nodes = GetGeometry().size();

    for (unsigned int i = 0; i < number_of_nodes; i++)
    {
        const int index = 3 * i;
        const double coeff = Pressure * N[i] * Weight;
        rResidualVector[index    ] -= coeff * Normal[0];
        rResidualVector[index + 1] -= coeff * Normal[1];
        rResidualVector[index + 2] -= coeff * Normal[2];
    }

    KRATOS_CATCH("")
}

//***********************************************************************************
//***********************************************************************************

void MPMGridSurfaceLoadCondition3D::CalculateAll(
    MatrixType& rLeftHandSideMatrix,
    VectorType& rRightHandSideVector,
    ProcessInfo& rCurrentProcessInfo,
    const bool CalculateStiffnessMatrixFlag,
    const bool CalculateResidualVectorFlag
    )
{
    KRATOS_TRY;

    const GeometryType& r_geometry = GetGeometry();
    const unsigned int number_of_nodes = r_geometry.size();
<<<<<<< HEAD
    const unsigned int mat_size = number_of_nodes * 3;
=======
    const unsigned int matrix_size = number_of_nodes * 3;
>>>>>>> 77331940

    //Resizing as needed the LHS
    if (CalculateStiffnessMatrixFlag == true) //calculation of the matrix is required
    {
        if (rLeftHandSideMatrix.size1() != matrix_size)
        {
            rLeftHandSideMatrix.resize(matrix_size, matrix_size, false);
        }

        noalias(rLeftHandSideMatrix) = ZeroMatrix(matrix_size, matrix_size); //resetting LHS
    }

    // Resizing as needed the RHS
    if (CalculateResidualVectorFlag == true) //calculation of the matrix is required
    {
        if (rRightHandSideVector.size() != matrix_size)
        {
            rRightHandSideVector.resize(matrix_size, false);
        }

        rRightHandSideVector = ZeroVector(matrix_size); //resetting RHS
    }

    // Reading integration points and local gradients
    IntegrationMethod integration_method = IntegrationUtilities::GetIntegrationMethodForExactMassMatrixEvaluation(r_geometry);
<<<<<<< HEAD
    const GeometryType::IntegrationPointsArrayType& integration_points = r_geometry.IntegrationPoints(integration_method);
    const GeometryType::ShapeFunctionsGradientsType& r_DN_De = r_geometry.ShapeFunctionsLocalGradients(integration_method);
=======
    const auto& integration_points = r_geometry.IntegrationPoints(integration_method);
    const auto& r_DN_De = r_geometry.ShapeFunctionsLocalGradients(integration_method);
>>>>>>> 77331940
    const Matrix& r_N = r_geometry.ShapeFunctionsValues(integration_method);

    // Calculating actual jacobian
    GeometryType::JacobiansType J;
    J = r_geometry.Jacobian(J,integration_method);

    // Vector with a loading applied to the elemnt
    array_1d<double, 3 > surface_load = ZeroVector(3);
    if( this->Has( SURFACE_LOAD ) )
    {
        noalias(surface_load) = this->GetValue( SURFACE_LOAD );
    }

    // Pressure applied to the element itself
    double pressure_on_condition = 0.0;
    if( this->Has( PRESSURE ) )
    {
        pressure_on_condition += this->GetValue( PRESSURE );
    }
    if( this->Has( NEGATIVE_FACE_PRESSURE ) )
    {
        pressure_on_condition += this->GetValue( NEGATIVE_FACE_PRESSURE );
    }
    if( this->Has( POSITIVE_FACE_PRESSURE ) )
    {
        pressure_on_condition -= this->GetValue( POSITIVE_FACE_PRESSURE );
    }

    // Auxiliary terms
    Vector pressure_on_nodes(number_of_nodes, pressure_on_condition); //note that here we initialize from the value applied to the condition

    for (unsigned int i = 0; i < pressure_on_nodes.size(); i++)
    {
        if( r_geometry[i].SolutionStepsDataHas( NEGATIVE_FACE_PRESSURE) )
        {
            pressure_on_nodes[i] += r_geometry[i].FastGetSolutionStepValue( NEGATIVE_FACE_PRESSURE );
        }
        if( r_geometry[i].SolutionStepsDataHas( POSITIVE_FACE_PRESSURE) )
        {
            pressure_on_nodes[i] -= r_geometry[i].FastGetSolutionStepValue( POSITIVE_FACE_PRESSURE );
        }
    }

    array_1d<double, 3 > ge, gn;

    for (unsigned int point_number = 0; point_number < integration_points.size(); point_number++)
    {
        const double det_j = MathUtils<double>::GeneralizedDet(J[point_number]);
        const double integration_weight = GetIntegrationWeight(integration_points, point_number, det_j);
        const auto& N = row(r_N, point_number);

        ge[0] = J[point_number](0, 0);
        gn[0] = J[point_number](0, 1);
        ge[1] = J[point_number](1, 0);
        gn[1] = J[point_number](1, 1);
        ge[2] = J[point_number](2, 0);
        gn[2] = J[point_number](2, 1);

        array_1d<double, 3 > normal;
        MathUtils<double>::UnitCrossProduct(normal, gn, ge);

        // Calculating the pressure on the gauss point
        double pressure = 0.0;
        for (unsigned int ii = 0; ii < number_of_nodes; ii++)
        {
            pressure += N[ii] * pressure_on_nodes[ii];
        }

        // LEFT HAND SIDE MATRIX
        if (CalculateStiffnessMatrixFlag == true)
        {
            if (std::abs(pressure) > std::numeric_limits<double>::epsilon())
            {
                CalculateAndSubKp(rLeftHandSideMatrix, ge, gn, r_DN_De[point_number], N, pressure, integration_weight);
            }
        }

        // RIGHT HAND SIDE VECTOR
        if (CalculateResidualVectorFlag == true) //calculation of the matrix is required
        {
            if (std::abs(pressure) > std::numeric_limits<double>::epsilon())
            {
                CalculateAndAddPressureForce(rRightHandSideVector, N, normal, pressure, integration_weight, rCurrentProcessInfo);
            }
        }

        //generic load on gauss point
        array_1d<double, 3> gauss_load = surface_load;
        for (unsigned int ii = 0; ii < number_of_nodes; ++ii)
        {
            if( r_geometry[ii].SolutionStepsDataHas( SURFACE_LOAD ) )
            {
                noalias(gauss_load) += N[ii]*r_geometry[ii].FastGetSolutionStepValue( SURFACE_LOAD );
            }
        }

        for (unsigned int ii = 0; ii < number_of_nodes; ++ii)
        {
            const unsigned int base = ii * 3;
            for(unsigned int k = 0; k < 3; ++k)
            {
                rRightHandSideVector[base+k] += integration_weight * N[ii] * gauss_load[k];
            }
        }
    }


    KRATOS_CATCH("")
}

} // Namespace Kratos.<|MERGE_RESOLUTION|>--- conflicted
+++ resolved
@@ -190,11 +190,7 @@
 
     const GeometryType& r_geometry = GetGeometry();
     const unsigned int number_of_nodes = r_geometry.size();
-<<<<<<< HEAD
-    const unsigned int mat_size = number_of_nodes * 3;
-=======
     const unsigned int matrix_size = number_of_nodes * 3;
->>>>>>> 77331940
 
     //Resizing as needed the LHS
     if (CalculateStiffnessMatrixFlag == true) //calculation of the matrix is required
@@ -220,13 +216,8 @@
 
     // Reading integration points and local gradients
     IntegrationMethod integration_method = IntegrationUtilities::GetIntegrationMethodForExactMassMatrixEvaluation(r_geometry);
-<<<<<<< HEAD
-    const GeometryType::IntegrationPointsArrayType& integration_points = r_geometry.IntegrationPoints(integration_method);
-    const GeometryType::ShapeFunctionsGradientsType& r_DN_De = r_geometry.ShapeFunctionsLocalGradients(integration_method);
-=======
     const auto& integration_points = r_geometry.IntegrationPoints(integration_method);
     const auto& r_DN_De = r_geometry.ShapeFunctionsLocalGradients(integration_method);
->>>>>>> 77331940
     const Matrix& r_N = r_geometry.ShapeFunctionsValues(integration_method);
 
     // Calculating actual jacobian
