//    |  /           |
//    ' /   __| _` | __|  _ \   __|
//    . \  |   (   | |   (   |\__ `
//   _|\_\_|  \__,_|\__|\___/ ____/
//                   Multi-Physics
//
//  License:		BSD License
//					Kratos default license: kratos/license.txt
//
//  Main authors:    Ilaria Iaconeta
//


// System includes
#include <omp.h>
#include <sstream>

// External includes

// Project includes
#include "includes/define.h"
#include "custom_elements/updated_lagrangian_UP.hpp"
#include "utilities/math_utils.h"
#include "includes/constitutive_law.h"
#include "particle_mechanics_application_variables.h"
#include "includes/checks.h"

namespace Kratos
{

///**
//* Flags related to the element computation
//*/
//KRATOS_CREATE_LOCAL_FLAG( UpdatedLagrangian, COMPUTE_RHS_VECTOR,                 0 );
//KRATOS_CREATE_LOCAL_FLAG( UpdatedLagrangian, COMPUTE_LHS_MATRIX,                 1 );
//KRATOS_CREATE_LOCAL_FLAG( UpdatedLagrangian, COMPUTE_RHS_VECTOR_WITH_COMPONENTS, 2 );
//KRATOS_CREATE_LOCAL_FLAG( UpdatedLagrangian, COMPUTE_LHS_MATRIX_WITH_COMPONENTS, 3 );

//******************************CONSTRUCTOR*******************************************
//************************************************************************************

UpdatedLagrangianUP::UpdatedLagrangianUP( )
    : UpdatedLagrangian( )
{
    //DO NOT CALL IT: only needed for Register and Serialization!!!
}
//******************************CONSTRUCTOR*******************************************
//************************************************************************************
UpdatedLagrangianUP::UpdatedLagrangianUP( IndexType NewId, GeometryType::Pointer pGeometry )
    : UpdatedLagrangian( NewId, pGeometry )
{
    //DO NOT ADD DOFS HERE!!!
}

//******************************CONSTRUCTOR*******************************************
//************************************************************************************

UpdatedLagrangianUP::UpdatedLagrangianUP( IndexType NewId, GeometryType::Pointer pGeometry, PropertiesType::Pointer pProperties )
    : UpdatedLagrangian( NewId, pGeometry, pProperties )
{
    mFinalizedStep = true;


}
//******************************COPY CONSTRUCTOR**************************************
//************************************************************************************

UpdatedLagrangianUP::UpdatedLagrangianUP( UpdatedLagrangianUP const& rOther)
    :UpdatedLagrangian(rOther)
     //,mDeformationGradientF0(rOther.mDeformationGradientF0)
     //,mDeterminantF0(rOther.mDeterminantF0)
{
}

//*******************************ASSIGMENT OPERATOR***********************************
//************************************************************************************

UpdatedLagrangianUP&  UpdatedLagrangianUP::operator=(UpdatedLagrangianUP const& rOther)
{
    UpdatedLagrangian::operator=(rOther);

    return *this;
}
//*********************************OPERATIONS*****************************************
//************************************************************************************

Element::Pointer UpdatedLagrangianUP::Create( IndexType NewId, NodesArrayType const& ThisNodes, PropertiesType::Pointer pProperties ) const
{
    return Element::Pointer( new UpdatedLagrangianUP( NewId, GetGeometry().Create( ThisNodes ), pProperties ) );
}
//************************************CLONE*******************************************
//************************************************************************************

Element::Pointer UpdatedLagrangianUP::Clone( IndexType NewId, NodesArrayType const& rThisNodes ) const
{

    UpdatedLagrangianUP NewElement (NewId, GetGeometry().Create( rThisNodes ), pGetProperties() );

    NewElement.mConstitutiveLawVector = mConstitutiveLawVector->Clone();

    NewElement.mDeformationGradientF0 = mDeformationGradientF0;

    NewElement.mDeterminantF0 = mDeterminantF0;

    return Element::Pointer( new UpdatedLagrangianUP(NewElement) );
}
//*******************************DESTRUCTOR*******************************************
//************************************************************************************
UpdatedLagrangianUP::~UpdatedLagrangianUP()
{
}


//************************************************************************************
//************************************************************************************

void UpdatedLagrangianUP::Initialize()
{
    KRATOS_TRY

    // Initialize parameters
    const unsigned int dimension = GetGeometry().WorkingSpaceDimension();
    mDeterminantF0 = 1;
    mDeformationGradientF0 = IdentityMatrix(dimension);

    // Initialize constitutive law and materials
    InitializeMaterial();

    KRATOS_CATCH( "" )
}

//************************************************************************************
//************************************************************************************

void UpdatedLagrangianUP::InitializeGeneralVariables (GeneralVariables& rVariables, const ProcessInfo& rCurrentProcessInfo)
{
    KRATOS_TRY

    UpdatedLagrangian::InitializeGeneralVariables(rVariables,rCurrentProcessInfo);

    KRATOS_CATCH( "" )

}

//************************************************************************************
//************************************************************************************
/**
 * The position of the Gauss points/Material points is updated
 */

void UpdatedLagrangianUP::UpdateGaussPoint( GeneralVariables & rVariables, const ProcessInfo& rCurrentProcessInfo)
{
    KRATOS_TRY

    rVariables.CurrentDisp = CalculateCurrentDisp(rVariables.CurrentDisp, rCurrentProcessInfo);
    GeometryType& r_geometry = GetGeometry();
    const unsigned int number_of_nodes = r_geometry.PointsNumber();
    unsigned int dimension = r_geometry.WorkingSpaceDimension();

    const array_1d<double,3> & xg = this->GetValue(MP_COORD);
    const array_1d<double,3> & MP_PreviousAcceleration = this->GetValue(MP_ACCELERATION);
    const array_1d<double,3> & MP_PreviousVelocity = this->GetValue(MP_VELOCITY);

    array_1d<double,3> delta_xg = ZeroVector(3);
    array_1d<double,3> MP_acceleration = ZeroVector(3);
    array_1d<double,3> MP_velocity = ZeroVector(3);
    double MP_pressure = 0.0;
    const double delta_time = rCurrentProcessInfo[DELTA_TIME];

    rVariables.N = this->MPMShapeFunctionPointValues(rVariables.N, xg);

    for ( unsigned int i = 0; i < number_of_nodes; i++ )
    {
        if (rVariables.N[i] > std::numeric_limits<double>::epsilon())
        {
            auto r_geometry = GetGeometry();
            array_1d<double, 3 > nodal_acceleration = ZeroVector(3);
            if (r_geometry[i].SolutionStepsDataHas(ACCELERATION))
                nodal_acceleration = r_geometry[i].FastGetSolutionStepValue(ACCELERATION);

            const double& nodal_pressure = r_geometry[i].FastGetSolutionStepValue(PRESSURE, 0);
<<<<<<< HEAD
            MP_Pressure += rVariables.N[i] * nodal_pressure;
=======
            MP_pressure += rVariables.N[i] * nodal_pressure;
>>>>>>> 77331940

            for ( unsigned int j = 0; j < dimension; j++ )
            {
                delta_xg[j] += rVariables.N[i] * rVariables.CurrentDisp(i,j);
                MP_acceleration[j] += rVariables.N[i] * nodal_acceleration[j];

                /* NOTE: The following interpolation techniques have been tried:
                    MP_velocity[j]      += rVariables.N[i] * nodal_velocity[j];
                    MP_acceleration[j]  += nodal_inertia[j]/(rVariables.N[i] * MP_mass * MP_number);
                    MP_velocity[j]      += nodal_momentum[j]/(rVariables.N[i] * MP_mass * MP_number);
                    MP_velocity[j]      += delta_time * rVariables.N[i] * nodal_acceleration[j];
                */
            }
        }

    }

    /* NOTE:
    Another way to update the MP velocity (see paper Guilkey and Weiss, 2003).
    This assume newmark (or trapezoidal, since n.gamma=0.5) rule of integration*/
    MP_velocity = MP_PreviousVelocity + 0.5 * delta_time * (MP_acceleration + MP_PreviousAcceleration);
    this -> SetValue(MP_VELOCITY,MP_velocity );

    /* NOTE: The following interpolation techniques have been tried:
        MP_acceleration = 4/(delta_time * delta_time) * delta_xg - 4/delta_time * MP_PreviousVelocity;
        MP_velocity = 2.0/delta_time * delta_xg - MP_PreviousVelocity;
    */

    // Update the MP Pressure
    this -> SetValue(MP_PRESSURE,MP_pressure);

    // Update the MP Position
    const array_1d<double,3>& new_xg = xg + delta_xg ;
    this -> SetValue(MP_COORD,new_xg);

    //Update the MP Acceleration
    this -> SetValue(MP_ACCELERATION,MP_acceleration);

    // Update the MP total displacement
    array_1d<double,3>& MP_Displacement = this->GetValue(MP_DISPLACEMENT);
    MP_Displacement += delta_xg;
    this -> SetValue(MP_DISPLACEMENT,MP_Displacement);

    KRATOS_CATCH( "" )
}
//************************************************************************************
//*****************check size of LHS and RHS matrices*********************************

void UpdatedLagrangianUP::InitializeSystemMatrices(MatrixType& rLeftHandSideMatrix,
        VectorType& rRightHandSideVector,
        Flags& rCalculationFlags)
{
    const unsigned int number_of_nodes = GetGeometry().size();
    const unsigned int dimension       = GetGeometry().WorkingSpaceDimension();

    // Resizing the LHS matrix if needed
    unsigned int matrix_size = number_of_nodes * dimension + number_of_nodes; // number of DOF including pressure term

    if ( rCalculationFlags.Is(UpdatedLagrangian::COMPUTE_LHS_MATRIX) ) //calculation of the matrix is required
    {
        if ( rLeftHandSideMatrix.size1() != matrix_size )
            rLeftHandSideMatrix.resize( matrix_size, matrix_size, false );

        noalias( rLeftHandSideMatrix ) = ZeroMatrix(matrix_size, matrix_size); //resetting LHS
    }

    // Resizing the RHS vector if needed
    if ( rCalculationFlags.Is(UpdatedLagrangian::COMPUTE_RHS_VECTOR) ) //calculation of the matrix is required
    {
        if ( rRightHandSideVector.size() != matrix_size )
            rRightHandSideVector.resize( matrix_size, false );

        rRightHandSideVector = ZeroVector( matrix_size ); //resetting RHS
    }
}

//*********************************COMPUTE KINEMATICS*********************************
//************************************************************************************


void UpdatedLagrangianUP::CalculateKinematics(GeneralVariables& rVariables, ProcessInfo& rCurrentProcessInfo)
{
    KRATOS_TRY

    // Define the stress measure
    rVariables.StressMeasure = ConstitutiveLaw::StressMeasure_Cauchy;

    // Calculating the reference jacobian from cartesian coordinates to parent coordinates for the MP element [dx_n/d£]
    const array_1d<double,3>& xg = this->GetValue(MP_COORD);
    Matrix Jacobian;
    Jacobian = this->MPMJacobian( Jacobian, xg);

    // Calculating the inverse of the jacobian and the parameters needed [d£/dx_n]
    Matrix InvJ;
    double detJ;
    MathUtils<double>::InvertMatrix( Jacobian, InvJ, detJ);

    // Calculating the current jacobian from cartesian coordinates to parent coordinates for the MP element [dx_n+1/d£]
    Matrix jacobian;
    jacobian = this->MPMJacobianDelta( jacobian, xg, rVariables.CurrentDisp);

    // Calculating the inverse of the jacobian and the parameters needed [d£/(dx_n+1)]
    Matrix Invj;
    MathUtils<double>::InvertMatrix( jacobian, Invj, detJ); //overwrites detJ

    // Compute cartesian derivatives [dN/dx_n+1]
    rVariables.DN_DX = prod( rVariables.DN_De, Invj); //overwrites DX now is the current position dx

    /* NOTE::
    Deformation Gradient F [(dx_n+1 - dx_n)/dx_n] is to be updated in constitutive law parameter as total deformation gradient.
    The increment of total deformation gradient can be evaluated in 2 ways, which are:
    1. By: noalias( rVariables.F ) = prod( jacobian, InvJ);
    2. By means of the gradient of nodal displacement: using this second expression quadratic convergence is not guarantee

    (NOTICE: Here, we are using method no. 1)
    */

    // Update Deformation gradient
    noalias( rVariables.F ) = prod( jacobian, InvJ);

    // Determinant of the previous Deformation Gradient F_n
    rVariables.detF0 = mDeterminantF0;
    rVariables.F0    = mDeformationGradientF0;

    // Compute the deformation matrix B
    this->CalculateDeformationMatrix(rVariables.B, rVariables.F, rVariables.DN_DX);

    KRATOS_CATCH( "" )
}
//************************************************************************************

void UpdatedLagrangianUP::CalculateDeformationMatrix(Matrix& rB,
        Matrix& rF,
        Matrix& rDN_DX)
{
    KRATOS_TRY

    const unsigned int number_of_nodes = GetGeometry().PointsNumber();
    const unsigned int dimension       = GetGeometry().WorkingSpaceDimension();

    rB.clear(); // Set all components to zero

    if( dimension == 2 )
    {
        for ( unsigned int i = 0; i < number_of_nodes; i++ )
        {
            unsigned int index = 2 * i;
            rB( 0, index + 0 ) = rDN_DX( i, 0 );
            rB( 1, index + 1 ) = rDN_DX( i, 1 );
            rB( 2, index + 0 ) = rDN_DX( i, 1 );
            rB( 2, index + 1 ) = rDN_DX( i, 0 );
        }
    }
    else if( dimension == 3 )
    {
        for ( unsigned int i = 0; i < number_of_nodes; i++ )
        {
            unsigned int index = 3 * i;

            rB( 0, index + 0 ) = rDN_DX( i, 0 );
            rB( 1, index + 1 ) = rDN_DX( i, 1 );
            rB( 2, index + 2 ) = rDN_DX( i, 2 );

            rB( 3, index + 0 ) = rDN_DX( i, 1 );
            rB( 3, index + 1 ) = rDN_DX( i, 0 );

            rB( 4, index + 1 ) = rDN_DX( i, 2 );
            rB( 4, index + 2 ) = rDN_DX( i, 1 );

            rB( 5, index + 0 ) = rDN_DX( i, 2 );
            rB( 5, index + 2 ) = rDN_DX( i, 0 );
        }
    }
    else
    {
        KRATOS_ERROR << "Dimension given is wrong!" << std::endl;
    }

    KRATOS_CATCH( "" )
}

////************************************************************************************
////************************************************************************************

void UpdatedLagrangianUP::InitializeSolutionStep( ProcessInfo& rCurrentProcessInfo )
{
    /* NOTE:
    In the InitializeSolutionStep of each time step the nodal initial conditions are evaluated.
    This function is called by the base scheme class.*/

    GeometryType& r_geometry = GetGeometry();
    unsigned int dimension = r_geometry.WorkingSpaceDimension();
    const unsigned int number_of_nodes = r_geometry.PointsNumber();
    const array_1d<double,3>& xg = this->GetValue(MP_COORD);
    GeneralVariables Variables;

    // Calculating shape function
    Variables.N = this->MPMShapeFunctionPointValues(Variables.N, xg);

    mFinalizedStep = false;

    const array_1d<double,3>& MP_velocity = this->GetValue(MP_VELOCITY);
    const array_1d<double,3>& MP_acceleration = this->GetValue(MP_ACCELERATION);
    const double & MP_pressure = this->GetValue(MP_PRESSURE);
    const double& MP_mass = this->GetValue(MP_MASS);

    array_1d<double,3> aux_MP_velocity = ZeroVector(3);
    array_1d<double,3> aux_MP_acceleration = ZeroVector(3);
    array_1d<double,3> nodal_momentum = ZeroVector(3);
    array_1d<double,3> nodal_inertia = ZeroVector(3);
    double aux_MP_pressure = 0.0;

    for (unsigned int j=0; j<number_of_nodes; j++)
    {
        // These are the values of nodal velocity and nodal acceleration evaluated in the initialize solution step
        array_1d<double, 3 > nodal_acceleration = ZeroVector(3);
        if (r_geometry[j].SolutionStepsDataHas(ACCELERATION))
            nodal_acceleration = r_geometry[j].FastGetSolutionStepValue(ACCELERATION,1);

        array_1d<double, 3 > nodal_velocity = ZeroVector(3);
        if (r_geometry[j].SolutionStepsDataHas(VELOCITY))
            nodal_velocity = r_geometry[j].FastGetSolutionStepValue(VELOCITY,1);

        // These are the values of nodal pressure evaluated in the initialize solution step
        const double& nodal_pressure = r_geometry[j].FastGetSolutionStepValue(PRESSURE,1);

        aux_MP_pressure += Variables.N[j] * nodal_pressure;

        for (unsigned int k = 0; k < dimension; k++)
        {
            aux_MP_velocity[k] += Variables.N[j] * nodal_velocity[k];
            aux_MP_acceleration[k] += Variables.N[j] * nodal_acceleration[k];
        }
    }

    // Here MP contribution in terms of momentum, inertia, mass-pressure and mass are added
    for ( unsigned int i = 0; i < number_of_nodes; i++ )
    {
        double nodal_mpressure =  Variables.N[i] * (MP_pressure - aux_MP_pressure) * MP_mass;

        for (unsigned int j = 0; j < dimension; j++)
        {
            nodal_momentum[j] = Variables.N[i] * (MP_velocity[j] - aux_MP_velocity[j]) * MP_mass;
            nodal_inertia[j]  = Variables.N[i] * (MP_acceleration[j] - aux_MP_acceleration[j]) * MP_mass;
        }

        r_geometry[i].SetLock();
        r_geometry[i].FastGetSolutionStepValue(NODAL_MOMENTUM, 0)  += nodal_momentum;
        r_geometry[i].FastGetSolutionStepValue(NODAL_INERTIA, 0)   += nodal_inertia;
        r_geometry[i].FastGetSolutionStepValue(NODAL_MPRESSURE, 0) += nodal_mpressure;

<<<<<<< HEAD
        r_geometry[i].FastGetSolutionStepValue(NODAL_MASS, 0) += Variables.N[i] * MP_Mass;
=======
        r_geometry[i].FastGetSolutionStepValue(NODAL_MASS, 0) += Variables.N[i] * MP_mass;
>>>>>>> 77331940
        r_geometry[i].UnSetLock();
    }
}
//************************************************************************************
//************************************************************************************

void UpdatedLagrangianUP::CalculateAndAddRHS(LocalSystemComponents& rLocalSystem, GeneralVariables& rVariables, Vector& rVolumeForce, const double& rIntegrationWeight)
{
    // Contribution of the internal and external forces
    VectorType& rRightHandSideVector = rLocalSystem.GetRightHandSideVector();

    rVariables.detF0   *= rVariables.detF;
    double determinant_F = rVariables.detF;
    rVariables.detF = 1; //in order to simplify updated and spatial lagrangian

    // Operation performed: rRightHandSideVector += ExtForce*IntegrationWeight
    CalculateAndAddExternalForces( rRightHandSideVector, rVariables, rVolumeForce, rIntegrationWeight );

    // Operation performed: rRightHandSideVector -= IntForce*IntegrationWeight
    CalculateAndAddInternalForces( rRightHandSideVector, rVariables, rIntegrationWeight);

    // Operation performed: rRightHandSideVector -= PressureForceBalance*IntegrationWeight
    CalculateAndAddPressureForces( rRightHandSideVector, rVariables, rIntegrationWeight);

    // Operation performed: rRightHandSideVector -= Stabilized Pressure Forces
    CalculateAndAddStabilizedPressure( rRightHandSideVector, rVariables, rIntegrationWeight);

    rVariables.detF     = determinant_F;
    rVariables.detF0   /= rVariables.detF;

}
//************************************************************************************
//*********************Calculate the contribution of external force*******************

void UpdatedLagrangianUP::CalculateAndAddExternalForces(VectorType& rRightHandSideVector,
        GeneralVariables& rVariables,
        Vector& rVolumeForce,
        const double& rIntegrationWeight)
{
    KRATOS_TRY

    const unsigned int number_of_nodes = GetGeometry().PointsNumber();
    const unsigned int dimension = GetGeometry().WorkingSpaceDimension();

    for ( unsigned int i = 0; i < number_of_nodes; i++ )
    {
        int index_up = dimension * i + i;

        for ( unsigned int j = 0; j < dimension; j++ )
        {
            rRightHandSideVector[index_up + j] += rVariables.N[i] * rVolumeForce[j];
        }
    }

    KRATOS_CATCH( "" )
}
//************************************************************************************
//************************************************************************************

void UpdatedLagrangianUP::CalculateAndAddInternalForces(VectorType& rRightHandSideVector,
        GeneralVariables & rVariables,
        const double& rIntegrationWeight)
{
    KRATOS_TRY

    const unsigned int number_of_nodes = GetGeometry().PointsNumber();
    const unsigned int dimension = GetGeometry().WorkingSpaceDimension();

    VectorType internal_forces = rIntegrationWeight * prod( trans( rVariables.B ), rVariables.StressVector );

    for ( unsigned int i = 0; i < number_of_nodes; i++ )
    {
        unsigned int index_up = dimension * i + i;
        unsigned int index_u  = dimension * i;

        for ( unsigned int j = 0; j < dimension; j++ )
        {
            rRightHandSideVector[index_up + j] -= internal_forces[index_u + j];
        }
    }

    KRATOS_CATCH( "" )
}

//******************************************************************************************************************
//******************************************************************************************************************
double& UpdatedLagrangianUP::CalculatePUCoefficient(double& rCoefficient, GeneralVariables & rVariables)
{
    KRATOS_TRY

    // TODO: Check what is the meaning of this function
    rCoefficient = rVariables.detF0 - 1;

    return rCoefficient;

    KRATOS_CATCH( "" )
}


//************************************************************************************
//************************************************************************************

double& UpdatedLagrangianUP::CalculatePUDeltaCoefficient(double &rDeltaCoefficient, GeneralVariables & rVariables)
{

    KRATOS_TRY

    // TODO: Check what is the meaning of this function
    rDeltaCoefficient = 1.0;

    return rDeltaCoefficient;

    KRATOS_CATCH( "" )

}

//************************************************************************************
//************************************************************************************

void UpdatedLagrangianUP::CalculateAndAddPressureForces(VectorType& rRightHandSideVector,
        GeneralVariables & rVariables,
        const double& rIntegrationWeight)
{
    KRATOS_TRY

    GeometryType& r_geometry = GetGeometry();
    const unsigned int number_of_nodes = r_geometry.PointsNumber();
    const unsigned int dimension = r_geometry.WorkingSpaceDimension();
    unsigned int index_p = dimension;

    // FIXME: This is only for Solid Mechanics Problem with young_modulus Modulus and Poisson Ratio
    // TODO: Think about a more general way to find Bulk Modulus
    const double& young_modulus = GetProperties()[YOUNG_MODULUS];
    const double& poisson_ratio    = GetProperties()[POISSON_RATIO];
    double bulk_modulus  = young_modulus/(3.0*(1.0-2.0*poisson_ratio));

    // Check if Bulk Modulus is not NaN
    if (bulk_modulus != bulk_modulus)
        bulk_modulus = 1.e16;

    double delta_coefficient = 0;
    delta_coefficient = this->CalculatePUDeltaCoefficient( delta_coefficient, rVariables );

    double coefficient = 0;
    coefficient = this->CalculatePUCoefficient( coefficient, rVariables );

    for ( unsigned int i = 0; i < number_of_nodes; i++ )
    {
        for ( unsigned int j = 0; j < number_of_nodes; j++ )
        {
            const double& pressure = r_geometry[j].FastGetSolutionStepValue(PRESSURE);

            // TODO: Check what is the meaning of this equation
            rRightHandSideVector[index_p] += (1.0/(delta_coefficient * bulk_modulus)) * rVariables.N[i] * rVariables.N[j] * pressure * rIntegrationWeight / (rVariables.detF0/rVariables.detF) ; //2D-3D
        }

        rRightHandSideVector[index_p] -=  coefficient/delta_coefficient * rVariables.N[i] * rIntegrationWeight / (rVariables.detF0/rVariables.detF);

        index_p += (dimension + 1);
    }

    KRATOS_CATCH( "" )
}
//************************************************************************************
//************************************************************************************

void UpdatedLagrangianUP::CalculateAndAddStabilizedPressure(VectorType& rRightHandSideVector,
        GeneralVariables & rVariables,
        const double& rIntegrationWeight)
{
    KRATOS_TRY

    GeometryType& r_geometry = GetGeometry();
    const unsigned int number_of_nodes = r_geometry.PointsNumber();
    const unsigned int dimension = r_geometry.WorkingSpaceDimension();
    unsigned int index_p = dimension;

    double delta_coefficient = 0;
    delta_coefficient = this->CalculatePUDeltaCoefficient( delta_coefficient, rVariables );
    VectorType Fh=rRightHandSideVector;

    // Stabilization alpha parameters
    double alpha_stabilization  = 1.0;
    double stabilization_factor = 1.0;
    if( GetProperties().Has(STABILIZATION_FACTOR) ){
        stabilization_factor = GetProperties()[STABILIZATION_FACTOR];
    }
    alpha_stabilization *= stabilization_factor;

    // FIXME: This is only for Solid Mechanics Problem with young_modulus Modulus and Poisson Ratio
    // TODO: Think about a more general stabilization term if it is for Fluid Mechanics Problem
    const double& young_modulus          = GetProperties()[YOUNG_MODULUS];
    const double& poisson_ratio    = GetProperties()[POISSON_RATIO];
    const double lame_mu =  young_modulus/(2.0*(1.0+poisson_ratio));

    double consistent = 1;
    double factor_value = 8.0; //JMR deffault value
    if( dimension == 3 )
        factor_value = 10.0; //JMC deffault value

    // TODO: Check what is the meaning of this equation
    for ( unsigned int i = 0; i < number_of_nodes; i++ )
    {
        for ( unsigned int j = 0; j < number_of_nodes; j++ )
        {
            const double& pressure = r_geometry[j].FastGetSolutionStepValue(PRESSURE);

            if( dimension == 2 )
            {
                consistent=(-1)*alpha_stabilization*factor_value/(36.0*lame_mu);
                if(i==j)
                    consistent=2*alpha_stabilization*factor_value/(36.0*lame_mu);


                rRightHandSideVector[index_p] += consistent * pressure * rIntegrationWeight / (delta_coefficient * (rVariables.detF0/rVariables.detF)); //2D
            }
            else
            {
                consistent=(-1)*alpha_stabilization*factor_value/(80.0*lame_mu);
                if(i==j)
                    consistent=3*alpha_stabilization*factor_value/(80.0*lame_mu);

                rRightHandSideVector[index_p] += consistent * pressure * rIntegrationWeight / (rVariables.detF0/rVariables.detF); //3D
            }
        }
        index_p += (dimension + 1);
    }

    KRATOS_CATCH( "" )
}
//************************************************************************************
//************************************************************************************

void UpdatedLagrangianUP::CalculateAndAddLHS(LocalSystemComponents& rLocalSystem, GeneralVariables& rVariables, const double& rIntegrationWeight)
{
    // Contributions of the stiffness matrix calculated on the reference configuration
    MatrixType& rLeftHandSideMatrix = rLocalSystem.GetLeftHandSideMatrix();

    rVariables.detF0   *= rVariables.detF;
    double determinant_F = rVariables.detF;
    rVariables.detF = 1; //in order to simplify updated and spatial lagrangian

    // Operation performed: add Km to the rLefsHandSideMatrix
    CalculateAndAddKuum( rLeftHandSideMatrix, rVariables, rIntegrationWeight );

    // Operation performed: add Kg to the rLefsHandSideMatrix
    CalculateAndAddKuug( rLeftHandSideMatrix, rVariables, rIntegrationWeight );

    // Operation performed: add Kup to the rLefsHandSideMatrix
    CalculateAndAddKup( rLeftHandSideMatrix, rVariables, rIntegrationWeight );

    // Operation performed: add Kpu to the rLefsHandSideMatrix
    CalculateAndAddKpu( rLeftHandSideMatrix, rVariables, rIntegrationWeight );

    // Operation performed: add Kpp to the rLefsHandSideMatrix
    CalculateAndAddKpp( rLeftHandSideMatrix, rVariables, rIntegrationWeight );

    // Operation performed: add Kpp_Stab to the rLefsHandSideMatrix
    CalculateAndAddKppStab( rLeftHandSideMatrix, rVariables, rIntegrationWeight );

    rVariables.detF     = determinant_F;
    rVariables.detF0   /= rVariables.detF;

}
//************************************************************************************
//************************************************************************************

void UpdatedLagrangianUP::CalculateAndAddKuum(MatrixType& rLeftHandSideMatrix,
        GeneralVariables& rVariables,
        const double& rIntegrationWeight
                                             )
{
    KRATOS_TRY

    Matrix Kuum = prod( trans( rVariables.B ),  rIntegrationWeight * Matrix( prod( rVariables.ConstitutiveMatrix, rVariables.B ) ) );

    const unsigned int number_of_nodes = GetGeometry().PointsNumber();
    const unsigned int dimension = GetGeometry().WorkingSpaceDimension();

    unsigned int indexi = 0;
    unsigned int indexj = 0;

    // Assemble components considering added DOF matrix system
    for ( unsigned int i = 0; i < number_of_nodes; i++ )
    {
        for ( unsigned int idim = 0; idim < dimension ; idim ++)
        {
            indexj=0;
            for ( unsigned int j = 0; j < number_of_nodes; j++ )
            {
                for ( unsigned int jdim = 0; jdim < dimension ; jdim ++)
                {
                    rLeftHandSideMatrix(indexi+i,indexj+j)+=Kuum(indexi,indexj);
                    indexj++;
                }
            }
            indexi++;
        }
    }

    KRATOS_CATCH( "" )
}

//************************************************************************************
//************************************************************************************

void UpdatedLagrangianUP::CalculateAndAddKuug(MatrixType& rLeftHandSideMatrix,
        GeneralVariables& rVariables,
        const double& rIntegrationWeight)

{
    KRATOS_TRY

    const unsigned int number_of_nodes = GetGeometry().size();
    const unsigned int dimension = GetGeometry().WorkingSpaceDimension();
    const int size = number_of_nodes * dimension;

    Matrix stress_tensor = MathUtils<double>::StressVectorToTensor( rVariables.StressVector );
    Matrix reduced_Kg = prod( rVariables.DN_DX, rIntegrationWeight * Matrix( prod( stress_tensor, trans( rVariables.DN_DX ) ) ) ); //to be optimized
    Matrix Kuug = ZeroMatrix(size, size);
    MathUtils<double>::ExpandAndAddReducedMatrix( Kuug, reduced_Kg, dimension );

    // Assemble components considering added DOF matrix system
    unsigned int indexi = 0;
    unsigned int indexj = 0;
    for ( unsigned int i = 0; i < number_of_nodes; i++ )
    {
        for ( unsigned int idim = 0; idim < dimension ; idim ++)
        {
            indexj=0;
            for ( unsigned int j = 0; j < number_of_nodes; j++ )
            {
                for ( unsigned int jdim = 0; jdim < dimension ; jdim ++)
                {
                    rLeftHandSideMatrix(indexi+i,indexj+j)+=Kuug(indexi,indexj);
                    indexj++;
                }
            }
            indexi++;
        }
    }

    KRATOS_CATCH( "" )
}

//************************************************************************************
//************************************************************************************

void UpdatedLagrangianUP::CalculateAndAddKup (MatrixType& rLeftHandSideMatrix,
        GeneralVariables& rVariables,
        const double& rIntegrationWeight)
{
    KRATOS_TRY

    const unsigned int number_of_nodes = GetGeometry().size();
    const unsigned int dimension = GetGeometry().WorkingSpaceDimension();

    // Assemble components considering added DOF matrix system
    for ( unsigned int i = 0; i < number_of_nodes; i++ )
    {
        unsigned int index_p  = dimension;
        unsigned int index_up = dimension * i + i;
        for ( unsigned int j = 0; j < number_of_nodes; j++ )
        {
            for ( unsigned int k = 0; k < dimension; k++ )
            {
                rLeftHandSideMatrix(index_up+k,index_p) +=  rVariables.DN_DX ( i, k ) *  rVariables.N[j] * rIntegrationWeight * rVariables.detF;
            }
            index_p += (dimension + 1);
        }
    }

    KRATOS_CATCH( "" )
}

//************************************************************************************
//************************************************************************************

void UpdatedLagrangianUP::CalculateAndAddKpu (MatrixType& rLeftHandSideMatrix,
        GeneralVariables& rVariables,
        const double& rIntegrationWeight)

{
    KRATOS_TRY

    const unsigned int number_of_nodes = GetGeometry().size();
    const unsigned int dimension = GetGeometry().WorkingSpaceDimension();

    // Assemble components considering added DOF matrix system
    unsigned int index_p = dimension;
    for ( unsigned int i = 0; i < number_of_nodes; i++ )
    {
        for ( unsigned int j = 0; j < number_of_nodes; j++ )
        {
            unsigned int index_up = dimension*j + j;
            for ( unsigned int k = 0; k < dimension; k++ )
            {
                rLeftHandSideMatrix(index_p,index_up+k) +=  rVariables.N[i] * rVariables.DN_DX ( j, k ) * rIntegrationWeight * rVariables.detF;
            }
        }
        index_p += (dimension + 1);
    }

    KRATOS_CATCH( "" )
}
//************************************************************************************
//************************************************************************************

void UpdatedLagrangianUP::CalculateAndAddKpp (MatrixType& rLeftHandSideMatrix,
        GeneralVariables& rVariables,
        const double& rIntegrationWeight)
{
    KRATOS_TRY


    const unsigned int number_of_nodes = GetGeometry().size();
    const unsigned int dimension = GetGeometry().WorkingSpaceDimension();

    // FIXME: This is only for Solid Mechanics Problem with young_modulus Modulus and Poisson Ratio
    // TODO: Think about a more general way to find Bulk Modulus
    const double& young_modulus = GetProperties()[YOUNG_MODULUS];
    const double& poisson_ratio    = GetProperties()[POISSON_RATIO];
    double bulk_modulus  = young_modulus/(3.0*(1.0-2.0*poisson_ratio));

    // Check if Bulk Modulus is not NaN
    if (bulk_modulus != bulk_modulus)
        bulk_modulus = 1.e16;

    double delta_coefficient = 0;
    delta_coefficient = this->CalculatePUDeltaCoefficient( delta_coefficient, rVariables );

    unsigned int indexpi = dimension;

    for ( unsigned int i = 0; i < number_of_nodes; i++ )
    {
        unsigned int indexpj = dimension;
        for ( unsigned int j = 0; j < number_of_nodes; j++ )
        {
            rLeftHandSideMatrix(indexpi,indexpj)  -= ((1.0)/(bulk_modulus)) * rVariables.N[i] * rVariables.N[j] * rIntegrationWeight /(delta_coefficient * (rVariables.detF0/rVariables.detF));

            indexpj += (dimension + 1);
        }

        indexpi += (dimension + 1);
    }

    KRATOS_CATCH( "" )
}
//************************************************************************************
//************************************************************************************
// I changed the constant matrix in the stabilized term:
// as in MPM the position of the integration points does not coincide with the
// position of the Gauss points the first matrix is substitute with the product of the
// shape function values of each integration point
//************************************************************************************
//************************************************************************************

void UpdatedLagrangianUP::CalculateAndAddKppStab (MatrixType& rLeftHandSideMatrix,
        GeneralVariables & rVariables,
        const double& rIntegrationWeight)
{
    KRATOS_TRY

    const unsigned int number_of_nodes = GetGeometry().size();
    const unsigned int dimension = GetGeometry().WorkingSpaceDimension();

    double delta_coefficient = 0;
    delta_coefficient = this->CalculatePUDeltaCoefficient( delta_coefficient, rVariables );

    unsigned int indexpi = dimension;

    // Stabilization alpha parameters
    double alpha_stabilization  = 1.0;
    double stabilization_factor = 1.0;
    if( GetProperties().Has(STABILIZATION_FACTOR) ){
        stabilization_factor = GetProperties()[STABILIZATION_FACTOR];
    }
    alpha_stabilization *= stabilization_factor;

    const double& young_modulus = GetProperties()[YOUNG_MODULUS];
    const double& poisson_ratio = GetProperties()[POISSON_RATIO];
    const double lame_mu        =  young_modulus/(2.0*(1.0+poisson_ratio));

    double consistent = 1.0;

    double factor_value = 8.0; //JMR deffault value
    if( dimension == 3 )
        factor_value = 10.0; //JMC deffault value

    for ( unsigned int i = 0; i < number_of_nodes; i++ )
    {
        unsigned int indexpj = dimension;
        for ( unsigned int j = 0; j < number_of_nodes; j++ )
        {
            if( dimension == 2 )  //consistent 2D
            {
                consistent=(-1)*alpha_stabilization*factor_value/(36.0*lame_mu);
                if(indexpi==indexpj)
                    consistent=2*alpha_stabilization*factor_value/(36.0*lame_mu);

                rLeftHandSideMatrix(indexpi,indexpj) -= consistent *rIntegrationWeight / (delta_coefficient * (rVariables.detF0/rVariables.detF)); //2D
            }
            else
            {
                consistent=(-1)*alpha_stabilization*factor_value/(80.0*lame_mu);
                if(indexpi==indexpj)
                    consistent=3*alpha_stabilization*factor_value/(80.0*lame_mu);

                rLeftHandSideMatrix(indexpi,indexpj) -= consistent * rIntegrationWeight / (rVariables.detF0/rVariables.detF); //3D
            }
            indexpj += (dimension + 1);
        }
        indexpi += (dimension + 1);
    }

    KRATOS_CATCH( "" )
}


//************************************CALCULATE VOLUME CHANGE*************************
//************************************************************************************

double& UpdatedLagrangianUP::CalculateVolumeChange( double& rVolumeChange, GeneralVariables& rVariables )
{
    KRATOS_TRY

    rVolumeChange = 1.0 / (rVariables.detF * rVariables.detF0);

    return rVolumeChange;

    KRATOS_CATCH( "" )
}

//************************************************************************************
//************************************************************************************

void UpdatedLagrangianUP::EquationIdVector( EquationIdVectorType& rResult, ProcessInfo& CurrentProcessInfo )
{
    GeometryType& r_geometry = GetGeometry();
    const unsigned int number_of_nodes = r_geometry.size();
    const unsigned int dimension       = r_geometry.WorkingSpaceDimension();
    unsigned int element_size          = number_of_nodes * dimension + number_of_nodes;

    if ( rResult.size() != element_size )
        rResult.resize( element_size, false );

    for ( unsigned int i = 0; i < number_of_nodes; i++ )
    {
        int index = i * dimension + i;
        rResult[index]     = r_geometry[i].GetDof( DISPLACEMENT_X ).EquationId();
        rResult[index + 1] = r_geometry[i].GetDof( DISPLACEMENT_Y ).EquationId();

        if( dimension == 3)
        {
            rResult[index + 2] = r_geometry[i].GetDof( DISPLACEMENT_Z ).EquationId();
            rResult[index + 3] = r_geometry[i].GetDof( PRESSURE ).EquationId();
        }
        else
        {
            rResult[index + 2] = r_geometry[i].GetDof( PRESSURE ).EquationId();
        }
    }
}

//************************************************************************************
//************************************************************************************

void UpdatedLagrangianUP::GetDofList( DofsVectorType& rElementalDofList, ProcessInfo& CurrentProcessInfo )
{
    rElementalDofList.resize( 0 );

    GeometryType& r_geometry = GetGeometry();
    const unsigned int dimension = r_geometry.WorkingSpaceDimension();

    for ( unsigned int i = 0; i < r_geometry.size(); i++ )
    {
        rElementalDofList.push_back( r_geometry[i].pGetDof( DISPLACEMENT_X ) );
        rElementalDofList.push_back( r_geometry[i].pGetDof( DISPLACEMENT_Y ) );

        if( dimension == 3 )
            rElementalDofList.push_back( r_geometry[i].pGetDof( DISPLACEMENT_Z ) );

        rElementalDofList.push_back( r_geometry[i].pGetDof( PRESSURE ));
    }
}


//************************************************************************************
//****************MASS MATRIX*********************************************************

void UpdatedLagrangianUP::CalculateMassMatrix( MatrixType& rMassMatrix, ProcessInfo& rCurrentProcessInfo )
{
    KRATOS_TRY

    // Call the values of the shape function for the single element
    GeneralVariables Variables;
    this->InitializeGeneralVariables(Variables,rCurrentProcessInfo);

    // Lumped
    unsigned int dimension = GetGeometry().WorkingSpaceDimension();
    const unsigned int number_of_nodes = GetGeometry().PointsNumber();
    unsigned int matrix_size = number_of_nodes * dimension + number_of_nodes;

    if ( rMassMatrix.size1() != matrix_size )
        rMassMatrix.resize( matrix_size, matrix_size, false );

    rMassMatrix = ZeroMatrix(matrix_size, matrix_size);

    // TOTAL MASS OF ONE MP ELEMENT
    const double & r_total_mass = this->GetValue(MP_MASS);

    // LUMPED MATRIX
    for ( unsigned int i = 0; i < number_of_nodes; i++ )
    {
        double temp = Variables.N[i] * r_total_mass;
        unsigned int index_up = i * dimension + i;
        for ( unsigned int j = 0; j < dimension; j++ )
        {
            rMassMatrix( index_up+j, index_up+j ) = temp;
        }
    }

    KRATOS_CATCH( "" )
}

//************************************************************************************
//************************************************************************************

void UpdatedLagrangianUP::GetValuesVector( Vector& values, int Step )
{
    GeometryType& r_geometry = GetGeometry();
    const unsigned int number_of_nodes = r_geometry.size();
    const unsigned int dimension       = r_geometry.WorkingSpaceDimension();
    unsigned int       element_size    = number_of_nodes * dimension + number_of_nodes;

    if ( values.size() != element_size ) values.resize( element_size, false );


    for ( unsigned int i = 0; i < number_of_nodes; i++ )
    {
        unsigned int index = i * dimension + i;
        values[index]     = r_geometry[i].FastGetSolutionStepValue( DISPLACEMENT_X, Step );
        values[index + 1] = r_geometry[i].FastGetSolutionStepValue( DISPLACEMENT_Y, Step );

        if ( dimension == 3 )
        {
            values[index + 2] = r_geometry[i].FastGetSolutionStepValue( DISPLACEMENT_Z, Step );
            values[index + 3] = r_geometry[i].FastGetSolutionStepValue( PRESSURE, Step );
        }
        else
        {
            values[index + 2] = r_geometry[i].FastGetSolutionStepValue( PRESSURE, Step );
        }

    }
}

//************************************************************************************
//************************************************************************************

void UpdatedLagrangianUP::GetFirstDerivativesVector( Vector& values, int Step )
{
    GeometryType& r_geometry = GetGeometry();
    const unsigned int number_of_nodes = r_geometry.size();
    const unsigned int dimension       = r_geometry.WorkingSpaceDimension();
    unsigned int       element_size    = number_of_nodes * dimension + number_of_nodes;

    if ( values.size() != element_size ) values.resize( element_size, false );

    for ( unsigned int i = 0; i < number_of_nodes; i++ )
    {
        unsigned int index = i * dimension + i;
        values[index]     = r_geometry[i].FastGetSolutionStepValue( VELOCITY_X, Step );
        values[index + 1] = r_geometry[i].FastGetSolutionStepValue( VELOCITY_Y, Step );
        if ( dimension == 3 )
        {
            values[index + 2] = r_geometry[i].FastGetSolutionStepValue( VELOCITY_Z, Step );
            values[index + 3] = 0;
        }
        else
        {
            values[index + 2] = 0;
        }
    }
}

//************************************************************************************
//************************************************************************************

void UpdatedLagrangianUP::GetSecondDerivativesVector( Vector& values, int Step )
{
    GeometryType& r_geometry = GetGeometry();
    const unsigned int number_of_nodes = r_geometry.size();
    const unsigned int dimension       = r_geometry.WorkingSpaceDimension();
    unsigned int       element_size    = number_of_nodes * dimension + number_of_nodes;

    if ( values.size() != element_size ) values.resize( element_size, false );


    for ( unsigned int i = 0; i < number_of_nodes; i++ )
    {
        unsigned int index = i * dimension + i;
        values[index]     = r_geometry[i].FastGetSolutionStepValue( ACCELERATION_X, Step );
        values[index + 1] = r_geometry[i].FastGetSolutionStepValue( ACCELERATION_Y, Step );

        if ( dimension == 3 )
        {
            values[index + 2] = r_geometry[i].FastGetSolutionStepValue( ACCELERATION_Z, Step );
            values[index + 3] = 0;
        }
        else
        {
            values[index + 2] = 0;
        }
    }
}

//************************************************************************************
//************************************************************************************

void UpdatedLagrangianUP::GetHistoricalVariables( GeneralVariables& rVariables )
{
    //Deformation Gradient F ( set to identity )
    UpdatedLagrangian::GetHistoricalVariables(rVariables);
}

//************************************************************************************
//************************************************************************************

void UpdatedLagrangianUP::FinalizeStepVariables( GeneralVariables & rVariables, const ProcessInfo& rCurrentProcessInfo)
{
    GeometryType& r_geometry = GetGeometry();
    const unsigned int number_of_nodes = r_geometry.PointsNumber();
    unsigned int dimension = r_geometry.WorkingSpaceDimension();

    double voigtsize = 3;
    if ( dimension == 3)
        voigtsize = 6;

    UpdatedLagrangian::FinalizeStepVariables( rVariables, rCurrentProcessInfo);

    // Evaluation of the pressure on the material point
    double nodal_mean_stress = 0.0;
    for (unsigned int i = 0; i < number_of_nodes; i++)
        nodal_mean_stress += r_geometry[i].FastGetSolutionStepValue( PRESSURE ) * rVariables.N[i];

    // Evaluation of the mean stress on the material point
    double mean_stress = 0.0;
    for (unsigned int i = 0; i < dimension; i++)
        mean_stress += rVariables.StressVector[i];
    mean_stress /= dimension;

    Vector stress_vector = ZeroVector(voigtsize);
    stress_vector = rVariables.StressVector;
    for (unsigned int i = 0; i < dimension; i++)
        stress_vector[i] += (nodal_mean_stress - mean_stress);

    this->SetValue(MP_CAUCHY_STRESS_VECTOR, stress_vector);

}

//************************************************************************************
//************************************************************************************
/**
 * This function provides the place to perform checks on the completeness of the input.
 * It is designed to be called only once (or anyway, not often) typically at the beginning
 * of the calculations, so to verify that nothing is missing from the input
 * or that no common error is found.
 * @param rCurrentProcessInfo
 */
int UpdatedLagrangianUP::Check( const ProcessInfo& rCurrentProcessInfo )
{
    KRATOS_TRY

    int correct = 0;
    correct = UpdatedLagrangian::Check(rCurrentProcessInfo);

    // Verify compatibility with the constitutive law
    ConstitutiveLaw::Features LawFeatures;
    this->GetProperties().GetValue(CONSTITUTIVE_LAW)->GetLawFeatures(LawFeatures);

    KRATOS_ERROR_IF(LawFeatures.mOptions.IsNot(ConstitutiveLaw::U_P_LAW)) << "Constitutive law is not compatible with the U-P element type: Large Displacements U_P" << std::endl;

    // Verify that the variables are correctly initialized
    KRATOS_CHECK_VARIABLE_KEY(PRESSURE)

    return correct;

    KRATOS_CATCH( "" );
}

void UpdatedLagrangianUP::save( Serializer& rSerializer ) const
{
    KRATOS_SERIALIZE_SAVE_BASE_CLASS( rSerializer, Element )
    rSerializer.save("ConstitutiveLawVector",mConstitutiveLawVector);
    rSerializer.save("DeformationGradientF0",mDeformationGradientF0);
    rSerializer.save("DeterminantF0",mDeterminantF0);


}

void UpdatedLagrangianUP::load( Serializer& rSerializer )
{
    KRATOS_SERIALIZE_LOAD_BASE_CLASS( rSerializer, Element )
    rSerializer.load("ConstitutiveLawVector",mConstitutiveLawVector);
    rSerializer.load("DeformationGradientF0",mDeformationGradientF0);
    rSerializer.load("DeterminantF0",mDeterminantF0);
}

} // Namespace Kratos
<|MERGE_RESOLUTION|>--- conflicted
+++ resolved
@@ -179,11 +179,7 @@
                 nodal_acceleration = r_geometry[i].FastGetSolutionStepValue(ACCELERATION);
 
             const double& nodal_pressure = r_geometry[i].FastGetSolutionStepValue(PRESSURE, 0);
-<<<<<<< HEAD
-            MP_Pressure += rVariables.N[i] * nodal_pressure;
-=======
             MP_pressure += rVariables.N[i] * nodal_pressure;
->>>>>>> 77331940
 
             for ( unsigned int j = 0; j < dimension; j++ )
             {
@@ -435,11 +431,7 @@
         r_geometry[i].FastGetSolutionStepValue(NODAL_INERTIA, 0)   += nodal_inertia;
         r_geometry[i].FastGetSolutionStepValue(NODAL_MPRESSURE, 0) += nodal_mpressure;
 
-<<<<<<< HEAD
-        r_geometry[i].FastGetSolutionStepValue(NODAL_MASS, 0) += Variables.N[i] * MP_Mass;
-=======
         r_geometry[i].FastGetSolutionStepValue(NODAL_MASS, 0) += Variables.N[i] * MP_mass;
->>>>>>> 77331940
         r_geometry[i].UnSetLock();
     }
 }
