from __future__ import print_function, absolute_import, division
import KratosMultiphysics

import KratosMultiphysics.ParticleMechanicsApplication as KratosParticle
import KratosMultiphysics.KratosUnittest as KratosUnittest


class TestSearchMPMParticle(KratosUnittest.TestCase):

    def _generate_particle_element(self, current_model, dimension, geometry_element, is_structured, is_fine=False):
        KratosMultiphysics.Logger.GetDefaultOutput().SetSeverity(KratosMultiphysics.Logger.Severity.WARNING)

        # Initialize model part
        ## Material model part definition
        material_point_model_part = current_model.CreateModelPart("dummy_name")
        material_point_model_part.ProcessInfo.SetValue(KratosMultiphysics.DOMAIN_SIZE, dimension)

        ## Initial material model part definition
        initial_mesh_model_part = current_model.CreateModelPart("Initial_dummy_name")
        initial_mesh_model_part.ProcessInfo.SetValue(KratosMultiphysics.DOMAIN_SIZE, dimension)

        ## Grid model part definition
        grid_model_part = current_model.CreateModelPart("Background_Grid")
        grid_model_part.ProcessInfo.SetValue(KratosMultiphysics.DOMAIN_SIZE, dimension)

        # Create Background Grid
        sub_background = grid_model_part.CreateSubModelPart("test")
        if is_structured:
            self._create_background_nodes_structured(sub_background, dimension, geometry_element)
        else:
            self._create_background_nodes_unstructured(sub_background, dimension, geometry_element, is_fine)

        self._create_background_elements(sub_background,dimension, geometry_element, is_structured)

        # Create element and nodes
        sub_mp = initial_mesh_model_part.CreateSubModelPart("test")
        sub_mp.GetProperties()[1].SetValue(KratosParticle.PARTICLES_PER_ELEMENT, 1)
        if is_structured:
            self._create_nodes_structured(sub_mp, dimension, geometry_element)
        else:
            self._create_nodes_unstructured(sub_mp, dimension, geometry_element, is_fine)

        self._create_elements(sub_mp,dimension, geometry_element)

        # Set active
        KratosMultiphysics.VariableUtils().SetFlag(KratosMultiphysics.ACTIVE, True, initial_mesh_model_part.Elements)

        # Generate MP Elements
<<<<<<< HEAD
        KratosParticle.GenerateMaterialPointElement(grid_model_part, initial_material_model_part, material_model_part, False, False)
=======
        KratosParticle.GenerateMaterialPointElement(grid_model_part, initial_mesh_model_part, material_point_model_part, False, False)
>>>>>>> 77331940


    def _create_nodes_structured(self, model_part, dimension, geometry_element):
        if geometry_element == "Triangle":
            model_part.CreateNewNode(1, 0.0, 0.0, 0.0)
            model_part.CreateNewNode(2, 1.0, 0.0, 0.0)
            model_part.CreateNewNode(3, 0.0, 1.0, 0.0)
            if (dimension == 3):
                model_part.CreateNewNode(4, 0.0, 0.0, 1.0)
        elif geometry_element == "Quadrilateral":
            model_part.CreateNewNode(1, -0.5, -0.5, 0.0)
            model_part.CreateNewNode(2,  0.5, -0.5, 0.0)
            model_part.CreateNewNode(3,  0.5,  0.5, 0.0)
            model_part.CreateNewNode(4, -0.5,  0.5, 0.0)
            if (dimension == 3):
                model_part.CreateNewNode(5, -0.5, -0.5, 1.0)
                model_part.CreateNewNode(6,  0.5, -0.5, 1.0)
                model_part.CreateNewNode(7,  0.5,  0.5, 1.0)
                model_part.CreateNewNode(8, -0.5,  0.5, 1.0)


    def _create_background_nodes_structured(self, model_part, dimension, geometry_element):
        self._create_nodes_structured(model_part, dimension, geometry_element)
        if geometry_element == "Triangle":
            model_part.CreateNewNode(5, 1.0, 1.0, 0.0)
            if (dimension == 3):
                model_part.CreateNewNode(6, 1.0, 0.0, 1.0)
                model_part.CreateNewNode(7, 0.0, 1.0, 1.0)
                model_part.CreateNewNode(8, 1.0, 1.0, 1.0)
        elif geometry_element == "Quadrilateral":
            model_part.CreateNewNode(9 , 1.5, -0.5, 0.0)
            model_part.CreateNewNode(10, 1.5,  0.5, 0.0)
            if (dimension == 3):
                model_part.CreateNewNode(11, 1.5, -0.5, 1.0)
                model_part.CreateNewNode(12, 1.5,  0.5, 1.0)


    def _create_nodes_unstructured(self, model_part, dimension, geometry_element, is_fine):
        if is_fine:
            modulus=1.e-7
        else:
            modulus=1

        if geometry_element == "Triangle":
            model_part.CreateNewNode(1, 0.9*modulus, 2.9*modulus, 0.0*modulus)
            model_part.CreateNewNode(2, 0.0*modulus, 0.0*modulus, 0.0*modulus)
            model_part.CreateNewNode(3, 2.9*modulus, 2.4*modulus, 0.0*modulus)
            if (dimension == 3):
                model_part.CreateNewNode(4, 0.5*modulus, 0.5*modulus, 1.5*modulus)
        elif geometry_element == "Quadrilateral":
            model_part.CreateNewNode(1, -0.734*modulus, -0.621*modulus, 0.0*modulus)
            model_part.CreateNewNode(2,  0.497*modulus, -0.432*modulus, 0.0*modulus)
            model_part.CreateNewNode(3,  0.587*modulus,  0.402*modulus, 0.0*modulus)
            model_part.CreateNewNode(4, -0.809*modulus,  0.522*modulus, 0.0*modulus)
            if (dimension == 3):
                model_part.CreateNewNode(5, -0.621*modulus, -0.734*modulus, 0.93*modulus)
                model_part.CreateNewNode(6,  0.432*modulus, -0.497*modulus, 1.11*modulus)
                model_part.CreateNewNode(7,  0.402*modulus,  0.587*modulus, 0.89*modulus)
                model_part.CreateNewNode(8, -0.522*modulus,  0.809*modulus, 1.21*modulus)


    def _create_background_nodes_unstructured(self, model_part, dimension, geometry_element, is_fine):
        self._create_nodes_unstructured(model_part, dimension, geometry_element, is_fine)

        if is_fine:
            modulus=1.e-7
        else:
            modulus=1

        if geometry_element == "Triangle":
            model_part.CreateNewNode(5, 2.1*modulus, 0.1*modulus, 0.0*modulus)
        elif geometry_element == "Quadrilateral":
            model_part.CreateNewNode(9,  1.343*modulus, -0.451*modulus, 0.0*modulus)
            model_part.CreateNewNode(10, 1.512*modulus,  0.392*modulus, 0.0*modulus)
            if (dimension == 3):
                model_part.CreateNewNode(11, 1.742*modulus, -0.620*modulus, 0.999*modulus)
                model_part.CreateNewNode(12, 1.520*modulus,  0.671*modulus, 1.120*modulus)


    def _create_elements(self, model_part, dimension, geometry_element):
        if geometry_element == "Triangle":
            if (dimension == 2):
                model_part.CreateNewElement("UpdatedLagrangian2D3N", 1, [1,2,3], model_part.GetProperties()[1])
            if (dimension == 3):
                model_part.CreateNewElement("UpdatedLagrangian3D4N", 1, [1,2,3,4], model_part.GetProperties()[1])
        elif geometry_element == "Quadrilateral":
            if (dimension == 2):
                model_part.CreateNewElement("UpdatedLagrangian2D4N", 1, [1,2,3,4], model_part.GetProperties()[1])
            if (dimension == 3):
                model_part.CreateNewElement("UpdatedLagrangian3D8N", 1, [1,2,3,4,5,6,7,8], model_part.GetProperties()[1])


    def _create_background_elements(self, model_part, dimension, geometry_element, is_structured):
        self._create_elements(model_part, dimension, geometry_element)
        if geometry_element == "Triangle":
            if (dimension == 2):
                model_part.CreateNewElement("UpdatedLagrangian2D3N", 2, [2,3,5], model_part.GetProperties()[1])
            if (dimension == 3):
                if (is_structured):
                    model_part.CreateNewElement("UpdatedLagrangian3D4N", 2, [2,8,4,6], model_part.GetProperties()[1])
                    model_part.CreateNewElement("UpdatedLagrangian3D4N", 3, [4,8,3,7], model_part.GetProperties()[1])
                    model_part.CreateNewElement("UpdatedLagrangian3D4N", 4, [2,5,3,8], model_part.GetProperties()[1])
                    model_part.CreateNewElement("UpdatedLagrangian3D4N", 5, [8,3,2,4], model_part.GetProperties()[1])
                else:
                    model_part.CreateNewElement("UpdatedLagrangian3D4N", 2, [2,3,5,4], model_part.GetProperties()[1])
        elif geometry_element == "Quadrilateral":
            if (dimension == 2):
                model_part.CreateNewElement("UpdatedLagrangian2D4N", 2, [2,9,10,3], model_part.GetProperties()[1])
            if (dimension == 3):
                model_part.CreateNewElement("UpdatedLagrangian3D8N", 2, [2,9,10,3,6,11,12,7], model_part.GetProperties()[1])


    def _move_and_search_element(self, current_model, new_coordinate, max_num_results = 1000, specific_tolerance = 1.e-5):
        # Get model part
        material_point_model_part = current_model.GetModelPart("dummy_name")
        grid_model_part           = current_model.GetModelPart("Background_Grid")

        # Apply  before search
        for mpm in material_point_model_part.Elements:
            mpm.SetValue(KratosParticle.MP_COORD, new_coordinate)

        # Search element
<<<<<<< HEAD
        KratosParticle.SearchElement(grid_model_part, material_model_part, max_num_results, specific_tolerance)
=======
        KratosParticle.SearchElement(grid_model_part, material_point_model_part, max_num_results, specific_tolerance)
>>>>>>> 77331940

    def _check_connectivity(self, current_model, expected_connectivity_node=[]):
        # Get model part
        material_point_model_part = current_model.GetModelPart("dummy_name")
        grid_model_part           = current_model.GetModelPart("Background_Grid")

        # Check the searched node as expected connectivity
        if not expected_connectivity_node:
            for mpm in material_point_model_part.Elements:
                self.assertEqual(mpm.GetNodes(), [])
        else:
            for mpm in material_point_model_part.Elements:
                for i in range (len(expected_connectivity_node)):
                    self.assertEqual(mpm.GetNode(i).Id, grid_model_part.GetNode(expected_connectivity_node[i]).Id)
                    self.assertEqual(mpm.GetNode(i).X, grid_model_part.GetNode(expected_connectivity_node[i]).X)
                    self.assertEqual(mpm.GetNode(i).Y, grid_model_part.GetNode(expected_connectivity_node[i]).Y)
                    self.assertEqual(mpm.GetNode(i).Z, grid_model_part.GetNode(expected_connectivity_node[i]).Z)

    def test_SearchMPMParticleTriangle2DStructured(self):
        current_model = KratosMultiphysics.Model()
        self._generate_particle_element(current_model, dimension=2, geometry_element="Triangle", is_structured=True)

        new_coordinate = [0.5, 0.5, 0.0]
        self._move_and_search_element(current_model, new_coordinate)
        self._check_connectivity(current_model, [1,2,3])

        new_coordinate = [0.50001, 0.50001, 0.0]
        self._move_and_search_element(current_model, new_coordinate)
        self._check_connectivity(current_model, [2,3,5])

        new_coordinate = [1.00001, 1.00001, 0.0]
        self._move_and_search_element(current_model, new_coordinate)
        self._check_connectivity(current_model)

    def test_SearchMPMParticleTriangle3DStructured(self):
        current_model = KratosMultiphysics.Model()
        self._generate_particle_element(current_model, dimension=3, geometry_element="Triangle", is_structured=True)

        new_coordinate = [0.5, 0.25, 0.20]
        self._move_and_search_element(current_model, new_coordinate)
        self._check_connectivity(current_model, [1,2,3,4])

        new_coordinate = [0.90, 0.55, 0.90]
        self._move_and_search_element(current_model, new_coordinate)
        self._check_connectivity(current_model, [2,8,4,6])

        new_coordinate = [0.10, 0.90, 0.55]
        self._move_and_search_element(current_model, new_coordinate)
        self._check_connectivity(current_model, [4,8,3,7])

        new_coordinate = [0.90, 0.90, 0.55]
        self._move_and_search_element(current_model, new_coordinate)
        self._check_connectivity(current_model, [2,5,3,8])

        new_coordinate = [0.50, 0.50, 0.50]
        self._move_and_search_element(current_model, new_coordinate)
        self._check_connectivity(current_model, [8,3,2,4])

        new_coordinate = [1.0001, 1.0001, 1.0001]
        self._move_and_search_element(current_model, new_coordinate)
        self._check_connectivity(current_model)

    def test_SearchMPMParticleQuadrilateral2DStructured(self):
        current_model = KratosMultiphysics.Model()
        self._generate_particle_element(current_model, dimension=2, geometry_element="Quadrilateral", is_structured=True)

        new_coordinate = [-0.11111, 0.12345, 1.0]
        self._move_and_search_element(current_model, new_coordinate)
        self._check_connectivity(current_model, [1,2,3,4])

        new_coordinate = [0.6, 0.12345, 1.0]
        self._move_and_search_element(current_model, new_coordinate)
        self._check_connectivity(current_model, [2,9,10,3])

        new_coordinate = [1.00001, 1.00001, 0.0]
        self._move_and_search_element(current_model, new_coordinate)
        self._check_connectivity(current_model)

    def test_SearchMPMParticleQuadrilateral3DStructured(self):
        current_model = KratosMultiphysics.Model()
        self._generate_particle_element(current_model, dimension=3, geometry_element="Quadrilateral", is_structured=True)

        new_coordinate = [0.5, 0.25, 0.20]
        self._move_and_search_element(current_model, new_coordinate)
        self._check_connectivity(current_model, [1,2,3,4,5,6,7,8])

        new_coordinate = [0.7, 0.35, 0.3]
        self._move_and_search_element(current_model, new_coordinate)
        self._check_connectivity(current_model, [2,9,10,3,6,11,12,7])

        new_coordinate = [0.50001, 0.50001, 0.50001]
        self._move_and_search_element(current_model, new_coordinate)
        self._check_connectivity(current_model)

    def test_SearchMPMParticleTriangle2DUnstructured(self):
        current_model = KratosMultiphysics.Model()
        self._generate_particle_element(current_model, dimension=2, geometry_element="Triangle", is_structured=False)

        new_coordinate = [1.31967, 1.85246, 0.0]
        self._move_and_search_element(current_model, new_coordinate)
        self._check_connectivity(current_model, [1,2,3])

        new_coordinate = [1.72951, 0.491803, 0.0]
        self._move_and_search_element(current_model, new_coordinate)
        self._check_connectivity(current_model, [2,3,5])

        new_coordinate = [3.00001, 3.00001, 0.0]
        self._move_and_search_element(current_model, new_coordinate)
        self._check_connectivity(current_model)


    def test_SearchMPMParticleTriangle3DUnstructured(self):
        current_model = KratosMultiphysics.Model()
        self._generate_particle_element(current_model, dimension=3, geometry_element="Triangle", is_structured=False)

        new_coordinate = [1.31967, 1.85246, 1.0]
        self._move_and_search_element(current_model, new_coordinate)
        self._check_connectivity(current_model, [1,2,3,4])

        new_coordinate = [1.72951, 0.491803, 0.1]
        self._move_and_search_element(current_model, new_coordinate)
        self._check_connectivity(current_model, [2,3,5,4])

        new_coordinate = [3.00001, 3.00001, 1.0]
        self._move_and_search_element(current_model, new_coordinate)
        self._check_connectivity(current_model)

    def test_SearchMPMParticleQuadrilateral2DUnstructured(self):
        current_model = KratosMultiphysics.Model()
        self._generate_particle_element(current_model, dimension=2, geometry_element="Quadrilateral", is_structured=False)

        new_coordinate = [-0.11111, 0.12345, 1.0]
        self._move_and_search_element(current_model, new_coordinate)
        self._check_connectivity(current_model, [1,2,3,4])

        new_coordinate = [0.6, 0.12345, 1.0]
        self._move_and_search_element(current_model, new_coordinate)
        self._check_connectivity(current_model, [2,9,10,3])

        new_coordinate = [1.00001, 1.00001, 0.0]
        self._move_and_search_element(current_model, new_coordinate)
        self._check_connectivity(current_model)

    def test_SearchMPMParticleQuadrilateral3DUnstructured(self):
        current_model = KratosMultiphysics.Model()
        self._generate_particle_element(current_model, dimension=3, geometry_element="Quadrilateral", is_structured=False)

        new_coordinate = [0.5, 0.25, 0.20]
        self._move_and_search_element(current_model, new_coordinate)
        self._check_connectivity(current_model, [1,2,3,4,5,6,7,8])

        new_coordinate = [0.7, 0.35, 0.3]
        self._move_and_search_element(current_model, new_coordinate)
        self._check_connectivity(current_model, [2,9,10,3,6,11,12,7])

        new_coordinate = [0.70001, 0.20001, 1.20001]
        self._move_and_search_element(current_model, new_coordinate)
        self._check_connectivity(current_model)

    def test_SearchMPMParticleTriangle2DUnstructuredFine(self):
        current_model = KratosMultiphysics.Model()
        self._generate_particle_element(current_model, dimension=2, geometry_element="Triangle", is_structured=False, is_fine=True)

        new_coordinate = [1.31967e-7, 1.85246e-7, 0.0]
        self._move_and_search_element(current_model, new_coordinate)
        self._check_connectivity(current_model, [1,2,3])

        new_coordinate = [1.72951e-7, 0.491803e-7, 0.0]
        self._move_and_search_element(current_model, new_coordinate)
        self._check_connectivity(current_model, [2,3,5])

        new_coordinate = [3.00001e-7, 3.00001e-7, 0.0]
        self._move_and_search_element(current_model, new_coordinate)
        self._check_connectivity(current_model)

    def test_SearchMPMParticleTriangle3DUnstructuredFine(self):
        current_model = KratosMultiphysics.Model()
        self._generate_particle_element(current_model, dimension=3, geometry_element="Triangle", is_structured=False, is_fine=True)

        new_coordinate = [1.31967e-7, 1.85246e-7, 1.0e-7]
        self._move_and_search_element(current_model, new_coordinate)
        self._check_connectivity(current_model, [1,2,3,4])

        new_coordinate = [1.72951e-7, 0.491803e-7, 0.1e-7]
        self._move_and_search_element(current_model, new_coordinate)
        self._check_connectivity(current_model, [2,3,5,4])

        new_coordinate = [3.00001e-7, 3.00001e-7, 1.0e-7]
        self._move_and_search_element(current_model, new_coordinate)
        self._check_connectivity(current_model)

    def test_SearchMPMParticleQuadrilateral2DUnstructuredFine(self):
        current_model = KratosMultiphysics.Model()
        self._generate_particle_element(current_model, dimension=2, geometry_element="Quadrilateral", is_structured=False, is_fine=True)

        new_coordinate = [-0.11111e-7, 0.12345e-7, 1.0e-7]
        self._move_and_search_element(current_model, new_coordinate)
        self._check_connectivity(current_model, [1,2,3,4])

        new_coordinate = [0.6e-7, 0.12345e-7, 1.0e-7]
        self._move_and_search_element(current_model, new_coordinate)
        self._check_connectivity(current_model, [2,9,10,3])

        new_coordinate = [1.00001e-7, 1.00001e-7, 0.0]
        self._move_and_search_element(current_model, new_coordinate)
        self._check_connectivity(current_model)

    def test_SearchMPMParticleQuadrilateral3DUnstructuredFine(self):
        current_model = KratosMultiphysics.Model()
        self._generate_particle_element(current_model, dimension=3, geometry_element="Quadrilateral", is_structured=False, is_fine=True)

        new_coordinate = [0.5e-7, 0.25e-7, 0.20e-7]
        self._move_and_search_element(current_model, new_coordinate)
        self._check_connectivity(current_model, [1,2,3,4,5,6,7,8])

        new_coordinate = [0.7e-7, 0.35e-7, 0.3e-7]
        self._move_and_search_element(current_model, new_coordinate)
        self._check_connectivity(current_model, [2,9,10,3,6,11,12,7])

        new_coordinate = [0.70001e-7, 0.20001e-7, 1.20001e-7]
        self._move_and_search_element(current_model, new_coordinate)
        self._check_connectivity(current_model)

if __name__ == '__main__':
    KratosUnittest.main()<|MERGE_RESOLUTION|>--- conflicted
+++ resolved
@@ -46,11 +46,7 @@
         KratosMultiphysics.VariableUtils().SetFlag(KratosMultiphysics.ACTIVE, True, initial_mesh_model_part.Elements)
 
         # Generate MP Elements
-<<<<<<< HEAD
-        KratosParticle.GenerateMaterialPointElement(grid_model_part, initial_material_model_part, material_model_part, False, False)
-=======
         KratosParticle.GenerateMaterialPointElement(grid_model_part, initial_mesh_model_part, material_point_model_part, False, False)
->>>>>>> 77331940
 
 
     def _create_nodes_structured(self, model_part, dimension, geometry_element):
@@ -173,11 +169,7 @@
             mpm.SetValue(KratosParticle.MP_COORD, new_coordinate)
 
         # Search element
-<<<<<<< HEAD
-        KratosParticle.SearchElement(grid_model_part, material_model_part, max_num_results, specific_tolerance)
-=======
         KratosParticle.SearchElement(grid_model_part, material_point_model_part, max_num_results, specific_tolerance)
->>>>>>> 77331940
 
     def _check_connectivity(self, current_model, expected_connectivity_node=[]):
         # Get model part
