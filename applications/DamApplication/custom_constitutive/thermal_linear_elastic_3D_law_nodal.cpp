--- conflicted
+++ resolved
@@ -71,64 +71,12 @@
 		
       if( Options.Is( ConstitutiveLaw::COMPUTE_STRESS ) ){ //TOTAL STRESS
 	  
-<<<<<<< HEAD
-	double Temperature;
-	this->CalculateDomainTemperature( ElasticVariables, Temperature);
-=======
         double Temperature;
         this->CalculateDomainTemperature( ElasticVariables, Temperature);
->>>>>>> e3110a4b
-
-	Vector ThermalStrainVector;
-	this->CalculateThermalStrain(ThermalStrainVector,ElasticVariables,Temperature);
-
-<<<<<<< HEAD
-	StressVector = prod(ConstitutiveMatrix,(StrainVector - ThermalStrainVector));
-      }
-    }
-    else if( Options.Is( ConstitutiveLaw::COMPUTE_STRESS ) ){ //TOTAL STRESS
-      
-      if( Options.Is( ConstitutiveLaw::MECHANICAL_RESPONSE_ONLY ) ){ //This should be COMPUTE_MECHANICAL_STRESS
- 
-	this->CalculateLinearElasticMatrix( ConstitutiveMatrix, YoungModulus, PoissonCoefficient );
-	
-	StressVector = prod(ConstitutiveMatrix,StrainVector);
-      }
-      else if( Options.Is( ConstitutiveLaw::THERMAL_RESPONSE_ONLY ) ){ //This should be COMPUTE_THERMAL_STRESS
-	
-	this->CalculateLinearElasticMatrix( ConstitutiveMatrix, YoungModulus, PoissonCoefficient );
-	
-	double Temperature;
-	this->CalculateDomainTemperature( ElasticVariables, Temperature);
-	
-	this->CalculateThermalStrain(StrainVector,ElasticVariables,Temperature);
-	
-	StressVector = prod(ConstitutiveMatrix,StrainVector);
-      }
-      else{
-	
-	this->CalculateLinearElasticMatrix( ConstitutiveMatrix, YoungModulus, PoissonCoefficient );
-	
-	double Temperature;
-	this->CalculateDomainTemperature( ElasticVariables, Temperature);
-	
-	Vector ThermalStrainVector;
-	this->CalculateThermalStrain(ThermalStrainVector,ElasticVariables,Temperature);
-	
-	StressVector = prod(ConstitutiveMatrix,(StrainVector - ThermalStrainVector));
-	
-      }  
-
-    }
-    else if(Options.Is(ConstitutiveLaw::COMPUTE_STRAIN)){ //This should be COMPUTE_THERMAL_STRAIN
-
-      // COMPUTE_STRAIN
-      if(Options.Is(ConstitutiveLaw::THERMAL_RESPONSE_ONLY)){
-
-	double Temperature;
-	this->CalculateDomainTemperature( ElasticVariables, Temperature);
-
-=======
+
+        Vector ThermalStrainVector;
+        this->CalculateThermalStrain(ThermalStrainVector,ElasticVariables,Temperature);
+
         Vector tmp(StrainVector.size());
         noalias(tmp) = StrainVector - ThermalStrainVector;
         noalias(StressVector) = prod(ConstitutiveMatrix,tmp);
@@ -178,7 +126,6 @@
 	double Temperature;
 	this->CalculateDomainTemperature( ElasticVariables, Temperature);
 
->>>>>>> e3110a4b
 	// Thermal strain
 	this->CalculateThermalStrain(StrainVector,ElasticVariables,Temperature);
 	
