--- conflicted
+++ resolved
@@ -24,16 +24,6 @@
 
 void  AddCustomUtilitiesToPython(pybind11::module& m)
 {
-<<<<<<< HEAD
-    using namespace pybind11;
-
-    class_<FormfindingIOUtility>(m,"FormfindingIOUtility")
-    .def(init<ModelPart&, const Parameters>())
-    .def("PrintModelPart",&FormfindingIOUtility::PrintModelPart)
-    .def("ReadPrestressData",&FormfindingIOUtility::ReadPrestressData )
-    .def("PrintPrestressData",&FormfindingIOUtility::PrintPrestressData )
-    ;
-=======
     namespace py = pybind11;
 
     py::class_<FormfindingIOUtility>(m,"FormfindingIOUtility")
@@ -42,7 +32,6 @@
         .def("ReadPrestressData",&FormfindingIOUtility::ReadPrestressData )
         .def("PrintPrestressData",&FormfindingIOUtility::PrintPrestressData )
         ;
->>>>>>> 0dd50701
 }
 
 }  // namespace Python.
