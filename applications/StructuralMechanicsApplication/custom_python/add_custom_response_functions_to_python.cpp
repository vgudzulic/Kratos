// KRATOS  ___|  |                   |                   |
//       \___ \  __|  __| |   |  __| __| |   |  __| _` | |
//             | |   |    |   | (    |   |   | |   (   | |
//       _____/ \__|_|   \__,_|\___|\__|\__,_|_|  \__,_|_| MECHANICS
//
//  License:        BSD License
//	                license: structural_mechanics_application/license.txt
//
//  Main authors:    Armin Geiser
//

// System includes

// External includes
#include <pybind11/stl.h>

// Project includes
#include "custom_python/add_custom_response_functions_to_python.h"

// Processes
#include "custom_response_functions/adjoint_processes/replace_elements_and_conditions_for_adjoint_problem_process.h"

// Response Functions
#include "custom_response_functions/response_utilities/strain_energy_response_function_utility.h"
#include "custom_response_functions/response_utilities/mass_response_function_utility.h"
#include "custom_response_functions/response_utilities/eigenfrequency_response_function_utility.h"

#include "custom_response_functions/response_utilities/adjoint_structural_response_function.h"
#include "custom_response_functions/response_utilities/adjoint_local_stress_response_function.h"
#include "custom_response_functions/response_utilities/adjoint_nodal_displacement_response_function.h"
#include "custom_response_functions/response_utilities/adjoint_linear_strain_energy_response_function.h"
#include "custom_response_functions/response_utilities/adjoint_nonlinear_strain_energy_response_function.h"

// Adjoint postprocessing
#include "custom_response_functions/response_utilities/adjoint_postprocess.h"

namespace Kratos {
namespace Python {

void  AddCustomResponseFunctionUtilitiesToPython(pybind11::module& m)
{
    namespace py = pybind11;

    // Response Functions
    py::class_<StrainEnergyResponseFunctionUtility, StrainEnergyResponseFunctionUtility::Pointer >
        (m, "StrainEnergyResponseFunctionUtility")
        .def(py::init<ModelPart&, Parameters>())
        .def("Initialize", &StrainEnergyResponseFunctionUtility::Initialize)
        .def("CalculateValue", &StrainEnergyResponseFunctionUtility::CalculateValue)
        .def("CalculateGradient", &StrainEnergyResponseFunctionUtility::CalculateGradient);

    py::class_<MassResponseFunctionUtility, MassResponseFunctionUtility::Pointer >
        (m, "MassResponseFunctionUtility")
        .def(py::init<ModelPart&, Parameters>())
        .def("Initialize", &MassResponseFunctionUtility::Initialize)
        .def("CalculateValue", &MassResponseFunctionUtility::CalculateValue)
        .def("CalculateGradient", &MassResponseFunctionUtility::CalculateGradient);

    py::class_<EigenfrequencyResponseFunctionUtility, EigenfrequencyResponseFunctionUtility::Pointer >
        (m, "EigenfrequencyResponseFunctionUtility")
        .def(py::init<ModelPart&, Parameters>())
        .def("Initialize", &EigenfrequencyResponseFunctionUtility::Initialize)
        .def("CalculateValue", &EigenfrequencyResponseFunctionUtility::CalculateValue)
        .def("CalculateGradient", &EigenfrequencyResponseFunctionUtility::CalculateGradient);

    // Processes
    py::class_<ReplaceElementsAndConditionsForAdjointProblemProcess, ReplaceElementsAndConditionsForAdjointProblemProcess::Pointer , Process>
        (m, "ReplaceElementsAndConditionsForAdjointProblemProcess")
        .def(py::init<ModelPart&>());

    // Response Functions
    py::class_<AdjointStructuralResponseFunction, AdjointStructuralResponseFunction::Pointer>
        (m, "AdjointStructuralResponseFunction")
        .def(py::init<ModelPart&, Parameters>())
        .def("Initialize", &AdjointStructuralResponseFunction::Initialize)
        .def("InitializeSolutionStep", &AdjointStructuralResponseFunction::InitializeSolutionStep)
        .def("FinalizeSolutionStep", &AdjointStructuralResponseFunction::FinalizeSolutionStep)
        .def("CalculateValue", &AdjointStructuralResponseFunction::CalculateValue);

    py::class_<AdjointLocalStressResponseFunction, AdjointLocalStressResponseFunction::Pointer, AdjointStructuralResponseFunction>
        (m, "AdjointLocalStressResponseFunction")
        .def(py::init<ModelPart&, Parameters>());

    py::class_<AdjointNodalDisplacementResponseFunction, AdjointNodalDisplacementResponseFunction::Pointer, AdjointStructuralResponseFunction>
        (m, "AdjointNodalDisplacementResponseFunction")
        .def(py::init<ModelPart&, Parameters>());

    py::class_<AdjointLinearStrainEnergyResponseFunction, AdjointLinearStrainEnergyResponseFunction::Pointer, AdjointStructuralResponseFunction>
        (m, "AdjointLinearStrainEnergyResponseFunction")
        .def(py::init<ModelPart&, Parameters>());

<<<<<<< HEAD
    py::class_<AdjointNonlinearStrainEnergyResponseFunction, AdjointNonlinearStrainEnergyResponseFunction::Pointer, AdjointStructuralResponseFunction>
        (m, "AdjointNonlinearStrainEnergyResponseFunction")
        .def(py::init<ModelPart&, Parameters>())
        .def("CalculateResponseIncrement", &AdjointNonlinearStrainEnergyResponseFunction::CalculateResponseIncrement);
    

=======
    // Adjoint postprocess
    py::class_<AdjointPostprocess, AdjointPostprocess::Pointer>
      (m, "AdjointPostprocess")
      .def(py::init<ModelPart&, AdjointStructuralResponseFunction&, Parameters>())
      .def("Initialize", &AdjointPostprocess::Initialize)
      .def("InitializeSolutionStep", &AdjointPostprocess::InitializeSolutionStep)
      .def("FinalizeSolutionStep", &AdjointPostprocess::FinalizeSolutionStep)
      .def("UpdateSensitivities", &AdjointPostprocess::UpdateSensitivities);
>>>>>>> 004a8dd5
}

}  // namespace Python.
} // Namespace Kratos
<|MERGE_RESOLUTION|>--- conflicted
+++ resolved
@@ -89,14 +89,12 @@
         (m, "AdjointLinearStrainEnergyResponseFunction")
         .def(py::init<ModelPart&, Parameters>());
 
-<<<<<<< HEAD
     py::class_<AdjointNonlinearStrainEnergyResponseFunction, AdjointNonlinearStrainEnergyResponseFunction::Pointer, AdjointStructuralResponseFunction>
         (m, "AdjointNonlinearStrainEnergyResponseFunction")
         .def(py::init<ModelPart&, Parameters>())
         .def("CalculateResponseIncrement", &AdjointNonlinearStrainEnergyResponseFunction::CalculateResponseIncrement);
     
 
-=======
     // Adjoint postprocess
     py::class_<AdjointPostprocess, AdjointPostprocess::Pointer>
       (m, "AdjointPostprocess")
@@ -105,7 +103,6 @@
       .def("InitializeSolutionStep", &AdjointPostprocess::InitializeSolutionStep)
       .def("FinalizeSolutionStep", &AdjointPostprocess::FinalizeSolutionStep)
       .def("UpdateSensitivities", &AdjointPostprocess::UpdateSensitivities);
->>>>>>> 004a8dd5
 }
 
 }  // namespace Python.
