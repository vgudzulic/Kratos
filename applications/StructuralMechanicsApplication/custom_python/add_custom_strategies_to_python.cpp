// KRATOS  ___|  |                   |                   |
//       \___ \  __|  __| |   |  __| __| |   |  __| _` | |
//             | |   |    |   | (    |   |   | |   (   | |
//       _____/ \__|_|   \__,_|\___|\__|\__,_|_|  \__,_|_| MECHANICS
//
//  License:		 BSD License
//					 license: structural_mechanics_application/license.txt
//
//  Main authors:    Riccardo Rossi
//

// System includes

// External includes
#include "boost/numeric/ublas/vector.hpp"

// Project includes
#include "custom_python/add_custom_strategies_to_python.h"

#include "spaces/ublas_space.h"

// Strategies
#include "custom_strategies/custom_strategies/residual_based_arc_length_strategy.hpp"
#include "custom_strategies/custom_strategies/eigensolver_strategy.hpp"
#include "custom_strategies/custom_strategies/harmonic_analysis_strategy.hpp"
#include "custom_strategies/custom_strategies/formfinding_updated_reference_strategy.hpp"
#include "custom_strategies/custom_strategies/mechanical_explicit_strategy.hpp"
#include "custom_strategies/custom_strategies/newton_raphson_with_hydrostatic_load_strategy.hpp"

// Schemes
#include "custom_strategies/custom_schemes/residual_based_relaxation_scheme.hpp"
#include "custom_strategies/custom_schemes/explicit_central_differences_scheme.hpp"
#include "custom_strategies/custom_schemes/eigensolver_dynamic_scheme.hpp"
#include "custom_response_functions/adjoint_schemes/adjoint_structural_static_scheme.h"

// Convergence criterias
#include "solving_strategies/convergencecriterias/convergence_criteria.h"
#include "custom_strategies/custom_convergencecriterias/displacement_and_other_dof_criteria.h"
#include "custom_strategies/custom_convergencecriterias/residual_displacement_and_other_dof_criteria.h"
#include "custom_strategies/custom_convergencecriterias/error_mesh_criteria.h"

// Builders and solvers

// Linear solvers
#include "linear_solvers/linear_solver.h"

<<<<<<< HEAD
namespace Kratos
{

namespace Python
{
using namespace pybind11;
=======
namespace Kratos {
namespace Python {
>>>>>>> 04107fe8

void AddCustomStrategiesToPython(pybind11::module &m)
{
    namespace py = pybind11;

    typedef UblasSpace<double, CompressedMatrix, boost::numeric::ublas::vector<double>> SparseSpaceType;
    typedef UblasSpace<double, Matrix, Vector> LocalSpaceType;
    typedef Scheme<SparseSpaceType, LocalSpaceType> BaseSchemeType;

    // Base types
    typedef LinearSolver<SparseSpaceType, LocalSpaceType> LinearSolverType;
    typedef LinearSolverType::Pointer LinearSolverPointer;
    typedef SolvingStrategy<SparseSpaceType, LocalSpaceType, LinearSolverType> BaseSolvingStrategyType;
    //     typedef BaseSolvingStrategyType::Pointer BaseSolvingStrategyPointer;
    typedef ConvergenceCriteria<SparseSpaceType, LocalSpaceType> ConvergenceCriteriaType;
    typedef ConvergenceCriteriaType::Pointer ConvergenceCriteriaPointer;
    typedef BuilderAndSolver<SparseSpaceType, LocalSpaceType, LinearSolverType> BuilderAndSolverType;
    typedef BuilderAndSolverType::Pointer BuilderAndSolverPointer;
    typedef ResidualBasedNewtonRaphsonStrategy<SparseSpaceType, LocalSpaceType, LinearSolverType> ResidualBasedNewtonRaphsonStrategyType;

    // Custom strategy types
    // typedef ResidualBasedArcLengthStrategy< SparseSpaceType, LocalSpaceType , LinearSolverType >  ResidualBasedArcLengthStrategyType;
    typedef EigensolverStrategy<SparseSpaceType, LocalSpaceType, LinearSolverType> EigensolverStrategyType;
    typedef HarmonicAnalysisStrategy<SparseSpaceType, LocalSpaceType, LinearSolverType> HarmonicAnalysisStrategyType;
    typedef FormfindingUpdatedReferenceStrategy<SparseSpaceType, LocalSpaceType, LinearSolverType> FormfindingUpdatedReferenceStrategyType;
    typedef MechanicalExplicitStrategy<SparseSpaceType, LocalSpaceType, LinearSolverType> MechanicalExplicitStrategyType;
    typedef NewtonRaphsonWithHydrostaticLoadStrategy<SparseSpaceType, LocalSpaceType, LinearSolverType> NewtonRaphsonWithHydrostaticLoadStrategyType;

    // Custom scheme types
    typedef ResidualBasedRelaxationScheme<SparseSpaceType, LocalSpaceType> ResidualBasedRelaxationSchemeType;
    typedef EigensolverDynamicScheme<SparseSpaceType, LocalSpaceType> EigensolverDynamicSchemeType;
    typedef ExplicitCentralDifferencesScheme<SparseSpaceType, LocalSpaceType> ExplicitCentralDifferencesSchemeType;
    typedef AdjointStructuralStaticScheme<SparseSpaceType, LocalSpaceType> AdjointStructuralStaticSchemeType;

    // Custom convergence criterion types
    typedef DisplacementAndOtherDoFCriteria<SparseSpaceType, LocalSpaceType> DisplacementAndOtherDoFCriteriaType;
    typedef ResidualDisplacementAndOtherDoFCriteria<SparseSpaceType, LocalSpaceType> ResidualDisplacementAndOtherDoFCriteriaType;
    typedef ErrorMeshCriteria<SparseSpaceType, LocalSpaceType> ErrorMeshCriteriaType;

    // Custom builder and solvers types

    //********************************************************************
    //*************************STRATEGY CLASSES***************************
    //********************************************************************

    // Residual Based Arc Length Strategy
    // Currently not woking
    // class_< ResidualBasedArcLengthStrategyType,typename ResidualBasedArcLengthStrategyType::Pointer, BaseSolvingStrategyType >(m,"ResidualBasedArcLengthStrategy")
    // .def(init<ModelPart&, BaseSchemeType::Pointer, LinearSolverPointer, ConvergenceCriteriaPointer,
    //                                                             unsigned int, unsigned int, unsigned int,long double,bool, bool, bool>() )
    //        ;

    // Eigensolver Strategy
<<<<<<< HEAD
    class_<EigensolverStrategyType, typename EigensolverStrategyType::Pointer, BaseSolvingStrategyType>(m, "EigensolverStrategy")
        .def(init<ModelPart &, BaseSchemeType::Pointer, BuilderAndSolverPointer>());

    class_<FormfindingUpdatedReferenceStrategyType, typename FormfindingUpdatedReferenceStrategyType::Pointer, ResidualBasedNewtonRaphsonStrategyType>(m, "FormfindingUpdatedReferenceStrategy")
        .def(init<ModelPart &, BaseSchemeType::Pointer, LinearSolverPointer, ConvergenceCriteriaPointer, int, bool, bool, bool, bool, bool>())
        .def(init<ModelPart &, BaseSchemeType::Pointer, LinearSolverPointer, ConvergenceCriteriaPointer, BuilderAndSolverPointer, int, bool, bool, bool, bool, bool>())
=======
    py::class_< EigensolverStrategyType, typename EigensolverStrategyType::Pointer,BaseSolvingStrategyType >(m,"EigensolverStrategy")
        .def(py::init<ModelPart&, BaseSchemeType::Pointer, BuilderAndSolverPointer>() )
            ;

    py::class_< FormfindingUpdatedReferenceStrategyType,typename FormfindingUpdatedReferenceStrategyType::Pointer, ResidualBasedNewtonRaphsonStrategyType >(m,"FormfindingUpdatedReferenceStrategy")
        .def(py::init < ModelPart&, BaseSchemeType::Pointer, LinearSolverPointer, ConvergenceCriteriaPointer, int, bool, bool, bool, bool, bool >())
        .def(py::init < ModelPart&, BaseSchemeType::Pointer, LinearSolverPointer, ConvergenceCriteriaPointer, BuilderAndSolverPointer, int, bool, bool, bool, bool, bool >())
>>>>>>> 04107fe8
        .def("SetMaxIterationNumber", &FormfindingUpdatedReferenceStrategyType::SetMaxIterationNumber)
        .def("GetMaxIterationNumber", &FormfindingUpdatedReferenceStrategyType::GetMaxIterationNumber)
        .def("SetKeepSystemConstantDuringIterations", &FormfindingUpdatedReferenceStrategyType::SetKeepSystemConstantDuringIterations)
        .def("GetKeepSystemConstantDuringIterations", &FormfindingUpdatedReferenceStrategyType::GetKeepSystemConstantDuringIterations)
        .def("SetInitializePerformedFlag", &FormfindingUpdatedReferenceStrategyType::SetInitializePerformedFlag)
        .def("GetInitializePerformedFlag", &FormfindingUpdatedReferenceStrategyType::GetInitializePerformedFlag);

    //hydrostatic Analysis Strategy

<<<<<<< HEAD
    class_<NewtonRaphsonWithHydrostaticLoadStrategyType, typename NewtonRaphsonWithHydrostaticLoadStrategyType::Pointer, ResidualBasedNewtonRaphsonStrategyType>(m, "NewtonRaphsonWithHydrostaticLoadStrategy")
        .def(init<ModelPart &, BaseSchemeType::Pointer, LinearSolverPointer, ConvergenceCriteriaPointer, int, bool, bool, bool, bool>())
        .def(init<ModelPart &, BaseSchemeType::Pointer, LinearSolverPointer, ConvergenceCriteriaPointer, BuilderAndSolverPointer, int, bool, bool, bool, bool>());

    class_<MechanicalExplicitStrategyType, typename MechanicalExplicitStrategyType::Pointer, BaseSolvingStrategyType>(m, "MechanicalExplicitStrategy")
        .def(init<ModelPart &, BaseSchemeType::Pointer, bool, bool, bool>())
=======
    py::class_< MechanicalExplicitStrategyType, typename MechanicalExplicitStrategyType::Pointer, BaseSolvingStrategyType >(m,"MechanicalExplicitStrategy")
        .def(py::init < ModelPart&, BaseSchemeType::Pointer, bool, bool, bool >())
>>>>>>> 04107fe8
        .def("SetInitializePerformedFlag", &MechanicalExplicitStrategyType::SetInitializePerformedFlag)
        .def("GetInitializePerformedFlag", &MechanicalExplicitStrategyType::GetInitializePerformedFlag);

    // harmonic Analysis Strategy
<<<<<<< HEAD
    class_<HarmonicAnalysisStrategyType, typename HarmonicAnalysisStrategyType::Pointer, BaseSolvingStrategyType>(m, "HarmonicAnalysisStrategy")
        .def(init<ModelPart &, BaseSchemeType::Pointer, BuilderAndSolverPointer, bool>())
        .def("SetUseMaterialDampingFlag", &HarmonicAnalysisStrategyType::SetUseMaterialDampingFlag)
        .def("GetUseMaterialDampingFlag", &HarmonicAnalysisStrategyType::GetUseMaterialDampingFlag);
=======
    py::class_< HarmonicAnalysisStrategyType,typename HarmonicAnalysisStrategyType::Pointer, BaseSolvingStrategyType >(m,"HarmonicAnalysisStrategy")
        .def(py::init<ModelPart&, BaseSchemeType::Pointer, BuilderAndSolverPointer, bool>() )
        .def("SetUseMaterialDampingFlag", &HarmonicAnalysisStrategyType::SetUseMaterialDampingFlag)
        .def("GetUseMaterialDampingFlag", &HarmonicAnalysisStrategyType::GetUseMaterialDampingFlag)
        ;

>>>>>>> 04107fe8

    //********************************************************************
    //*************************SCHEME CLASSES*****************************
    //********************************************************************

    // Residual Based Relaxation Scheme Type
<<<<<<< HEAD
    class_<ResidualBasedRelaxationSchemeType, typename ResidualBasedRelaxationSchemeType::Pointer, BaseSchemeType>(m, "ResidualBasedRelaxationScheme")
        .def(init<double, double>())
        .def("Initialize", &ResidualBasedRelaxationScheme<SparseSpaceType, LocalSpaceType>::Initialize);

    // Eigensolver Scheme Type
    class_<EigensolverDynamicSchemeType, typename EigensolverDynamicSchemeType::Pointer, BaseSchemeType>(m, "EigensolverDynamicScheme")
        .def(init<>());

    // Explicit Central Differences Scheme Type
    class_<ExplicitCentralDifferencesSchemeType, typename ExplicitCentralDifferencesSchemeType::Pointer, BaseSchemeType>(m, "ExplicitCentralDifferencesScheme")
        .def(init<const double, const double, const double>())
        .def(init<Parameters>());
=======
    py::class_< ResidualBasedRelaxationSchemeType,typename ResidualBasedRelaxationSchemeType::Pointer, BaseSchemeType >(m,"ResidualBasedRelaxationScheme")
        .def(py::init< double , double >() )
        .def("Initialize", &ResidualBasedRelaxationScheme<SparseSpaceType, LocalSpaceType>::Initialize)
        ;

    // Eigensolver Scheme Type
    py::class_< EigensolverDynamicSchemeType,typename EigensolverDynamicSchemeType::Pointer, BaseSchemeType>(m,"EigensolverDynamicScheme")
        .def(py::init<>() )
        ;

    // Explicit Central Differences Scheme Type
    py::class_< ExplicitCentralDifferencesSchemeType,typename ExplicitCentralDifferencesSchemeType::Pointer, BaseSchemeType >(m,"ExplicitCentralDifferencesScheme")
        .def(py::init< const double, const double, const double>())
        .def(py::init< Parameters>())
        ;
>>>>>>> 04107fe8

    py::class_<AdjointStructuralStaticSchemeType, AdjointStructuralStaticSchemeType::Pointer, BaseSchemeType>(m, "AdjointStructuralStaticScheme")
        .def(py::init<Parameters, AdjointResponseFunction::Pointer>());

    //********************************************************************
    //*******************CONVERGENCE CRITERIA CLASSES*********************
    //********************************************************************

    // Displacement and other DoF Convergence Criterion
<<<<<<< HEAD
    class_<DisplacementAndOtherDoFCriteriaType, typename DisplacementAndOtherDoFCriteriaType::Pointer, ConvergenceCriteriaType>(m, "DisplacementAndOtherDoFCriteria")
        .def(init<double, double, std::string>())
        .def(init<double, double>());

    // Displacement and other DoF residual Convergence Criterion
    class_<ResidualDisplacementAndOtherDoFCriteriaType, typename ResidualDisplacementAndOtherDoFCriteriaType::Pointer, ConvergenceCriteriaType>(m, "ResidualDisplacementAndOtherDoFCriteria")
        .def(init<double, double, std::string>())
        .def(init<double, double>());

    // Error mesh Convergence Criterion
    class_<ErrorMeshCriteriaType, typename ErrorMeshCriteriaType::Pointer, ConvergenceCriteriaType>(m, "ErrorMeshCriteria")
        .def(init<Parameters>());
=======
    py::class_< DisplacementAndOtherDoFCriteriaType,typename DisplacementAndOtherDoFCriteriaType::Pointer,ConvergenceCriteriaType>(m,"DisplacementAndOtherDoFCriteria")
        .def(py::init< double, double, std::string >())
        .def(py::init< double, double>())
        ;

    // Displacement and other DoF residual Convergence Criterion
    py::class_< ResidualDisplacementAndOtherDoFCriteriaType,typename ResidualDisplacementAndOtherDoFCriteriaType::Pointer, ConvergenceCriteriaType >(m,"ResidualDisplacementAndOtherDoFCriteria")
        .def(py::init< double, double, std::string >())
        .def(py::init< double, double>())
        ;

    // Error mesh Convergence Criterion
    py::class_< ErrorMeshCriteriaType, typename ErrorMeshCriteriaType::Pointer, ConvergenceCriteriaType >(m, "ErrorMeshCriteria")
        .def(py::init<Parameters>())
        ;
>>>>>>> 04107fe8

    //********************************************************************
    //*************************BUILDER AND SOLVER*************************
    //********************************************************************
}

<<<<<<< HEAD
} // namespace Python.

} // Namespace Kratos
=======
}  // namespace Python.
} // Namespace Kratos
>>>>>>> 04107fe8
<|MERGE_RESOLUTION|>--- conflicted
+++ resolved
@@ -44,17 +44,8 @@
 // Linear solvers
 #include "linear_solvers/linear_solver.h"
 
-<<<<<<< HEAD
-namespace Kratos
-{
-
-namespace Python
-{
-using namespace pybind11;
-=======
 namespace Kratos {
 namespace Python {
->>>>>>> 04107fe8
 
 void AddCustomStrategiesToPython(pybind11::module &m)
 {
@@ -108,14 +99,6 @@
     //        ;
 
     // Eigensolver Strategy
-<<<<<<< HEAD
-    class_<EigensolverStrategyType, typename EigensolverStrategyType::Pointer, BaseSolvingStrategyType>(m, "EigensolverStrategy")
-        .def(init<ModelPart &, BaseSchemeType::Pointer, BuilderAndSolverPointer>());
-
-    class_<FormfindingUpdatedReferenceStrategyType, typename FormfindingUpdatedReferenceStrategyType::Pointer, ResidualBasedNewtonRaphsonStrategyType>(m, "FormfindingUpdatedReferenceStrategy")
-        .def(init<ModelPart &, BaseSchemeType::Pointer, LinearSolverPointer, ConvergenceCriteriaPointer, int, bool, bool, bool, bool, bool>())
-        .def(init<ModelPart &, BaseSchemeType::Pointer, LinearSolverPointer, ConvergenceCriteriaPointer, BuilderAndSolverPointer, int, bool, bool, bool, bool, bool>())
-=======
     py::class_< EigensolverStrategyType, typename EigensolverStrategyType::Pointer,BaseSolvingStrategyType >(m,"EigensolverStrategy")
         .def(py::init<ModelPart&, BaseSchemeType::Pointer, BuilderAndSolverPointer>() )
             ;
@@ -123,7 +106,6 @@
     py::class_< FormfindingUpdatedReferenceStrategyType,typename FormfindingUpdatedReferenceStrategyType::Pointer, ResidualBasedNewtonRaphsonStrategyType >(m,"FormfindingUpdatedReferenceStrategy")
         .def(py::init < ModelPart&, BaseSchemeType::Pointer, LinearSolverPointer, ConvergenceCriteriaPointer, int, bool, bool, bool, bool, bool >())
         .def(py::init < ModelPart&, BaseSchemeType::Pointer, LinearSolverPointer, ConvergenceCriteriaPointer, BuilderAndSolverPointer, int, bool, bool, bool, bool, bool >())
->>>>>>> 04107fe8
         .def("SetMaxIterationNumber", &FormfindingUpdatedReferenceStrategyType::SetMaxIterationNumber)
         .def("GetMaxIterationNumber", &FormfindingUpdatedReferenceStrategyType::GetMaxIterationNumber)
         .def("SetKeepSystemConstantDuringIterations", &FormfindingUpdatedReferenceStrategyType::SetKeepSystemConstantDuringIterations)
@@ -133,54 +115,28 @@
 
     //hydrostatic Analysis Strategy
 
-<<<<<<< HEAD
-    class_<NewtonRaphsonWithHydrostaticLoadStrategyType, typename NewtonRaphsonWithHydrostaticLoadStrategyType::Pointer, ResidualBasedNewtonRaphsonStrategyType>(m, "NewtonRaphsonWithHydrostaticLoadStrategy")
-        .def(init<ModelPart &, BaseSchemeType::Pointer, LinearSolverPointer, ConvergenceCriteriaPointer, int, bool, bool, bool, bool>())
-        .def(init<ModelPart &, BaseSchemeType::Pointer, LinearSolverPointer, ConvergenceCriteriaPointer, BuilderAndSolverPointer, int, bool, bool, bool, bool>());
+    py::class_<NewtonRaphsonWithHydrostaticLoadStrategyType, typename NewtonRaphsonWithHydrostaticLoadStrategyType::Pointer, ResidualBasedNewtonRaphsonStrategyType>(m, "NewtonRaphsonWithHydrostaticLoadStrategy")
+        .def(py::init<ModelPart &, BaseSchemeType::Pointer, LinearSolverPointer, ConvergenceCriteriaPointer, int, bool, bool, bool, bool>())
+        .def(py::init<ModelPart &, BaseSchemeType::Pointer, LinearSolverPointer, ConvergenceCriteriaPointer, BuilderAndSolverPointer, int, bool, bool, bool, bool>());
 
-    class_<MechanicalExplicitStrategyType, typename MechanicalExplicitStrategyType::Pointer, BaseSolvingStrategyType>(m, "MechanicalExplicitStrategy")
-        .def(init<ModelPart &, BaseSchemeType::Pointer, bool, bool, bool>())
-=======
     py::class_< MechanicalExplicitStrategyType, typename MechanicalExplicitStrategyType::Pointer, BaseSolvingStrategyType >(m,"MechanicalExplicitStrategy")
         .def(py::init < ModelPart&, BaseSchemeType::Pointer, bool, bool, bool >())
->>>>>>> 04107fe8
         .def("SetInitializePerformedFlag", &MechanicalExplicitStrategyType::SetInitializePerformedFlag)
         .def("GetInitializePerformedFlag", &MechanicalExplicitStrategyType::GetInitializePerformedFlag);
 
     // harmonic Analysis Strategy
-<<<<<<< HEAD
-    class_<HarmonicAnalysisStrategyType, typename HarmonicAnalysisStrategyType::Pointer, BaseSolvingStrategyType>(m, "HarmonicAnalysisStrategy")
-        .def(init<ModelPart &, BaseSchemeType::Pointer, BuilderAndSolverPointer, bool>())
-        .def("SetUseMaterialDampingFlag", &HarmonicAnalysisStrategyType::SetUseMaterialDampingFlag)
-        .def("GetUseMaterialDampingFlag", &HarmonicAnalysisStrategyType::GetUseMaterialDampingFlag);
-=======
     py::class_< HarmonicAnalysisStrategyType,typename HarmonicAnalysisStrategyType::Pointer, BaseSolvingStrategyType >(m,"HarmonicAnalysisStrategy")
         .def(py::init<ModelPart&, BaseSchemeType::Pointer, BuilderAndSolverPointer, bool>() )
         .def("SetUseMaterialDampingFlag", &HarmonicAnalysisStrategyType::SetUseMaterialDampingFlag)
         .def("GetUseMaterialDampingFlag", &HarmonicAnalysisStrategyType::GetUseMaterialDampingFlag)
         ;
 
->>>>>>> 04107fe8
 
     //********************************************************************
     //*************************SCHEME CLASSES*****************************
     //********************************************************************
 
     // Residual Based Relaxation Scheme Type
-<<<<<<< HEAD
-    class_<ResidualBasedRelaxationSchemeType, typename ResidualBasedRelaxationSchemeType::Pointer, BaseSchemeType>(m, "ResidualBasedRelaxationScheme")
-        .def(init<double, double>())
-        .def("Initialize", &ResidualBasedRelaxationScheme<SparseSpaceType, LocalSpaceType>::Initialize);
-
-    // Eigensolver Scheme Type
-    class_<EigensolverDynamicSchemeType, typename EigensolverDynamicSchemeType::Pointer, BaseSchemeType>(m, "EigensolverDynamicScheme")
-        .def(init<>());
-
-    // Explicit Central Differences Scheme Type
-    class_<ExplicitCentralDifferencesSchemeType, typename ExplicitCentralDifferencesSchemeType::Pointer, BaseSchemeType>(m, "ExplicitCentralDifferencesScheme")
-        .def(init<const double, const double, const double>())
-        .def(init<Parameters>());
-=======
     py::class_< ResidualBasedRelaxationSchemeType,typename ResidualBasedRelaxationSchemeType::Pointer, BaseSchemeType >(m,"ResidualBasedRelaxationScheme")
         .def(py::init< double , double >() )
         .def("Initialize", &ResidualBasedRelaxationScheme<SparseSpaceType, LocalSpaceType>::Initialize)
@@ -196,7 +152,6 @@
         .def(py::init< const double, const double, const double>())
         .def(py::init< Parameters>())
         ;
->>>>>>> 04107fe8
 
     py::class_<AdjointStructuralStaticSchemeType, AdjointStructuralStaticSchemeType::Pointer, BaseSchemeType>(m, "AdjointStructuralStaticScheme")
         .def(py::init<Parameters, AdjointResponseFunction::Pointer>());
@@ -206,20 +161,6 @@
     //********************************************************************
 
     // Displacement and other DoF Convergence Criterion
-<<<<<<< HEAD
-    class_<DisplacementAndOtherDoFCriteriaType, typename DisplacementAndOtherDoFCriteriaType::Pointer, ConvergenceCriteriaType>(m, "DisplacementAndOtherDoFCriteria")
-        .def(init<double, double, std::string>())
-        .def(init<double, double>());
-
-    // Displacement and other DoF residual Convergence Criterion
-    class_<ResidualDisplacementAndOtherDoFCriteriaType, typename ResidualDisplacementAndOtherDoFCriteriaType::Pointer, ConvergenceCriteriaType>(m, "ResidualDisplacementAndOtherDoFCriteria")
-        .def(init<double, double, std::string>())
-        .def(init<double, double>());
-
-    // Error mesh Convergence Criterion
-    class_<ErrorMeshCriteriaType, typename ErrorMeshCriteriaType::Pointer, ConvergenceCriteriaType>(m, "ErrorMeshCriteria")
-        .def(init<Parameters>());
-=======
     py::class_< DisplacementAndOtherDoFCriteriaType,typename DisplacementAndOtherDoFCriteriaType::Pointer,ConvergenceCriteriaType>(m,"DisplacementAndOtherDoFCriteria")
         .def(py::init< double, double, std::string >())
         .def(py::init< double, double>())
@@ -235,18 +176,11 @@
     py::class_< ErrorMeshCriteriaType, typename ErrorMeshCriteriaType::Pointer, ConvergenceCriteriaType >(m, "ErrorMeshCriteria")
         .def(py::init<Parameters>())
         ;
->>>>>>> 04107fe8
 
     //********************************************************************
     //*************************BUILDER AND SOLVER*************************
     //********************************************************************
 }
 
-<<<<<<< HEAD
-} // namespace Python.
-
-} // Namespace Kratos
-=======
 }  // namespace Python.
-} // Namespace Kratos
->>>>>>> 04107fe8
+} // Namespace Kratos