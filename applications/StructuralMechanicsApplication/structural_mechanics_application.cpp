// KRATOS  ___|  |                   |                   |
//       \___ \  __|  __| |   |  __| __| |   |  __| _` | |
//             | |   |    |   | (    |   |   | |   (   | |
//       _____/ \__|_|   \__,_|\___|\__|\__,_|_|  \__,_|_| MECHANICS
//
//  License:		 BSD License
//					 license: structural_mechanics_application/license.txt
//
//  Main authors:    Riccardo Rossi
//    Co-authors:    Vicente Mataix Ferrándiz
//

// System includes

// External includes

// Project includes
#include "includes/define.h"

#include "structural_mechanics_application_variables.h"
#include "structural_mechanics_application.h"
#include "includes/variables.h"
#include "includes/constitutive_law.h"

#include "geometries/triangle_3d_3.h"
#include "geometries/triangle_3d_6.h"
#include "geometries/quadrilateral_3d_4.h"
#include "geometries/quadrilateral_3d_8.h"
#include "geometries/quadrilateral_3d_9.h"
#include "geometries/prism_3d_6.h"
#include "geometries/prism_3d_15.h"
#include "geometries/tetrahedra_3d_4.h"
#include "geometries/tetrahedra_3d_10.h"
#include "geometries/hexahedra_3d_8.h"
#include "geometries/hexahedra_3d_20.h"
#include "geometries/hexahedra_3d_27.h"

#include "geometries/line_2d_2.h"
#include "geometries/line_2d_3.h"
#include "geometries/line_3d_2.h"
#include "geometries/line_3d_3.h"
#include "geometries/point_2d.h"
#include "geometries/point_3d.h"
#include "geometries/triangle_2d_3.h"
#include "geometries/triangle_2d_6.h"
#include "geometries/quadrilateral_2d_4.h"
#include "geometries/quadrilateral_2d_8.h"
#include "geometries/quadrilateral_2d_9.h"
namespace Kratos {
KratosStructuralMechanicsApplication::KratosStructuralMechanicsApplication()
    : KratosApplication("StructuralMechanicsApplication"),
      /* ELEMENTS */
      // Adding the truss elements
      mTrussElement3D2N(0, Element::GeometryType::Pointer(new Line3D2<Node<3> >(
                               Element::GeometryType::PointsArrayType(2))),
          false),
      mTrussLinearElement3D2N(0,
          Element::GeometryType::Pointer(
              new Line3D2<Node<3> >(Element::GeometryType::PointsArrayType(2))),
          true),
      // Adding the beam element
      mCrBeamElement3D2N(0,
          Element::GeometryType::Pointer(
              new Line3D2<Node<3> >(Element::GeometryType::PointsArrayType(2))),
          false),
      mCrLinearBeamElement3D2N(0,
          Element::GeometryType::Pointer(
              new Line3D2<Node<3> >(Element::GeometryType::PointsArrayType(2))),
          true),
      mCrBeamElement2D2N(0,
          Element::GeometryType::Pointer(
              new Line2D2<Node<3> >(Element::GeometryType::PointsArrayType(2))),
          false),
      mCrLinearBeamElement2D2N(0,
          Element::GeometryType::Pointer(
              new Line2D2<Node<3> >(Element::GeometryType::PointsArrayType(2))),
          true),
      // Adding the shells elements
      mIsotropicShellElement3D3N(
          0, Element::GeometryType::Pointer(new Triangle3D3<Node<3> >(
                 Element::GeometryType::PointsArrayType(3)))),
      mShellThickElement3D4N(0,
          Element::GeometryType::Pointer(new Quadrilateral3D4<Node<3> >(
              Element::GeometryType::PointsArrayType(4))),
          false),
      mShellThickCorotationalElement3D4N(0,
          Element::GeometryType::Pointer(new Quadrilateral3D4<Node<3> >(
              Element::GeometryType::PointsArrayType(4))),
          true),
      mShellThinCorotationalElement3D4N(0,
          Element::GeometryType::Pointer(new Quadrilateral3D4<Node<3> >(
              Element::GeometryType::PointsArrayType(4))),
          true),
      mShellThinElement3D3N(0,
          Element::GeometryType::Pointer(new Triangle3D3<Node<3> >(
              Element::GeometryType::PointsArrayType(3))),
          false),
      mShellThinCorotationalElement3D3N(0,
          Element::GeometryType::Pointer(new Triangle3D3<Node<3> >(
              Element::GeometryType::PointsArrayType(3))),
          true),
      mShellThickCorotationalElement3D3N(0,
          Element::GeometryType::Pointer(new Triangle3D3<Node<3> >(
              Element::GeometryType::PointsArrayType(3))),
          true),
      // Adding the membrane element
      mMembraneElement3D3N(
          0, Element::GeometryType::Pointer(new Triangle3D3<Node<3> >(
                 Element::GeometryType::PointsArrayType(3)))),
      mMembraneElement3D4N(
          0, Element::GeometryType::Pointer(new Quadrilateral3D4<Node<3> >(
                 Element::GeometryType::PointsArrayType(4)))),
      mPreStressMembraneElement3D3N(
          0, Element::GeometryType::Pointer(new Triangle3D3<Node<3> >(
                 Element::GeometryType::PointsArrayType(3)))),
      mPreStressMembraneElement3D4N(
          0, Element::GeometryType::Pointer(new Quadrilateral3D4<Node<3> >(
                 Element::GeometryType::PointsArrayType(4)))),
      // Adding the SPRISM element
      mSprismElement3D6N(
          0, Element::GeometryType::Pointer(new Prism3D6<Node<3> >(
                 Element::GeometryType::PointsArrayType(6)))),
      // Adding the nodal concentrated element
      mNodalConcentratedElement2D1N(0,
          Element::GeometryType::Pointer(
              new Point2D<Node<3> >(Element::GeometryType::PointsArrayType(1))),
          true),
      mNodalConcentratedDampedElement2D1N(0,
          Element::GeometryType::Pointer(
              new Point2D<Node<3> >(Element::GeometryType::PointsArrayType(1))),
          false),
      mNodalConcentratedElement3D1N(0,
          Element::GeometryType::Pointer(
              new Point3D<Node<3> >(Element::GeometryType::PointsArrayType(1))),
          true),
      mNodalConcentratedDampedElement3D1N(0,
          Element::GeometryType::Pointer(
              new Point3D<Node<3> >(Element::GeometryType::PointsArrayType(1))),
          false),
      // Adding the kinematic linear elements
      mSmallDisplacement2D3N(
          0, Element::GeometryType::Pointer(new Triangle2D3<Node<3> >(
                 Element::GeometryType::PointsArrayType(3)))),
      mSmallDisplacement2D4N(
          0, Element::GeometryType::Pointer(new Quadrilateral2D4<Node<3> >(
                 Element::GeometryType::PointsArrayType(4)))),
      mSmallDisplacement2D6N(
          0, Element::GeometryType::Pointer(new Triangle2D6<Node<3> >(
                 Element::GeometryType::PointsArrayType(6)))),
      mSmallDisplacement2D8N(
          0, Element::GeometryType::Pointer(new Quadrilateral2D8<Node<3> >(
                 Element::GeometryType::PointsArrayType(8)))),
      mSmallDisplacement2D9N(
          0, Element::GeometryType::Pointer(new Quadrilateral2D9<Node<3> >(
                 Element::GeometryType::PointsArrayType(9)))),
      mSmallDisplacement3D4N(
          0, Element::GeometryType::Pointer(new Tetrahedra3D4<Node<3> >(
                 Element::GeometryType::PointsArrayType(4)))),
      mSmallDisplacement3D6N(
          0, Element::GeometryType::Pointer(new Prism3D6<Node<3> >(
                 Element::GeometryType::PointsArrayType(6)))),
      mSmallDisplacement3D8N(
          0, Element::GeometryType::Pointer(new Hexahedra3D8<Node<3> >(
                 Element::GeometryType::PointsArrayType(8)))),
      mSmallDisplacement3D10N(
          0, Element::GeometryType::Pointer(new Tetrahedra3D10<Node<3> >(
                 Element::GeometryType::PointsArrayType(10)))),
      mSmallDisplacement3D15N(
          0, Element::GeometryType::Pointer(new Prism3D15<Node<3> >(
                 Element::GeometryType::PointsArrayType(15)))),
      mSmallDisplacement3D20N(
          0, Element::GeometryType::Pointer(new Hexahedra3D20<Node<3> >(
                 Element::GeometryType::PointsArrayType(20)))),
      mSmallDisplacement3D27N(
          0, Element::GeometryType::Pointer(new Hexahedra3D27<Node<3> >(
                 Element::GeometryType::PointsArrayType(27)))),
      mAxisymSmallDisplacement2D3N(
          0, Element::GeometryType::Pointer(new Triangle2D3<Node<3> >(
                 Element::GeometryType::PointsArrayType(3)))),
      mAxisymSmallDisplacement2D4N(
          0, Element::GeometryType::Pointer(new Quadrilateral2D4<Node<3> >(
                 Element::GeometryType::PointsArrayType(4)))),
      mAxisymSmallDisplacement2D6N(
          0, Element::GeometryType::Pointer(new Triangle2D6<Node<3> >(
                 Element::GeometryType::PointsArrayType(6)))),
      mAxisymSmallDisplacement2D8N(
          0, Element::GeometryType::Pointer(new Quadrilateral2D8<Node<3> >(
                 Element::GeometryType::PointsArrayType(8)))),
      mAxisymSmallDisplacement2D9N(
          0, Element::GeometryType::Pointer(new Quadrilateral2D9<Node<3> >(
                 Element::GeometryType::PointsArrayType(9)))),
      // Adding the Total lagrangian elements
      mTotalLagrangian2D3N(
          0, Element::GeometryType::Pointer(new Triangle2D3<Node<3> >(
                 Element::GeometryType::PointsArrayType(3)))),
      mTotalLagrangian2D4N(
          0, Element::GeometryType::Pointer(new Quadrilateral2D4<Node<3> >(
                 Element::GeometryType::PointsArrayType(4)))),
      mTotalLagrangian2D6N(
          0, Element::GeometryType::Pointer(new Triangle2D6<Node<3> >(
                 Element::GeometryType::PointsArrayType(6)))),
      mTotalLagrangian2D8N(
          0, Element::GeometryType::Pointer(new Quadrilateral2D8<Node<3> >(
                 Element::GeometryType::PointsArrayType(8)))),
      mTotalLagrangian2D9N(
          0, Element::GeometryType::Pointer(new Quadrilateral2D9<Node<3> >(
                 Element::GeometryType::PointsArrayType(9)))),
      mTotalLagrangian3D4N(
          0, Element::GeometryType::Pointer(new Tetrahedra3D4<Node<3> >(
                 Element::GeometryType::PointsArrayType(4)))),
      mTotalLagrangian3D6N(
          0, Element::GeometryType::Pointer(new Prism3D6<Node<3> >(
                 Element::GeometryType::PointsArrayType(6)))),
      mTotalLagrangian3D8N(
          0, Element::GeometryType::Pointer(new Hexahedra3D8<Node<3> >(
                 Element::GeometryType::PointsArrayType(8)))),
      mTotalLagrangian3D10N(
          0, Element::GeometryType::Pointer(new Tetrahedra3D10<Node<3> >(
                 Element::GeometryType::PointsArrayType(10)))),
      mTotalLagrangian3D15N(
          0, Element::GeometryType::Pointer(new Prism3D15<Node<3> >(
                 Element::GeometryType::PointsArrayType(15)))),
      mTotalLagrangian3D20N(
          0, Element::GeometryType::Pointer(new Hexahedra3D20<Node<3> >(
                 Element::GeometryType::PointsArrayType(20)))),
      mTotalLagrangian3D27N(
          0, Element::GeometryType::Pointer(new Hexahedra3D27<Node<3> >(
                 Element::GeometryType::PointsArrayType(27)))),
      mAxisymTotalLagrangian2D3N(
          0, Element::GeometryType::Pointer(new Triangle2D3<Node<3> >(
                 Element::GeometryType::PointsArrayType(3)))),
      mAxisymTotalLagrangian2D4N(
          0, Element::GeometryType::Pointer(new Quadrilateral2D4<Node<3> >(
                 Element::GeometryType::PointsArrayType(4)))),
      mAxisymTotalLagrangian2D6N(
          0, Element::GeometryType::Pointer(new Triangle2D6<Node<3> >(
                 Element::GeometryType::PointsArrayType(6)))),
      mAxisymTotalLagrangian2D8N(
          0, Element::GeometryType::Pointer(new Quadrilateral2D8<Node<3> >(
                 Element::GeometryType::PointsArrayType(8)))),
      mAxisymTotalLagrangian2D9N(
          0, Element::GeometryType::Pointer(new Quadrilateral2D9<Node<3> >(
                 Element::GeometryType::PointsArrayType(9)))),
      // Adding the Updated lagrangian elements
      mUpdatedLagrangian2D3N(
          0, Element::GeometryType::Pointer(new Triangle2D3<Node<3> >(
                 Element::GeometryType::PointsArrayType(3)))),
      mUpdatedLagrangian2D4N(
          0, Element::GeometryType::Pointer(new Quadrilateral2D4<Node<3> >(
                 Element::GeometryType::PointsArrayType(4)))),
      mUpdatedLagrangian2D6N(
          0, Element::GeometryType::Pointer(new Triangle2D6<Node<3> >(
                 Element::GeometryType::PointsArrayType(6)))),
      mUpdatedLagrangian2D8N(
          0, Element::GeometryType::Pointer(new Quadrilateral2D8<Node<3> >(
                 Element::GeometryType::PointsArrayType(8)))),
      mUpdatedLagrangian2D9N(
          0, Element::GeometryType::Pointer(new Quadrilateral2D9<Node<3> >(
                 Element::GeometryType::PointsArrayType(9)))),
      mUpdatedLagrangian3D4N(
          0, Element::GeometryType::Pointer(new Tetrahedra3D4<Node<3> >(
                 Element::GeometryType::PointsArrayType(4)))),
      mUpdatedLagrangian3D6N(
          0, Element::GeometryType::Pointer(new Prism3D6<Node<3> >(
                 Element::GeometryType::PointsArrayType(6)))),
      mUpdatedLagrangian3D8N(
          0, Element::GeometryType::Pointer(new Hexahedra3D8<Node<3> >(
                 Element::GeometryType::PointsArrayType(8)))),
      mUpdatedLagrangian3D10N(
          0, Element::GeometryType::Pointer(new Tetrahedra3D10<Node<3> >(
                 Element::GeometryType::PointsArrayType(10)))),
      mUpdatedLagrangian3D15N(
          0, Element::GeometryType::Pointer(new Prism3D15<Node<3> >(
                 Element::GeometryType::PointsArrayType(15)))),
      mUpdatedLagrangian3D20N(
          0, Element::GeometryType::Pointer(new Hexahedra3D20<Node<3> >(
                 Element::GeometryType::PointsArrayType(20)))),
      mUpdatedLagrangian3D27N(
          0, Element::GeometryType::Pointer(new Hexahedra3D27<Node<3> >(
                 Element::GeometryType::PointsArrayType(27)))),
      mAxisymUpdatedLagrangian2D3N(
          0, Element::GeometryType::Pointer(new Triangle2D3<Node<3> >(
                 Element::GeometryType::PointsArrayType(3)))),
      mAxisymUpdatedLagrangian2D4N(
          0, Element::GeometryType::Pointer(new Quadrilateral2D4<Node<3> >(
                 Element::GeometryType::PointsArrayType(4)))),
      mAxisymUpdatedLagrangian2D6N(
          0, Element::GeometryType::Pointer(new Triangle2D6<Node<3> >(
                 Element::GeometryType::PointsArrayType(6)))),
      mAxisymUpdatedLagrangian2D8N(
          0, Element::GeometryType::Pointer(new Quadrilateral2D8<Node<3> >(
                 Element::GeometryType::PointsArrayType(8)))),
      mAxisymUpdatedLagrangian2D9N(
          0, Element::GeometryType::Pointer(new Quadrilateral2D9<Node<3> >(
                 Element::GeometryType::PointsArrayType(9)))),
      // Adding the spring damper element
      mSpringDamperElement3D2N(
          0, Element::GeometryType::Pointer(new Line3D2<Node<3> >(
                 Element::GeometryType::PointsArrayType(2)))),
      /* CONDITIONS */
      // Adding point load conditions
      mPointLoadCondition2D1N(
          0, Condition::GeometryType::Pointer(new Point2D<Node<3> >(
                 Condition::GeometryType::PointsArrayType(1)))),
      mPointLoadCondition3D1N(
          0, Condition::GeometryType::Pointer(new Point3D<Node<3> >(
                 Condition::GeometryType::PointsArrayType(1)))),
      mPointContactCondition2D1N(
          0, Condition::GeometryType::Pointer(new Point2D<Node<3> >(
                 Condition::GeometryType::PointsArrayType(1)))),
      mPointContactCondition3D1N(
          0, Condition::GeometryType::Pointer(new Point3D<Node<3> >(
                 Condition::GeometryType::PointsArrayType(1)))),
      mAxisymPointLoadCondition2D1N(
          0, Condition::GeometryType::Pointer(new Point2D<Node<3> >(
                 Condition::GeometryType::PointsArrayType(1)))),
      // Adding line load conditions
      mLineLoadCondition2D2N(
          0, Condition::GeometryType::Pointer(new Line2D2<Node<3> >(
                 Condition::GeometryType::PointsArrayType(2)))),
      mLineLoadCondition2D3N(
          0, Condition::GeometryType::Pointer(new Line2D3<Node<3> >(
                 Condition::GeometryType::PointsArrayType(3)))),
      mAxisymLineLoadCondition2D2N(
          0, Condition::GeometryType::Pointer(new Line2D2<Node<3> >(
                 Condition::GeometryType::PointsArrayType(2)))),
      mAxisymLineLoadCondition2D3N(
          0, Condition::GeometryType::Pointer(new Line2D3<Node<3> >(
                 Condition::GeometryType::PointsArrayType(3)))),
      // Adding surface load conditions
      mSurfaceLoadCondition3D3N(
          0, Condition::GeometryType::Pointer(new Triangle3D3<Node<3> >(
                 Condition::GeometryType::PointsArrayType(3)))),
      mSurfaceLoadCondition3D4N(
          0, Condition::GeometryType::Pointer(new Quadrilateral3D4<Node<3> >(
                 Condition::GeometryType::PointsArrayType(4)))),
      mSurfaceLoadCondition3D6N(
          0, Condition::GeometryType::Pointer(new Triangle3D6<Node<3> >(
                 Condition::GeometryType::PointsArrayType(6)))),
      mSurfaceLoadCondition3D8N(
          0, Condition::GeometryType::Pointer(new Quadrilateral3D8<Node<3> >(
                 Condition::GeometryType::PointsArrayType(8)))),
      mSurfaceLoadCondition3D9N(
          0, Condition::GeometryType::Pointer(new Quadrilateral3D9<Node<3> >(
                 Condition::GeometryType::PointsArrayType(9)))),
      // Adding point moment conditions
      mPointMomentCondition3D1N(
          0, Condition::GeometryType::Pointer(new Point3D<Node<3> >(
                 Condition::GeometryType::PointsArrayType(1)))) {}

void KratosStructuralMechanicsApplication::Register() {
    // calling base class register to register Kratos components
    KratosApplication::Register();
    std::cout << "     KRATOS   ___|  |                   |                   "
                 "|               "
              << std::endl;
    std::cout << "            \\___ \\  __|  __| |   |  __| __| |   |  __| _` "
                 "| |               "
              << std::endl;
    std::cout << "                  | |   |    |   | (    |   |   | |   (   | "
                 "|               "
              << std::endl;
    std::cout << "            _____/ \\__|_|   \\__,_|\\___|\\__|\\__,_|_|  "
                 "\\__,_|_| MECHANICS     "
              << std::endl;

    // Generalized eigenvalue problem
    KRATOS_REGISTER_VARIABLE(BUILD_LEVEL)
    KRATOS_REGISTER_VARIABLE(EIGENVALUE_VECTOR)
    KRATOS_REGISTER_VARIABLE(EIGENVECTOR_MATRIX)

    // Geometrical
    KRATOS_REGISTER_VARIABLE(AREA)
    KRATOS_REGISTER_VARIABLE(IT)
    KRATOS_REGISTER_VARIABLE(IY)
    KRATOS_REGISTER_VARIABLE(IZ)
    KRATOS_REGISTER_VARIABLE(CROSS_AREA)
    KRATOS_REGISTER_VARIABLE(MEAN_RADIUS)
    KRATOS_REGISTER_VARIABLE(SECTION_SIDES)
    KRATOS_REGISTER_VARIABLE(GEOMETRIC_STIFFNESS)
    KRATOS_REGISTER_VARIABLE(LOCAL_ELEMENT_ORIENTATION)
    KRATOS_REGISTER_VARIABLE(MATERIAL_ORIENTATION_ANGLE)
    KRATOS_REGISTER_VARIABLE(LOCAL_MATERIAL_ORIENTATION_VECTOR_1)

    // Truss generalized variables
    KRATOS_REGISTER_VARIABLE(TRUSS_PRESTRESS_PK2)
    KRATOS_REGISTER_VARIABLE(TRUSS_IS_CABLE)

    // Beam generalized variables
    KRATOS_REGISTER_VARIABLE(AREA_EFFECTIVE_Y)
    KRATOS_REGISTER_VARIABLE(AREA_EFFECTIVE_Z)
    KRATOS_REGISTER_VARIABLE(INERTIA_ROT_Y)
    KRATOS_REGISTER_VARIABLE(INERTIA_ROT_Z)
    KRATOS_REGISTER_VARIABLE(LUMPED_MASS_MATRIX)
    KRATOS_REGISTER_VARIABLE(LOCAL_AXES_VECTOR)
    KRATOS_REGISTER_VARIABLE(TORSIONAL_INERTIA)
    KRATOS_REGISTER_VARIABLE(I22)
    KRATOS_REGISTER_VARIABLE(I33)

    //  Shell generalized variables
    KRATOS_REGISTER_VARIABLE(STENBERG_SHEAR_STABILIZATION_SUITABLE)
    KRATOS_REGISTER_VARIABLE(SHELL_STRAIN)
    KRATOS_REGISTER_VARIABLE(SHELL_FORCE)
    KRATOS_REGISTER_VARIABLE(SHELL_STRAIN_GLOBAL)
    KRATOS_REGISTER_VARIABLE(SHELL_FORCE_GLOBAL)
    KRATOS_REGISTER_VARIABLE(SHELL_CURVATURE)
    KRATOS_REGISTER_VARIABLE(SHELL_CURVATURE_GLOBAL)
    KRATOS_REGISTER_VARIABLE(SHELL_MOMENT)
    KRATOS_REGISTER_VARIABLE(SHELL_MOMENT_GLOBAL)
    KRATOS_REGISTER_VARIABLE(SHELL_STRESS_TOP_SURFACE)
    KRATOS_REGISTER_VARIABLE(SHELL_STRESS_TOP_SURFACE_GLOBAL)
    KRATOS_REGISTER_VARIABLE(SHELL_STRESS_MIDDLE_SURFACE)
    KRATOS_REGISTER_VARIABLE(SHELL_STRESS_MIDDLE_SURFACE_GLOBAL)
    KRATOS_REGISTER_VARIABLE(SHELL_STRESS_BOTTOM_SURFACE)
    KRATOS_REGISTER_VARIABLE(SHELL_STRESS_BOTTOM_SURFACE_GLOBAL)
    KRATOS_REGISTER_VARIABLE(VON_MISES_STRESS_TOP_SURFACE)
    KRATOS_REGISTER_VARIABLE(VON_MISES_STRESS_MIDDLE_SURFACE)
    KRATOS_REGISTER_VARIABLE(VON_MISES_STRESS_BOTTOM_SURFACE)
    KRATOS_REGISTER_VARIABLE(SHELL_ORTHOTROPIC_STRESS_BOTTOM_SURFACE)
    KRATOS_REGISTER_VARIABLE(SHELL_ORTHOTROPIC_STRESS_TOP_SURFACE)
    KRATOS_REGISTER_VARIABLE(SHELL_ORTHOTROPIC_STRESS_BOTTOM_SURFACE_GLOBAL)
    KRATOS_REGISTER_VARIABLE(SHELL_ORTHOTROPIC_STRESS_TOP_SURFACE_GLOBAL)
    KRATOS_REGISTER_VARIABLE(SHELL_ORTHOTROPIC_4PLY_THROUGH_THICKNESS)
    KRATOS_REGISTER_VARIABLE(TSAI_WU_RESERVE_FACTOR)
    KRATOS_REGISTER_VARIABLE(SHELL_ORTHOTROPIC_LAMINA_STRENGTHS)

    // Shell energies
    KRATOS_REGISTER_VARIABLE(SHELL_ELEMENT_MEMBRANE_ENERGY)
    KRATOS_REGISTER_VARIABLE(SHELL_ELEMENT_BENDING_ENERGY)
    KRATOS_REGISTER_VARIABLE(SHELL_ELEMENT_SHEAR_ENERGY)
    KRATOS_REGISTER_VARIABLE(SHELL_ELEMENT_MEMBRANE_ENERGY_FRACTION)
    KRATOS_REGISTER_VARIABLE(SHELL_ELEMENT_BENDING_ENERGY_FRACTION)
    KRATOS_REGISTER_VARIABLE(SHELL_ELEMENT_SHEAR_ENERGY_FRACTION)

    // Prestresse membrane generalized vairiables
<<<<<<< HEAD
    KRATOS_REGISTER_VARIABLE( MEMBRANE_PRESTRESS )
    KRATOS_REGISTER_VARIABLE( PRESTRESS_AXIS_1_GLOBAL )
    KRATOS_REGISTER_VARIABLE( PRESTRESS_AXIS_2_GLOBAL )
    KRATOS_REGISTER_VARIABLE( PRESTRESS_AXIS_1_LOCAL )
    KRATOS_REGISTER_VARIABLE( PRESTRESS_AXIS_2_LOCAL )
=======
    KRATOS_REGISTER_VARIABLE(MEMBRANE_PRESTRESS)
>>>>>>> c395b404

    // Cross section
    KRATOS_REGISTER_VARIABLE(SHELL_CROSS_SECTION)
    KRATOS_REGISTER_VARIABLE(SHELL_CROSS_SECTION_OUTPUT_PLY_ID)
    KRATOS_REGISTER_VARIABLE(SHELL_CROSS_SECTION_OUTPUT_PLY_LOCATION)
    KRATOS_REGISTER_VARIABLE(SHELL_ORTHOTROPIC_LAYERS)

    // Nodal stiffness
    KRATOS_REGISTER_3D_VARIABLE_WITH_COMPONENTS(NODAL_STIFFNESS)
    KRATOS_REGISTER_3D_VARIABLE_WITH_COMPONENTS(NODAL_DAMPING_RATIO)

    // CONDITIONS
    /* Moment condition */
    KRATOS_REGISTER_3D_VARIABLE_WITH_COMPONENTS(POINT_MOMENT)

    // Adding the SPRISM EAS variables
    KRATOS_REGISTER_VARIABLE(ALPHA_EAS);
    KRATOS_REGISTER_VARIABLE(EAS_IMP);
    KRATOS_REGISTER_VARIABLE(SPRISM_TL_UL);

    // Adding the SPRISM additional variables
    KRATOS_REGISTER_VARIABLE(ANG_ROT);

    // Adding the SPRISM number of transversal integration points
    KRATOS_REGISTER_VARIABLE(NINT_TRANS);

    // Adding the SPRISM variable to deactivate the quadratic interpolation
    KRATOS_REGISTER_VARIABLE(QUAD_ON);

    // Strain measures
    KRATOS_REGISTER_VARIABLE(HENCKY_STRAIN_VECTOR);
    KRATOS_REGISTER_VARIABLE(HENCKY_STRAIN_TENSOR);

    KRATOS_REGISTER_VARIABLE(VON_MISES_STRESS)

    KRATOS_REGISTER_VARIABLE(REFERENCE_DEFORMATION_GRADIENT);
    KRATOS_REGISTER_VARIABLE(REFERENCE_DEFORMATION_GRADIENT_DETERMINANT);

    // Rayleigh variables
    KRATOS_REGISTER_VARIABLE(RAYLEIGH_ALPHA)
    KRATOS_REGISTER_VARIABLE(RAYLEIGH_BETA)
    KRATOS_REGISTER_VARIABLE(SYSTEM_DAMPING_RATIO)

    // Nodal load variables
    KRATOS_REGISTER_3D_VARIABLE_WITH_COMPONENTS(POINT_LOAD)
    KRATOS_REGISTER_3D_VARIABLE_WITH_COMPONENTS(LINE_LOAD)
    KRATOS_REGISTER_3D_VARIABLE_WITH_COMPONENTS(SURFACE_LOAD)

    // Condition load variables
    KRATOS_REGISTER_VARIABLE(POINT_LOADS_VECTOR)
    KRATOS_REGISTER_VARIABLE(LINE_LOADS_VECTOR)
    KRATOS_REGISTER_VARIABLE(SURFACE_LOADS_VECTOR)
    KRATOS_REGISTER_VARIABLE(POSITIVE_FACE_PRESSURES_VECTOR)
    KRATOS_REGISTER_VARIABLE(NEGATIVE_FACE_PRESSURES_VECTOR)

    //Register the truss element
    KRATOS_REGISTER_ELEMENT("TrussElement3D2N", mTrussElement3D2N)
    KRATOS_REGISTER_ELEMENT("TrussLinearElement3D2N", mTrussLinearElement3D2N)

    // Register the beam element
    KRATOS_REGISTER_ELEMENT("CrBeamElement3D2N", mCrBeamElement3D2N)
    KRATOS_REGISTER_ELEMENT("CrLinearBeamElement3D2N", mCrLinearBeamElement3D2N)
    KRATOS_REGISTER_ELEMENT("CrBeamElement2D2N", mCrBeamElement2D2N)
    KRATOS_REGISTER_ELEMENT("CrLinearBeamElement2D2N", mCrLinearBeamElement2D2N)

    //Register the shells elements
    KRATOS_REGISTER_ELEMENT(
        "IsotropicShellElement3D3N", mIsotropicShellElement3D3N)
    KRATOS_REGISTER_ELEMENT("ShellThickElement3D4N", mShellThickElement3D4N)
    KRATOS_REGISTER_ELEMENT(
        "ShellThickElementCorotational3D4N", mShellThickCorotationalElement3D4N)
    KRATOS_REGISTER_ELEMENT(
        "ShellThinElementCorotational3D4N", mShellThinCorotationalElement3D4N)
    KRATOS_REGISTER_ELEMENT("ShellThinElement3D3N", mShellThinElement3D3N)
    KRATOS_REGISTER_ELEMENT(
        "ShellThickElementCorotational3D3N", mShellThickCorotationalElement3D3N)
    KRATOS_REGISTER_ELEMENT(
        "ShellThinElementCorotational3D3N", mShellThinCorotationalElement3D3N)

    // Register the membrane element
    KRATOS_REGISTER_ELEMENT("MembraneElement3D3N", mMembraneElement3D3N)
    KRATOS_REGISTER_ELEMENT("MembraneElement3D4N", mMembraneElement3D4N)
    KRATOS_REGISTER_ELEMENT(
        "PreStressMembraneElement3D3N", mPreStressMembraneElement3D3N)
    KRATOS_REGISTER_ELEMENT(
        "PreStressMembraneElement3D4N", mPreStressMembraneElement3D4N)

    // Register the SPRISM element
    KRATOS_REGISTER_ELEMENT("SprismElement3D6N", mSprismElement3D6N);

    // Register the nodal concentrated element
    KRATOS_REGISTER_ELEMENT(
        "NodalConcentratedElement2D1N", mNodalConcentratedElement2D1N);
    KRATOS_REGISTER_ELEMENT("NodalConcentratedDampedElement2D1N",
        mNodalConcentratedDampedElement2D1N);
    KRATOS_REGISTER_ELEMENT(
        "NodalConcentratedElement3D1N", mNodalConcentratedElement3D1N);
    KRATOS_REGISTER_ELEMENT("NodalConcentratedDampedElement3D1N",
        mNodalConcentratedDampedElement3D1N);

    // SOLID ELEMENTS
    // Small displacement elements
    KRATOS_REGISTER_ELEMENT(
        "SmallDisplacementElement2D3N", mSmallDisplacement2D3N)
    KRATOS_REGISTER_ELEMENT(
        "SmallDisplacementElement2D4N", mSmallDisplacement2D4N)
    KRATOS_REGISTER_ELEMENT(
        "SmallDisplacementElement2D6N", mSmallDisplacement2D6N)
    KRATOS_REGISTER_ELEMENT(
        "SmallDisplacementElement2D8N", mSmallDisplacement2D8N)
    KRATOS_REGISTER_ELEMENT(
        "SmallDisplacementElement2D9N", mSmallDisplacement2D9N)
    KRATOS_REGISTER_ELEMENT(
        "SmallDisplacementElement3D4N", mSmallDisplacement3D4N)
    KRATOS_REGISTER_ELEMENT(
        "SmallDisplacementElement3D6N", mSmallDisplacement3D6N)
    KRATOS_REGISTER_ELEMENT(
        "SmallDisplacementElement3D8N", mSmallDisplacement3D8N)
    KRATOS_REGISTER_ELEMENT(
        "SmallDisplacementElement3D10N", mSmallDisplacement3D10N)
    KRATOS_REGISTER_ELEMENT(
        "SmallDisplacementElement3D15N", mSmallDisplacement3D15N)
    KRATOS_REGISTER_ELEMENT(
        "SmallDisplacementElement3D20N", mSmallDisplacement3D20N)
    KRATOS_REGISTER_ELEMENT(
        "SmallDisplacementElement3D27N", mSmallDisplacement3D27N)

    KRATOS_REGISTER_ELEMENT(
        "AxisymSmallDisplacementElement2D3N", mAxisymSmallDisplacement2D3N)
    KRATOS_REGISTER_ELEMENT(
        "AxisymSmallDisplacementElement2D4N", mAxisymSmallDisplacement2D4N)
    KRATOS_REGISTER_ELEMENT(
        "AxisymSmallDisplacementElement2D6N", mAxisymSmallDisplacement2D6N)
    KRATOS_REGISTER_ELEMENT(
        "AxisymSmallDisplacementElement2D8N", mAxisymSmallDisplacement2D8N)
    KRATOS_REGISTER_ELEMENT(
        "AxisymSmallDisplacementElement2D9N", mAxisymSmallDisplacement2D9N)

    // Total lagrangian elements
    KRATOS_REGISTER_ELEMENT("TotalLagrangianElement2D3N", mTotalLagrangian2D3N)
    KRATOS_REGISTER_ELEMENT("TotalLagrangianElement2D4N", mTotalLagrangian2D4N)
    KRATOS_REGISTER_ELEMENT("TotalLagrangianElement2D6N", mTotalLagrangian2D6N)
    KRATOS_REGISTER_ELEMENT("TotalLagrangianElement2D8N", mTotalLagrangian2D8N)
    KRATOS_REGISTER_ELEMENT("TotalLagrangianElement2D9N", mTotalLagrangian2D9N)
    KRATOS_REGISTER_ELEMENT("TotalLagrangianElement3D4N", mTotalLagrangian3D4N)
    KRATOS_REGISTER_ELEMENT("TotalLagrangianElement3D6N", mTotalLagrangian3D6N)
    KRATOS_REGISTER_ELEMENT("TotalLagrangianElement3D8N", mTotalLagrangian3D8N)
    KRATOS_REGISTER_ELEMENT(
        "TotalLagrangianElement3D10N", mTotalLagrangian3D10N)
    KRATOS_REGISTER_ELEMENT(
        "TotalLagrangianElement3D15N", mTotalLagrangian3D15N)
    KRATOS_REGISTER_ELEMENT(
        "TotalLagrangianElement3D20N", mTotalLagrangian3D20N)
    KRATOS_REGISTER_ELEMENT(
        "TotalLagrangianElement3D27N", mTotalLagrangian3D27N)

    KRATOS_REGISTER_ELEMENT(
        "AxisymTotalLagrangianElement2D3N", mAxisymTotalLagrangian2D3N)
    KRATOS_REGISTER_ELEMENT(
        "AxisymTotalLagrangianElement2D4N", mAxisymTotalLagrangian2D4N)
    KRATOS_REGISTER_ELEMENT(
        "AxisymTotalLagrangianElement2D6N", mAxisymTotalLagrangian2D6N)
    KRATOS_REGISTER_ELEMENT(
        "AxisymTotalLagrangianElement2D8N", mAxisymTotalLagrangian2D8N)
    KRATOS_REGISTER_ELEMENT(
        "AxisymTotalLagrangianElement2D9N", mAxisymTotalLagrangian2D9N)

    // Updated lagrangian elements
    KRATOS_REGISTER_ELEMENT(
        "UpdatedLagrangianElement2D3N", mUpdatedLagrangian2D3N)
    KRATOS_REGISTER_ELEMENT(
        "UpdatedLagrangianElement2D4N", mUpdatedLagrangian2D4N)
    KRATOS_REGISTER_ELEMENT(
        "UpdatedLagrangianElement2D6N", mUpdatedLagrangian2D6N)
    KRATOS_REGISTER_ELEMENT(
        "UpdatedLagrangianElement2D8N", mUpdatedLagrangian2D8N)
    KRATOS_REGISTER_ELEMENT(
        "UpdatedLagrangianElement2D9N", mUpdatedLagrangian2D9N)
    KRATOS_REGISTER_ELEMENT(
        "UpdatedLagrangianElement3D4N", mUpdatedLagrangian3D4N)
    KRATOS_REGISTER_ELEMENT(
        "UpdatedLagrangianElement3D6N", mUpdatedLagrangian3D6N)
    KRATOS_REGISTER_ELEMENT(
        "UpdatedLagrangianElement3D8N", mUpdatedLagrangian3D8N)
    KRATOS_REGISTER_ELEMENT(
        "UpdatedLagrangianElement3D10N", mUpdatedLagrangian3D10N)
    KRATOS_REGISTER_ELEMENT(
        "UpdatedLagrangianElement3D15N", mUpdatedLagrangian3D15N)
    KRATOS_REGISTER_ELEMENT(
        "UpdatedLagrangianElement3D20N", mUpdatedLagrangian3D20N)
    KRATOS_REGISTER_ELEMENT(
        "UpdatedLagrangianElement3D27N", mUpdatedLagrangian3D27N)

    KRATOS_REGISTER_ELEMENT(
        "AxisymUpdatedLagrangianElement2D3N", mAxisymUpdatedLagrangian2D3N)
    KRATOS_REGISTER_ELEMENT(
        "AxisymUpdatedLagrangianElement2D4N", mAxisymUpdatedLagrangian2D4N)
    KRATOS_REGISTER_ELEMENT(
        "AxisymUpdatedLagrangianElement2D6N", mAxisymUpdatedLagrangian2D6N)
    KRATOS_REGISTER_ELEMENT(
        "AxisymUpdatedLagrangianElement2D8N", mAxisymUpdatedLagrangian2D8N)
    KRATOS_REGISTER_ELEMENT(
        "AxisymUpdatedLagrangianElement2D9N", mAxisymUpdatedLagrangian2D9N)

    // Register the spring damper element
    KRATOS_REGISTER_ELEMENT(
        "SpringDamperElement3D2N", mSpringDamperElement3D2N);

    // Register the conditions
    // Point loads
    KRATOS_REGISTER_CONDITION("PointLoadCondition2D1N", mPointLoadCondition2D1N)
    KRATOS_REGISTER_CONDITION("PointLoadCondition3D1N", mPointLoadCondition3D1N)
    KRATOS_REGISTER_CONDITION(
        "PointContactCondition2D1N", mPointContactCondition2D1N)
    KRATOS_REGISTER_CONDITION(
        "PointContactCondition3D1N", mPointContactCondition3D1N)

    KRATOS_REGISTER_CONDITION(
        "AxisymPointLoadCondition2D1N", mAxisymPointLoadCondition2D1N)

    // Line loads
    KRATOS_REGISTER_CONDITION("LineLoadCondition2D2N", mLineLoadCondition2D2N)
    KRATOS_REGISTER_CONDITION("LineLoadCondition2D3N", mLineLoadCondition2D3N)

    KRATOS_REGISTER_CONDITION(
        "AxisymLineLoadCondition2D2N", mAxisymLineLoadCondition2D2N)
    KRATOS_REGISTER_CONDITION(
        "AxisymLineLoadCondition2D3N", mAxisymLineLoadCondition2D3N)

    // Surface loads
    KRATOS_REGISTER_CONDITION(
        "SurfaceLoadCondition3D3N", mSurfaceLoadCondition3D3N)
    KRATOS_REGISTER_CONDITION(
        "SurfaceLoadCondition3D4N", mSurfaceLoadCondition3D4N)
    KRATOS_REGISTER_CONDITION(
        "SurfaceLoadCondition3D6N", mSurfaceLoadCondition3D6N)
    KRATOS_REGISTER_CONDITION(
        "SurfaceLoadCondition3D8N", mSurfaceLoadCondition3D8N)
    KRATOS_REGISTER_CONDITION(
        "SurfaceLoadCondition3D9N", mSurfaceLoadCondition3D9N)

    // Point moment
    KRATOS_REGISTER_CONDITION(
        "PointMomentCondition3D1N", mPointMomentCondition3D1N);

    // For MPC implementations
    KRATOS_REGISTER_VARIABLE(MPC_DATA_CONTAINER)
    // Register linear elastics laws
    Serializer::Register("TrussConstitutiveLaw", mTrussConstitutiveLaw);
    Serializer::Register("BeamConstitutiveLaw", mBeamConstitutiveLaw);
    Serializer::Register("LinearElastic3DLaw", mElasticIsotropic3D);
    Serializer::Register("LinearElasticPlaneStrain2DLaw", mLinearPlaneStrain);
    Serializer::Register("LinearElasticPlaneStress2DLaw", mLinearPlaneStress);
    Serializer::Register("LinearElasticAxisym2DLaw", mAxisymElasticIsotropic);
    Serializer::Register(
        "HyperElastic3DLaw", mHyperElasticIsotropicNeoHookean3D);
    Serializer::Register("HyperElasticPlaneStrain2DLaw",
        mHyperElasticIsotropicNeoHookeanPlaneStrain2D);
    Serializer::Register(
        "LinearElasticOrthotropic2DLaw", mLinearElasticOrthotropic2DLaw);
}

}  // namespace Kratos.<|MERGE_RESOLUTION|>--- conflicted
+++ resolved
@@ -433,15 +433,11 @@
     KRATOS_REGISTER_VARIABLE(SHELL_ELEMENT_SHEAR_ENERGY_FRACTION)
 
     // Prestresse membrane generalized vairiables
-<<<<<<< HEAD
     KRATOS_REGISTER_VARIABLE( MEMBRANE_PRESTRESS )
     KRATOS_REGISTER_VARIABLE( PRESTRESS_AXIS_1_GLOBAL )
     KRATOS_REGISTER_VARIABLE( PRESTRESS_AXIS_2_GLOBAL )
     KRATOS_REGISTER_VARIABLE( PRESTRESS_AXIS_1_LOCAL )
     KRATOS_REGISTER_VARIABLE( PRESTRESS_AXIS_2_LOCAL )
-=======
-    KRATOS_REGISTER_VARIABLE(MEMBRANE_PRESTRESS)
->>>>>>> c395b404
 
     // Cross section
     KRATOS_REGISTER_VARIABLE(SHELL_CROSS_SECTION)
