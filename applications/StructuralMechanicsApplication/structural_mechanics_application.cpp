--- conflicted
+++ resolved
@@ -149,11 +149,8 @@
       mAdjointFiniteDifferenceCrBeamElement(),
       mAdjointFiniteDifferenceTrussElement(),
       mAdjointFiniteDifferenceTrussLinearElement(),
-<<<<<<< HEAD
       mAdjointFiniteDifferenceSmallDisplacementElement(),
-=======
       mTotalLagrangianAdjoint2D3N(0, Element::GeometryType::Pointer(new Triangle2D3<NodeType >(Element::GeometryType::PointsArrayType(3)))),
->>>>>>> f72d296d
 
       /* CONDITIONS */
       // Adding point load conditions
@@ -537,11 +534,8 @@
     KRATOS_REGISTER_ELEMENT("AdjointFiniteDifferenceCrBeamElement", mAdjointFiniteDifferenceCrBeamElement )
     KRATOS_REGISTER_ELEMENT("AdjointFiniteDifferenceTrussElement", mAdjointFiniteDifferenceTrussElement)
     KRATOS_REGISTER_ELEMENT("AdjointFiniteDifferenceTrussLinearElement", mAdjointFiniteDifferenceTrussLinearElement)
-<<<<<<< HEAD
     KRATOS_REGISTER_ELEMENT("AdjointFiniteDifferenceSmallDisplacementElement", mAdjointFiniteDifferenceSmallDisplacementElement)
-=======
     KRATOS_REGISTER_ELEMENT("TotalLagrangianAdjointElement2D3N", mTotalLagrangianAdjoint2D3N)
->>>>>>> f72d296d
 
     // Register the conditions
     // Point loads
