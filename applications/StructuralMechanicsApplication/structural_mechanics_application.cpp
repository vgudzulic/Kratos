// KRATOS  ___|  |                   |                   |
//       \___ \  __|  __| |   |  __| __| |   |  __| _` | |
//             | |   |    |   | (    |   |   | |   (   | |
//       _____/ \__|_|   \__,_|\___|\__|\__,_|_|  \__,_|_| MECHANICS
//
//  License:         BSD License
//                     license: structural_mechanics_application/license.txt
//
//  Main authors:    Riccardo Rossi
//    Co-authors:    Vicente Mataix Ferrandiz
//

// System includes

// External includes

// Project includes
#include "includes/define.h"

#include "structural_mechanics_application_variables.h"
#include "structural_mechanics_application.h"
#include "includes/variables.h"
#include "includes/constitutive_law.h"

#include "geometries/triangle_3d_3.h"
#include "geometries/triangle_3d_6.h"
#include "geometries/quadrilateral_3d_4.h"
#include "geometries/quadrilateral_3d_8.h"
#include "geometries/quadrilateral_3d_9.h"
#include "geometries/prism_3d_6.h"
#include "geometries/prism_3d_15.h"
#include "geometries/tetrahedra_3d_4.h"
#include "geometries/tetrahedra_3d_10.h"
#include "geometries/hexahedra_3d_8.h"
#include "geometries/hexahedra_3d_20.h"
#include "geometries/hexahedra_3d_27.h"

#include "geometries/line_2d_2.h"
#include "geometries/line_2d_3.h"
#include "geometries/line_3d_2.h"
#include "geometries/line_3d_3.h"
#include "geometries/point_2d.h"
#include "geometries/point_3d.h"
#include "geometries/triangle_2d_3.h"
#include "geometries/triangle_2d_6.h"
#include "geometries/quadrilateral_2d_4.h"
#include "geometries/quadrilateral_2d_8.h"
#include "geometries/quadrilateral_2d_9.h"

namespace Kratos {

    // We define the node type
    typedef Node<3> NodeType;

KratosStructuralMechanicsApplication::KratosStructuralMechanicsApplication()
    : KratosApplication("StructuralMechanicsApplication"),
      /* ELEMENTS */
      // Adding the truss elements
      mTrussElement3D2N(0, Element::GeometryType::Pointer(new Line3D2<NodeType >(Element::GeometryType::PointsArrayType(2)))),
      mTrussLinearElement3D2N(0, Element::GeometryType::Pointer(new Line3D2<NodeType >(Element::GeometryType::PointsArrayType(2)))),
      mCableElement3D2N(0, Element::GeometryType::Pointer(new Line3D2<NodeType >(Element::GeometryType::PointsArrayType(2)))),
      // Adding the beam elements
      mCrBeamElement3D2N(0, Element::GeometryType::Pointer(new Line3D2<NodeType >(Element::GeometryType::PointsArrayType(2)))),
      mCrLinearBeamElement3D2N(0, Element::GeometryType::Pointer(new Line3D2<NodeType >(Element::GeometryType::PointsArrayType(2)))),
      mCrBeamElement2D2N(0, Element::GeometryType::Pointer(new Line2D2<NodeType >(Element::GeometryType::PointsArrayType(2)))),
      mCrLinearBeamElement2D2N(0, Element::GeometryType::Pointer(new Line2D2<NodeType >(Element::GeometryType::PointsArrayType(2)))),
      // Adding the shells elements
      mIsotropicShellElement3D3N(0, Element::GeometryType::Pointer(new Triangle3D3<NodeType >(Element::GeometryType::PointsArrayType(3)))),
      mShellThickElement3D4N(0, Element::GeometryType::Pointer(new Quadrilateral3D4<NodeType >(Element::GeometryType::PointsArrayType(4))), false),
      mShellThickCorotationalElement3D4N(0, Element::GeometryType::Pointer(new Quadrilateral3D4<NodeType >(Element::GeometryType::PointsArrayType(4))), true),
      mShellThinCorotationalElement3D4N(0, Element::GeometryType::Pointer(new Quadrilateral3D4<NodeType >(Element::GeometryType::PointsArrayType(4))), true),
      mShellThinElement3D3N(0, Element::GeometryType::Pointer(new Triangle3D3<NodeType >(Element::GeometryType::PointsArrayType(3))), false),
      mShellThinCorotationalElement3D3N(0, Element::GeometryType::Pointer(new Triangle3D3<NodeType >(Element::GeometryType::PointsArrayType(3))), true),
      mShellThickCorotationalElement3D3N(0, Element::GeometryType::Pointer(new Triangle3D3<NodeType >(Element::GeometryType::PointsArrayType(3))), true),
      // Adding the membrane element
      mMembraneElement3D4N(0, Element::GeometryType::Pointer(new Quadrilateral3D4<NodeType >(Element::GeometryType::PointsArrayType(4)))),
      mMembraneElement3D3N(0, Element::GeometryType::Pointer(new Triangle3D3<NodeType >(Element::GeometryType::PointsArrayType(3)))),
      // Adding the SPRISM element
      mSolidShellElementSprism3D6N(0, Element::GeometryType::Pointer(new Prism3D6<NodeType >(Element::GeometryType::PointsArrayType(6)))),
      // Adding the nodal concentrated element
      mNodalConcentratedElement2D1N(0, Element::GeometryType::Pointer(new Point2D<NodeType >(Element::GeometryType::PointsArrayType(1))), true),
      mNodalConcentratedDampedElement2D1N(0, Element::GeometryType::Pointer(new Point2D<NodeType >(Element::GeometryType::PointsArrayType(1))), false),
      mNodalConcentratedElement3D1N(0, Element::GeometryType::Pointer(new Point3D<NodeType >(Element::GeometryType::PointsArrayType(1))), true),
      mNodalConcentratedDampedElement3D1N(0, Element::GeometryType::Pointer(new Point3D<NodeType >(Element::GeometryType::PointsArrayType(1))), false),
      // Adding the kinematic linear elements
      mSmallDisplacement2D3N(0, Element::GeometryType::Pointer(new Triangle2D3<NodeType >(Element::GeometryType::PointsArrayType(3)))),
      mSmallDisplacement2D4N(0, Element::GeometryType::Pointer(new Quadrilateral2D4<NodeType >(Element::GeometryType::PointsArrayType(4)))),
      mSmallDisplacement2D6N(0, Element::GeometryType::Pointer(new Triangle2D6<NodeType >(Element::GeometryType::PointsArrayType(6)))),
      mSmallDisplacement2D8N(0, Element::GeometryType::Pointer(new Quadrilateral2D8<NodeType >(Element::GeometryType::PointsArrayType(8)))),
      mSmallDisplacement2D9N(0, Element::GeometryType::Pointer(new Quadrilateral2D9<NodeType >(Element::GeometryType::PointsArrayType(9)))),
      mSmallDisplacement3D4N(0, Element::GeometryType::Pointer(new Tetrahedra3D4<NodeType >(Element::GeometryType::PointsArrayType(4)))),
      mSmallDisplacement3D6N(0, Element::GeometryType::Pointer(new Prism3D6<NodeType >(Element::GeometryType::PointsArrayType(6)))),
      mSmallDisplacement3D8N(0, Element::GeometryType::Pointer(new Hexahedra3D8<NodeType >(Element::GeometryType::PointsArrayType(8)))),
      mSmallDisplacement3D10N(0, Element::GeometryType::Pointer(new Tetrahedra3D10<NodeType >(Element::GeometryType::PointsArrayType(10)))),
      mSmallDisplacement3D15N(0, Element::GeometryType::Pointer(new Prism3D15<NodeType >(Element::GeometryType::PointsArrayType(15)))),
      mSmallDisplacement3D20N(0, Element::GeometryType::Pointer(new Hexahedra3D20<NodeType >(Element::GeometryType::PointsArrayType(20)))),
      mSmallDisplacement3D27N(0, Element::GeometryType::Pointer(new Hexahedra3D27<NodeType >(Element::GeometryType::PointsArrayType(27)))),

      mSmallDisplacementBbar2D4N(0, Element::GeometryType::Pointer(new Quadrilateral2D4<NodeType>(Element::GeometryType::PointsArrayType(4)))),
      mSmallDisplacementBbar3D8N(0, Element::GeometryType::Pointer(new Hexahedra3D8<NodeType>(Element::GeometryType::PointsArrayType(8)))),

      mSmallDisplacementMixedVolumetricStrainElement2D3N(0, Element::GeometryType::Pointer(new Triangle2D3<NodeType >(Element::GeometryType::PointsArrayType(3)))),
      mSmallDisplacementMixedVolumetricStrainElement2D4N(0, Element::GeometryType::Pointer(new Quadrilateral2D4<NodeType >(Element::GeometryType::PointsArrayType(4)))),
      mSmallDisplacementMixedVolumetricStrainElement3D4N(0, Element::GeometryType::Pointer(new Tetrahedra3D4<NodeType >(Element::GeometryType::PointsArrayType(4)))),
      mSmallDisplacementMixedVolumetricStrainElement3D8N(0, Element::GeometryType::Pointer(new Hexahedra3D8<NodeType >(Element::GeometryType::PointsArrayType(8)))),

      mAxisymSmallDisplacement2D3N(0, Element::GeometryType::Pointer(new Triangle2D3<NodeType >(Element::GeometryType::PointsArrayType(3)))),
      mAxisymSmallDisplacement2D4N(0, Element::GeometryType::Pointer(new Quadrilateral2D4<NodeType >(Element::GeometryType::PointsArrayType(4)))),
      mAxisymSmallDisplacement2D6N(0, Element::GeometryType::Pointer(new Triangle2D6<NodeType >(Element::GeometryType::PointsArrayType(6)))),
      mAxisymSmallDisplacement2D8N(0, Element::GeometryType::Pointer(new Quadrilateral2D8<NodeType >(Element::GeometryType::PointsArrayType(8)))),
      mAxisymSmallDisplacement2D9N(0, Element::GeometryType::Pointer(new Quadrilateral2D9<NodeType >(Element::GeometryType::PointsArrayType(9)))),

      mZStrainDriven2p5DSmallDisplacement2D3N(0, Element::GeometryType::Pointer(new Triangle2D3<NodeType >(Element::GeometryType::PointsArrayType(3)))),
      mZStrainDriven2p5DSmallDisplacement2D4N(0, Element::GeometryType::Pointer(new Quadrilateral2D4<NodeType >(Element::GeometryType::PointsArrayType(4)))),
      mZStrainDriven2p5DSmallDisplacement2D6N(0, Element::GeometryType::Pointer(new Triangle2D6<NodeType >(Element::GeometryType::PointsArrayType(6)))),
      mZStrainDriven2p5DSmallDisplacement2D8N(0, Element::GeometryType::Pointer(new Quadrilateral2D8<NodeType >(Element::GeometryType::PointsArrayType(8)))),
      mZStrainDriven2p5DSmallDisplacement2D9N(0, Element::GeometryType::Pointer(new Quadrilateral2D9<NodeType >(Element::GeometryType::PointsArrayType(9)))),

      // Adding the Total lagrangian elements
      mTotalLagrangian2D3N(0, Element::GeometryType::Pointer(new Triangle2D3<NodeType >(Element::GeometryType::PointsArrayType(3)))),
      mTotalLagrangian2D4N(0, Element::GeometryType::Pointer(new Quadrilateral2D4<NodeType >(Element::GeometryType::PointsArrayType(4)))),
      mTotalLagrangian2D6N(0, Element::GeometryType::Pointer(new Triangle2D6<NodeType >(Element::GeometryType::PointsArrayType(6)))),
      mTotalLagrangian2D8N(0, Element::GeometryType::Pointer(new Quadrilateral2D8<NodeType >(Element::GeometryType::PointsArrayType(8)))),
      mTotalLagrangian2D9N(0, Element::GeometryType::Pointer(new Quadrilateral2D9<NodeType >(Element::GeometryType::PointsArrayType(9)))),
      mTotalLagrangian3D4N(0, Element::GeometryType::Pointer(new Tetrahedra3D4<NodeType >(Element::GeometryType::PointsArrayType(4)))),
      mTotalLagrangian3D6N(0, Element::GeometryType::Pointer(new Prism3D6<NodeType >(Element::GeometryType::PointsArrayType(6)))),
      mTotalLagrangian3D8N(0, Element::GeometryType::Pointer(new Hexahedra3D8<NodeType >(Element::GeometryType::PointsArrayType(8)))),
      mTotalLagrangian3D10N(0, Element::GeometryType::Pointer(new Tetrahedra3D10<NodeType >(Element::GeometryType::PointsArrayType(10)))),
      mTotalLagrangian3D15N(0, Element::GeometryType::Pointer(new Prism3D15<NodeType >(Element::GeometryType::PointsArrayType(15)))),
      mTotalLagrangian3D20N(0, Element::GeometryType::Pointer(new Hexahedra3D20<NodeType >(Element::GeometryType::PointsArrayType(20)))),
      mTotalLagrangian3D27N(0, Element::GeometryType::Pointer(new Hexahedra3D27<NodeType >(Element::GeometryType::PointsArrayType(27)))),
      mAxisymTotalLagrangian2D3N(0, Element::GeometryType::Pointer(new Triangle2D3<NodeType >(Element::GeometryType::PointsArrayType(3)))),
      mAxisymTotalLagrangian2D4N(0, Element::GeometryType::Pointer(new Quadrilateral2D4<NodeType >(Element::GeometryType::PointsArrayType(4)))),
      mAxisymTotalLagrangian2D6N(0, Element::GeometryType::Pointer(new Triangle2D6<NodeType >(Element::GeometryType::PointsArrayType(6)))),
      mAxisymTotalLagrangian2D8N(0, Element::GeometryType::Pointer(new Quadrilateral2D8<NodeType >(Element::GeometryType::PointsArrayType(8)))),
      mAxisymTotalLagrangian2D9N(0, Element::GeometryType::Pointer(new Quadrilateral2D9<NodeType >(Element::GeometryType::PointsArrayType(9)))),
      // Adding the Updated lagrangian elements
      mUpdatedLagrangian2D3N(0, Element::GeometryType::Pointer(new Triangle2D3<NodeType >(Element::GeometryType::PointsArrayType(3)))),
      mUpdatedLagrangian2D4N(0, Element::GeometryType::Pointer(new Quadrilateral2D4<NodeType >(Element::GeometryType::PointsArrayType(4)))),
      mUpdatedLagrangian2D6N(0, Element::GeometryType::Pointer(new Triangle2D6<NodeType >(Element::GeometryType::PointsArrayType(6)))),
      mUpdatedLagrangian2D8N(0, Element::GeometryType::Pointer(new Quadrilateral2D8<NodeType >(Element::GeometryType::PointsArrayType(8)))),
      mUpdatedLagrangian2D9N(0, Element::GeometryType::Pointer(new Quadrilateral2D9<NodeType >(Element::GeometryType::PointsArrayType(9)))),
      mUpdatedLagrangian3D4N(0, Element::GeometryType::Pointer(new Tetrahedra3D4<NodeType >(Element::GeometryType::PointsArrayType(4)))),
      mUpdatedLagrangian3D6N(0, Element::GeometryType::Pointer(new Prism3D6<NodeType >(Element::GeometryType::PointsArrayType(6)))),
      mUpdatedLagrangian3D8N( 0, Element::GeometryType::Pointer(new Hexahedra3D8<NodeType >(Element::GeometryType::PointsArrayType(8)))),
      mUpdatedLagrangian3D10N(0, Element::GeometryType::Pointer(new Tetrahedra3D10<NodeType >(Element::GeometryType::PointsArrayType(10)))),
      mUpdatedLagrangian3D15N(0, Element::GeometryType::Pointer(new Prism3D15<NodeType >(Element::GeometryType::PointsArrayType(15)))),
      mUpdatedLagrangian3D20N(0, Element::GeometryType::Pointer(new Hexahedra3D20<NodeType >(Element::GeometryType::PointsArrayType(20)))),
      mUpdatedLagrangian3D27N(0, Element::GeometryType::Pointer(new Hexahedra3D27<NodeType >(Element::GeometryType::PointsArrayType(27)))),
      mAxisymUpdatedLagrangian2D3N(0, Element::GeometryType::Pointer(new Triangle2D3<NodeType >(Element::GeometryType::PointsArrayType(3)))),
      mAxisymUpdatedLagrangian2D4N(0, Element::GeometryType::Pointer(new Quadrilateral2D4<NodeType >(Element::GeometryType::PointsArrayType(4)))),
      mAxisymUpdatedLagrangian2D6N(0, Element::GeometryType::Pointer(new Triangle2D6<NodeType >(Element::GeometryType::PointsArrayType(6)))),
      mAxisymUpdatedLagrangian2D8N(0, Element::GeometryType::Pointer(new Quadrilateral2D8<NodeType >(Element::GeometryType::PointsArrayType(8)))),
      mAxisymUpdatedLagrangian2D9N(0, Element::GeometryType::Pointer(new Quadrilateral2D9<NodeType >(Element::GeometryType::PointsArrayType(9)))),
      // Adding the spring damper element
      mSpringDamperElement3D2N(0, Element::GeometryType::Pointer(new Line3D2<NodeType >(Element::GeometryType::PointsArrayType(2)))),
      // Adding the adjoint elements
      mAdjointFiniteDifferencingShellThinElement3D3N(0, Element::GeometryType::Pointer(new Triangle3D3<NodeType >(Element::GeometryType::PointsArrayType(3)))),
      mAdjointFiniteDifferenceCrBeamElementLinear3D2N(0, Element::GeometryType::Pointer(new Line3D2<NodeType >(Element::GeometryType::PointsArrayType(2)))),
      mAdjointFiniteDifferenceTrussElement3D2N(0, Element::GeometryType::Pointer(new Line3D2<NodeType >(Element::GeometryType::PointsArrayType(2)))),
      mAdjointFiniteDifferenceTrussLinearElement3D2N(0, Element::GeometryType::Pointer(new Line3D2<NodeType >(Element::GeometryType::PointsArrayType(2)))),
      mTotalLagrangianAdjoint2D3N(0, Element::GeometryType::Pointer(new Triangle2D3<NodeType >(Element::GeometryType::PointsArrayType(3)))),
      mTotalLagrangianAdjoint2D4N(0, Element::GeometryType::Pointer(new Quadrilateral2D4<NodeType >(Element::GeometryType::PointsArrayType(4)))),
      mTotalLagrangianAdjoint2D6N(0, Element::GeometryType::Pointer(new Triangle2D6<NodeType >(Element::GeometryType::PointsArrayType(6)))),
      mTotalLagrangianAdjoint3D4N(0, Element::GeometryType::Pointer(new Tetrahedra3D4<NodeType >(Element::GeometryType::PointsArrayType(4)))),
      mTotalLagrangianAdjoint3D8N(0, Element::GeometryType::Pointer(new Hexahedra3D8<NodeType >(Element::GeometryType::PointsArrayType(8)))),
      mAdjointFiniteDifferencingSmallDisplacementElement3D4N(0, Element::GeometryType::Pointer(new Tetrahedra3D4<NodeType >(Element::GeometryType::PointsArrayType(4)))),
      mAdjointFiniteDifferencingSmallDisplacementElement3D6N(0, Element::GeometryType::Pointer(new Prism3D6<NodeType >(Element::GeometryType::PointsArrayType(6)))),
      mAdjointFiniteDifferencingSmallDisplacementElement3D8N(0, Element::GeometryType::Pointer(new Hexahedra3D8<NodeType >(Element::GeometryType::PointsArrayType(8)))),
      mAdjointFiniteDifferenceSpringDamperElement3D2N(0, Element::GeometryType::Pointer(new Line3D2<NodeType >(Element::GeometryType::PointsArrayType(2)))),

      /* CONDITIONS */
      // Adding point load conditions
      mPointLoadCondition2D1N(0, Condition::GeometryType::Pointer(new Point2D<NodeType >(Condition::GeometryType::PointsArrayType(1)))),
      mPointLoadCondition3D1N(0, Condition::GeometryType::Pointer(new Point3D<NodeType >(Condition::GeometryType::PointsArrayType(1)))),
      mPointContactCondition2D1N(0, Condition::GeometryType::Pointer(new Point2D<NodeType >(Condition::GeometryType::PointsArrayType(1)))),
      mPointContactCondition3D1N(0, Condition::GeometryType::Pointer(new Point3D<NodeType >(Condition::GeometryType::PointsArrayType(1)))),
      mAxisymPointLoadCondition2D1N(0, Condition::GeometryType::Pointer(new Point2D<NodeType >(Condition::GeometryType::PointsArrayType(1)))),
      // Adding line load conditions
      mLineLoadCondition2D2N(0, Condition::GeometryType::Pointer(new Line2D2<NodeType >(Condition::GeometryType::PointsArrayType(2)))),
      mLineLoadCondition2D3N(0, Condition::GeometryType::Pointer(new Line2D3<NodeType >(Condition::GeometryType::PointsArrayType(3)))),
      mLineLoadCondition3D2N(0, Condition::GeometryType::Pointer(new Line3D2<NodeType >(Condition::GeometryType::PointsArrayType(2)))),
      mLineLoadCondition3D3N(0, Condition::GeometryType::Pointer(new Line3D3<NodeType >(Condition::GeometryType::PointsArrayType(3)))),
      mSmallDisplacementLineLoadCondition2D2N(0, Condition::GeometryType::Pointer(new Line2D2<NodeType >(Condition::GeometryType::PointsArrayType(2)))),
      mSmallDisplacementLineLoadCondition2D3N(0, Condition::GeometryType::Pointer(new Line2D3<NodeType >(Condition::GeometryType::PointsArrayType(3)))),
      mSmallDisplacementLineLoadCondition3D2N(0, Condition::GeometryType::Pointer(new Line3D2<NodeType >(Condition::GeometryType::PointsArrayType(2)))),
      mSmallDisplacementLineLoadCondition3D3N(0, Condition::GeometryType::Pointer(new Line3D3<NodeType >(Condition::GeometryType::PointsArrayType(3)))),
      mAxisymLineLoadCondition2D2N(0, Condition::GeometryType::Pointer(new Line2D2<NodeType >(Condition::GeometryType::PointsArrayType(2)))),
      mAxisymLineLoadCondition2D3N(0, Condition::GeometryType::Pointer(new Line2D3<NodeType >(Condition::GeometryType::PointsArrayType(3)))),
      // Adding surface load conditions
      mSurfaceLoadCondition3D3N(0, Condition::GeometryType::Pointer(new Triangle3D3<NodeType >(Condition::GeometryType::PointsArrayType(3)))),
      mSurfaceLoadCondition3D4N(0, Condition::GeometryType::Pointer(new Quadrilateral3D4<NodeType >( Condition::GeometryType::PointsArrayType(4)))),
      mSurfaceLoadCondition3D6N(0, Condition::GeometryType::Pointer(new Triangle3D6<NodeType >(Condition::GeometryType::PointsArrayType(6)))),
      mSurfaceLoadCondition3D8N(0, Condition::GeometryType::Pointer(new Quadrilateral3D8<NodeType >(Condition::GeometryType::PointsArrayType(8)))),
      mSurfaceLoadCondition3D9N(0, Condition::GeometryType::Pointer(new Quadrilateral3D9<NodeType >(Condition::GeometryType::PointsArrayType(9)))),
      mSmallDisplacementSurfaceLoadCondition3D3N(0, Condition::GeometryType::Pointer(new Triangle3D3<NodeType >(Condition::GeometryType::PointsArrayType(3)))),
      mSmallDisplacementSurfaceLoadCondition3D4N(0, Condition::GeometryType::Pointer(new Quadrilateral3D4<NodeType >( Condition::GeometryType::PointsArrayType(4)))),
      mSmallDisplacementSurfaceLoadCondition3D6N(0, Condition::GeometryType::Pointer(new Triangle3D6<NodeType >(Condition::GeometryType::PointsArrayType(6)))),
      mSmallDisplacementSurfaceLoadCondition3D8N(0, Condition::GeometryType::Pointer(new Quadrilateral3D8<NodeType >(Condition::GeometryType::PointsArrayType(8)))),
      mSmallDisplacementSurfaceLoadCondition3D9N(0, Condition::GeometryType::Pointer(new Quadrilateral3D9<NodeType >(Condition::GeometryType::PointsArrayType(9)))),
      // Adding point moment conditions
      mPointMomentCondition3D1N(0, Condition::GeometryType::Pointer(new Point3D<NodeType >(Condition::GeometryType::PointsArrayType(1)))),

      // Adding adjoint conditions
      mAdjointSemiAnalyticPointLoadCondition2D1N(0, Condition::GeometryType::Pointer(new Point2D<NodeType >(Condition::GeometryType::PointsArrayType(1)))),
      mAdjointSemiAnalyticPointLoadCondition3D1N(0, Condition::GeometryType::Pointer(new Point3D<NodeType >(Condition::GeometryType::PointsArrayType(1)))),
      mAdjointSemiAnalyticSurfaceLoadCondition3D3N(0, Condition::GeometryType::Pointer(new Triangle3D3<NodeType >(Condition::GeometryType::PointsArrayType(3)))),
      mAdjointSemiAnalyticSurfaceLoadCondition3D4N(0, Condition::GeometryType::Pointer(new Quadrilateral3D4<NodeType >(Condition::GeometryType::PointsArrayType(4)))),
      mAdjointSemiAnalyticSmallDisplacementSurfaceLoadCondition3D3N(0, Condition::GeometryType::Pointer(new Triangle3D3<NodeType >(Condition::GeometryType::PointsArrayType(3)))),
      mAdjointSemiAnalyticSmallDisplacementSurfaceLoadCondition3D4N(0, Condition::GeometryType::Pointer(new Quadrilateral3D4<NodeType >(Condition::GeometryType::PointsArrayType(4)))),
      mAdjointSemiAnalyticLineLoadCondition3D2N(0, Condition::GeometryType::Pointer(new Line3D2<NodeType >(Condition::GeometryType::PointsArrayType(2)))),
      mAdjointSemiAnalyticSmallDisplacementLineLoadCondition3D2N(0, Condition::GeometryType::Pointer(new Line3D2<NodeType >(Condition::GeometryType::PointsArrayType(2)))),

      // Adding the displacement-control condition
      mDisplacementControlCondition3D1N(0, Condition::GeometryType::Pointer(new Point3D<NodeType >(Condition::GeometryType::PointsArrayType(1)))){}

void KratosStructuralMechanicsApplication::Register() {
    KRATOS_INFO("") << "    KRATOS   ___|  |                   |                   |\n"
                    << "           \\___ \\  __|  __| |   |  __| __| |   |  __| _` | |\n"
                    << "                 | |   |    |   | (    |   |   | |   (   | |\n"
                    << "           _____/ \\__|_|   \\__,_|\\___|\\__|\\__,_|_|  \\__,_|_| MECHANICS\n"
                    << "Initializing KratosStructuralMechanicsApplication..." << std::endl;

    // General pourpose
    KRATOS_REGISTER_VARIABLE(INTEGRATION_ORDER); // The integration order considered on the element
    KRATOS_REGISTER_VARIABLE(LOCAL_MATERIAL_AXIS_1);
    KRATOS_REGISTER_VARIABLE(LOCAL_MATERIAL_AXIS_2);
    KRATOS_REGISTER_VARIABLE(LOCAL_MATERIAL_AXIS_3);
    KRATOS_REGISTER_VARIABLE(LOCAL_PRESTRESS_AXIS_1);
    KRATOS_REGISTER_VARIABLE(LOCAL_PRESTRESS_AXIS_2);
    KRATOS_REGISTER_VARIABLE(CENTER_OF_GRAVITY);
    KRATOS_REGISTER_VARIABLE(MASS_MOMENT_OF_INERTIA);
    KRATOS_REGISTER_VARIABLE(ELASTICITY_TENSOR);


    // Generalized eigenvalue problem
    KRATOS_REGISTER_VARIABLE(BUILD_LEVEL)
    KRATOS_REGISTER_VARIABLE(EIGENVALUE_VECTOR)
    KRATOS_REGISTER_VARIABLE(EIGENVECTOR_MATRIX)
    KRATOS_REGISTER_VARIABLE(MODAL_MASS_MATRIX)
    KRATOS_REGISTER_VARIABLE(MODAL_STIFFNESS_MATRIX)

    // Geometrical
    KRATOS_REGISTER_VARIABLE(AREA)
    KRATOS_REGISTER_VARIABLE(IT)
    KRATOS_REGISTER_VARIABLE(IY)
    KRATOS_REGISTER_VARIABLE(IZ)
    KRATOS_REGISTER_VARIABLE(CROSS_AREA)
    KRATOS_REGISTER_VARIABLE(MEAN_RADIUS)
    KRATOS_REGISTER_VARIABLE(SECTION_SIDES)
    KRATOS_REGISTER_VARIABLE(GEOMETRIC_STIFFNESS)
    KRATOS_REGISTER_VARIABLE(LOCAL_ELEMENT_ORIENTATION)
    KRATOS_REGISTER_VARIABLE(MATERIAL_ORIENTATION_ANGLE)
    KRATOS_REGISTER_VARIABLE(USE_CONSISTENT_MASS_MATRIX)
    KRATOS_REGISTER_VARIABLE(CONDENSED_DOF_LIST)

    // Truss generalized variables
    KRATOS_REGISTER_VARIABLE(TRUSS_PRESTRESS_PK2)
    KRATOS_REGISTER_VARIABLE(HARDENING_MODULUS_1D)
    KRATOS_REGISTER_VARIABLE(TANGENT_MODULUS)
    KRATOS_REGISTER_VARIABLE(PLASTIC_ALPHA)

    // Beam generalized variables
    KRATOS_REGISTER_VARIABLE(AREA_EFFECTIVE_Y)
    KRATOS_REGISTER_VARIABLE(AREA_EFFECTIVE_Z)
    KRATOS_REGISTER_VARIABLE(INERTIA_ROT_Y)
    KRATOS_REGISTER_VARIABLE(INERTIA_ROT_Z)
    KRATOS_REGISTER_VARIABLE(LOCAL_AXES_VECTOR)
    KRATOS_REGISTER_VARIABLE(TORSIONAL_INERTIA)
    KRATOS_REGISTER_VARIABLE(I22)
    KRATOS_REGISTER_VARIABLE(I33)
    KRATOS_REGISTER_VARIABLE(LUMPED_MASS_ROTATION_COEFFICIENT)

    //  Shell generalized variables
    KRATOS_REGISTER_VARIABLE(STENBERG_SHEAR_STABILIZATION_SUITABLE)
    KRATOS_REGISTER_VARIABLE(SHELL_OFFSET)
    KRATOS_REGISTER_VARIABLE(SHELL_STRAIN)
    KRATOS_REGISTER_VARIABLE(SHELL_FORCE)
    KRATOS_REGISTER_VARIABLE(SHELL_STRAIN_GLOBAL)
    KRATOS_REGISTER_VARIABLE(SHELL_FORCE_GLOBAL)
    KRATOS_REGISTER_VARIABLE(SHELL_CURVATURE)
    KRATOS_REGISTER_VARIABLE(SHELL_CURVATURE_GLOBAL)
    KRATOS_REGISTER_VARIABLE(SHELL_MOMENT)
    KRATOS_REGISTER_VARIABLE(SHELL_MOMENT_GLOBAL)
    KRATOS_REGISTER_VARIABLE(SHELL_STRESS_TOP_SURFACE)
    KRATOS_REGISTER_VARIABLE(SHELL_STRESS_TOP_SURFACE_GLOBAL)
    KRATOS_REGISTER_VARIABLE(SHELL_STRESS_MIDDLE_SURFACE)
    KRATOS_REGISTER_VARIABLE(SHELL_STRESS_MIDDLE_SURFACE_GLOBAL)
    KRATOS_REGISTER_VARIABLE(SHELL_STRESS_BOTTOM_SURFACE)
    KRATOS_REGISTER_VARIABLE(SHELL_STRESS_BOTTOM_SURFACE_GLOBAL)
    KRATOS_REGISTER_VARIABLE(VON_MISES_STRESS_TOP_SURFACE)
    KRATOS_REGISTER_VARIABLE(VON_MISES_STRESS_MIDDLE_SURFACE)
    KRATOS_REGISTER_VARIABLE(VON_MISES_STRESS_BOTTOM_SURFACE)
    KRATOS_REGISTER_VARIABLE(SHEAR_ANGLE)
    KRATOS_REGISTER_VARIABLE(SHELL_ORTHOTROPIC_STRESS_BOTTOM_SURFACE)
    KRATOS_REGISTER_VARIABLE(SHELL_ORTHOTROPIC_STRESS_TOP_SURFACE)
    KRATOS_REGISTER_VARIABLE(SHELL_ORTHOTROPIC_STRESS_BOTTOM_SURFACE_GLOBAL)
    KRATOS_REGISTER_VARIABLE(SHELL_ORTHOTROPIC_STRESS_TOP_SURFACE_GLOBAL)
    KRATOS_REGISTER_VARIABLE(SHELL_ORTHOTROPIC_4PLY_THROUGH_THICKNESS)
    KRATOS_REGISTER_VARIABLE(TSAI_WU_RESERVE_FACTOR)
    KRATOS_REGISTER_VARIABLE(SHELL_ORTHOTROPIC_LAMINA_STRENGTHS)

    // Shell energies
    KRATOS_REGISTER_VARIABLE(SHELL_ELEMENT_MEMBRANE_ENERGY)
    KRATOS_REGISTER_VARIABLE(SHELL_ELEMENT_BENDING_ENERGY)
    KRATOS_REGISTER_VARIABLE(SHELL_ELEMENT_SHEAR_ENERGY)
    KRATOS_REGISTER_VARIABLE(SHELL_ELEMENT_MEMBRANE_ENERGY_FRACTION)
    KRATOS_REGISTER_VARIABLE(SHELL_ELEMENT_BENDING_ENERGY_FRACTION)
    KRATOS_REGISTER_VARIABLE(SHELL_ELEMENT_SHEAR_ENERGY_FRACTION)

    // Prestresse membrane generalized vairiables
    KRATOS_REGISTER_VARIABLE( MEMBRANE_PRESTRESS )
    KRATOS_REGISTER_VARIABLE( PRESTRESS_VECTOR )
    KRATOS_REGISTER_VARIABLE( PRESTRESS_AXIS_1_GLOBAL )
    KRATOS_REGISTER_VARIABLE( PRESTRESS_AXIS_2_GLOBAL )
    KRATOS_REGISTER_VARIABLE( PRESTRESS_AXIS_1 )
    KRATOS_REGISTER_VARIABLE( PRESTRESS_AXIS_2 )
    KRATOS_REGISTER_VARIABLE( PROJECTION_TYPE_COMBO )
    KRATOS_REGISTER_VARIABLE( PRINCIPAL_CAUCHY_STRESS_VECTOR )
    KRATOS_REGISTER_VARIABLE( PRINCIPAL_PK2_STRESS_VECTOR )

    // Mixed formulations generalized variables
    KRATOS_REGISTER_VARIABLE( REACTION_STRAIN )

    // Formfinding
    KRATOS_REGISTER_VARIABLE(LAMBDA_MAX)
    KRATOS_REGISTER_VARIABLE(IS_FORMFINDING)
    KRATOS_REGISTER_VARIABLE(BASE_REF_1)
    KRATOS_REGISTER_VARIABLE(BASE_REF_2)

    // Cross section
    KRATOS_REGISTER_VARIABLE(SHELL_CROSS_SECTION)
    KRATOS_REGISTER_VARIABLE(SHELL_CROSS_SECTION_OUTPUT_PLY_ID)
    KRATOS_REGISTER_VARIABLE(SHELL_CROSS_SECTION_OUTPUT_PLY_LOCATION)
    KRATOS_REGISTER_VARIABLE(SHELL_ORTHOTROPIC_LAYERS)

    // Nodal stiffness
    KRATOS_REGISTER_3D_VARIABLE_WITH_COMPONENTS(NODAL_INITIAL_DISPLACEMENT)
    KRATOS_REGISTER_3D_VARIABLE_WITH_COMPONENTS(NODAL_DISPLACEMENT_STIFFNESS)
    KRATOS_REGISTER_3D_VARIABLE_WITH_COMPONENTS(NODAL_INITIAL_ROTATION)
    KRATOS_REGISTER_3D_VARIABLE_WITH_COMPONENTS(NODAL_ROTATIONAL_STIFFNESS)
    KRATOS_REGISTER_3D_VARIABLE_WITH_COMPONENTS(NODAL_DAMPING_RATIO)
    KRATOS_REGISTER_3D_VARIABLE_WITH_COMPONENTS(NODAL_ROTATIONAL_DAMPING_RATIO)

    // For explicit central difference scheme
    KRATOS_REGISTER_VARIABLE(MASS_FACTOR)
    KRATOS_REGISTER_3D_VARIABLE_WITH_COMPONENTS(MIDDLE_VELOCITY)
    KRATOS_REGISTER_3D_VARIABLE_WITH_COMPONENTS(MIDDLE_ANGULAR_VELOCITY)
    KRATOS_REGISTER_3D_VARIABLE_WITH_COMPONENTS(FRACTIONAL_ACCELERATION)
    KRATOS_REGISTER_3D_VARIABLE_WITH_COMPONENTS(FRACTIONAL_ANGULAR_ACCELERATION)
    KRATOS_REGISTER_3D_VARIABLE_WITH_COMPONENTS(NODAL_INERTIA)
    KRATOS_REGISTER_VARIABLE(NODAL_DISPLACEMENT_DAMPING)
    KRATOS_REGISTER_3D_VARIABLE_WITH_COMPONENTS(NODAL_ROTATION_DAMPING)

    // CONDITIONS
    /* Moment condition */
    KRATOS_REGISTER_3D_VARIABLE_WITH_COMPONENTS(POINT_MOMENT)

    // Adding the SPRISM EAS variables
    KRATOS_REGISTER_VARIABLE(ALPHA_EAS);
    KRATOS_REGISTER_VARIABLE(CONSIDER_IMPLICIT_EAS_SPRISM_ELEMENT);
    KRATOS_REGISTER_VARIABLE(CONSIDER_TOTAL_LAGRANGIAN_SPRISM_ELEMENT);
    KRATOS_REGISTER_VARIABLE(PURE_EXPLICIT_RHS_COMPUTATION);

    // Reset equations ids "flag"
    KRATOS_REGISTER_VARIABLE(RESET_EQUATION_IDS);

    // Adding the SPRISM additional variables
    KRATOS_REGISTER_VARIABLE(ANG_ROT);

    // Adding the SPRISM variable to deactivate the quadratic interpolation
    KRATOS_REGISTER_VARIABLE(CONSIDER_QUADRATIC_SPRISM_ELEMENT);

    // Strain measures
    KRATOS_REGISTER_VARIABLE(HENCKY_STRAIN_VECTOR);
    KRATOS_REGISTER_VARIABLE(HENCKY_STRAIN_TENSOR);

    KRATOS_REGISTER_VARIABLE(VON_MISES_STRESS)

    KRATOS_REGISTER_VARIABLE(REFERENCE_DEFORMATION_GRADIENT);
    KRATOS_REGISTER_VARIABLE(REFERENCE_DEFORMATION_GRADIENT_DETERMINANT);

    // Rayleigh variables
    KRATOS_REGISTER_VARIABLE(RAYLEIGH_ALPHA)
    KRATOS_REGISTER_VARIABLE(RAYLEIGH_BETA)

    // System damping
    KRATOS_REGISTER_VARIABLE(SYSTEM_DAMPING_RATIO)
    KRATOS_REGISTER_VARIABLE(SECOND_SYSTEM_DAMPING_RATIO)

    // Nodal load variables
    KRATOS_REGISTER_3D_VARIABLE_WITH_COMPONENTS(POINT_LOAD)
    KRATOS_REGISTER_3D_VARIABLE_WITH_COMPONENTS(LINE_LOAD)
    KRATOS_REGISTER_3D_VARIABLE_WITH_COMPONENTS(SURFACE_LOAD)

    // Condition load variables
    KRATOS_REGISTER_VARIABLE(POINT_LOADS_VECTOR)
    KRATOS_REGISTER_VARIABLE(LINE_LOADS_VECTOR)
    KRATOS_REGISTER_VARIABLE(SURFACE_LOADS_VECTOR)
    KRATOS_REGISTER_VARIABLE(POSITIVE_FACE_PRESSURES_VECTOR)
    KRATOS_REGISTER_VARIABLE(NEGATIVE_FACE_PRESSURES_VECTOR)

    // Displacement-Control variables
    KRATOS_REGISTER_VARIABLE(LOAD_FACTOR)
    KRATOS_REGISTER_VARIABLE(PRESCRIBED_DISPLACEMENT)

    // Constitutive laws variables
    KRATOS_REGISTER_VARIABLE(LAYER_EULER_ANGLES)
    KRATOS_REGISTER_VARIABLE(INELASTIC_FLAG)
    KRATOS_REGISTER_VARIABLE(INFINITY_YIELD_STRESS)
    KRATOS_REGISTER_VARIABLE(YIELD_STRESS_TENSION)
    KRATOS_REGISTER_VARIABLE(PLASTIC_STRAIN_VECTOR)
    KRATOS_REGISTER_VARIABLE(YIELD_STRESS_COMPRESSION)
    KRATOS_REGISTER_VARIABLE(DILATANCY_ANGLE)
    KRATOS_REGISTER_VARIABLE(SOFTENING_TYPE)
    KRATOS_REGISTER_VARIABLE(SOFTENING_TYPE_COMPRESSION)
    KRATOS_REGISTER_VARIABLE(HARDENING_CURVE)
    KRATOS_REGISTER_VARIABLE(MAX_NUMBER_NL_CL_ITERATIONS)
    KRATOS_REGISTER_VARIABLE(VISCOUS_PARAMETER)
    KRATOS_REGISTER_VARIABLE(DELAY_TIME)
    KRATOS_REGISTER_VARIABLE(MAXIMUM_STRESS)
    KRATOS_REGISTER_VARIABLE(MAXIMUM_STRESS_POSITION)
    KRATOS_REGISTER_VARIABLE(UNIAXIAL_STRESS)
    KRATOS_REGISTER_VARIABLE(FRICTION_ANGLE)
    KRATOS_REGISTER_VARIABLE(COHESION)
    KRATOS_REGISTER_VARIABLE(DAMAGE)
    KRATOS_REGISTER_VARIABLE(DAMAGE_MATRIX)
    KRATOS_REGISTER_VARIABLE(DAMAGE_FIBER)
    KRATOS_REGISTER_VARIABLE(THRESHOLD)
    KRATOS_REGISTER_VARIABLE(INTEGRATED_STRESS_TENSOR)
    KRATOS_REGISTER_VARIABLE(PLASTIC_STRAIN_TENSOR)
    KRATOS_REGISTER_VARIABLE(CURVE_FITTING_PARAMETERS)
    KRATOS_REGISTER_VARIABLE(PLASTIC_STRAIN_INDICATORS)
    KRATOS_REGISTER_VARIABLE(EQUIVALENT_PLASTIC_STRAIN)
    KRATOS_REGISTER_VARIABLE(KINEMATIC_PLASTICITY_PARAMETERS)
    KRATOS_REGISTER_VARIABLE(KINEMATIC_HARDENING_TYPE)
    KRATOS_REGISTER_VARIABLE(CONSIDER_PERTURBATION_THRESHOLD)
    KRATOS_REGISTER_VARIABLE(TANGENT_OPERATOR_ESTIMATION)
    KRATOS_REGISTER_VARIABLE(TENSION_STRESS_TENSOR)
    KRATOS_REGISTER_VARIABLE(COMPRESSION_STRESS_TENSOR)
    KRATOS_REGISTER_VARIABLE(TENSION_STRESS_VECTOR)
    KRATOS_REGISTER_VARIABLE(COMPRESSION_STRESS_VECTOR)
    KRATOS_REGISTER_VARIABLE(EFFECTIVE_TENSION_STRESS_VECTOR)
    KRATOS_REGISTER_VARIABLE(EFFECTIVE_COMPRESSION_STRESS_VECTOR)
    KRATOS_REGISTER_VARIABLE(CAUCHY_STRESS_TENSOR_FIBER)
    KRATOS_REGISTER_VARIABLE(CAUCHY_STRESS_TENSOR_MATRIX)
    KRATOS_REGISTER_VARIABLE(GREEN_LAGRANGE_STRAIN_TENSOR_MATRIX)
    KRATOS_REGISTER_VARIABLE(GREEN_LAGRANGE_STRAIN_TENSOR_FIBER)
    KRATOS_REGISTER_VARIABLE(EXPONENTIAL_SATURATION_YIELD_STRESS)
    KRATOS_REGISTER_VARIABLE(ACCUMULATED_PLASTIC_STRAIN)
    KRATOS_REGISTER_VARIABLE(BACK_STRESS_VECTOR)
    KRATOS_REGISTER_VARIABLE(BACK_STRESS_TENSOR)
    KRATOS_REGISTER_VARIABLE(HARDENING_MODULI_VECTOR)

    // Some variables related with SP
    KRATOS_REGISTER_VARIABLE(SERIAL_PARALLEL_EQUILIBRIUM_TOLERANCE)

    // D+D- Damage Constitutive laws variables
    KRATOS_REGISTER_VARIABLE(DAMAGE_TENSION)
    KRATOS_REGISTER_VARIABLE(DAMAGE_COMPRESSION)
    KRATOS_REGISTER_VARIABLE(THRESHOLD_TENSION)
    KRATOS_REGISTER_VARIABLE(THRESHOLD_COMPRESSION)
    KRATOS_REGISTER_VARIABLE(UNIAXIAL_STRESS_TENSION)
    KRATOS_REGISTER_VARIABLE(UNIAXIAL_STRESS_COMPRESSION)
    KRATOS_REGISTER_VARIABLE(FRACTURE_ENERGY_COMPRESSION)
    KRATOS_REGISTER_VARIABLE(FRACTURE_ENERGY_DAMAGE_PROCESS)
    KRATOS_REGISTER_VARIABLE(HIGH_CYCLE_FATIGUE_COEFFICIENTS)
    KRATOS_REGISTER_3D_VARIABLE_WITH_COMPONENTS(EULER_ANGLES)
    KRATOS_REGISTER_VARIABLE(FATIGUE_REDUCTION_FACTOR)
    KRATOS_REGISTER_VARIABLE(NUMBER_OF_CYCLES)
    KRATOS_REGISTER_VARIABLE(WOHLER_STRESS)
    KRATOS_REGISTER_VARIABLE(OGDEN_BETA_1)
    KRATOS_REGISTER_VARIABLE(OGDEN_BETA_2)

    // D+D- Damage Constitutive laws variables, additional Masonry 2D & 3D
    KRATOS_REGISTER_VARIABLE(DAMAGE_ONSET_STRESS_COMPRESSION)
    KRATOS_REGISTER_VARIABLE(BIAXIAL_COMPRESSION_MULTIPLIER)
    KRATOS_REGISTER_VARIABLE(FRACTURE_ENERGY_TENSION)
    KRATOS_REGISTER_VARIABLE(RESIDUAL_STRESS_COMPRESSION)
    KRATOS_REGISTER_VARIABLE(BEZIER_CONTROLLER_C1)
    KRATOS_REGISTER_VARIABLE(BEZIER_CONTROLLER_C2)
    KRATOS_REGISTER_VARIABLE(BEZIER_CONTROLLER_C3)
    KRATOS_REGISTER_VARIABLE(YIELD_STRAIN_COMPRESSION)
    KRATOS_REGISTER_VARIABLE(SHEAR_COMPRESSION_REDUCTOR)
    KRATOS_REGISTER_VARIABLE(TRIAXIAL_COMPRESSION_COEFFICIENT)

    // Response function variables
    KRATOS_REGISTER_VARIABLE(RESPONSE_VALUE)

    // Adjoint variables
    KRATOS_REGISTER_3D_VARIABLE_WITH_COMPONENTS(ADJOINT_DISPLACEMENT)
    KRATOS_REGISTER_VARIABLE(ADJOINT_PARTICULAR_DISPLACEMENT)
    KRATOS_REGISTER_3D_VARIABLE_WITH_COMPONENTS(ADJOINT_ROTATION)
    KRATOS_REGISTER_VARIABLE(PERTURBATION_SIZE)
    KRATOS_REGISTER_3D_VARIABLE_WITH_COMPONENTS(ADJOINT_CURVATURE)
    KRATOS_REGISTER_3D_VARIABLE_WITH_COMPONENTS(ADJOINT_STRAIN)
    KRATOS_REGISTER_3D_VARIABLE_WITH_COMPONENTS(ADJOINT_PARTICULAR_CURVATURE)
    KRATOS_REGISTER_3D_VARIABLE_WITH_COMPONENTS(ADJOINT_PARTICULAR_STRAIN)
    KRATOS_REGISTER_3D_VARIABLE_WITH_COMPONENTS(ADJOINT_WORK_FORCE_CONTRIBUTION)
    KRATOS_REGISTER_3D_VARIABLE_WITH_COMPONENTS(ADJOINT_WORK_MOMENT_CONTRIBUTION)
    KRATOS_REGISTER_VARIABLE(ADAPT_PERTURBATION_SIZE)

    // Variables for output of sensitivities
    KRATOS_REGISTER_VARIABLE( CROSS_AREA_SENSITIVITY );
    KRATOS_REGISTER_3D_VARIABLE_WITH_COMPONENTS( POINT_LOAD_SENSITIVITY );
    KRATOS_REGISTER_VARIABLE( I22_SENSITIVITY );
    KRATOS_REGISTER_VARIABLE( I33_SENSITIVITY );
    KRATOS_REGISTER_VARIABLE( SECTION_HEIGTH_SENSITIVITY );
    KRATOS_REGISTER_VARIABLE( SECTION_WIDTH_SENSITIVITY );
    KRATOS_REGISTER_VARIABLE( SECTION_HEIGTH );
    KRATOS_REGISTER_VARIABLE( SECTION_WIDTH );
    KRATOS_REGISTER_VARIABLE( THICKNESS_SENSITIVITY );
    KRATOS_REGISTER_VARIABLE( YOUNG_MODULUS_SENSITIVITY );
    KRATOS_REGISTER_VARIABLE( AREA_EFFECTIVE_Y_SENSITIVITY );
    KRATOS_REGISTER_VARIABLE( AREA_EFFECTIVE_Z_SENSITIVITY );
    KRATOS_REGISTER_VARIABLE( IS_ADJOINT );
    KRATOS_REGISTER_VARIABLE( TRUSS_PRESTRESS_PK2_SENSITIVITY );
    KRATOS_REGISTER_VARIABLE( TORSIONAL_INERTIA_SENSITIVITY);
    KRATOS_REGISTER_3D_VARIABLE_WITH_COMPONENTS(NODAL_DISPLACEMENT_STIFFNESS_SENSITIVITY);
    KRATOS_REGISTER_3D_VARIABLE_WITH_COMPONENTS(NODAL_ROTATIONAL_STIFFNESS_SENSITIVITY);

    // Variables to for computing parts of sensitivity analysis
    KRATOS_REGISTER_VARIABLE( TRACED_STRESS_TYPE );
    KRATOS_REGISTER_VARIABLE( STRESS_DISP_DERIV_ON_GP );
    KRATOS_REGISTER_VARIABLE( STRESS_DISP_DERIV_ON_NODE);
    KRATOS_REGISTER_VARIABLE( STRESS_DESIGN_DERIVATIVE_ON_GP );
    KRATOS_REGISTER_VARIABLE( STRESS_DESIGN_DERIVATIVE_ON_NODE);
    KRATOS_REGISTER_VARIABLE( STRESS_ON_GP  );
    KRATOS_REGISTER_VARIABLE( STRESS_ON_NODE  );
    KRATOS_REGISTER_VARIABLE( DESIGN_VARIABLE_NAME );

<<<<<<< HEAD
    // Variables for the method of generalized influence functions
    KRATOS_REGISTER_VARIABLE( VARIATIONAL_SENSITIVITY );
    KRATOS_REGISTER_3D_VARIABLE_WITH_COMPONENTS(PSEUDO_FORCE);
    KRATOS_REGISTER_3D_VARIABLE_WITH_COMPONENTS(PSEUDO_MOMENT);
    KRATOS_REGISTER_VARIABLE( YOUNG_MODULUS_DERIVED );
    KRATOS_REGISTER_VARIABLE( CROSS_AREA_DERIVED );
    KRATOS_REGISTER_VARIABLE( I22_DERIVED );
    KRATOS_REGISTER_VARIABLE( I33_DERIVED );
    KRATOS_REGISTER_VARIABLE( AREA_EFFECTIVE_Y_DERIVED);
    KRATOS_REGISTER_VARIABLE( AREA_EFFECTIVE_Z_DERIVED);
    KRATOS_REGISTER_VARIABLE( TORSIONAL_INERTIA_DERIVED);
    KRATOS_REGISTER_VARIABLE( POISSON_RATIO_DERIVED);
    KRATOS_REGISTER_VARIABLE( DENSITY_DERIVED );
    KRATOS_REGISTER_3D_VARIABLE_WITH_COMPONENTS(RESPONSE_PREFACTOR_MOMENT_DERIVED)
    KRATOS_REGISTER_3D_VARIABLE_WITH_COMPONENTS(RESPONSE_PREFACTOR_FORCE_DERIVED)
    KRATOS_REGISTER_VARIABLE(INFLUENCE_FUNCTIONS_EXTENSIONS)

    // Some variables related with CL
    /*KRATOS_REGISTER_VARIABLE(INELASTIC_FLAG)
    KRATOS_REGISTER_VARIABLE(INFINITY_YIELD_STRESS)
    KRATOS_REGISTER_VARIABLE(SERIAL_PARALLEL_EQUILIBRIUM_TOLERANCE)*/
=======
    // for DEM-FEM 2D
    KRATOS_REGISTER_VARIABLE(IMPOSED_Z_STRAIN_VALUE)
    KRATOS_REGISTER_VARIABLE(IMPOSED_Z_STRAIN_OPTION)

    // For anisotropy + orthotrophy
    // The ratios between the yield strength in the isotropic space and the anisotropic space
    // at each direction in local coordinates ratio
    KRATOS_REGISTER_SYMMETRIC_3D_TENSOR_VARIABLE_WITH_COMPONENTS(ISOTROPIC_ANISOTROPIC_YIELD_RATIO);
    KRATOS_REGISTER_SYMMETRIC_3D_TENSOR_VARIABLE_WITH_COMPONENTS(ORTHOTROPIC_ELASTIC_CONSTANTS);
>>>>>>> 180fcb09

    //Register the truss element
    KRATOS_REGISTER_ELEMENT("TrussElement3D2N", mTrussElement3D2N)
    KRATOS_REGISTER_ELEMENT("TrussLinearElement3D2N", mTrussLinearElement3D2N)
    KRATOS_REGISTER_ELEMENT("CableElement3D2N", mCableElement3D2N)

    // Register the beam element
    KRATOS_REGISTER_ELEMENT("CrBeamElement3D2N", mCrBeamElement3D2N)
    KRATOS_REGISTER_ELEMENT("CrLinearBeamElement3D2N", mCrLinearBeamElement3D2N)
    KRATOS_REGISTER_ELEMENT("CrBeamElement2D2N", mCrBeamElement2D2N)
    KRATOS_REGISTER_ELEMENT("CrLinearBeamElement2D2N", mCrLinearBeamElement2D2N)

    //Register the shells elements
    KRATOS_REGISTER_ELEMENT("IsotropicShellElement3D3N", mIsotropicShellElement3D3N)
    KRATOS_REGISTER_ELEMENT("ShellThickElement3D4N", mShellThickElement3D4N)
    KRATOS_REGISTER_ELEMENT("ShellThickElementCorotational3D4N", mShellThickCorotationalElement3D4N)
    KRATOS_REGISTER_ELEMENT("ShellThinElementCorotational3D4N", mShellThinCorotationalElement3D4N)
    KRATOS_REGISTER_ELEMENT("ShellThinElement3D3N", mShellThinElement3D3N)
    KRATOS_REGISTER_ELEMENT("ShellThickElementCorotational3D3N", mShellThickCorotationalElement3D3N)
    KRATOS_REGISTER_ELEMENT("ShellThinElementCorotational3D3N", mShellThinCorotationalElement3D3N)

    // Register the membrane element
    KRATOS_REGISTER_ELEMENT("MembraneElement3D4N", mMembraneElement3D4N)
    KRATOS_REGISTER_ELEMENT("MembraneElement3D3N", mMembraneElement3D3N)

    // Register the SPRISM element
    KRATOS_REGISTER_ELEMENT("SolidShellElementSprism3D6N", mSolidShellElementSprism3D6N);

    // Register the nodal concentrated element
    KRATOS_REGISTER_ELEMENT("NodalConcentratedDampedElement3D1N", mNodalConcentratedDampedElement3D1N);
    KRATOS_REGISTER_ELEMENT("NodalConcentratedElement2D1N", mNodalConcentratedElement2D1N);
    KRATOS_REGISTER_ELEMENT("NodalConcentratedDampedElement2D1N", mNodalConcentratedDampedElement2D1N);
    KRATOS_REGISTER_ELEMENT("NodalConcentratedElement3D1N", mNodalConcentratedElement3D1N);

    // SOLID ELEMENTS
    // Small displacement elements
    KRATOS_REGISTER_ELEMENT("SmallDisplacementElement2D3N", mSmallDisplacement2D3N)
    KRATOS_REGISTER_ELEMENT("SmallDisplacementElement2D4N", mSmallDisplacement2D4N)
    KRATOS_REGISTER_ELEMENT("SmallDisplacementElement2D6N", mSmallDisplacement2D6N)
    KRATOS_REGISTER_ELEMENT("SmallDisplacementElement2D8N", mSmallDisplacement2D8N)
    KRATOS_REGISTER_ELEMENT("SmallDisplacementElement2D9N", mSmallDisplacement2D9N)
    KRATOS_REGISTER_ELEMENT("SmallDisplacementElement3D4N", mSmallDisplacement3D4N)
    KRATOS_REGISTER_ELEMENT("SmallDisplacementElement3D6N", mSmallDisplacement3D6N)
    KRATOS_REGISTER_ELEMENT("SmallDisplacementElement3D8N", mSmallDisplacement3D8N)
    KRATOS_REGISTER_ELEMENT("SmallDisplacementElement3D10N", mSmallDisplacement3D10N)
    KRATOS_REGISTER_ELEMENT("SmallDisplacementElement3D15N", mSmallDisplacement3D15N)
    KRATOS_REGISTER_ELEMENT("SmallDisplacementElement3D20N", mSmallDisplacement3D20N)
    KRATOS_REGISTER_ELEMENT("SmallDisplacementElement3D27N", mSmallDisplacement3D27N)

    KRATOS_REGISTER_ELEMENT("SmallDisplacementMixedVolumetricStrainElement2D3N", mSmallDisplacementMixedVolumetricStrainElement2D3N)
    KRATOS_REGISTER_ELEMENT("SmallDisplacementMixedVolumetricStrainElement2D4N", mSmallDisplacementMixedVolumetricStrainElement2D4N)
    KRATOS_REGISTER_ELEMENT("SmallDisplacementMixedVolumetricStrainElement3D4N", mSmallDisplacementMixedVolumetricStrainElement3D4N)
    KRATOS_REGISTER_ELEMENT("SmallDisplacementMixedVolumetricStrainElement3D8N", mSmallDisplacementMixedVolumetricStrainElement3D8N)

    KRATOS_REGISTER_ELEMENT("SmallDisplacementBbarElement2D4N", mSmallDisplacementBbar2D4N)
    KRATOS_REGISTER_ELEMENT("SmallDisplacementBbarElement3D8N", mSmallDisplacementBbar3D8N)

    KRATOS_REGISTER_ELEMENT("AxisymSmallDisplacementElement2D3N", mAxisymSmallDisplacement2D3N)
    KRATOS_REGISTER_ELEMENT("AxisymSmallDisplacementElement2D4N", mAxisymSmallDisplacement2D4N)
    KRATOS_REGISTER_ELEMENT("AxisymSmallDisplacementElement2D6N", mAxisymSmallDisplacement2D6N)
    KRATOS_REGISTER_ELEMENT("AxisymSmallDisplacementElement2D8N", mAxisymSmallDisplacement2D8N)
    KRATOS_REGISTER_ELEMENT("AxisymSmallDisplacementElement2D9N", mAxisymSmallDisplacement2D9N)

    KRATOS_REGISTER_ELEMENT("ZStrainDriven2p5DSmallDisplacementElement2D3N", mZStrainDriven2p5DSmallDisplacement2D3N)
    KRATOS_REGISTER_ELEMENT("ZStrainDriven2p5DSmallDisplacementElement2D4N", mZStrainDriven2p5DSmallDisplacement2D4N)
    KRATOS_REGISTER_ELEMENT("ZStrainDriven2p5DSmallDisplacementElement2D6N", mZStrainDriven2p5DSmallDisplacement2D6N)
    KRATOS_REGISTER_ELEMENT("ZStrainDriven2p5DSmallDisplacementElement2D8N", mZStrainDriven2p5DSmallDisplacement2D8N)
    KRATOS_REGISTER_ELEMENT("ZStrainDriven2p5DSmallDisplacementElement2D9N", mZStrainDriven2p5DSmallDisplacement2D9N)

    // Total lagrangian elements
    KRATOS_REGISTER_ELEMENT("TotalLagrangianElement2D3N", mTotalLagrangian2D3N)
    KRATOS_REGISTER_ELEMENT("TotalLagrangianElement2D4N", mTotalLagrangian2D4N)
    KRATOS_REGISTER_ELEMENT("TotalLagrangianElement2D6N", mTotalLagrangian2D6N)
    KRATOS_REGISTER_ELEMENT("TotalLagrangianElement2D8N", mTotalLagrangian2D8N)
    KRATOS_REGISTER_ELEMENT("TotalLagrangianElement2D9N", mTotalLagrangian2D9N)
    KRATOS_REGISTER_ELEMENT("TotalLagrangianElement3D4N", mTotalLagrangian3D4N)
    KRATOS_REGISTER_ELEMENT("TotalLagrangianElement3D6N", mTotalLagrangian3D6N)
    KRATOS_REGISTER_ELEMENT("TotalLagrangianElement3D8N", mTotalLagrangian3D8N)
    KRATOS_REGISTER_ELEMENT("TotalLagrangianElement3D10N", mTotalLagrangian3D10N)
    KRATOS_REGISTER_ELEMENT("TotalLagrangianElement3D15N", mTotalLagrangian3D15N)
    KRATOS_REGISTER_ELEMENT("TotalLagrangianElement3D20N", mTotalLagrangian3D20N)
    KRATOS_REGISTER_ELEMENT("TotalLagrangianElement3D27N", mTotalLagrangian3D27N)

    KRATOS_REGISTER_ELEMENT("AxisymTotalLagrangianElement2D3N", mAxisymTotalLagrangian2D3N)
    KRATOS_REGISTER_ELEMENT("AxisymTotalLagrangianElement2D4N", mAxisymTotalLagrangian2D4N)
    KRATOS_REGISTER_ELEMENT("AxisymTotalLagrangianElement2D6N", mAxisymTotalLagrangian2D6N)
    KRATOS_REGISTER_ELEMENT("AxisymTotalLagrangianElement2D8N", mAxisymTotalLagrangian2D8N)
    KRATOS_REGISTER_ELEMENT("AxisymTotalLagrangianElement2D9N", mAxisymTotalLagrangian2D9N)

    // Updated lagrangian elements
    KRATOS_REGISTER_ELEMENT("UpdatedLagrangianElement2D3N", mUpdatedLagrangian2D3N)
    KRATOS_REGISTER_ELEMENT("UpdatedLagrangianElement2D4N", mUpdatedLagrangian2D4N)
    KRATOS_REGISTER_ELEMENT("UpdatedLagrangianElement2D6N", mUpdatedLagrangian2D6N)
    KRATOS_REGISTER_ELEMENT("UpdatedLagrangianElement2D8N", mUpdatedLagrangian2D8N)
    KRATOS_REGISTER_ELEMENT("UpdatedLagrangianElement2D9N", mUpdatedLagrangian2D9N)
    KRATOS_REGISTER_ELEMENT("UpdatedLagrangianElement3D4N", mUpdatedLagrangian3D4N)
    KRATOS_REGISTER_ELEMENT("UpdatedLagrangianElement3D6N", mUpdatedLagrangian3D6N)
    KRATOS_REGISTER_ELEMENT("UpdatedLagrangianElement3D8N", mUpdatedLagrangian3D8N)
    KRATOS_REGISTER_ELEMENT("UpdatedLagrangianElement3D10N", mUpdatedLagrangian3D10N)
    KRATOS_REGISTER_ELEMENT("UpdatedLagrangianElement3D15N", mUpdatedLagrangian3D15N)
    KRATOS_REGISTER_ELEMENT("UpdatedLagrangianElement3D20N", mUpdatedLagrangian3D20N)
    KRATOS_REGISTER_ELEMENT("UpdatedLagrangianElement3D27N", mUpdatedLagrangian3D27N)

    KRATOS_REGISTER_ELEMENT("AxisymUpdatedLagrangianElement2D3N", mAxisymUpdatedLagrangian2D3N)
    KRATOS_REGISTER_ELEMENT("AxisymUpdatedLagrangianElement2D4N", mAxisymUpdatedLagrangian2D4N)
    KRATOS_REGISTER_ELEMENT("AxisymUpdatedLagrangianElement2D6N", mAxisymUpdatedLagrangian2D6N)
    KRATOS_REGISTER_ELEMENT("AxisymUpdatedLagrangianElement2D8N", mAxisymUpdatedLagrangian2D8N)
    KRATOS_REGISTER_ELEMENT("AxisymUpdatedLagrangianElement2D9N", mAxisymUpdatedLagrangian2D9N)

    // Register the spring damper element
    KRATOS_REGISTER_ELEMENT("SpringDamperElement3D2N", mSpringDamperElement3D2N);

    //Register the adjoint elements
    KRATOS_REGISTER_ELEMENT("AdjointFiniteDifferencingShellThinElement3D3N", mAdjointFiniteDifferencingShellThinElement3D3N )
    KRATOS_REGISTER_ELEMENT("AdjointFiniteDifferenceCrBeamElementLinear3D2N", mAdjointFiniteDifferenceCrBeamElementLinear3D2N )
    KRATOS_REGISTER_ELEMENT("AdjointFiniteDifferenceTrussElement3D2N", mAdjointFiniteDifferenceTrussElement3D2N)
    KRATOS_REGISTER_ELEMENT("AdjointFiniteDifferenceTrussLinearElement3D2N", mAdjointFiniteDifferenceTrussLinearElement3D2N)
    KRATOS_REGISTER_ELEMENT("TotalLagrangianAdjointElement2D3N", mTotalLagrangianAdjoint2D3N)
    KRATOS_REGISTER_ELEMENT("TotalLagrangianAdjointElement2D4N", mTotalLagrangianAdjoint2D4N)
    KRATOS_REGISTER_ELEMENT("TotalLagrangianAdjointElement2D6N", mTotalLagrangianAdjoint2D6N)
    KRATOS_REGISTER_ELEMENT("TotalLagrangianAdjointElement3D4N", mTotalLagrangianAdjoint3D4N)
    KRATOS_REGISTER_ELEMENT("TotalLagrangianAdjointElement3D8N", mTotalLagrangianAdjoint3D8N)
    KRATOS_REGISTER_ELEMENT("AdjointFiniteDifferencingSmallDisplacementElement3D4N", mAdjointFiniteDifferencingSmallDisplacementElement3D4N)
    KRATOS_REGISTER_ELEMENT("AdjointFiniteDifferencingSmallDisplacementElement3D6N", mAdjointFiniteDifferencingSmallDisplacementElement3D6N)
    KRATOS_REGISTER_ELEMENT("AdjointFiniteDifferencingSmallDisplacementElement3D8N", mAdjointFiniteDifferencingSmallDisplacementElement3D8N)
    KRATOS_REGISTER_ELEMENT("AdjointFiniteDifferenceSpringDamperElement3D2N", mAdjointFiniteDifferenceSpringDamperElement3D2N)

    // Register the conditions
    // Point loads
    KRATOS_REGISTER_CONDITION("PointLoadCondition2D1N", mPointLoadCondition2D1N)
    KRATOS_REGISTER_CONDITION("PointLoadCondition3D1N", mPointLoadCondition3D1N)
    KRATOS_REGISTER_CONDITION("PointContactCondition2D1N", mPointContactCondition2D1N)
    KRATOS_REGISTER_CONDITION("PointContactCondition3D1N", mPointContactCondition3D1N)

    KRATOS_REGISTER_CONDITION("AxisymPointLoadCondition2D1N", mAxisymPointLoadCondition2D1N)

    // Line loads
    KRATOS_REGISTER_CONDITION("LineLoadCondition2D2N", mLineLoadCondition2D2N)
    KRATOS_REGISTER_CONDITION("LineLoadCondition2D3N", mLineLoadCondition2D3N)
    KRATOS_REGISTER_CONDITION("LineLoadCondition3D2N", mLineLoadCondition3D2N)
    KRATOS_REGISTER_CONDITION("LineLoadCondition3D3N", mLineLoadCondition3D3N)

    KRATOS_REGISTER_CONDITION("SmallDisplacementLineLoadCondition2D2N", mSmallDisplacementLineLoadCondition2D2N)
    KRATOS_REGISTER_CONDITION("SmallDisplacementLineLoadCondition2D3N", mSmallDisplacementLineLoadCondition2D3N)
    KRATOS_REGISTER_CONDITION("SmallDisplacementLineLoadCondition3D2N", mSmallDisplacementLineLoadCondition3D2N)
    KRATOS_REGISTER_CONDITION("SmallDisplacementLineLoadCondition3D3N", mSmallDisplacementLineLoadCondition3D3N)

    KRATOS_REGISTER_CONDITION("AxisymLineLoadCondition2D2N", mAxisymLineLoadCondition2D2N)
    KRATOS_REGISTER_CONDITION("AxisymLineLoadCondition2D3N", mAxisymLineLoadCondition2D3N)

    // Surface loads
    KRATOS_REGISTER_CONDITION("SurfaceLoadCondition3D3N", mSurfaceLoadCondition3D3N)
    KRATOS_REGISTER_CONDITION("SurfaceLoadCondition3D4N", mSurfaceLoadCondition3D4N)
    KRATOS_REGISTER_CONDITION("SurfaceLoadCondition3D6N", mSurfaceLoadCondition3D6N)
    KRATOS_REGISTER_CONDITION("SurfaceLoadCondition3D8N", mSurfaceLoadCondition3D8N)
    KRATOS_REGISTER_CONDITION("SurfaceLoadCondition3D9N", mSurfaceLoadCondition3D9N)

    KRATOS_REGISTER_CONDITION("SmallDisplacementSurfaceLoadCondition3D3N", mSmallDisplacementSurfaceLoadCondition3D3N)
    KRATOS_REGISTER_CONDITION("SmallDisplacementSurfaceLoadCondition3D4N", mSmallDisplacementSurfaceLoadCondition3D4N)
    KRATOS_REGISTER_CONDITION("SmallDisplacementSurfaceLoadCondition3D6N", mSmallDisplacementSurfaceLoadCondition3D6N)
    KRATOS_REGISTER_CONDITION("SmallDisplacementSurfaceLoadCondition3D8N", mSmallDisplacementSurfaceLoadCondition3D8N)
    KRATOS_REGISTER_CONDITION("SmallDisplacementSurfaceLoadCondition3D9N", mSmallDisplacementSurfaceLoadCondition3D9N)

    // Point moment
    KRATOS_REGISTER_CONDITION("PointMomentCondition3D1N", mPointMomentCondition3D1N);

    // Adjoint conditions
    KRATOS_REGISTER_CONDITION("AdjointSemiAnalyticPointLoadCondition2D1N", mAdjointSemiAnalyticPointLoadCondition2D1N )
    KRATOS_REGISTER_CONDITION("AdjointSemiAnalyticPointLoadCondition3D1N", mAdjointSemiAnalyticPointLoadCondition3D1N )
    KRATOS_REGISTER_CONDITION("AdjointSemiAnalyticSurfaceLoadCondition3D3N", mAdjointSemiAnalyticSurfaceLoadCondition3D3N )
    KRATOS_REGISTER_CONDITION("AdjointSemiAnalyticSurfaceLoadCondition3D4N", mAdjointSemiAnalyticSurfaceLoadCondition3D4N )
    KRATOS_REGISTER_CONDITION("AdjointSemiAnalyticSmallDisplacementSurfaceLoadCondition3D3N", mAdjointSemiAnalyticSmallDisplacementSurfaceLoadCondition3D3N )
    KRATOS_REGISTER_CONDITION("AdjointSemiAnalyticSmallDisplacementSurfaceLoadCondition3D4N", mAdjointSemiAnalyticSmallDisplacementSurfaceLoadCondition3D4N )
    KRATOS_REGISTER_CONDITION("AdjointSemiAnalyticLineLoadCondition3D2N", mAdjointSemiAnalyticLineLoadCondition3D2N)
    KRATOS_REGISTER_CONDITION("AdjointSemiAnalyticSmallDisplacementLineLoadCondition3D2N", mAdjointSemiAnalyticSmallDisplacementLineLoadCondition3D2N)

    // Displacement-Control Conditions
    KRATOS_REGISTER_CONDITION("DisplacementControlCondition3D1N", mDisplacementControlCondition3D1N)

    // Register linear elastics laws
    KRATOS_REGISTER_CONSTITUTIVE_LAW("TrussConstitutiveLaw", mTrussConstitutiveLaw);
    KRATOS_REGISTER_CONSTITUTIVE_LAW("BeamConstitutiveLaw", mBeamConstitutiveLaw);
    KRATOS_REGISTER_CONSTITUTIVE_LAW("LinearElastic3DLaw", mElasticIsotropic3D);
    KRATOS_REGISTER_CONSTITUTIVE_LAW("LinearElasticPlaneStrain2DLaw", mLinearPlaneStrain);
    KRATOS_REGISTER_CONSTITUTIVE_LAW("LinearElasticPlaneStress2DLaw", mLinearPlaneStress);
    KRATOS_REGISTER_CONSTITUTIVE_LAW("LinearElasticAxisym2DLaw", mAxisymElasticIsotropic);
    KRATOS_REGISTER_CONSTITUTIVE_LAW("UserProvidedLinearElastic2DLaw", mUserProvidedLinearElastic2DLaw);
    KRATOS_REGISTER_CONSTITUTIVE_LAW("UserProvidedLinearElastic3DLaw", mUserProvidedLinearElastic3DLaw);

#ifndef STRUCTURAL_DISABLE_ADVANCED_CONSTITUTIVE_LAWS
    // Damage and plasticity
    KRATOS_REGISTER_CONSTITUTIVE_LAW("LinearElasticOrthotropic2DLaw", mLinearElasticOrthotropic2DLaw);
    // Register hyper elastic laws
    KRATOS_REGISTER_CONSTITUTIVE_LAW("KirchhoffSaintVenant3DLaw", mHyperElasticIsotropicKirchhoff3D);
    KRATOS_REGISTER_CONSTITUTIVE_LAW("KirchhoffSaintVenantPlaneStress2DLaw", mHyperElasticIsotropicKirchhoffPlaneStress2D);
    KRATOS_REGISTER_CONSTITUTIVE_LAW("KirchhoffSaintVenantPlaneStrain2DLaw", mHyperElasticIsotropicKirchhoffPlaneStrain2D);
    KRATOS_REGISTER_CONSTITUTIVE_LAW("HyperElastic3DLaw", mHyperElasticIsotropicNeoHookean3D);
    KRATOS_REGISTER_CONSTITUTIVE_LAW("HyperElasticPlaneStrain2DLaw", mHyperElasticIsotropicNeoHookeanPlaneStrain2D);
    KRATOS_REGISTER_CONSTITUTIVE_LAW("SmallStrainJ2PlasticityPlaneStrain2DLaw", mSmallStrainJ2PlasticityPlaneStrain2D);
    KRATOS_REGISTER_CONSTITUTIVE_LAW("SmallStrainJ2Plasticity3DLaw", mSmallStrainJ2Plasticity3D);
    KRATOS_REGISTER_CONSTITUTIVE_LAW("SmallStrainIsotropicDamagePlaneStrain2DLaw", mSmallStrainIsotropicDamagePlaneStrain2D);
    KRATOS_REGISTER_CONSTITUTIVE_LAW("SmallStrainIsotropicDamage3DLaw", mSmallStrainIsotropicDamage3D);
    KRATOS_REGISTER_CONSTITUTIVE_LAW("SmallStrainIsotropicDamageTractionOnly3DLaw", mSmallStrainIsotropicDamageTractionOnly3D);
    KRATOS_REGISTER_CONSTITUTIVE_LAW("TrussPlasticityConstitutiveLaw", mTrussPlasticityConstitutiveLaw);
    KRATOS_REGISTER_CONSTITUTIVE_LAW("HyperElasticIsotropicOgden1D", mHyperElasticIsotropicOgden1D);
    KRATOS_REGISTER_CONSTITUTIVE_LAW("HyperElasticIsotropicHenky1D", mHyperElasticIsotropicHenky1D);
    KRATOS_REGISTER_CONSTITUTIVE_LAW("ElasticPlaneStressUncoupledShear2DLaw", mElasticIsotropicPlaneStressUncoupledShear);
    KRATOS_REGISTER_CONSTITUTIVE_LAW("SmallStrainIsotropicPlasticityFactory", mSmallStrainIsotropicPlasticityFactory);
    KRATOS_REGISTER_CONSTITUTIVE_LAW("SmallStrainKinematicPlasticityFactory", mSmallStrainKinematicPlasticityFactory);
    KRATOS_REGISTER_CONSTITUTIVE_LAW("SmallStrainIsotropicDamageFactory", mSmallStrainIsotropicDamageFactory);
    KRATOS_REGISTER_CONSTITUTIVE_LAW("ViscousGeneralizedKelvin3D", mViscousGeneralizedKelvin3D);
    KRATOS_REGISTER_CONSTITUTIVE_LAW("ViscousGeneralizedMaxwell3D", mViscousGeneralizedMaxwell3D);
    KRATOS_REGISTER_CONSTITUTIVE_LAW("GenericSmallStrainViscoplasticity3D", mGenericSmallStrainViscoplasticity3D);
    KRATOS_REGISTER_CONSTITUTIVE_LAW("PlasticityIsotropicKinematicJ2Law", mPlasticityIsotropicKinematicJ2);
    KRATOS_REGISTER_CONSTITUTIVE_LAW("WrinklingLinear2DLaw", mWrinklingLinear2DLaw);

    // Custom Constitutive laws
    // Serial-Parallel Rule Of Mixtures
    KRATOS_REGISTER_CONSTITUTIVE_LAW("SerialParallelRuleOfMixturesLaw", mSerialParallelRuleOfMixturesLaw);

    // Anisotropic law
    KRATOS_REGISTER_CONSTITUTIVE_LAW("GenericAnisotropic3DLaw", mGenericAnisotropic3DLaw);

    /// Plasticity

    /* Small strain */
    KRATOS_REGISTER_CONSTITUTIVE_LAW("SmallStrainIsotropicPlasticity3DVonMisesVonMises", mSmallStrainIsotropicPlasticity3DVonMisesVonMises);
    KRATOS_REGISTER_CONSTITUTIVE_LAW("SmallStrainIsotropicPlasticity3DVonMisesModifiedMohrCoulomb", mSmallStrainIsotropicPlasticity3DVonMisesModifiedMohrCoulomb);
    KRATOS_REGISTER_CONSTITUTIVE_LAW("SmallStrainIsotropicPlasticity3DVonMisesDruckerPrager", mSmallStrainIsotropicPlasticity3DVonMisesDruckerPrager);
    KRATOS_REGISTER_CONSTITUTIVE_LAW("SmallStrainIsotropicPlasticity3DVonMisesTresca", mSmallStrainIsotropicPlasticity3DVonMisesTresca);
    KRATOS_REGISTER_CONSTITUTIVE_LAW("SmallStrainIsotropicPlasticity3DModifiedMohrCoulombVonMises", mSmallStrainIsotropicPlasticity3DModifiedMohrCoulombVonMises);
    KRATOS_REGISTER_CONSTITUTIVE_LAW("SmallStrainIsotropicPlasticity3DModifiedMohrCoulombModifiedMohrCoulomb", mSmallStrainIsotropicPlasticity3DModifiedMohrCoulombModifiedMohrCoulomb);
    KRATOS_REGISTER_CONSTITUTIVE_LAW("SmallStrainIsotropicPlasticity3DModifiedMohrCoulombDruckerPrager", mSmallStrainIsotropicPlasticity3DModifiedMohrCoulombDruckerPrager);
    KRATOS_REGISTER_CONSTITUTIVE_LAW("SmallStrainIsotropicPlasticity3DModifiedMohrCoulombTresca", mSmallStrainIsotropicPlasticity3DModifiedMohrCoulombTresca);
    KRATOS_REGISTER_CONSTITUTIVE_LAW("SmallStrainIsotropicPlasticity3DTrescaVonMises", mSmallStrainIsotropicPlasticity3DTrescaVonMises);
    KRATOS_REGISTER_CONSTITUTIVE_LAW("SmallStrainIsotropicPlasticity3DTrescaModifiedMohrCoulomb", mSmallStrainIsotropicPlasticity3DTrescaModifiedMohrCoulomb);
    KRATOS_REGISTER_CONSTITUTIVE_LAW("SmallStrainIsotropicPlasticity3DTrescaDruckerPrager", mSmallStrainIsotropicPlasticity3DTrescaDruckerPrager);
    KRATOS_REGISTER_CONSTITUTIVE_LAW("SmallStrainIsotropicPlasticity3DTrescaTresca", mSmallStrainIsotropicPlasticity3DTrescaTresca);
    KRATOS_REGISTER_CONSTITUTIVE_LAW("SmallStrainIsotropicPlasticity3DDruckerPragerVonMises", mSmallStrainIsotropicPlasticity3DDruckerPragerVonMises);
    KRATOS_REGISTER_CONSTITUTIVE_LAW("SmallStrainIsotropicPlasticity3DDruckerPragerModifiedMohrCoulomb", mSmallStrainIsotropicPlasticity3DDruckerPragerModifiedMohrCoulomb);
    KRATOS_REGISTER_CONSTITUTIVE_LAW("SmallStrainIsotropicPlasticity3DDruckerPragerDruckerPrager", mSmallStrainIsotropicPlasticity3DDruckerPragerDruckerPrager);
    KRATOS_REGISTER_CONSTITUTIVE_LAW("SmallStrainIsotropicPlasticity3DDruckerPragerTresca", mSmallStrainIsotropicPlasticity3DDruckerPragerTresca);
    KRATOS_REGISTER_CONSTITUTIVE_LAW("SmallStrainIsotropicPlasticity3DVonMisesMohrCoulomb", mSmallStrainIsotropicPlasticity3DVonMisesMohrCoulomb);
    KRATOS_REGISTER_CONSTITUTIVE_LAW("SmallStrainIsotropicPlasticity3DMohrCoulombVonMises", mSmallStrainIsotropicPlasticity3DMohrCoulombVonMises);
    KRATOS_REGISTER_CONSTITUTIVE_LAW("SmallStrainIsotropicPlasticity3DMohrCoulombMohrCoulomb", mSmallStrainIsotropicPlasticity3DMohrCoulombMohrCoulomb);
    KRATOS_REGISTER_CONSTITUTIVE_LAW("SmallStrainIsotropicPlasticity3DMohrCoulombDruckerPrager", mSmallStrainIsotropicPlasticity3DMohrCoulombDruckerPrager);
    KRATOS_REGISTER_CONSTITUTIVE_LAW("SmallStrainIsotropicPlasticity3DMohrCoulombTresca", mSmallStrainIsotropicPlasticity3DMohrCoulombTresca);
    KRATOS_REGISTER_CONSTITUTIVE_LAW("SmallStrainIsotropicPlasticity3DTrescaMohrCoulomb", mSmallStrainIsotropicPlasticity3DTrescaMohrCoulomb);
    KRATOS_REGISTER_CONSTITUTIVE_LAW("SmallStrainIsotropicPlasticity3DDruckerPragerMohrCoulomb", mSmallStrainIsotropicPlasticity3DDruckerPragerMohrCoulomb);

    KRATOS_REGISTER_CONSTITUTIVE_LAW("SmallStrainKinematicPlasticity3DVonMisesVonMises", mSmallStrainKinematicPlasticity3DVonMisesVonMises);
    KRATOS_REGISTER_CONSTITUTIVE_LAW("SmallStrainKinematicPlasticity3DVonMisesModifiedMohrCoulomb", mSmallStrainKinematicPlasticity3DVonMisesModifiedMohrCoulomb);
    KRATOS_REGISTER_CONSTITUTIVE_LAW("SmallStrainKinematicPlasticity3DVonMisesDruckerPrager", mSmallStrainKinematicPlasticity3DVonMisesDruckerPrager);
    KRATOS_REGISTER_CONSTITUTIVE_LAW("SmallStrainKinematicPlasticity3DVonMisesTresca", mSmallStrainKinematicPlasticity3DVonMisesTresca);
    KRATOS_REGISTER_CONSTITUTIVE_LAW("SmallStrainKinematicPlasticity3DModifiedMohrCoulombVonMises", mSmallStrainKinematicPlasticity3DModifiedMohrCoulombVonMises);
    KRATOS_REGISTER_CONSTITUTIVE_LAW("SmallStrainKinematicPlasticity3DModifiedMohrCoulombModifiedMohrCoulomb", mSmallStrainKinematicPlasticity3DModifiedMohrCoulombModifiedMohrCoulomb);
    KRATOS_REGISTER_CONSTITUTIVE_LAW("SmallStrainKinematicPlasticity3DModifiedMohrCoulombDruckerPrager", mSmallStrainKinematicPlasticity3DModifiedMohrCoulombDruckerPrager);
    KRATOS_REGISTER_CONSTITUTIVE_LAW("SmallStrainKinematicPlasticity3DModifiedMohrCoulombTresca", mSmallStrainKinematicPlasticity3DModifiedMohrCoulombTresca);
    KRATOS_REGISTER_CONSTITUTIVE_LAW("SmallStrainKinematicPlasticity3DTrescaVonMises", mSmallStrainKinematicPlasticity3DTrescaVonMises);
    KRATOS_REGISTER_CONSTITUTIVE_LAW("SmallStrainKinematicPlasticity3DTrescaModifiedMohrCoulomb", mSmallStrainKinematicPlasticity3DTrescaModifiedMohrCoulomb);
    KRATOS_REGISTER_CONSTITUTIVE_LAW("SmallStrainKinematicPlasticity3DTrescaDruckerPrager", mSmallStrainKinematicPlasticity3DTrescaDruckerPrager);
    KRATOS_REGISTER_CONSTITUTIVE_LAW("SmallStrainKinematicPlasticity3DTrescaTresca", mSmallStrainKinematicPlasticity3DTrescaTresca);
    KRATOS_REGISTER_CONSTITUTIVE_LAW("SmallStrainKinematicPlasticity3DDruckerPragerVonMises", mSmallStrainKinematicPlasticity3DDruckerPragerVonMises);
    KRATOS_REGISTER_CONSTITUTIVE_LAW("SmallStrainKinematicPlasticity3DDruckerPragerModifiedMohrCoulomb", mSmallStrainKinematicPlasticity3DDruckerPragerModifiedMohrCoulomb);
    KRATOS_REGISTER_CONSTITUTIVE_LAW("SmallStrainKinematicPlasticity3DDruckerPragerDruckerPrager", mSmallStrainKinematicPlasticity3DDruckerPragerDruckerPrager);
    KRATOS_REGISTER_CONSTITUTIVE_LAW("SmallStrainKinematicPlasticity3DDruckerPragerTresca", mSmallStrainKinematicPlasticity3DDruckerPragerTresca);
    KRATOS_REGISTER_CONSTITUTIVE_LAW("SmallStrainKinematicPlasticity3DVonMisesMohrCoulomb", mSmallStrainKinematicPlasticity3DVonMisesMohrCoulomb);
    KRATOS_REGISTER_CONSTITUTIVE_LAW("SmallStrainKinematicPlasticity3DMohrCoulombVonMises", mSmallStrainKinematicPlasticity3DMohrCoulombVonMises);
    KRATOS_REGISTER_CONSTITUTIVE_LAW("SmallStrainKinematicPlasticity3DMohrCoulombMohrCoulomb", mSmallStrainKinematicPlasticity3DMohrCoulombMohrCoulomb);
    KRATOS_REGISTER_CONSTITUTIVE_LAW("SmallStrainKinematicPlasticity3DMohrCoulombDruckerPrager", mSmallStrainKinematicPlasticity3DMohrCoulombDruckerPrager);
    KRATOS_REGISTER_CONSTITUTIVE_LAW("SmallStrainKinematicPlasticity3DMohrCoulombTresca", mSmallStrainKinematicPlasticity3DMohrCoulombTresca);
    KRATOS_REGISTER_CONSTITUTIVE_LAW("SmallStrainKinematicPlasticity3DTrescaMohrCoulomb", mSmallStrainKinematicPlasticity3DTrescaMohrCoulomb);
    KRATOS_REGISTER_CONSTITUTIVE_LAW("SmallStrainKinematicPlasticity3DDruckerPragerMohrCoulomb", mSmallStrainKinematicPlasticity3DDruckerPragerMohrCoulomb);

    //Plastic Damage Model
    KRATOS_REGISTER_CONSTITUTIVE_LAW("SmallStrainPlasticDamageModel3DVonMisesVonMisesVonMises", mSmallStrainPlasticDamageModel3DVonMisesVonMisesVonMises);
    KRATOS_REGISTER_CONSTITUTIVE_LAW("SmallStrainPlasticDamageModel3DVonMisesVonMisesDruckerPrager", mSmallStrainPlasticDamageModel3DVonMisesVonMisesDruckerPrager);


    /* Finite strain */

    // Kirchhoff
    KRATOS_REGISTER_CONSTITUTIVE_LAW("HyperElasticIsotropicKirchhoffPlasticity3DVonMisesVonMises", mHyperElasticIsotropicKirchhoffPlasticity3DVonMisesVonMises);
    KRATOS_REGISTER_CONSTITUTIVE_LAW("HyperElasticIsotropicKirchhoffPlasticity3DVonMisesModifiedMohrCoulomb", mHyperElasticIsotropicKirchhoffPlasticity3DVonMisesModifiedMohrCoulomb);
    KRATOS_REGISTER_CONSTITUTIVE_LAW("HyperElasticIsotropicKirchhoffPlasticity3DVonMisesDruckerPrager", mHyperElasticIsotropicKirchhoffPlasticity3DVonMisesDruckerPrager);
    KRATOS_REGISTER_CONSTITUTIVE_LAW("HyperElasticIsotropicKirchhoffPlasticity3DVonMisesTresca", mHyperElasticIsotropicKirchhoffPlasticity3DVonMisesTresca);
    KRATOS_REGISTER_CONSTITUTIVE_LAW("HyperElasticIsotropicKirchhoffPlasticity3DModifiedMohrCoulombVonMises", mHyperElasticIsotropicKirchhoffPlasticity3DModifiedMohrCoulombVonMises);
    KRATOS_REGISTER_CONSTITUTIVE_LAW("HyperElasticIsotropicKirchhoffPlasticity3DModifiedMohrCoulombModifiedMohrCoulomb", mHyperElasticIsotropicKirchhoffPlasticity3DModifiedMohrCoulombModifiedMohrCoulomb);
    KRATOS_REGISTER_CONSTITUTIVE_LAW("HyperElasticIsotropicKirchhoffPlasticity3DModifiedMohrCoulombDruckerPrager", mHyperElasticIsotropicKirchhoffPlasticity3DModifiedMohrCoulombDruckerPrager);
    KRATOS_REGISTER_CONSTITUTIVE_LAW("HyperElasticIsotropicKirchhoffPlasticity3DModifiedMohrCoulombTresca", mHyperElasticIsotropicKirchhoffPlasticity3DModifiedMohrCoulombTresca);
    KRATOS_REGISTER_CONSTITUTIVE_LAW("HyperElasticIsotropicKirchhoffPlasticity3DTrescaVonMises", mHyperElasticIsotropicKirchhoffPlasticity3DTrescaVonMises);
    KRATOS_REGISTER_CONSTITUTIVE_LAW("HyperElasticIsotropicKirchhoffPlasticity3DTrescaModifiedMohrCoulomb", mHyperElasticIsotropicKirchhoffPlasticity3DTrescaModifiedMohrCoulomb);
    KRATOS_REGISTER_CONSTITUTIVE_LAW("HyperElasticIsotropicKirchhoffPlasticity3DTrescaDruckerPrager", mHyperElasticIsotropicKirchhoffPlasticity3DTrescaDruckerPrager);
    KRATOS_REGISTER_CONSTITUTIVE_LAW("HyperElasticIsotropicKirchhoffPlasticity3DTrescaTresca", mHyperElasticIsotropicKirchhoffPlasticity3DTrescaTresca);
    KRATOS_REGISTER_CONSTITUTIVE_LAW("HyperElasticIsotropicKirchhoffPlasticity3DDruckerPragerVonMises", mHyperElasticIsotropicKirchhoffPlasticity3DDruckerPragerVonMises);
    KRATOS_REGISTER_CONSTITUTIVE_LAW("HyperElasticIsotropicKirchhoffPlasticity3DDruckerPragerModifiedMohrCoulomb", mHyperElasticIsotropicKirchhoffPlasticity3DDruckerPragerModifiedMohrCoulomb);
    KRATOS_REGISTER_CONSTITUTIVE_LAW("HyperElasticIsotropicKirchhoffPlasticity3DDruckerPragerDruckerPrager", mHyperElasticIsotropicKirchhoffPlasticity3DDruckerPragerDruckerPrager);
    KRATOS_REGISTER_CONSTITUTIVE_LAW("HyperElasticIsotropicKirchhoffPlasticity3DDruckerPragerTresca", mHyperElasticIsotropicKirchhoffPlasticity3DDruckerPragerTresca);
    KRATOS_REGISTER_CONSTITUTIVE_LAW("HyperElasticIsotropicKirchhoffPlasticity3DVonMisesMohrCoulomb", mHyperElasticIsotropicKirchhoffPlasticity3DVonMisesMohrCoulomb);
    KRATOS_REGISTER_CONSTITUTIVE_LAW("HyperElasticIsotropicKirchhoffPlasticity3DMohrCoulombVonMises", mHyperElasticIsotropicKirchhoffPlasticity3DMohrCoulombVonMises);
    KRATOS_REGISTER_CONSTITUTIVE_LAW("HyperElasticIsotropicKirchhoffPlasticity3DMohrCoulombMohrCoulomb", mHyperElasticIsotropicKirchhoffPlasticity3DMohrCoulombMohrCoulomb);
    KRATOS_REGISTER_CONSTITUTIVE_LAW("HyperElasticIsotropicKirchhoffPlasticity3DMohrCoulombDruckerPrager", mHyperElasticIsotropicKirchhoffPlasticity3DMohrCoulombDruckerPrager);
    KRATOS_REGISTER_CONSTITUTIVE_LAW("HyperElasticIsotropicKirchhoffPlasticity3DMohrCoulombTresca", mHyperElasticIsotropicKirchhoffPlasticity3DMohrCoulombTresca);
    KRATOS_REGISTER_CONSTITUTIVE_LAW("HyperElasticIsotropicKirchhoffPlasticity3DTrescaMohrCoulomb", mHyperElasticIsotropicKirchhoffPlasticity3DTrescaMohrCoulomb);
    KRATOS_REGISTER_CONSTITUTIVE_LAW("HyperElasticIsotropicKirchhoffPlasticity3DDruckerPragerMohrCoulomb", mHyperElasticIsotropicKirchhoffPlasticity3DDruckerPragerMohrCoulomb);

    // Neo-Hookean
    KRATOS_REGISTER_CONSTITUTIVE_LAW("HyperElasticIsotropicNeoHookeanPlasticity3DVonMisesVonMises", mHyperElasticIsotropicNeoHookeanPlasticity3DVonMisesVonMises);
    KRATOS_REGISTER_CONSTITUTIVE_LAW("HyperElasticIsotropicNeoHookeanPlasticity3DVonMisesModifiedMohrCoulomb", mHyperElasticIsotropicNeoHookeanPlasticity3DVonMisesModifiedMohrCoulomb);
    KRATOS_REGISTER_CONSTITUTIVE_LAW("HyperElasticIsotropicNeoHookeanPlasticity3DVonMisesDruckerPrager", mHyperElasticIsotropicNeoHookeanPlasticity3DVonMisesDruckerPrager);
    KRATOS_REGISTER_CONSTITUTIVE_LAW("HyperElasticIsotropicNeoHookeanPlasticity3DVonMisesTresca", mHyperElasticIsotropicNeoHookeanPlasticity3DVonMisesTresca);
    KRATOS_REGISTER_CONSTITUTIVE_LAW("HyperElasticIsotropicNeoHookeanPlasticity3DModifiedMohrCoulombVonMises", mHyperElasticIsotropicNeoHookeanPlasticity3DModifiedMohrCoulombVonMises);
    KRATOS_REGISTER_CONSTITUTIVE_LAW("HyperElasticIsotropicNeoHookeanPlasticity3DModifiedMohrCoulombModifiedMohrCoulomb", mHyperElasticIsotropicNeoHookeanPlasticity3DModifiedMohrCoulombModifiedMohrCoulomb);
    KRATOS_REGISTER_CONSTITUTIVE_LAW("HyperElasticIsotropicNeoHookeanPlasticity3DModifiedMohrCoulombDruckerPrager", mHyperElasticIsotropicNeoHookeanPlasticity3DModifiedMohrCoulombDruckerPrager);
    KRATOS_REGISTER_CONSTITUTIVE_LAW("HyperElasticIsotropicNeoHookeanPlasticity3DModifiedMohrCoulombTresca", mHyperElasticIsotropicNeoHookeanPlasticity3DModifiedMohrCoulombTresca);
    KRATOS_REGISTER_CONSTITUTIVE_LAW("HyperElasticIsotropicNeoHookeanPlasticity3DTrescaVonMises", mHyperElasticIsotropicNeoHookeanPlasticity3DTrescaVonMises);
    KRATOS_REGISTER_CONSTITUTIVE_LAW("HyperElasticIsotropicNeoHookeanPlasticity3DTrescaModifiedMohrCoulomb", mHyperElasticIsotropicNeoHookeanPlasticity3DTrescaModifiedMohrCoulomb);
    KRATOS_REGISTER_CONSTITUTIVE_LAW("HyperElasticIsotropicNeoHookeanPlasticity3DTrescaDruckerPrager", mHyperElasticIsotropicNeoHookeanPlasticity3DTrescaDruckerPrager);
    KRATOS_REGISTER_CONSTITUTIVE_LAW("HyperElasticIsotropicNeoHookeanPlasticity3DTrescaTresca", mHyperElasticIsotropicNeoHookeanPlasticity3DTrescaTresca);
    KRATOS_REGISTER_CONSTITUTIVE_LAW("HyperElasticIsotropicNeoHookeanPlasticity3DDruckerPragerVonMises", mHyperElasticIsotropicNeoHookeanPlasticity3DDruckerPragerVonMises);
    KRATOS_REGISTER_CONSTITUTIVE_LAW("HyperElasticIsotropicNeoHookeanPlasticity3DDruckerPragerModifiedMohrCoulomb", mHyperElasticIsotropicNeoHookeanPlasticity3DDruckerPragerModifiedMohrCoulomb);
    KRATOS_REGISTER_CONSTITUTIVE_LAW("HyperElasticIsotropicNeoHookeanPlasticity3DDruckerPragerDruckerPrager", mHyperElasticIsotropicNeoHookeanPlasticity3DDruckerPragerDruckerPrager);
    KRATOS_REGISTER_CONSTITUTIVE_LAW("HyperElasticIsotropicNeoHookeanPlasticity3DDruckerPragerTresca", mHyperElasticIsotropicNeoHookeanPlasticity3DDruckerPragerTresca);
    KRATOS_REGISTER_CONSTITUTIVE_LAW("HyperElasticIsotropicNeoHookeanPlasticity3DVonMisesMohrCoulomb", mHyperElasticIsotropicNeoHookeanPlasticity3DVonMisesMohrCoulomb);
    KRATOS_REGISTER_CONSTITUTIVE_LAW("HyperElasticIsotropicNeoHookeanPlasticity3DMohrCoulombVonMises", mHyperElasticIsotropicNeoHookeanPlasticity3DMohrCoulombVonMises);
    KRATOS_REGISTER_CONSTITUTIVE_LAW("HyperElasticIsotropicNeoHookeanPlasticity3DMohrCoulombMohrCoulomb", mHyperElasticIsotropicNeoHookeanPlasticity3DMohrCoulombMohrCoulomb);
    KRATOS_REGISTER_CONSTITUTIVE_LAW("HyperElasticIsotropicNeoHookeanPlasticity3DMohrCoulombDruckerPrager", mHyperElasticIsotropicNeoHookeanPlasticity3DMohrCoulombDruckerPrager);
    KRATOS_REGISTER_CONSTITUTIVE_LAW("HyperElasticIsotropicNeoHookeanPlasticity3DMohrCoulombTresca", mHyperElasticIsotropicNeoHookeanPlasticity3DMohrCoulombTresca);
    KRATOS_REGISTER_CONSTITUTIVE_LAW("HyperElasticIsotropicNeoHookeanPlasticity3DTrescaMohrCoulomb", mHyperElasticIsotropicNeoHookeanPlasticity3DTrescaMohrCoulomb);
    KRATOS_REGISTER_CONSTITUTIVE_LAW("HyperElasticIsotropicNeoHookeanPlasticity3DDruckerPragerMohrCoulomb", mHyperElasticIsotropicNeoHookeanPlasticity3DDruckerPragerMohrCoulomb);

    // Kirchhoff
    KRATOS_REGISTER_CONSTITUTIVE_LAW("HyperElasticKirchhoffKinematicPlasticity3DVonMisesVonMises", mHyperElasticKirchhoffKinematicPlasticity3DVonMisesVonMises);
    KRATOS_REGISTER_CONSTITUTIVE_LAW("HyperElasticKirchhoffKinematicPlasticity3DVonMisesModifiedMohrCoulomb", mHyperElasticKirchhoffKinematicPlasticity3DVonMisesModifiedMohrCoulomb);
    KRATOS_REGISTER_CONSTITUTIVE_LAW("HyperElasticKirchhoffKinematicPlasticity3DVonMisesDruckerPrager", mHyperElasticKirchhoffKinematicPlasticity3DVonMisesDruckerPrager);
    KRATOS_REGISTER_CONSTITUTIVE_LAW("HyperElasticKirchhoffKinematicPlasticity3DVonMisesTresca", mHyperElasticKirchhoffKinematicPlasticity3DVonMisesTresca);
    KRATOS_REGISTER_CONSTITUTIVE_LAW("HyperElasticKirchhoffKinematicPlasticity3DModifiedMohrCoulombVonMises", mHyperElasticKirchhoffKinematicPlasticity3DModifiedMohrCoulombVonMises);
    KRATOS_REGISTER_CONSTITUTIVE_LAW("HyperElasticKirchhoffKinematicPlasticity3DModifiedMohrCoulombModifiedMohrCoulomb", mHyperElasticKirchhoffKinematicPlasticity3DModifiedMohrCoulombModifiedMohrCoulomb);
    KRATOS_REGISTER_CONSTITUTIVE_LAW("HyperElasticKirchhoffKinematicPlasticity3DModifiedMohrCoulombDruckerPrager", mHyperElasticKirchhoffKinematicPlasticity3DModifiedMohrCoulombDruckerPrager);
    KRATOS_REGISTER_CONSTITUTIVE_LAW("HyperElasticKirchhoffKinematicPlasticity3DModifiedMohrCoulombTresca", mHyperElasticKirchhoffKinematicPlasticity3DModifiedMohrCoulombTresca);
    KRATOS_REGISTER_CONSTITUTIVE_LAW("HyperElasticKirchhoffKinematicPlasticity3DTrescaVonMises", mHyperElasticKirchhoffKinematicPlasticity3DTrescaVonMises);
    KRATOS_REGISTER_CONSTITUTIVE_LAW("HyperElasticKirchhoffKinematicPlasticity3DTrescaModifiedMohrCoulomb", mHyperElasticKirchhoffKinematicPlasticity3DTrescaModifiedMohrCoulomb);
    KRATOS_REGISTER_CONSTITUTIVE_LAW("HyperElasticKirchhoffKinematicPlasticity3DTrescaDruckerPrager", mHyperElasticKirchhoffKinematicPlasticity3DTrescaDruckerPrager);
    KRATOS_REGISTER_CONSTITUTIVE_LAW("HyperElasticKirchhoffKinematicPlasticity3DTrescaTresca", mHyperElasticKirchhoffKinematicPlasticity3DTrescaTresca);
    KRATOS_REGISTER_CONSTITUTIVE_LAW("HyperElasticKirchhoffKinematicPlasticity3DDruckerPragerVonMises", mHyperElasticKirchhoffKinematicPlasticity3DDruckerPragerVonMises);
    KRATOS_REGISTER_CONSTITUTIVE_LAW("HyperElasticKirchhoffKinematicPlasticity3DDruckerPragerModifiedMohrCoulomb", mHyperElasticKirchhoffKinematicPlasticity3DDruckerPragerModifiedMohrCoulomb);
    KRATOS_REGISTER_CONSTITUTIVE_LAW("HyperElasticKirchhoffKinematicPlasticity3DDruckerPragerDruckerPrager", mHyperElasticKirchhoffKinematicPlasticity3DDruckerPragerDruckerPrager);
    KRATOS_REGISTER_CONSTITUTIVE_LAW("HyperElasticKirchhoffKinematicPlasticity3DDruckerPragerTresca", mHyperElasticKirchhoffKinematicPlasticity3DDruckerPragerTresca);
    KRATOS_REGISTER_CONSTITUTIVE_LAW("HyperElasticKirchhoffKinematicPlasticity3DVonMisesMohrCoulomb", mHyperElasticKirchhoffKinematicPlasticity3DVonMisesMohrCoulomb);
    KRATOS_REGISTER_CONSTITUTIVE_LAW("HyperElasticKirchhoffKinematicPlasticity3DMohrCoulombVonMises", mHyperElasticKirchhoffKinematicPlasticity3DMohrCoulombVonMises);
    KRATOS_REGISTER_CONSTITUTIVE_LAW("HyperElasticKirchhoffKinematicPlasticity3DMohrCoulombMohrCoulomb", mHyperElasticKirchhoffKinematicPlasticity3DMohrCoulombMohrCoulomb);
    KRATOS_REGISTER_CONSTITUTIVE_LAW("HyperElasticKirchhoffKinematicPlasticity3DMohrCoulombDruckerPrager", mHyperElasticKirchhoffKinematicPlasticity3DMohrCoulombDruckerPrager);
    KRATOS_REGISTER_CONSTITUTIVE_LAW("HyperElasticKirchhoffKinematicPlasticity3DMohrCoulombTresca", mHyperElasticKirchhoffKinematicPlasticity3DMohrCoulombTresca);
    KRATOS_REGISTER_CONSTITUTIVE_LAW("HyperElasticKirchhoffKinematicPlasticity3DTrescaMohrCoulomb", mHyperElasticKirchhoffKinematicPlasticity3DTrescaMohrCoulomb);
    KRATOS_REGISTER_CONSTITUTIVE_LAW("HyperElasticKirchhoffKinematicPlasticity3DDruckerPragerMohrCoulomb", mHyperElasticKirchhoffKinematicPlasticity3DDruckerPragerMohrCoulomb);

    // Neo-Hookean
    KRATOS_REGISTER_CONSTITUTIVE_LAW("HyperElasticNeoHookeanKinematicPlasticity3DVonMisesVonMises", mHyperElasticNeoHookeanKinematicPlasticity3DVonMisesVonMises);
    KRATOS_REGISTER_CONSTITUTIVE_LAW("HyperElasticNeoHookeanKinematicPlasticity3DVonMisesModifiedMohrCoulomb", mHyperElasticNeoHookeanKinematicPlasticity3DVonMisesModifiedMohrCoulomb);
    KRATOS_REGISTER_CONSTITUTIVE_LAW("HyperElasticNeoHookeanKinematicPlasticity3DVonMisesDruckerPrager", mHyperElasticNeoHookeanKinematicPlasticity3DVonMisesDruckerPrager);
    KRATOS_REGISTER_CONSTITUTIVE_LAW("HyperElasticNeoHookeanKinematicPlasticity3DVonMisesTresca", mHyperElasticNeoHookeanKinematicPlasticity3DVonMisesTresca);
    KRATOS_REGISTER_CONSTITUTIVE_LAW("HyperElasticNeoHookeanKinematicPlasticity3DModifiedMohrCoulombVonMises", mHyperElasticNeoHookeanKinematicPlasticity3DModifiedMohrCoulombVonMises);
    KRATOS_REGISTER_CONSTITUTIVE_LAW("HyperElasticNeoHookeanKinematicPlasticity3DModifiedMohrCoulombModifiedMohrCoulomb", mHyperElasticNeoHookeanKinematicPlasticity3DModifiedMohrCoulombModifiedMohrCoulomb);
    KRATOS_REGISTER_CONSTITUTIVE_LAW("HyperElasticNeoHookeanKinematicPlasticity3DModifiedMohrCoulombDruckerPrager", mHyperElasticNeoHookeanKinematicPlasticity3DModifiedMohrCoulombDruckerPrager);
    KRATOS_REGISTER_CONSTITUTIVE_LAW("HyperElasticNeoHookeanKinematicPlasticity3DModifiedMohrCoulombTresca", mHyperElasticNeoHookeanKinematicPlasticity3DModifiedMohrCoulombTresca);
    KRATOS_REGISTER_CONSTITUTIVE_LAW("HyperElasticNeoHookeanKinematicPlasticity3DTrescaVonMises", mHyperElasticNeoHookeanKinematicPlasticity3DTrescaVonMises);
    KRATOS_REGISTER_CONSTITUTIVE_LAW("HyperElasticNeoHookeanKinematicPlasticity3DTrescaModifiedMohrCoulomb", mHyperElasticNeoHookeanKinematicPlasticity3DTrescaModifiedMohrCoulomb);
    KRATOS_REGISTER_CONSTITUTIVE_LAW("HyperElasticNeoHookeanKinematicPlasticity3DTrescaDruckerPrager", mHyperElasticNeoHookeanKinematicPlasticity3DTrescaDruckerPrager);
    KRATOS_REGISTER_CONSTITUTIVE_LAW("HyperElasticNeoHookeanKinematicPlasticity3DTrescaTresca", mHyperElasticNeoHookeanKinematicPlasticity3DTrescaTresca);
    KRATOS_REGISTER_CONSTITUTIVE_LAW("HyperElasticNeoHookeanKinematicPlasticity3DDruckerPragerVonMises", mHyperElasticNeoHookeanKinematicPlasticity3DDruckerPragerVonMises);
    KRATOS_REGISTER_CONSTITUTIVE_LAW("HyperElasticNeoHookeanKinematicPlasticity3DDruckerPragerModifiedMohrCoulomb", mHyperElasticNeoHookeanKinematicPlasticity3DDruckerPragerModifiedMohrCoulomb);
    KRATOS_REGISTER_CONSTITUTIVE_LAW("HyperElasticNeoHookeanKinematicPlasticity3DDruckerPragerDruckerPrager", mHyperElasticNeoHookeanKinematicPlasticity3DDruckerPragerDruckerPrager);
    KRATOS_REGISTER_CONSTITUTIVE_LAW("HyperElasticNeoHookeanKinematicPlasticity3DDruckerPragerTresca", mHyperElasticNeoHookeanKinematicPlasticity3DDruckerPragerTresca);
    KRATOS_REGISTER_CONSTITUTIVE_LAW("HyperElasticNeoHookeanKinematicPlasticity3DVonMisesMohrCoulomb", mHyperElasticNeoHookeanKinematicPlasticity3DVonMisesMohrCoulomb);
    KRATOS_REGISTER_CONSTITUTIVE_LAW("HyperElasticNeoHookeanKinematicPlasticity3DMohrCoulombVonMises", mHyperElasticNeoHookeanKinematicPlasticity3DMohrCoulombVonMises);
    KRATOS_REGISTER_CONSTITUTIVE_LAW("HyperElasticNeoHookeanKinematicPlasticity3DMohrCoulombMohrCoulomb", mHyperElasticNeoHookeanKinematicPlasticity3DMohrCoulombMohrCoulomb);
    KRATOS_REGISTER_CONSTITUTIVE_LAW("HyperElasticNeoHookeanKinematicPlasticity3DMohrCoulombDruckerPrager", mHyperElasticNeoHookeanKinematicPlasticity3DMohrCoulombDruckerPrager);
    KRATOS_REGISTER_CONSTITUTIVE_LAW("HyperElasticNeoHookeanKinematicPlasticity3DMohrCoulombTresca", mHyperElasticNeoHookeanKinematicPlasticity3DMohrCoulombTresca);
    KRATOS_REGISTER_CONSTITUTIVE_LAW("HyperElasticNeoHookeanKinematicPlasticity3DTrescaMohrCoulomb", mHyperElasticNeoHookeanKinematicPlasticity3DTrescaMohrCoulomb);
    KRATOS_REGISTER_CONSTITUTIVE_LAW("HyperElasticNeoHookeanKinematicPlasticity3DDruckerPragerMohrCoulomb", mHyperElasticNeoHookeanKinematicPlasticity3DDruckerPragerMohrCoulomb);

    /// Damage

    /* Small strain */
    KRATOS_REGISTER_CONSTITUTIVE_LAW("SmallStrainIsotropicDamage3DVonMisesVonMises", mSmallStrainIsotropicDamage3DVonMisesVonMises);
    KRATOS_REGISTER_CONSTITUTIVE_LAW("SmallStrainIsotropicDamage3DVonMisesModifiedMohrCoulomb", mSmallStrainIsotropicDamage3DVonMisesModifiedMohrCoulomb);
    KRATOS_REGISTER_CONSTITUTIVE_LAW("SmallStrainIsotropicDamage3DVonMisesDruckerPrager", mSmallStrainIsotropicDamage3DVonMisesDruckerPrager);
    KRATOS_REGISTER_CONSTITUTIVE_LAW("SmallStrainIsotropicDamage3DVonMisesTresca", mSmallStrainIsotropicDamage3DVonMisesTresca);
    KRATOS_REGISTER_CONSTITUTIVE_LAW("SmallStrainIsotropicDamage3DModifiedMohrCoulombVonMises", mSmallStrainIsotropicDamage3DModifiedMohrCoulombVonMises);
    KRATOS_REGISTER_CONSTITUTIVE_LAW("SmallStrainIsotropicDamage3DModifiedMohrCoulombModifiedMohrCoulomb", mSmallStrainIsotropicDamage3DModifiedMohrCoulombModifiedMohrCoulomb);
    KRATOS_REGISTER_CONSTITUTIVE_LAW("SmallStrainIsotropicDamage3DModifiedMohrCoulombDruckerPrager", mSmallStrainIsotropicDamage3DModifiedMohrCoulombDruckerPrager);
    KRATOS_REGISTER_CONSTITUTIVE_LAW("SmallStrainIsotropicDamage3DModifiedMohrCoulombTresca", mSmallStrainIsotropicDamage3DModifiedMohrCoulombTresca);
    KRATOS_REGISTER_CONSTITUTIVE_LAW("SmallStrainIsotropicDamage3DTrescaVonMises", mSmallStrainIsotropicDamage3DTrescaVonMises);
    KRATOS_REGISTER_CONSTITUTIVE_LAW("SmallStrainIsotropicDamage3DTrescaModifiedMohrCoulomb", mSmallStrainIsotropicDamage3DTrescaModifiedMohrCoulomb);
    KRATOS_REGISTER_CONSTITUTIVE_LAW("SmallStrainIsotropicDamage3DTrescaDruckerPrager", mSmallStrainIsotropicDamage3DTrescaDruckerPrager);
    KRATOS_REGISTER_CONSTITUTIVE_LAW("SmallStrainIsotropicDamage3DTrescaTresca", mSmallStrainIsotropicDamage3DTrescaTresca);
    KRATOS_REGISTER_CONSTITUTIVE_LAW("SmallStrainIsotropicDamage3DDruckerPragerVonMises", mSmallStrainIsotropicDamage3DDruckerPragerVonMises);
    KRATOS_REGISTER_CONSTITUTIVE_LAW("SmallStrainIsotropicDamage3DDruckerPragerModifiedMohrCoulomb", mSmallStrainIsotropicDamage3DDruckerPragerModifiedMohrCoulomb);
    KRATOS_REGISTER_CONSTITUTIVE_LAW("SmallStrainIsotropicDamage3DDruckerPragerDruckerPrager", mSmallStrainIsotropicDamage3DDruckerPragerDruckerPrager);
    KRATOS_REGISTER_CONSTITUTIVE_LAW("SmallStrainIsotropicDamage3DDruckerPragerTresca", mSmallStrainIsotropicDamage3DDruckerPragerTresca);
    KRATOS_REGISTER_CONSTITUTIVE_LAW("SmallStrainIsotropicDamage3DRankineVonMises", mSmallStrainIsotropicDamage3DRankineVonMises);
    KRATOS_REGISTER_CONSTITUTIVE_LAW("SmallStrainIsotropicDamage3DRankineModifiedMohrCoulomb", mSmallStrainIsotropicDamage3DRankineModifiedMohrCoulomb);
    KRATOS_REGISTER_CONSTITUTIVE_LAW("SmallStrainIsotropicDamage3DRankineDruckerPrager", mSmallStrainIsotropicDamage3DRankineDruckerPrager);
    KRATOS_REGISTER_CONSTITUTIVE_LAW("SmallStrainIsotropicDamage3DRankineTresca", mSmallStrainIsotropicDamage3DRankineTresca);
    KRATOS_REGISTER_CONSTITUTIVE_LAW("SmallStrainIsotropicDamage3DSimoJuVonMises", mSmallStrainIsotropicDamage3DSimoJuVonMises);
    KRATOS_REGISTER_CONSTITUTIVE_LAW("SmallStrainIsotropicDamage3DSimoJuModifiedMohrCoulomb", mSmallStrainIsotropicDamage3DSimoJuModifiedMohrCoulomb);
    KRATOS_REGISTER_CONSTITUTIVE_LAW("SmallStrainIsotropicDamage3DSimoJuDruckerPrager", mSmallStrainIsotropicDamage3DSimoJuDruckerPrager);
    KRATOS_REGISTER_CONSTITUTIVE_LAW("SmallStrainIsotropicDamage3DSimoJuTresca", mSmallStrainIsotropicDamage3DSimoJuTresca);
    KRATOS_REGISTER_CONSTITUTIVE_LAW("SmallStrainIsotropicDamage3DVonMisesMohrCoulomb", mSmallStrainIsotropicDamage3DVonMisesMohrCoulomb);
    KRATOS_REGISTER_CONSTITUTIVE_LAW("SmallStrainIsotropicDamage3DMohrCoulombVonMises", mSmallStrainIsotropicDamage3DMohrCoulombVonMises);
    KRATOS_REGISTER_CONSTITUTIVE_LAW("SmallStrainIsotropicDamage3DMohrCoulombMohrCoulomb", mSmallStrainIsotropicDamage3DMohrCoulombMohrCoulomb);
    KRATOS_REGISTER_CONSTITUTIVE_LAW("SmallStrainIsotropicDamage3DMohrCoulombDruckerPrager", mSmallStrainIsotropicDamage3DMohrCoulombDruckerPrager);
    KRATOS_REGISTER_CONSTITUTIVE_LAW("SmallStrainIsotropicDamage3DMohrCoulombTresca", mSmallStrainIsotropicDamage3DMohrCoulombTresca);
    KRATOS_REGISTER_CONSTITUTIVE_LAW("SmallStrainIsotropicDamage3DTrescaMohrCoulomb", mSmallStrainIsotropicDamage3DTrescaMohrCoulomb);
    KRATOS_REGISTER_CONSTITUTIVE_LAW("SmallStrainIsotropicDamage3DDruckerPragerMohrCoulomb", mSmallStrainIsotropicDamage3DDruckerPragerMohrCoulomb);
    KRATOS_REGISTER_CONSTITUTIVE_LAW("SmallStrainIsotropicDamage3DRankineMohrCoulomb", mSmallStrainIsotropicDamage3DRankineMohrCoulomb);
    KRATOS_REGISTER_CONSTITUTIVE_LAW("SmallStrainIsotropicDamage3DSimoJuMohrCoulomb", mSmallStrainIsotropicDamage3DSimoJuMohrCoulomb);

    KRATOS_REGISTER_CONSTITUTIVE_LAW("SmallStrainIsotropicDamage2DVonMisesVonMises", mSmallStrainIsotropicDamage2DVonMisesVonMises);
    KRATOS_REGISTER_CONSTITUTIVE_LAW("SmallStrainIsotropicDamage2DVonMisesModifiedMohrCoulomb", mSmallStrainIsotropicDamage2DVonMisesModifiedMohrCoulomb);
    KRATOS_REGISTER_CONSTITUTIVE_LAW("SmallStrainIsotropicDamage2DVonMisesDruckerPrager", mSmallStrainIsotropicDamage2DVonMisesDruckerPrager);
    KRATOS_REGISTER_CONSTITUTIVE_LAW("SmallStrainIsotropicDamage2DVonMisesTresca", mSmallStrainIsotropicDamage2DVonMisesTresca);
    KRATOS_REGISTER_CONSTITUTIVE_LAW("SmallStrainIsotropicDamage2DModifiedMohrCoulombVonMises", mSmallStrainIsotropicDamage2DModifiedMohrCoulombVonMises);
    KRATOS_REGISTER_CONSTITUTIVE_LAW("SmallStrainIsotropicDamage2DModifiedMohrCoulombModifiedMohrCoulomb", mSmallStrainIsotropicDamage2DModifiedMohrCoulombModifiedMohrCoulomb);
    KRATOS_REGISTER_CONSTITUTIVE_LAW("SmallStrainIsotropicDamage2DModifiedMohrCoulombDruckerPrager", mSmallStrainIsotropicDamage2DModifiedMohrCoulombDruckerPrager);
    KRATOS_REGISTER_CONSTITUTIVE_LAW("SmallStrainIsotropicDamage2DModifiedMohrCoulombTresca", mSmallStrainIsotropicDamage2DModifiedMohrCoulombTresca);
    KRATOS_REGISTER_CONSTITUTIVE_LAW("SmallStrainIsotropicDamage2DTrescaVonMises", mSmallStrainIsotropicDamage2DTrescaVonMises);
    KRATOS_REGISTER_CONSTITUTIVE_LAW("SmallStrainIsotropicDamage2DTrescaModifiedMohrCoulomb", mSmallStrainIsotropicDamage2DTrescaModifiedMohrCoulomb);
    KRATOS_REGISTER_CONSTITUTIVE_LAW("SmallStrainIsotropicDamage2DTrescaDruckerPrager", mSmallStrainIsotropicDamage2DTrescaDruckerPrager);
    KRATOS_REGISTER_CONSTITUTIVE_LAW("SmallStrainIsotropicDamage2DTrescaTresca", mSmallStrainIsotropicDamage2DTrescaTresca);
    KRATOS_REGISTER_CONSTITUTIVE_LAW("SmallStrainIsotropicDamage2DDruckerPragerVonMises", mSmallStrainIsotropicDamage2DDruckerPragerVonMises);
    KRATOS_REGISTER_CONSTITUTIVE_LAW("SmallStrainIsotropicDamage2DDruckerPragerModifiedMohrCoulomb", mSmallStrainIsotropicDamage2DDruckerPragerModifiedMohrCoulomb);
    KRATOS_REGISTER_CONSTITUTIVE_LAW("SmallStrainIsotropicDamage2DDruckerPragerDruckerPrager", mSmallStrainIsotropicDamage2DDruckerPragerDruckerPrager);
    KRATOS_REGISTER_CONSTITUTIVE_LAW("SmallStrainIsotropicDamage2DDruckerPragerTresca", mSmallStrainIsotropicDamage2DDruckerPragerTresca);
    KRATOS_REGISTER_CONSTITUTIVE_LAW("SmallStrainIsotropicDamage2DRankineVonMises", mSmallStrainIsotropicDamage2DRankineVonMises);
    KRATOS_REGISTER_CONSTITUTIVE_LAW("SmallStrainIsotropicDamage2DRankineModifiedMohrCoulomb", mSmallStrainIsotropicDamage2DRankineModifiedMohrCoulomb);
    KRATOS_REGISTER_CONSTITUTIVE_LAW("SmallStrainIsotropicDamage2DRankineDruckerPrager", mSmallStrainIsotropicDamage2DRankineDruckerPrager);
    KRATOS_REGISTER_CONSTITUTIVE_LAW("SmallStrainIsotropicDamage2DRankineTresca", mSmallStrainIsotropicDamage2DRankineTresca);
    KRATOS_REGISTER_CONSTITUTIVE_LAW("SmallStrainIsotropicDamage2DSimoJuVonMises", mSmallStrainIsotropicDamage2DSimoJuVonMises);
    KRATOS_REGISTER_CONSTITUTIVE_LAW("SmallStrainIsotropicDamage2DSimoJuModifiedMohrCoulomb", mSmallStrainIsotropicDamage2DSimoJuModifiedMohrCoulomb);
    KRATOS_REGISTER_CONSTITUTIVE_LAW("SmallStrainIsotropicDamage2DSimoJuDruckerPrager", mSmallStrainIsotropicDamage2DSimoJuDruckerPrager);
    KRATOS_REGISTER_CONSTITUTIVE_LAW("SmallStrainIsotropicDamage2DSimoJuTresca", mSmallStrainIsotropicDamage2DSimoJuTresca);
    KRATOS_REGISTER_CONSTITUTIVE_LAW("SmallStrainIsotropicDamage2DVonMisesMohrCoulomb", mSmallStrainIsotropicDamage2DVonMisesMohrCoulomb);
    KRATOS_REGISTER_CONSTITUTIVE_LAW("SmallStrainIsotropicDamage2DMohrCoulombVonMises", mSmallStrainIsotropicDamage2DMohrCoulombVonMises);
    KRATOS_REGISTER_CONSTITUTIVE_LAW("SmallStrainIsotropicDamage2DMohrCoulombMohrCoulomb", mSmallStrainIsotropicDamage2DMohrCoulombMohrCoulomb);
    KRATOS_REGISTER_CONSTITUTIVE_LAW("SmallStrainIsotropicDamage2DMohrCoulombDruckerPrager", mSmallStrainIsotropicDamage2DMohrCoulombDruckerPrager);
    KRATOS_REGISTER_CONSTITUTIVE_LAW("SmallStrainIsotropicDamage2DMohrCoulombTresca", mSmallStrainIsotropicDamage2DMohrCoulombTresca);
    KRATOS_REGISTER_CONSTITUTIVE_LAW("SmallStrainIsotropicDamage2DTrescaMohrCoulomb", mSmallStrainIsotropicDamage2DTrescaMohrCoulomb);
    KRATOS_REGISTER_CONSTITUTIVE_LAW("SmallStrainIsotropicDamage2DDruckerPragerMohrCoulomb", mSmallStrainIsotropicDamage2DDruckerPragerMohrCoulomb);
    KRATOS_REGISTER_CONSTITUTIVE_LAW("SmallStrainIsotropicDamage2DRankineMohrCoulomb", mSmallStrainIsotropicDamage2DRankineMohrCoulomb);
    KRATOS_REGISTER_CONSTITUTIVE_LAW("SmallStrainIsotropicDamage2DSimoJuMohrCoulomb", mSmallStrainIsotropicDamage2DSimoJuMohrCoulomb);

    // HCF (High Cycle Fatigue)
    KRATOS_REGISTER_CONSTITUTIVE_LAW("SmallStrainHighCycleFatigue3DLawVonMisesVonMises", mSmallStrainHighCycleFatigue3DLawVonMisesVonMises);
    KRATOS_REGISTER_CONSTITUTIVE_LAW("SmallStrainHighCycleFatigue3DLawVonMisesModifiedMohrCoulomb", mSmallStrainHighCycleFatigue3DLawVonMisesModifiedMohrCoulomb);
    KRATOS_REGISTER_CONSTITUTIVE_LAW("SmallStrainHighCycleFatigue3DLawVonMisesDruckerPrager", mSmallStrainHighCycleFatigue3DLawVonMisesDruckerPrager);
    KRATOS_REGISTER_CONSTITUTIVE_LAW("SmallStrainHighCycleFatigue3DLawVonMisesTresca", mSmallStrainHighCycleFatigue3DLawVonMisesTresca);
    KRATOS_REGISTER_CONSTITUTIVE_LAW("SmallStrainHighCycleFatigue3DLawModifiedMohrCoulombVonMises", mSmallStrainHighCycleFatigue3DLawModifiedMohrCoulombVonMises);
    KRATOS_REGISTER_CONSTITUTIVE_LAW("SmallStrainHighCycleFatigue3DLawModifiedMohrCoulombModifiedMohrCoulomb", mSmallStrainHighCycleFatigue3DLawModifiedMohrCoulombModifiedMohrCoulomb);
    KRATOS_REGISTER_CONSTITUTIVE_LAW("SmallStrainHighCycleFatigue3DLawModifiedMohrCoulombDruckerPrager", mSmallStrainHighCycleFatigue3DLawModifiedMohrCoulombDruckerPrager);
    KRATOS_REGISTER_CONSTITUTIVE_LAW("SmallStrainHighCycleFatigue3DLawModifiedMohrCoulombTresca", mSmallStrainHighCycleFatigue3DLawModifiedMohrCoulombTresca);
    KRATOS_REGISTER_CONSTITUTIVE_LAW("SmallStrainHighCycleFatigue3DLawTrescaVonMises", mSmallStrainHighCycleFatigue3DLawTrescaVonMises);
    KRATOS_REGISTER_CONSTITUTIVE_LAW("SmallStrainHighCycleFatigue3DLawTrescaModifiedMohrCoulomb", mSmallStrainHighCycleFatigue3DLawTrescaModifiedMohrCoulomb);
    KRATOS_REGISTER_CONSTITUTIVE_LAW("SmallStrainHighCycleFatigue3DLawTrescaDruckerPrager", mSmallStrainHighCycleFatigue3DLawTrescaDruckerPrager);
    KRATOS_REGISTER_CONSTITUTIVE_LAW("SmallStrainHighCycleFatigue3DLawTrescaTresca", mSmallStrainHighCycleFatigue3DLawTrescaTresca);
    KRATOS_REGISTER_CONSTITUTIVE_LAW("SmallStrainHighCycleFatigue3DLawDruckerPragerVonMises", mSmallStrainHighCycleFatigue3DLawDruckerPragerVonMises);
    KRATOS_REGISTER_CONSTITUTIVE_LAW("SmallStrainHighCycleFatigue3DLawDruckerPragerModifiedMohrCoulomb", mSmallStrainHighCycleFatigue3DLawDruckerPragerModifiedMohrCoulomb);
    KRATOS_REGISTER_CONSTITUTIVE_LAW("SmallStrainHighCycleFatigue3DLawDruckerPragerDruckerPrager", mSmallStrainHighCycleFatigue3DLawDruckerPragerDruckerPrager);
    KRATOS_REGISTER_CONSTITUTIVE_LAW("SmallStrainHighCycleFatigue3DLawDruckerPragerTresca", mSmallStrainHighCycleFatigue3DLawDruckerPragerTresca);
    KRATOS_REGISTER_CONSTITUTIVE_LAW("SmallStrainHighCycleFatigue3DLawRankineVonMises", mSmallStrainHighCycleFatigue3DLawRankineVonMises);
    KRATOS_REGISTER_CONSTITUTIVE_LAW("SmallStrainHighCycleFatigue3DLawRankineModifiedMohrCoulomb", mSmallStrainHighCycleFatigue3DLawRankineModifiedMohrCoulomb);
    KRATOS_REGISTER_CONSTITUTIVE_LAW("SmallStrainHighCycleFatigue3DLawRankineDruckerPrager", mSmallStrainHighCycleFatigue3DLawRankineDruckerPrager);
    KRATOS_REGISTER_CONSTITUTIVE_LAW("SmallStrainHighCycleFatigue3DLawRankineTresca", mSmallStrainHighCycleFatigue3DLawRankineTresca);
    KRATOS_REGISTER_CONSTITUTIVE_LAW("SmallStrainHighCycleFatigue3DLawSimoJuVonMises", mSmallStrainHighCycleFatigue3DLawSimoJuVonMises);
    KRATOS_REGISTER_CONSTITUTIVE_LAW("SmallStrainHighCycleFatigue3DLawSimoJuModifiedMohrCoulomb", mSmallStrainHighCycleFatigue3DLawSimoJuModifiedMohrCoulomb);
    KRATOS_REGISTER_CONSTITUTIVE_LAW("SmallStrainHighCycleFatigue3DLawSimoJuDruckerPrager", mSmallStrainHighCycleFatigue3DLawSimoJuDruckerPrager);
    KRATOS_REGISTER_CONSTITUTIVE_LAW("SmallStrainHighCycleFatigue3DLawSimoJuTresca", mSmallStrainHighCycleFatigue3DLawSimoJuTresca);

    // d+d- laws (3D)
    KRATOS_REGISTER_CONSTITUTIVE_LAW("SmallStrainDplusDminusDamageModifiedMohrCoulombModifiedMohrCoulomb3D", mSmallStrainDplusDminusDamageModifiedMohrCoulombModifiedMohrCoulomb3D);
    KRATOS_REGISTER_CONSTITUTIVE_LAW("SmallStrainDplusDminusDamageModifiedMohrCoulombRankine3D", mSmallStrainDplusDminusDamageModifiedMohrCoulombRankine3D);
    KRATOS_REGISTER_CONSTITUTIVE_LAW("SmallStrainDplusDminusDamageModifiedMohrCoulombSimoJu3D", mSmallStrainDplusDminusDamageModifiedMohrCoulombSimoJu3D);
    KRATOS_REGISTER_CONSTITUTIVE_LAW("SmallStrainDplusDminusDamageModifiedMohrCoulombVonMises3D", mSmallStrainDplusDminusDamageModifiedMohrCoulombVonMises3D);
    KRATOS_REGISTER_CONSTITUTIVE_LAW("SmallStrainDplusDminusDamageModifiedMohrCoulombTresca3D", mSmallStrainDplusDminusDamageModifiedMohrCoulombTresca3D);
    KRATOS_REGISTER_CONSTITUTIVE_LAW("SmallStrainDplusDminusDamageModifiedMohrCoulombDruckerPrager3D", mSmallStrainDplusDminusDamageModifiedMohrCoulombDruckerPrager3D);
    KRATOS_REGISTER_CONSTITUTIVE_LAW("SmallStrainDplusDminusDamageRankineModifiedMohrCoulomb3D", mSmallStrainDplusDminusDamageRankineModifiedMohrCoulomb3D);
    KRATOS_REGISTER_CONSTITUTIVE_LAW("SmallStrainDplusDminusDamageRankineRankine3D", mSmallStrainDplusDminusDamageRankineRankine3D);
    KRATOS_REGISTER_CONSTITUTIVE_LAW("SmallStrainDplusDminusDamageRankineSimoJu3D", mSmallStrainDplusDminusDamageRankineSimoJu3D);
    KRATOS_REGISTER_CONSTITUTIVE_LAW("SmallStrainDplusDminusDamageRankineVonMises3D", mSmallStrainDplusDminusDamageRankineVonMises3D);
    KRATOS_REGISTER_CONSTITUTIVE_LAW("SmallStrainDplusDminusDamageRankineTresca3D", mSmallStrainDplusDminusDamageRankineTresca3D);
    KRATOS_REGISTER_CONSTITUTIVE_LAW("SmallStrainDplusDminusDamageRankineDruckerPrager3D", mSmallStrainDplusDminusDamageRankineDruckerPrager3D);
    KRATOS_REGISTER_CONSTITUTIVE_LAW("SmallStrainDplusDminusDamageSimoJuModifiedMohrCoulomb3D", mSmallStrainDplusDminusDamageSimoJuModifiedMohrCoulomb3D);
    KRATOS_REGISTER_CONSTITUTIVE_LAW("SmallStrainDplusDminusDamageSimoJuRankine3D", mSmallStrainDplusDminusDamageSimoJuRankine3D);
    KRATOS_REGISTER_CONSTITUTIVE_LAW("SmallStrainDplusDminusDamageSimoJuSimoJu3D", mSmallStrainDplusDminusDamageSimoJuSimoJu3D);
    KRATOS_REGISTER_CONSTITUTIVE_LAW("SmallStrainDplusDminusDamageSimoJuVonMises3D", mSmallStrainDplusDminusDamageSimoJuVonMises3D);
    KRATOS_REGISTER_CONSTITUTIVE_LAW("SmallStrainDplusDminusDamageSimoJuTresca3D", mSmallStrainDplusDminusDamageSimoJuTresca3D);
    KRATOS_REGISTER_CONSTITUTIVE_LAW("SmallStrainDplusDminusDamageSimoJuDruckerPrager3D", mSmallStrainDplusDminusDamageSimoJuDruckerPrager3D);
    KRATOS_REGISTER_CONSTITUTIVE_LAW("SmallStrainDplusDminusDamageVonMisesModifiedMohrCoulomb3D", mSmallStrainDplusDminusDamageVonMisesModifiedMohrCoulomb3D);
    KRATOS_REGISTER_CONSTITUTIVE_LAW("SmallStrainDplusDminusDamageVonMisesRankine3D", mSmallStrainDplusDminusDamageVonMisesRankine3D);
    KRATOS_REGISTER_CONSTITUTIVE_LAW("SmallStrainDplusDminusDamageVonMisesSimoJu3D", mSmallStrainDplusDminusDamageVonMisesSimoJu3D);
    KRATOS_REGISTER_CONSTITUTIVE_LAW("SmallStrainDplusDminusDamageVonMisesVonMises3D", mSmallStrainDplusDminusDamageVonMisesVonMises3D);
    KRATOS_REGISTER_CONSTITUTIVE_LAW("SmallStrainDplusDminusDamageVonMisesTresca3D", mSmallStrainDplusDminusDamageVonMisesTresca3D);
    KRATOS_REGISTER_CONSTITUTIVE_LAW("SmallStrainDplusDminusDamageVonMisesDruckerPrager3D", mSmallStrainDplusDminusDamageVonMisesDruckerPrager3D);
    KRATOS_REGISTER_CONSTITUTIVE_LAW("SmallStrainDplusDminusDamageTrescaModifiedMohrCoulomb3D", mSmallStrainDplusDminusDamageTrescaModifiedMohrCoulomb3D);
    KRATOS_REGISTER_CONSTITUTIVE_LAW("SmallStrainDplusDminusDamageTrescaRankine3D", mSmallStrainDplusDminusDamageTrescaRankine3D);
    KRATOS_REGISTER_CONSTITUTIVE_LAW("SmallStrainDplusDminusDamageTrescaSimoJu3D", mSmallStrainDplusDminusDamageTrescaSimoJu3D);
    KRATOS_REGISTER_CONSTITUTIVE_LAW("SmallStrainDplusDminusDamageTrescaVonMises3D", mSmallStrainDplusDminusDamageTrescaVonMises3D);
    KRATOS_REGISTER_CONSTITUTIVE_LAW("SmallStrainDplusDminusDamageTrescaTresca3D", mSmallStrainDplusDminusDamageTrescaTresca3D);
    KRATOS_REGISTER_CONSTITUTIVE_LAW("SmallStrainDplusDminusDamageTrescaDruckerPrager3D", mSmallStrainDplusDminusDamageTrescaDruckerPrager3D);
    KRATOS_REGISTER_CONSTITUTIVE_LAW("SmallStrainDplusDminusDamageDruckerPragerModifiedMohrCoulomb3D", mSmallStrainDplusDminusDamageDruckerPragerModifiedMohrCoulomb3D);
    KRATOS_REGISTER_CONSTITUTIVE_LAW("SmallStrainDplusDminusDamageDruckerPragerRankine3D", mSmallStrainDplusDminusDamageDruckerPragerRankine3D);
    KRATOS_REGISTER_CONSTITUTIVE_LAW("SmallStrainDplusDminusDamageDruckerPragerSimoJu3D", mSmallStrainDplusDminusDamageDruckerPragerSimoJu3D);
    KRATOS_REGISTER_CONSTITUTIVE_LAW("SmallStrainDplusDminusDamageDruckerPragerVonMises3D", mSmallStrainDplusDminusDamageDruckerPragerVonMises3D);
    KRATOS_REGISTER_CONSTITUTIVE_LAW("SmallStrainDplusDminusDamageDruckerPragerTresca3D", mSmallStrainDplusDminusDamageDruckerPragerTresca3D);
    KRATOS_REGISTER_CONSTITUTIVE_LAW("SmallStrainDplusDminusDamageDruckerPragerDruckerPrager3D", mSmallStrainDplusDminusDamageDruckerPragerDruckerPrager3D);
    KRATOS_REGISTER_CONSTITUTIVE_LAW("SmallStrainDplusDminusDamageMohrCoulombMohrCoulomb3D", mSmallStrainDplusDminusDamageMohrCoulombMohrCoulomb3D);
    KRATOS_REGISTER_CONSTITUTIVE_LAW("SmallStrainDplusDminusDamageMohrCoulombRankine3D", mSmallStrainDplusDminusDamageMohrCoulombRankine3D);
    KRATOS_REGISTER_CONSTITUTIVE_LAW("SmallStrainDplusDminusDamageMohrCoulombSimoJu3D", mSmallStrainDplusDminusDamageMohrCoulombSimoJu3D);
    KRATOS_REGISTER_CONSTITUTIVE_LAW("SmallStrainDplusDminusDamageMohrCoulombVonMises3D", mSmallStrainDplusDminusDamageMohrCoulombVonMises3D);
    KRATOS_REGISTER_CONSTITUTIVE_LAW("SmallStrainDplusDminusDamageMohrCoulombTresca3D", mSmallStrainDplusDminusDamageMohrCoulombTresca3D);
    KRATOS_REGISTER_CONSTITUTIVE_LAW("SmallStrainDplusDminusDamageMohrCoulombDruckerPrager3D", mSmallStrainDplusDminusDamageMohrCoulombDruckerPrager3D);
    KRATOS_REGISTER_CONSTITUTIVE_LAW("SmallStrainDplusDminusDamageRankineMohrCoulomb3D", mSmallStrainDplusDminusDamageRankineMohrCoulomb3D);
    KRATOS_REGISTER_CONSTITUTIVE_LAW("SmallStrainDplusDminusDamageSimoJuMohrCoulomb3D", mSmallStrainDplusDminusDamageSimoJuMohrCoulomb3D);
    KRATOS_REGISTER_CONSTITUTIVE_LAW("SmallStrainDplusDminusDamageVonMisesMohrCoulomb3D", mSmallStrainDplusDminusDamageVonMisesMohrCoulomb3D);
    KRATOS_REGISTER_CONSTITUTIVE_LAW("SmallStrainDplusDminusDamageTrescaMohrCoulomb3D", mSmallStrainDplusDminusDamageTrescaMohrCoulomb3D);
    KRATOS_REGISTER_CONSTITUTIVE_LAW("SmallStrainDplusDminusDamageDruckerPragerMohrCoulomb3D", mSmallStrainDplusDminusDamageDruckerPragerMohrCoulomb3D);

    // d+d- laws (2D)
    KRATOS_REGISTER_CONSTITUTIVE_LAW("SmallStrainDplusDminusDamageModifiedMohrCoulombModifiedMohrCoulomb2D", mSmallStrainDplusDminusDamageModifiedMohrCoulombModifiedMohrCoulomb2D);
    KRATOS_REGISTER_CONSTITUTIVE_LAW("SmallStrainDplusDminusDamageModifiedMohrCoulombRankine2D", mSmallStrainDplusDminusDamageModifiedMohrCoulombRankine2D);
    KRATOS_REGISTER_CONSTITUTIVE_LAW("SmallStrainDplusDminusDamageModifiedMohrCoulombSimoJu2D", mSmallStrainDplusDminusDamageModifiedMohrCoulombSimoJu2D);
    KRATOS_REGISTER_CONSTITUTIVE_LAW("SmallStrainDplusDminusDamageModifiedMohrCoulombVonMises2D", mSmallStrainDplusDminusDamageModifiedMohrCoulombVonMises2D);
    KRATOS_REGISTER_CONSTITUTIVE_LAW("SmallStrainDplusDminusDamageModifiedMohrCoulombTresca2D", mSmallStrainDplusDminusDamageModifiedMohrCoulombTresca2D);
    KRATOS_REGISTER_CONSTITUTIVE_LAW("SmallStrainDplusDminusDamageModifiedMohrCoulombDruckerPrager2D", mSmallStrainDplusDminusDamageModifiedMohrCoulombDruckerPrager2D);
    KRATOS_REGISTER_CONSTITUTIVE_LAW("SmallStrainDplusDminusDamageRankineModifiedMohrCoulomb2D", mSmallStrainDplusDminusDamageRankineModifiedMohrCoulomb2D);
    KRATOS_REGISTER_CONSTITUTIVE_LAW("SmallStrainDplusDminusDamageRankineRankine2D", mSmallStrainDplusDminusDamageRankineRankine2D);
    KRATOS_REGISTER_CONSTITUTIVE_LAW("SmallStrainDplusDminusDamageRankineSimoJu2D", mSmallStrainDplusDminusDamageRankineSimoJu2D);
    KRATOS_REGISTER_CONSTITUTIVE_LAW("SmallStrainDplusDminusDamageRankineVonMises2D", mSmallStrainDplusDminusDamageRankineVonMises2D);
    KRATOS_REGISTER_CONSTITUTIVE_LAW("SmallStrainDplusDminusDamageRankineTresca2D", mSmallStrainDplusDminusDamageRankineTresca2D);
    KRATOS_REGISTER_CONSTITUTIVE_LAW("SmallStrainDplusDminusDamageRankineDruckerPrager2D", mSmallStrainDplusDminusDamageRankineDruckerPrager2D);
    KRATOS_REGISTER_CONSTITUTIVE_LAW("SmallStrainDplusDminusDamageSimoJuModifiedMohrCoulomb2D", mSmallStrainDplusDminusDamageSimoJuModifiedMohrCoulomb2D);
    KRATOS_REGISTER_CONSTITUTIVE_LAW("SmallStrainDplusDminusDamageSimoJuRankine2D", mSmallStrainDplusDminusDamageSimoJuRankine2D);
    KRATOS_REGISTER_CONSTITUTIVE_LAW("SmallStrainDplusDminusDamageSimoJuSimoJu2D", mSmallStrainDplusDminusDamageSimoJuSimoJu2D);
    KRATOS_REGISTER_CONSTITUTIVE_LAW("SmallStrainDplusDminusDamageSimoJuVonMises2D", mSmallStrainDplusDminusDamageSimoJuVonMises2D);
    KRATOS_REGISTER_CONSTITUTIVE_LAW("SmallStrainDplusDminusDamageSimoJuTresca2D", mSmallStrainDplusDminusDamageSimoJuTresca2D);
    KRATOS_REGISTER_CONSTITUTIVE_LAW("SmallStrainDplusDminusDamageSimoJuDruckerPrager2D", mSmallStrainDplusDminusDamageSimoJuDruckerPrager2D);
    KRATOS_REGISTER_CONSTITUTIVE_LAW("SmallStrainDplusDminusDamageVonMisesModifiedMohrCoulomb2D", mSmallStrainDplusDminusDamageVonMisesModifiedMohrCoulomb2D);
    KRATOS_REGISTER_CONSTITUTIVE_LAW("SmallStrainDplusDminusDamageVonMisesRankine2D", mSmallStrainDplusDminusDamageVonMisesRankine2D);
    KRATOS_REGISTER_CONSTITUTIVE_LAW("SmallStrainDplusDminusDamageVonMisesSimoJu2D", mSmallStrainDplusDminusDamageVonMisesSimoJu2D);
    KRATOS_REGISTER_CONSTITUTIVE_LAW("SmallStrainDplusDminusDamageVonMisesVonMises2D", mSmallStrainDplusDminusDamageVonMisesVonMises2D);
    KRATOS_REGISTER_CONSTITUTIVE_LAW("SmallStrainDplusDminusDamageVonMisesTresca2D", mSmallStrainDplusDminusDamageVonMisesTresca2D);
    KRATOS_REGISTER_CONSTITUTIVE_LAW("SmallStrainDplusDminusDamageVonMisesDruckerPrager2D", mSmallStrainDplusDminusDamageVonMisesDruckerPrager2D);
    KRATOS_REGISTER_CONSTITUTIVE_LAW("SmallStrainDplusDminusDamageTrescaModifiedMohrCoulomb2D", mSmallStrainDplusDminusDamageTrescaModifiedMohrCoulomb2D);
    KRATOS_REGISTER_CONSTITUTIVE_LAW("SmallStrainDplusDminusDamageTrescaRankine2D", mSmallStrainDplusDminusDamageTrescaRankine2D);
    KRATOS_REGISTER_CONSTITUTIVE_LAW("SmallStrainDplusDminusDamageTrescaSimoJu2D", mSmallStrainDplusDminusDamageTrescaSimoJu2D);
    KRATOS_REGISTER_CONSTITUTIVE_LAW("SmallStrainDplusDminusDamageTrescaVonMises2D", mSmallStrainDplusDminusDamageTrescaVonMises2D);
    KRATOS_REGISTER_CONSTITUTIVE_LAW("SmallStrainDplusDminusDamageTrescaTresca2D", mSmallStrainDplusDminusDamageTrescaTresca2D);
    KRATOS_REGISTER_CONSTITUTIVE_LAW("SmallStrainDplusDminusDamageTrescaDruckerPrager2D", mSmallStrainDplusDminusDamageTrescaDruckerPrager2D);
    KRATOS_REGISTER_CONSTITUTIVE_LAW("SmallStrainDplusDminusDamageDruckerPragerModifiedMohrCoulomb2D", mSmallStrainDplusDminusDamageDruckerPragerModifiedMohrCoulomb2D);
    KRATOS_REGISTER_CONSTITUTIVE_LAW("SmallStrainDplusDminusDamageDruckerPragerRankine2D", mSmallStrainDplusDminusDamageDruckerPragerRankine2D);
    KRATOS_REGISTER_CONSTITUTIVE_LAW("SmallStrainDplusDminusDamageDruckerPragerSimoJu2D", mSmallStrainDplusDminusDamageDruckerPragerSimoJu2D);
    KRATOS_REGISTER_CONSTITUTIVE_LAW("SmallStrainDplusDminusDamageDruckerPragerVonMises2D", mSmallStrainDplusDminusDamageDruckerPragerVonMises2D);
    KRATOS_REGISTER_CONSTITUTIVE_LAW("SmallStrainDplusDminusDamageDruckerPragerTresca2D", mSmallStrainDplusDminusDamageDruckerPragerTresca2D);
    KRATOS_REGISTER_CONSTITUTIVE_LAW("SmallStrainDplusDminusDamageDruckerPragerDruckerPrager2D", mSmallStrainDplusDminusDamageDruckerPragerDruckerPrager2D);
    KRATOS_REGISTER_CONSTITUTIVE_LAW("SmallStrainDplusDminusDamageMohrCoulombMohrCoulomb2D", mSmallStrainDplusDminusDamageMohrCoulombMohrCoulomb2D);
    KRATOS_REGISTER_CONSTITUTIVE_LAW("SmallStrainDplusDminusDamageMohrCoulombRankine2D", mSmallStrainDplusDminusDamageMohrCoulombRankine2D);
    KRATOS_REGISTER_CONSTITUTIVE_LAW("SmallStrainDplusDminusDamageMohrCoulombSimoJu2D", mSmallStrainDplusDminusDamageMohrCoulombSimoJu2D);
    KRATOS_REGISTER_CONSTITUTIVE_LAW("SmallStrainDplusDminusDamageMohrCoulombVonMises2D", mSmallStrainDplusDminusDamageMohrCoulombVonMises2D);
    KRATOS_REGISTER_CONSTITUTIVE_LAW("SmallStrainDplusDminusDamageMohrCoulombTresca2D", mSmallStrainDplusDminusDamageMohrCoulombTresca2D);
    KRATOS_REGISTER_CONSTITUTIVE_LAW("SmallStrainDplusDminusDamageMohrCoulombDruckerPrager2D", mSmallStrainDplusDminusDamageMohrCoulombDruckerPrager2D);
    KRATOS_REGISTER_CONSTITUTIVE_LAW("SmallStrainDplusDminusDamageRankineMohrCoulomb2D", mSmallStrainDplusDminusDamageRankineMohrCoulomb2D);
    KRATOS_REGISTER_CONSTITUTIVE_LAW("SmallStrainDplusDminusDamageSimoJuMohrCoulomb2D", mSmallStrainDplusDminusDamageSimoJuMohrCoulomb2D);
    KRATOS_REGISTER_CONSTITUTIVE_LAW("SmallStrainDplusDminusDamageVonMisesMohrCoulomb2D", mSmallStrainDplusDminusDamageVonMisesMohrCoulomb2D);
    KRATOS_REGISTER_CONSTITUTIVE_LAW("SmallStrainDplusDminusDamageTrescaMohrCoulomb2D", mSmallStrainDplusDminusDamageTrescaMohrCoulomb2D);
    KRATOS_REGISTER_CONSTITUTIVE_LAW("SmallStrainDplusDminusDamageDruckerPragerMohrCoulomb2D", mSmallStrainDplusDminusDamageDruckerPragerMohrCoulomb2D);
    KRATOS_REGISTER_CONSTITUTIVE_LAW("DamageDPlusDMinusPlaneStressMasonry2DLaw", mDamageDPlusDMinusPlaneStressMasonry2DLaw);
    KRATOS_REGISTER_CONSTITUTIVE_LAW("DamageDPlusDMinusMasonry3DLaw", mDamageDPlusDMinusMasonry3DLaw);

    // Orthotropic Damage
    KRATOS_REGISTER_CONSTITUTIVE_LAW("SmallStrainOrthotropicDamageRankine3D", mSmallStrainOrthotropicDamageRankine3D);
    KRATOS_REGISTER_CONSTITUTIVE_LAW("SmallStrainOrthotropicDamageVonMises3D", mSmallStrainOrthotropicDamageVonMises3D);
    KRATOS_REGISTER_CONSTITUTIVE_LAW("SmallStrainOrthotropicDamageDruckerPrager3D", mSmallStrainOrthotropicDamageDruckerPrager3D);
    KRATOS_REGISTER_CONSTITUTIVE_LAW("SmallStrainOrthotropicDamageTresca3D", mSmallStrainOrthotropicDamageTresca3D);
    KRATOS_REGISTER_CONSTITUTIVE_LAW("SmallStrainOrthotropicDamageMohrCoulomb3D", mSmallStrainOrthotropicDamageMohrCoulomb3D);
    KRATOS_REGISTER_CONSTITUTIVE_LAW("SmallStrainOrthotropicDamageModifiedMohrCoulomb3D", mSmallStrainOrthotropicDamageModifiedMohrCoulomb3D);
    KRATOS_REGISTER_CONSTITUTIVE_LAW("SmallStrainOrthotropicDamageSimoJu3D", mSmallStrainOrthotropicDamageSimoJu3D);
    KRATOS_REGISTER_CONSTITUTIVE_LAW("SmallStrainOrthotropicDamageRankine2D", mSmallStrainOrthotropicDamageRankine2D);
    KRATOS_REGISTER_CONSTITUTIVE_LAW("SmallStrainOrthotropicDamageVonMises2D", mSmallStrainOrthotropicDamageVonMises2D);
    KRATOS_REGISTER_CONSTITUTIVE_LAW("SmallStrainOrthotropicDamageDruckerPrager2D", mSmallStrainOrthotropicDamageDruckerPrager2D);
    KRATOS_REGISTER_CONSTITUTIVE_LAW("SmallStrainOrthotropicDamageTresca2D", mSmallStrainOrthotropicDamageTresca2D);
    KRATOS_REGISTER_CONSTITUTIVE_LAW("SmallStrainOrthotropicDamageMohrCoulomb2D", mSmallStrainOrthotropicDamageMohrCoulomb2D);
    KRATOS_REGISTER_CONSTITUTIVE_LAW("SmallStrainOrthotropicDamageModifiedMohrCoulomb2D", mSmallStrainOrthotropicDamageModifiedMohrCoulomb2D);
    KRATOS_REGISTER_CONSTITUTIVE_LAW("SmallStrainOrthotropicDamageSimoJu2D", mSmallStrainOrthotropicDamageSimoJu2D);

    // Rules of mixtures
    KRATOS_REGISTER_CONSTITUTIVE_LAW("ParallelRuleOfMixturesLaw2D", mParallelRuleOfMixturesLaw2D);
    KRATOS_REGISTER_CONSTITUTIVE_LAW("ParallelRuleOfMixturesLaw3D", mParallelRuleOfMixturesLaw3D);
#endif // STRUCTURAL_DISABLE_ADVANCED_CONSTITUTIVE_LAWS
}
}  // namespace Kratos.<|MERGE_RESOLUTION|>--- conflicted
+++ resolved
@@ -529,7 +529,6 @@
     KRATOS_REGISTER_VARIABLE( STRESS_ON_NODE  );
     KRATOS_REGISTER_VARIABLE( DESIGN_VARIABLE_NAME );
 
-<<<<<<< HEAD
     // Variables for the method of generalized influence functions
     KRATOS_REGISTER_VARIABLE( VARIATIONAL_SENSITIVITY );
     KRATOS_REGISTER_3D_VARIABLE_WITH_COMPONENTS(PSEUDO_FORCE);
@@ -551,7 +550,6 @@
     /*KRATOS_REGISTER_VARIABLE(INELASTIC_FLAG)
     KRATOS_REGISTER_VARIABLE(INFINITY_YIELD_STRESS)
     KRATOS_REGISTER_VARIABLE(SERIAL_PARALLEL_EQUILIBRIUM_TOLERANCE)*/
-=======
     // for DEM-FEM 2D
     KRATOS_REGISTER_VARIABLE(IMPOSED_Z_STRAIN_VALUE)
     KRATOS_REGISTER_VARIABLE(IMPOSED_Z_STRAIN_OPTION)
@@ -561,7 +559,6 @@
     // at each direction in local coordinates ratio
     KRATOS_REGISTER_SYMMETRIC_3D_TENSOR_VARIABLE_WITH_COMPONENTS(ISOTROPIC_ANISOTROPIC_YIELD_RATIO);
     KRATOS_REGISTER_SYMMETRIC_3D_TENSOR_VARIABLE_WITH_COMPONENTS(ORTHOTROPIC_ELASTIC_CONSTANTS);
->>>>>>> 180fcb09
 
     //Register the truss element
     KRATOS_REGISTER_ELEMENT("TrussElement3D2N", mTrussElement3D2N)
