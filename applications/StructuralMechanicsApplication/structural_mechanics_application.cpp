// KRATOS  ___|  |                   |                   |
//       \___ \  __|  __| |   |  __| __| |   |  __| _` | |
//             | |   |    |   | (    |   |   | |   (   | |
//       _____/ \__|_|   \__,_|\___|\__|\__,_|_|  \__,_|_| MECHANICS
//
//  License:         BSD License
//                     license: structural_mechanics_application/license.txt
//
//  Main authors:    Riccardo Rossi
//    Co-authors:    Vicente Mataix Ferrandiz
//

// System includes

// External includes

// Project includes
#include "includes/define.h"

#include "structural_mechanics_application_variables.h"
#include "structural_mechanics_application.h"
#include "includes/variables.h"
#include "includes/constitutive_law.h"

#include "geometries/triangle_3d_3.h"
#include "geometries/triangle_3d_6.h"
#include "geometries/quadrilateral_3d_4.h"
#include "geometries/quadrilateral_3d_8.h"
#include "geometries/quadrilateral_3d_9.h"
#include "geometries/prism_3d_6.h"
#include "geometries/prism_3d_15.h"
#include "geometries/tetrahedra_3d_4.h"
#include "geometries/tetrahedra_3d_10.h"
#include "geometries/hexahedra_3d_8.h"
#include "geometries/hexahedra_3d_20.h"
#include "geometries/hexahedra_3d_27.h"

#include "geometries/line_2d_2.h"
#include "geometries/line_2d_3.h"
#include "geometries/line_3d_2.h"
#include "geometries/line_3d_3.h"
#include "geometries/point_2d.h"
#include "geometries/point_3d.h"
#include "geometries/triangle_2d_3.h"
#include "geometries/triangle_2d_6.h"
#include "geometries/quadrilateral_2d_4.h"
#include "geometries/quadrilateral_2d_8.h"
#include "geometries/quadrilateral_2d_9.h"

namespace Kratos {

    // We define the node type
    typedef Node<3> NodeType;

KratosStructuralMechanicsApplication::KratosStructuralMechanicsApplication()
    : KratosApplication("StructuralMechanicsApplication"),
      /* ELEMENTS */
      // Adding the truss elements
      mTrussElement3D2N(0, Element::GeometryType::Pointer(new Line3D2<NodeType >(Element::GeometryType::PointsArrayType(2)))),
      mTrussLinearElement3D2N(0, Element::GeometryType::Pointer(new Line3D2<NodeType >(Element::GeometryType::PointsArrayType(2)))),
      mCableElement3D2N(0, Element::GeometryType::Pointer(new Line3D2<NodeType >(Element::GeometryType::PointsArrayType(2)))),
      // Adding the beam elements
      mCrBeamElement3D2N(0, Element::GeometryType::Pointer(new Line3D2<NodeType >(Element::GeometryType::PointsArrayType(2)))),
      mCrLinearBeamElement3D2N(0, Element::GeometryType::Pointer(new Line3D2<NodeType >(Element::GeometryType::PointsArrayType(2)))),
      mCrBeamElement2D2N(0, Element::GeometryType::Pointer(new Line2D2<NodeType >(Element::GeometryType::PointsArrayType(2)))),
      mCrLinearBeamElement2D2N(0, Element::GeometryType::Pointer(new Line2D2<NodeType >(Element::GeometryType::PointsArrayType(2)))),
      // Adding the shells elements
      mIsotropicShellElement3D3N(0, Element::GeometryType::Pointer(new Triangle3D3<NodeType >(Element::GeometryType::PointsArrayType(3)))),
      mShellThickElement3D4N(0, Element::GeometryType::Pointer(new Quadrilateral3D4<NodeType >(Element::GeometryType::PointsArrayType(4))), false),
      mShellThickCorotationalElement3D4N(0, Element::GeometryType::Pointer(new Quadrilateral3D4<NodeType >(Element::GeometryType::PointsArrayType(4))), true),
      mShellThinCorotationalElement3D4N(0, Element::GeometryType::Pointer(new Quadrilateral3D4<NodeType >(Element::GeometryType::PointsArrayType(4))), true),
      mShellThinElement3D3N(0, Element::GeometryType::Pointer(new Triangle3D3<NodeType >(Element::GeometryType::PointsArrayType(3))), false),
      mShellThinCorotationalElement3D3N(0, Element::GeometryType::Pointer(new Triangle3D3<NodeType >(Element::GeometryType::PointsArrayType(3))), true),
      mShellThickCorotationalElement3D3N(0, Element::GeometryType::Pointer(new Triangle3D3<NodeType >(Element::GeometryType::PointsArrayType(3))), true),
      // Adding the membrane element
      mPreStressMembraneElement3D3N(0, Element::GeometryType::Pointer(new Triangle3D3<NodeType >(Element::GeometryType::PointsArrayType(3)))),
      mPreStressMembraneElement3D4N(0, Element::GeometryType::Pointer(new Quadrilateral3D4<NodeType >(Element::GeometryType::PointsArrayType(4)))),
      // Adding the SPRISM element
      mSolidShellElementSprism3D6N(0, Element::GeometryType::Pointer(new Prism3D6<NodeType >(Element::GeometryType::PointsArrayType(6)))),
      // Adding the nodal concentrated element
      mNodalConcentratedElement2D1N(0, Element::GeometryType::Pointer(new Point2D<NodeType >(Element::GeometryType::PointsArrayType(1))), true),
      mNodalConcentratedDampedElement2D1N(0, Element::GeometryType::Pointer(new Point2D<NodeType >(Element::GeometryType::PointsArrayType(1))), false),
      mNodalConcentratedElement3D1N(0, Element::GeometryType::Pointer(new Point3D<NodeType >(Element::GeometryType::PointsArrayType(1))), true),
      mNodalConcentratedDampedElement3D1N(0, Element::GeometryType::Pointer(new Point3D<NodeType >(Element::GeometryType::PointsArrayType(1))), false),
      // Adding the kinematic linear elements
      mSmallDisplacement2D3N(0, Element::GeometryType::Pointer(new Triangle2D3<NodeType >(Element::GeometryType::PointsArrayType(3)))),
      mSmallDisplacement2D4N(0, Element::GeometryType::Pointer(new Quadrilateral2D4<NodeType >(Element::GeometryType::PointsArrayType(4)))),
      mSmallDisplacement2D6N(0, Element::GeometryType::Pointer(new Triangle2D6<NodeType >(Element::GeometryType::PointsArrayType(6)))),
      mSmallDisplacement2D8N(0, Element::GeometryType::Pointer(new Quadrilateral2D8<NodeType >(Element::GeometryType::PointsArrayType(8)))),
      mSmallDisplacement2D9N(0, Element::GeometryType::Pointer(new Quadrilateral2D9<NodeType >(Element::GeometryType::PointsArrayType(9)))),
      mSmallDisplacement3D4N(0, Element::GeometryType::Pointer(new Tetrahedra3D4<NodeType >(Element::GeometryType::PointsArrayType(4)))),
      mSmallDisplacement3D6N(0, Element::GeometryType::Pointer(new Prism3D6<NodeType >(Element::GeometryType::PointsArrayType(6)))),
      mSmallDisplacement3D8N(0, Element::GeometryType::Pointer(new Hexahedra3D8<NodeType >(Element::GeometryType::PointsArrayType(8)))),
      mSmallDisplacement3D10N(0, Element::GeometryType::Pointer(new Tetrahedra3D10<NodeType >(Element::GeometryType::PointsArrayType(10)))),
      mSmallDisplacement3D15N(0, Element::GeometryType::Pointer(new Prism3D15<NodeType >(Element::GeometryType::PointsArrayType(15)))),
      mSmallDisplacement3D20N(0, Element::GeometryType::Pointer(new Hexahedra3D20<NodeType >(Element::GeometryType::PointsArrayType(20)))),
      mSmallDisplacement3D27N(0, Element::GeometryType::Pointer(new Hexahedra3D27<NodeType >(Element::GeometryType::PointsArrayType(27)))),

      mSmallDisplacementBbar2D4N(0, Element::GeometryType::Pointer(new Quadrilateral2D4<NodeType>(Element::GeometryType::PointsArrayType(4)))),
      mSmallDisplacementBbar3D8N(0, Element::GeometryType::Pointer(new Hexahedra3D8<NodeType>(Element::GeometryType::PointsArrayType(8)))),

      mAxisymSmallDisplacement2D3N(0, Element::GeometryType::Pointer(new Triangle2D3<NodeType >(Element::GeometryType::PointsArrayType(3)))),
      mAxisymSmallDisplacement2D4N(0, Element::GeometryType::Pointer(new Quadrilateral2D4<NodeType >(Element::GeometryType::PointsArrayType(4)))),
      mAxisymSmallDisplacement2D6N(0, Element::GeometryType::Pointer(new Triangle2D6<NodeType >(Element::GeometryType::PointsArrayType(6)))),
      mAxisymSmallDisplacement2D8N(0, Element::GeometryType::Pointer(new Quadrilateral2D8<NodeType >(Element::GeometryType::PointsArrayType(8)))),
      mAxisymSmallDisplacement2D9N(0, Element::GeometryType::Pointer(new Quadrilateral2D9<NodeType >(Element::GeometryType::PointsArrayType(9)))),

      // Adding the Total lagrangian elements
      mTotalLagrangian2D3N(0, Element::GeometryType::Pointer(new Triangle2D3<NodeType >(Element::GeometryType::PointsArrayType(3)))),
      mTotalLagrangian2D4N(0, Element::GeometryType::Pointer(new Quadrilateral2D4<NodeType >(Element::GeometryType::PointsArrayType(4)))),
      mTotalLagrangian2D6N(0, Element::GeometryType::Pointer(new Triangle2D6<NodeType >(Element::GeometryType::PointsArrayType(6)))),
      mTotalLagrangian2D8N(0, Element::GeometryType::Pointer(new Quadrilateral2D8<NodeType >(Element::GeometryType::PointsArrayType(8)))),
      mTotalLagrangian2D9N(0, Element::GeometryType::Pointer(new Quadrilateral2D9<NodeType >(Element::GeometryType::PointsArrayType(9)))),
      mTotalLagrangian3D4N(0, Element::GeometryType::Pointer(new Tetrahedra3D4<NodeType >(Element::GeometryType::PointsArrayType(4)))),
      mTotalLagrangian3D6N(0, Element::GeometryType::Pointer(new Prism3D6<NodeType >(Element::GeometryType::PointsArrayType(6)))),
      mTotalLagrangian3D8N(0, Element::GeometryType::Pointer(new Hexahedra3D8<NodeType >(Element::GeometryType::PointsArrayType(8)))),
      mTotalLagrangian3D10N(0, Element::GeometryType::Pointer(new Tetrahedra3D10<NodeType >(Element::GeometryType::PointsArrayType(10)))),
      mTotalLagrangian3D15N(0, Element::GeometryType::Pointer(new Prism3D15<NodeType >(Element::GeometryType::PointsArrayType(15)))),
      mTotalLagrangian3D20N(0, Element::GeometryType::Pointer(new Hexahedra3D20<NodeType >(Element::GeometryType::PointsArrayType(20)))),
      mTotalLagrangian3D27N(0, Element::GeometryType::Pointer(new Hexahedra3D27<NodeType >(Element::GeometryType::PointsArrayType(27)))),
      mAxisymTotalLagrangian2D3N(0, Element::GeometryType::Pointer(new Triangle2D3<NodeType >(Element::GeometryType::PointsArrayType(3)))),
      mAxisymTotalLagrangian2D4N(0, Element::GeometryType::Pointer(new Quadrilateral2D4<NodeType >(Element::GeometryType::PointsArrayType(4)))),
      mAxisymTotalLagrangian2D6N(0, Element::GeometryType::Pointer(new Triangle2D6<NodeType >(Element::GeometryType::PointsArrayType(6)))),
      mAxisymTotalLagrangian2D8N(0, Element::GeometryType::Pointer(new Quadrilateral2D8<NodeType >(Element::GeometryType::PointsArrayType(8)))),
      mAxisymTotalLagrangian2D9N(0, Element::GeometryType::Pointer(new Quadrilateral2D9<NodeType >(Element::GeometryType::PointsArrayType(9)))),
      // Adding the Updated lagrangian elements
      mUpdatedLagrangian2D3N(0, Element::GeometryType::Pointer(new Triangle2D3<NodeType >(Element::GeometryType::PointsArrayType(3)))),
      mUpdatedLagrangian2D4N(0, Element::GeometryType::Pointer(new Quadrilateral2D4<NodeType >(Element::GeometryType::PointsArrayType(4)))),
      mUpdatedLagrangian2D6N(0, Element::GeometryType::Pointer(new Triangle2D6<NodeType >(Element::GeometryType::PointsArrayType(6)))),
      mUpdatedLagrangian2D8N(0, Element::GeometryType::Pointer(new Quadrilateral2D8<NodeType >(Element::GeometryType::PointsArrayType(8)))),
      mUpdatedLagrangian2D9N(0, Element::GeometryType::Pointer(new Quadrilateral2D9<NodeType >(Element::GeometryType::PointsArrayType(9)))),
      mUpdatedLagrangian3D4N(0, Element::GeometryType::Pointer(new Tetrahedra3D4<NodeType >(Element::GeometryType::PointsArrayType(4)))),
      mUpdatedLagrangian3D6N(0, Element::GeometryType::Pointer(new Prism3D6<NodeType >(Element::GeometryType::PointsArrayType(6)))),
      mUpdatedLagrangian3D8N( 0, Element::GeometryType::Pointer(new Hexahedra3D8<NodeType >(Element::GeometryType::PointsArrayType(8)))),
      mUpdatedLagrangian3D10N(0, Element::GeometryType::Pointer(new Tetrahedra3D10<NodeType >(Element::GeometryType::PointsArrayType(10)))),
      mUpdatedLagrangian3D15N(0, Element::GeometryType::Pointer(new Prism3D15<NodeType >(Element::GeometryType::PointsArrayType(15)))),
      mUpdatedLagrangian3D20N(0, Element::GeometryType::Pointer(new Hexahedra3D20<NodeType >(Element::GeometryType::PointsArrayType(20)))),
      mUpdatedLagrangian3D27N(0, Element::GeometryType::Pointer(new Hexahedra3D27<NodeType >(Element::GeometryType::PointsArrayType(27)))),
      mAxisymUpdatedLagrangian2D3N(0, Element::GeometryType::Pointer(new Triangle2D3<NodeType >(Element::GeometryType::PointsArrayType(3)))),
      mAxisymUpdatedLagrangian2D4N(0, Element::GeometryType::Pointer(new Quadrilateral2D4<NodeType >(Element::GeometryType::PointsArrayType(4)))),
      mAxisymUpdatedLagrangian2D6N(0, Element::GeometryType::Pointer(new Triangle2D6<NodeType >(Element::GeometryType::PointsArrayType(6)))),
      mAxisymUpdatedLagrangian2D8N(0, Element::GeometryType::Pointer(new Quadrilateral2D8<NodeType >(Element::GeometryType::PointsArrayType(8)))),
      mAxisymUpdatedLagrangian2D9N(0, Element::GeometryType::Pointer(new Quadrilateral2D9<NodeType >(Element::GeometryType::PointsArrayType(9)))),
      // Adding the spring damper element
      mSpringDamperElement3D2N(0, Element::GeometryType::Pointer(new Line3D2<NodeType >(Element::GeometryType::PointsArrayType(2)))),
      // Adding the adjoint elements
      mAdjointFiniteDifferencingBaseElement(),
      mAdjointFiniteDifferencingShellElement(),
      mAdjointFiniteDifferenceCrBeamElement(),
      mAdjointFiniteDifferenceTrussElement(),
      mAdjointFiniteDifferenceTrussLinearElement(),

      /* CONDITIONS */
      // Adding point load conditions
      mPointLoadCondition2D1N(0, Condition::GeometryType::Pointer(new Point2D<NodeType >(Condition::GeometryType::PointsArrayType(1)))),
      mPointLoadCondition3D1N(0, Condition::GeometryType::Pointer(new Point3D<NodeType >(Condition::GeometryType::PointsArrayType(1)))),
      mPointContactCondition2D1N(0, Condition::GeometryType::Pointer(new Point2D<NodeType >(Condition::GeometryType::PointsArrayType(1)))),
      mPointContactCondition3D1N(0, Condition::GeometryType::Pointer(new Point3D<NodeType >(Condition::GeometryType::PointsArrayType(1)))),
      mAxisymPointLoadCondition2D1N(0, Condition::GeometryType::Pointer(new Point2D<NodeType >(Condition::GeometryType::PointsArrayType(1)))),
      // Adding line load conditions
      mLineLoadCondition2D2N(0, Condition::GeometryType::Pointer(new Line2D2<NodeType >(Condition::GeometryType::PointsArrayType(2)))),
      mLineLoadCondition2D3N(0, Condition::GeometryType::Pointer(new Line2D3<NodeType >(Condition::GeometryType::PointsArrayType(3)))),
      mAxisymLineLoadCondition2D2N(0, Condition::GeometryType::Pointer(new Line2D2<NodeType >(Condition::GeometryType::PointsArrayType(2)))),
      mAxisymLineLoadCondition2D3N(0, Condition::GeometryType::Pointer(new Line2D3<NodeType >(Condition::GeometryType::PointsArrayType(3)))),
      // Adding surface load conditions
      mSurfaceLoadCondition3D3N(0, Condition::GeometryType::Pointer(new Triangle3D3<NodeType >(Condition::GeometryType::PointsArrayType(3)))),
      mSurfaceLoadCondition3D4N(0, Condition::GeometryType::Pointer(new Quadrilateral3D4<NodeType >( Condition::GeometryType::PointsArrayType(4)))),
      mSurfaceLoadCondition3D6N(0, Condition::GeometryType::Pointer(new Triangle3D6<NodeType >(Condition::GeometryType::PointsArrayType(6)))),
      mSurfaceLoadCondition3D8N(0, Condition::GeometryType::Pointer(new Quadrilateral3D8<NodeType >(Condition::GeometryType::PointsArrayType(8)))),
      mSurfaceLoadCondition3D9N(0, Condition::GeometryType::Pointer(new Quadrilateral3D9<NodeType >(Condition::GeometryType::PointsArrayType(9)))),
      // Adding point moment conditions
      mPointMomentCondition3D1N(0, Condition::GeometryType::Pointer(new Point3D<NodeType >(Condition::GeometryType::PointsArrayType(1)))),

      // Adding adjoint conditions
      mAdjointSemiAnalyticPointLoadCondition2D1N(),
      mAdjointSemiAnalyticPointLoadCondition3D1N() {}

void KratosStructuralMechanicsApplication::Register() {
    // calling base class register to register Kratos components
    KratosApplication::Register();

    KRATOS_INFO("") << "     KRATOS   ___|  |                   |                   |                     " << std::endl
                    << "            \\___ \\  __|  __| |   |  __| __| |   |  __| _` | |                   " << std::endl
                    << "                  | |   |    |   | (    |   |   | |   (   | |                     " << std::endl
                    << "            _____/ \\__|_|   \\__,_|\\___|\\__|\\__,_|_|  \\__,_|_| MECHANICS     " << std::endl;

    // General pourpose
    KRATOS_REGISTER_VARIABLE(INTEGRATION_ORDER); // The integration order considered on the element
    KRATOS_REGISTER_VARIABLE(LOCAL_MATERIAL_AXIS_1);
    KRATOS_REGISTER_VARIABLE(LOCAL_MATERIAL_AXIS_2);
    KRATOS_REGISTER_VARIABLE(LOCAL_MATERIAL_AXIS_3);
    KRATOS_REGISTER_VARIABLE(CENTER_OF_GRAVITY);
<<<<<<< HEAD
=======
    KRATOS_REGISTER_VARIABLE(MASS_MOMENT_OF_INERTIA);
>>>>>>> 75de5829

    // Generalized eigenvalue problem
    KRATOS_REGISTER_VARIABLE(BUILD_LEVEL)
    KRATOS_REGISTER_VARIABLE(EIGENVALUE_VECTOR)
    KRATOS_REGISTER_VARIABLE(EIGENVECTOR_MATRIX)

    // Geometrical
    KRATOS_REGISTER_VARIABLE(AREA)
    KRATOS_REGISTER_VARIABLE(IT)
    KRATOS_REGISTER_VARIABLE(IY)
    KRATOS_REGISTER_VARIABLE(IZ)
    KRATOS_REGISTER_VARIABLE(CROSS_AREA)
    KRATOS_REGISTER_VARIABLE(MEAN_RADIUS)
    KRATOS_REGISTER_VARIABLE(SECTION_SIDES)
    KRATOS_REGISTER_VARIABLE(GEOMETRIC_STIFFNESS)
    KRATOS_REGISTER_VARIABLE(LOCAL_ELEMENT_ORIENTATION)
    KRATOS_REGISTER_VARIABLE(MATERIAL_ORIENTATION_ANGLE)
    KRATOS_REGISTER_VARIABLE(USE_CONSISTENT_MASS_MATRIX)
    KRATOS_REGISTER_VARIABLE(CONDENSED_DOF_LIST)

    // Truss generalized variables
    KRATOS_REGISTER_VARIABLE(TRUSS_PRESTRESS_PK2)
    KRATOS_REGISTER_VARIABLE(HARDENING_MODULUS_1D)
    KRATOS_REGISTER_VARIABLE(TANGENT_MODULUS)
    KRATOS_REGISTER_VARIABLE(PLASTIC_ALPHA)

    // Beam generalized variables
    KRATOS_REGISTER_VARIABLE(AREA_EFFECTIVE_Y)
    KRATOS_REGISTER_VARIABLE(AREA_EFFECTIVE_Z)
    KRATOS_REGISTER_VARIABLE(INERTIA_ROT_Y)
    KRATOS_REGISTER_VARIABLE(INERTIA_ROT_Z)
    KRATOS_REGISTER_VARIABLE(LOCAL_AXES_VECTOR)
    KRATOS_REGISTER_VARIABLE(TORSIONAL_INERTIA)
    KRATOS_REGISTER_VARIABLE(I22)
    KRATOS_REGISTER_VARIABLE(I33)

    //  Shell generalized variables
    KRATOS_REGISTER_VARIABLE(STENBERG_SHEAR_STABILIZATION_SUITABLE)
    KRATOS_REGISTER_VARIABLE(SHELL_OFFSET)
    KRATOS_REGISTER_VARIABLE(SHELL_STRAIN)
    KRATOS_REGISTER_VARIABLE(SHELL_FORCE)
    KRATOS_REGISTER_VARIABLE(SHELL_STRAIN_GLOBAL)
    KRATOS_REGISTER_VARIABLE(SHELL_FORCE_GLOBAL)
    KRATOS_REGISTER_VARIABLE(SHELL_CURVATURE)
    KRATOS_REGISTER_VARIABLE(SHELL_CURVATURE_GLOBAL)
    KRATOS_REGISTER_VARIABLE(SHELL_MOMENT)
    KRATOS_REGISTER_VARIABLE(SHELL_MOMENT_GLOBAL)
    KRATOS_REGISTER_VARIABLE(SHELL_STRESS_TOP_SURFACE)
    KRATOS_REGISTER_VARIABLE(SHELL_STRESS_TOP_SURFACE_GLOBAL)
    KRATOS_REGISTER_VARIABLE(SHELL_STRESS_MIDDLE_SURFACE)
    KRATOS_REGISTER_VARIABLE(SHELL_STRESS_MIDDLE_SURFACE_GLOBAL)
    KRATOS_REGISTER_VARIABLE(SHELL_STRESS_BOTTOM_SURFACE)
    KRATOS_REGISTER_VARIABLE(SHELL_STRESS_BOTTOM_SURFACE_GLOBAL)
    KRATOS_REGISTER_VARIABLE(VON_MISES_STRESS_TOP_SURFACE)
    KRATOS_REGISTER_VARIABLE(VON_MISES_STRESS_MIDDLE_SURFACE)
    KRATOS_REGISTER_VARIABLE(VON_MISES_STRESS_BOTTOM_SURFACE)
    KRATOS_REGISTER_VARIABLE(SHEAR_ANGLE)
    KRATOS_REGISTER_VARIABLE(SHELL_ORTHOTROPIC_STRESS_BOTTOM_SURFACE)
    KRATOS_REGISTER_VARIABLE(SHELL_ORTHOTROPIC_STRESS_TOP_SURFACE)
    KRATOS_REGISTER_VARIABLE(SHELL_ORTHOTROPIC_STRESS_BOTTOM_SURFACE_GLOBAL)
    KRATOS_REGISTER_VARIABLE(SHELL_ORTHOTROPIC_STRESS_TOP_SURFACE_GLOBAL)
    KRATOS_REGISTER_VARIABLE(SHELL_ORTHOTROPIC_4PLY_THROUGH_THICKNESS)
    KRATOS_REGISTER_VARIABLE(TSAI_WU_RESERVE_FACTOR)
    KRATOS_REGISTER_VARIABLE(SHELL_ORTHOTROPIC_LAMINA_STRENGTHS)

    // Shell energies
    KRATOS_REGISTER_VARIABLE(SHELL_ELEMENT_MEMBRANE_ENERGY)
    KRATOS_REGISTER_VARIABLE(SHELL_ELEMENT_BENDING_ENERGY)
    KRATOS_REGISTER_VARIABLE(SHELL_ELEMENT_SHEAR_ENERGY)
    KRATOS_REGISTER_VARIABLE(SHELL_ELEMENT_MEMBRANE_ENERGY_FRACTION)
    KRATOS_REGISTER_VARIABLE(SHELL_ELEMENT_BENDING_ENERGY_FRACTION)
    KRATOS_REGISTER_VARIABLE(SHELL_ELEMENT_SHEAR_ENERGY_FRACTION)

    // Prestresse membrane generalized vairiables
    KRATOS_REGISTER_VARIABLE( MEMBRANE_PRESTRESS )
    KRATOS_REGISTER_VARIABLE( PRESTRESS_VECTOR )
    KRATOS_REGISTER_VARIABLE( PRESTRESS_AXIS_1_GLOBAL )
    KRATOS_REGISTER_VARIABLE( PRESTRESS_AXIS_2_GLOBAL )
    KRATOS_REGISTER_VARIABLE( PRESTRESS_AXIS_1 )
    KRATOS_REGISTER_VARIABLE( PRESTRESS_AXIS_2 )
    KRATOS_REGISTER_VARIABLE( PROJECTION_TYPE_COMBO )

    // Formfinding
    KRATOS_REGISTER_VARIABLE(LAMBDA_MAX)
    KRATOS_REGISTER_VARIABLE(IS_FORMFINDING)
    KRATOS_REGISTER_VARIABLE(BASE_REF_1)
    KRATOS_REGISTER_VARIABLE(BASE_REF_2)

    // Cross section
    KRATOS_REGISTER_VARIABLE(SHELL_CROSS_SECTION)
    KRATOS_REGISTER_VARIABLE(SHELL_CROSS_SECTION_OUTPUT_PLY_ID)
    KRATOS_REGISTER_VARIABLE(SHELL_CROSS_SECTION_OUTPUT_PLY_LOCATION)
    KRATOS_REGISTER_VARIABLE(SHELL_ORTHOTROPIC_LAYERS)

    // Nodal stiffness
    KRATOS_REGISTER_3D_VARIABLE_WITH_COMPONENTS(NODAL_STIFFNESS)
    KRATOS_REGISTER_3D_VARIABLE_WITH_COMPONENTS(NODAL_DAMPING_RATIO)

    // For explicit central difference scheme
    KRATOS_REGISTER_3D_VARIABLE_WITH_COMPONENTS(MIDDLE_VELOCITY)
    KRATOS_REGISTER_3D_VARIABLE_WITH_COMPONENTS(MIDDLE_ANGULAR_VELOCITY)
    KRATOS_REGISTER_3D_VARIABLE_WITH_COMPONENTS(NODAL_INERTIA)

    // CONDITIONS
    /* Moment condition */
    KRATOS_REGISTER_3D_VARIABLE_WITH_COMPONENTS(POINT_MOMENT)

    // Adding the SPRISM EAS variables
    KRATOS_REGISTER_VARIABLE(ALPHA_EAS);
    KRATOS_REGISTER_VARIABLE(CONSIDER_IMPLICIT_EAS_SPRISM_ELEMENT);
    KRATOS_REGISTER_VARIABLE(CONSIDER_TOTAL_LAGRANGIAN_SPRISM_ELEMENT);

    // Adding the SPRISM additional variables
    KRATOS_REGISTER_VARIABLE(ANG_ROT);

    // Adding the SPRISM variable to deactivate the quadratic interpolation
    KRATOS_REGISTER_VARIABLE(CONSIDER_QUADRATIC_SPRISM_ELEMENT);

    // Strain measures
    KRATOS_REGISTER_VARIABLE(HENCKY_STRAIN_VECTOR);
    KRATOS_REGISTER_VARIABLE(HENCKY_STRAIN_TENSOR);

    KRATOS_REGISTER_VARIABLE(VON_MISES_STRESS)

    KRATOS_REGISTER_VARIABLE(REFERENCE_DEFORMATION_GRADIENT);
    KRATOS_REGISTER_VARIABLE(REFERENCE_DEFORMATION_GRADIENT_DETERMINANT);

    // Rayleigh variables
    KRATOS_REGISTER_VARIABLE(RAYLEIGH_ALPHA)
    KRATOS_REGISTER_VARIABLE(RAYLEIGH_BETA)
    KRATOS_REGISTER_VARIABLE(SYSTEM_DAMPING_RATIO)

    // Nodal load variables
    KRATOS_REGISTER_3D_VARIABLE_WITH_COMPONENTS(POINT_LOAD)
    KRATOS_REGISTER_3D_VARIABLE_WITH_COMPONENTS(LINE_LOAD)
    KRATOS_REGISTER_3D_VARIABLE_WITH_COMPONENTS(SURFACE_LOAD)

    // Condition load variables
    KRATOS_REGISTER_VARIABLE(POINT_LOADS_VECTOR)
    KRATOS_REGISTER_VARIABLE(LINE_LOADS_VECTOR)
    KRATOS_REGISTER_VARIABLE(SURFACE_LOADS_VECTOR)
    KRATOS_REGISTER_VARIABLE(POSITIVE_FACE_PRESSURES_VECTOR)
    KRATOS_REGISTER_VARIABLE(NEGATIVE_FACE_PRESSURES_VECTOR)

    // Constitutive laws variables
    KRATOS_REGISTER_VARIABLE(YIELD_STRESS_TENSION)
    KRATOS_REGISTER_VARIABLE(PLASTIC_STRAIN_VECTOR)
    KRATOS_REGISTER_VARIABLE(YIELD_STRESS_COMPRESSION)
    KRATOS_REGISTER_VARIABLE(DILATANCY_ANGLE)
    KRATOS_REGISTER_VARIABLE(SOFTENING_TYPE)
    KRATOS_REGISTER_VARIABLE(HARDENING_CURVE)
    KRATOS_REGISTER_VARIABLE(VISCOUS_PARAMETER)
    KRATOS_REGISTER_VARIABLE(DELAY_TIME)
    KRATOS_REGISTER_VARIABLE(MAXIMUM_STRESS)
    KRATOS_REGISTER_VARIABLE(MAXIMUM_STRESS_POSITION)
    KRATOS_REGISTER_VARIABLE(UNIAXIAL_STRESS)
    KRATOS_REGISTER_VARIABLE(FRICTION_ANGLE)
    KRATOS_REGISTER_VARIABLE(DAMAGE)
    KRATOS_REGISTER_VARIABLE(THRESHOLD)
    KRATOS_REGISTER_VARIABLE(INTEGRATED_STRESS_TENSOR)
    KRATOS_REGISTER_VARIABLE(PLASTIC_STRAIN_TENSOR)
    KRATOS_REGISTER_VARIABLE(CURVE_FITTING_PARAMETERS)
    KRATOS_REGISTER_VARIABLE(PLASTIC_STRAIN_INDICATORS)
    KRATOS_REGISTER_VARIABLE(EQUIVALENT_PLASTIC_STRAIN)
    KRATOS_REGISTER_VARIABLE(KINEMATIC_PLASTICITY_PARAMETERS)
    KRATOS_REGISTER_VARIABLE(KINEMATIC_HARDENING_TYPE)

    // D+D- Damage Constitutive laws variables
    KRATOS_REGISTER_VARIABLE(DAMAGE_TENSION)
    KRATOS_REGISTER_VARIABLE(DAMAGE_COMPRESSION)
    KRATOS_REGISTER_VARIABLE(THRESHOLD_TENSION)
    KRATOS_REGISTER_VARIABLE(THRESHOLD_COMPRESSION)
    KRATOS_REGISTER_VARIABLE(UNIAXIAL_STRESS_TENSION)
    KRATOS_REGISTER_VARIABLE(UNIAXIAL_STRESS_COMPRESSION)
    KRATOS_REGISTER_VARIABLE(FRACTURE_ENERGY_COMPRESSION)

    // Response function variables
    KRATOS_REGISTER_VARIABLE(RESPONSE_VALUE)
    // Adjoint variables
    KRATOS_REGISTER_3D_VARIABLE_WITH_COMPONENTS(ADJOINT_DISPLACEMENT)
    KRATOS_REGISTER_3D_VARIABLE_WITH_COMPONENTS(ADJOINT_ROTATION)
    KRATOS_REGISTER_VARIABLE(PERTURBATION_SIZE)

    // Variables for output of sensitivities
    KRATOS_REGISTER_VARIABLE( CROSS_AREA_SENSITIVITY );
    KRATOS_REGISTER_3D_VARIABLE_WITH_COMPONENTS( POINT_LOAD_SENSITIVITY );
    KRATOS_REGISTER_VARIABLE( I22_SENSITIVITY );
    KRATOS_REGISTER_VARIABLE( I33_SENSITIVITY );
    KRATOS_REGISTER_VARIABLE( THICKNESS_SENSITIVITY );
    KRATOS_REGISTER_VARIABLE( YOUNG_MODULUS_SENSITIVITY );
    KRATOS_REGISTER_VARIABLE( AREA_EFFECTIVE_Y_SENSITIVITY );
    KRATOS_REGISTER_VARIABLE( AREA_EFFECTIVE_Z_SENSITIVITY );
    KRATOS_REGISTER_VARIABLE( IS_ADJOINT );
    KRATOS_REGISTER_3D_VARIABLE_WITH_COMPONENTS( SHAPE );

    // Variables to for computing parts of sensitivity analysis
    KRATOS_REGISTER_VARIABLE( TRACED_STRESS_TYPE );
    KRATOS_REGISTER_VARIABLE( STRESS_DISP_DERIV_ON_GP );
    KRATOS_REGISTER_VARIABLE( STRESS_DISP_DERIV_ON_NODE);
    KRATOS_REGISTER_VARIABLE( STRESS_DESIGN_DERIVATIVE_ON_GP );
    KRATOS_REGISTER_VARIABLE( STRESS_DESIGN_DERIVATIVE_ON_NODE);
    KRATOS_REGISTER_VARIABLE( STRESS_ON_GP  );
    KRATOS_REGISTER_VARIABLE( STRESS_ON_NODE  );
    KRATOS_REGISTER_VARIABLE( DESIGN_VARIABLE_NAME );

    // Some variables related with CL
    KRATOS_REGISTER_VARIABLE(INELASTIC_FLAG)
    KRATOS_REGISTER_VARIABLE(INFINITY_YIELD_STRESS)

    //Register the truss element
    KRATOS_REGISTER_ELEMENT("TrussElement3D2N", mTrussElement3D2N)
    KRATOS_REGISTER_ELEMENT("TrussLinearElement3D2N", mTrussLinearElement3D2N)
    KRATOS_REGISTER_ELEMENT("CableElement3D2N", mCableElement3D2N)

    // Register the beam element
    KRATOS_REGISTER_ELEMENT("CrBeamElement3D2N", mCrBeamElement3D2N)
    KRATOS_REGISTER_ELEMENT("CrLinearBeamElement3D2N", mCrLinearBeamElement3D2N)
    KRATOS_REGISTER_ELEMENT("CrBeamElement2D2N", mCrBeamElement2D2N)
    KRATOS_REGISTER_ELEMENT("CrLinearBeamElement2D2N", mCrLinearBeamElement2D2N)

    //Register the shells elements
    KRATOS_REGISTER_ELEMENT("IsotropicShellElement3D3N", mIsotropicShellElement3D3N)
    KRATOS_REGISTER_ELEMENT("ShellThickElement3D4N", mShellThickElement3D4N)
    KRATOS_REGISTER_ELEMENT("ShellThickElementCorotational3D4N", mShellThickCorotationalElement3D4N)
    KRATOS_REGISTER_ELEMENT("ShellThinElementCorotational3D4N", mShellThinCorotationalElement3D4N)
    KRATOS_REGISTER_ELEMENT("ShellThinElement3D3N", mShellThinElement3D3N)
    KRATOS_REGISTER_ELEMENT("ShellThickElementCorotational3D3N", mShellThickCorotationalElement3D3N)
    KRATOS_REGISTER_ELEMENT("ShellThinElementCorotational3D3N", mShellThinCorotationalElement3D3N)

    // Register the membrane element
    KRATOS_REGISTER_ELEMENT("PreStressMembraneElement3D3N", mPreStressMembraneElement3D3N)
    KRATOS_REGISTER_ELEMENT("PreStressMembraneElement3D4N", mPreStressMembraneElement3D4N)

    // Register the SPRISM element
    KRATOS_REGISTER_ELEMENT("SolidShellElementSprism3D6N", mSolidShellElementSprism3D6N);

    // Register the nodal concentrated element
    KRATOS_REGISTER_ELEMENT("NodalConcentratedElement2D1N", mNodalConcentratedElement2D1N);
    KRATOS_REGISTER_ELEMENT("NodalConcentratedDampedElement2D1N", mNodalConcentratedDampedElement2D1N);
    KRATOS_REGISTER_ELEMENT("NodalConcentratedElement3D1N", mNodalConcentratedElement3D1N);
    KRATOS_REGISTER_ELEMENT("NodalConcentratedDampedElement3D1N", mNodalConcentratedDampedElement3D1N);

    // SOLID ELEMENTS
    // Small displacement elements
    KRATOS_REGISTER_ELEMENT("SmallDisplacementElement2D3N", mSmallDisplacement2D3N)
    KRATOS_REGISTER_ELEMENT("SmallDisplacementElement2D4N", mSmallDisplacement2D4N)
    KRATOS_REGISTER_ELEMENT("SmallDisplacementElement2D6N", mSmallDisplacement2D6N)
    KRATOS_REGISTER_ELEMENT("SmallDisplacementElement2D8N", mSmallDisplacement2D8N)
    KRATOS_REGISTER_ELEMENT("SmallDisplacementElement2D9N", mSmallDisplacement2D9N)
    KRATOS_REGISTER_ELEMENT("SmallDisplacementElement3D4N", mSmallDisplacement3D4N)
    KRATOS_REGISTER_ELEMENT("SmallDisplacementElement3D6N", mSmallDisplacement3D6N)
    KRATOS_REGISTER_ELEMENT("SmallDisplacementElement3D8N", mSmallDisplacement3D8N)
    KRATOS_REGISTER_ELEMENT("SmallDisplacementElement3D10N", mSmallDisplacement3D10N)
    KRATOS_REGISTER_ELEMENT("SmallDisplacementElement3D15N", mSmallDisplacement3D15N)
    KRATOS_REGISTER_ELEMENT("SmallDisplacementElement3D20N", mSmallDisplacement3D20N)
    KRATOS_REGISTER_ELEMENT("SmallDisplacementElement3D27N", mSmallDisplacement3D27N)

    KRATOS_REGISTER_ELEMENT("SmallDisplacementBbarElement2D4N", mSmallDisplacementBbar2D4N)
    KRATOS_REGISTER_ELEMENT("SmallDisplacementBbarElement3D8N", mSmallDisplacementBbar3D8N)

    KRATOS_REGISTER_ELEMENT("AxisymSmallDisplacementElement2D3N", mAxisymSmallDisplacement2D3N)
    KRATOS_REGISTER_ELEMENT("AxisymSmallDisplacementElement2D4N", mAxisymSmallDisplacement2D4N)
    KRATOS_REGISTER_ELEMENT("AxisymSmallDisplacementElement2D6N", mAxisymSmallDisplacement2D6N)
    KRATOS_REGISTER_ELEMENT("AxisymSmallDisplacementElement2D8N", mAxisymSmallDisplacement2D8N)
    KRATOS_REGISTER_ELEMENT("AxisymSmallDisplacementElement2D9N", mAxisymSmallDisplacement2D9N)

    // Total lagrangian elements
    KRATOS_REGISTER_ELEMENT("TotalLagrangianElement2D3N", mTotalLagrangian2D3N)
    KRATOS_REGISTER_ELEMENT("TotalLagrangianElement2D4N", mTotalLagrangian2D4N)
    KRATOS_REGISTER_ELEMENT("TotalLagrangianElement2D6N", mTotalLagrangian2D6N)
    KRATOS_REGISTER_ELEMENT("TotalLagrangianElement2D8N", mTotalLagrangian2D8N)
    KRATOS_REGISTER_ELEMENT("TotalLagrangianElement2D9N", mTotalLagrangian2D9N)
    KRATOS_REGISTER_ELEMENT("TotalLagrangianElement3D4N", mTotalLagrangian3D4N)
    KRATOS_REGISTER_ELEMENT("TotalLagrangianElement3D6N", mTotalLagrangian3D6N)
    KRATOS_REGISTER_ELEMENT("TotalLagrangianElement3D8N", mTotalLagrangian3D8N)
    KRATOS_REGISTER_ELEMENT("TotalLagrangianElement3D10N", mTotalLagrangian3D10N)
    KRATOS_REGISTER_ELEMENT("TotalLagrangianElement3D15N", mTotalLagrangian3D15N)
    KRATOS_REGISTER_ELEMENT("TotalLagrangianElement3D20N", mTotalLagrangian3D20N)
    KRATOS_REGISTER_ELEMENT("TotalLagrangianElement3D27N", mTotalLagrangian3D27N)

    KRATOS_REGISTER_ELEMENT("AxisymTotalLagrangianElement2D3N", mAxisymTotalLagrangian2D3N)
    KRATOS_REGISTER_ELEMENT("AxisymTotalLagrangianElement2D4N", mAxisymTotalLagrangian2D4N)
    KRATOS_REGISTER_ELEMENT("AxisymTotalLagrangianElement2D6N", mAxisymTotalLagrangian2D6N)
    KRATOS_REGISTER_ELEMENT("AxisymTotalLagrangianElement2D8N", mAxisymTotalLagrangian2D8N)
    KRATOS_REGISTER_ELEMENT("AxisymTotalLagrangianElement2D9N", mAxisymTotalLagrangian2D9N)

    // Updated lagrangian elements
    KRATOS_REGISTER_ELEMENT("UpdatedLagrangianElement2D3N", mUpdatedLagrangian2D3N)
    KRATOS_REGISTER_ELEMENT("UpdatedLagrangianElement2D4N", mUpdatedLagrangian2D4N)
    KRATOS_REGISTER_ELEMENT("UpdatedLagrangianElement2D6N", mUpdatedLagrangian2D6N)
    KRATOS_REGISTER_ELEMENT("UpdatedLagrangianElement2D8N", mUpdatedLagrangian2D8N)
    KRATOS_REGISTER_ELEMENT("UpdatedLagrangianElement2D9N", mUpdatedLagrangian2D9N)
    KRATOS_REGISTER_ELEMENT("UpdatedLagrangianElement3D4N", mUpdatedLagrangian3D4N)
    KRATOS_REGISTER_ELEMENT("UpdatedLagrangianElement3D6N", mUpdatedLagrangian3D6N)
    KRATOS_REGISTER_ELEMENT("UpdatedLagrangianElement3D8N", mUpdatedLagrangian3D8N)
    KRATOS_REGISTER_ELEMENT("UpdatedLagrangianElement3D10N", mUpdatedLagrangian3D10N)
    KRATOS_REGISTER_ELEMENT("UpdatedLagrangianElement3D15N", mUpdatedLagrangian3D15N)
    KRATOS_REGISTER_ELEMENT("UpdatedLagrangianElement3D20N", mUpdatedLagrangian3D20N)
    KRATOS_REGISTER_ELEMENT("UpdatedLagrangianElement3D27N", mUpdatedLagrangian3D27N)

    KRATOS_REGISTER_ELEMENT("AxisymUpdatedLagrangianElement2D3N", mAxisymUpdatedLagrangian2D3N)
    KRATOS_REGISTER_ELEMENT("AxisymUpdatedLagrangianElement2D4N", mAxisymUpdatedLagrangian2D4N)
    KRATOS_REGISTER_ELEMENT("AxisymUpdatedLagrangianElement2D6N", mAxisymUpdatedLagrangian2D6N)
    KRATOS_REGISTER_ELEMENT("AxisymUpdatedLagrangianElement2D8N", mAxisymUpdatedLagrangian2D8N)
    KRATOS_REGISTER_ELEMENT("AxisymUpdatedLagrangianElement2D9N", mAxisymUpdatedLagrangian2D9N)

    // Register the spring damper element
    KRATOS_REGISTER_ELEMENT("SpringDamperElement3D2N", mSpringDamperElement3D2N);

    //Register the adjoint elements
    KRATOS_REGISTER_ELEMENT("AdjointFiniteDifferencingBaseElement", mAdjointFiniteDifferencingBaseElement )
    KRATOS_REGISTER_ELEMENT("AdjointFiniteDifferencingShellElement", mAdjointFiniteDifferencingShellElement )
    KRATOS_REGISTER_ELEMENT("AdjointFiniteDifferenceCrBeamElement", mAdjointFiniteDifferenceCrBeamElement )
    KRATOS_REGISTER_ELEMENT("AdjointFiniteDifferenceTrussElement", mAdjointFiniteDifferenceTrussElement)
    KRATOS_REGISTER_ELEMENT("AdjointFiniteDifferenceTrussLinearElement", mAdjointFiniteDifferenceTrussLinearElement)

    // Register the conditions
    // Point loads
    KRATOS_REGISTER_CONDITION("PointLoadCondition2D1N", mPointLoadCondition2D1N)
    KRATOS_REGISTER_CONDITION("PointLoadCondition3D1N", mPointLoadCondition3D1N)
    KRATOS_REGISTER_CONDITION("PointContactCondition2D1N", mPointContactCondition2D1N)
    KRATOS_REGISTER_CONDITION("PointContactCondition3D1N", mPointContactCondition3D1N)

    KRATOS_REGISTER_CONDITION("AxisymPointLoadCondition2D1N", mAxisymPointLoadCondition2D1N)

    // Line loads
    KRATOS_REGISTER_CONDITION("LineLoadCondition2D2N", mLineLoadCondition2D2N)
    KRATOS_REGISTER_CONDITION("LineLoadCondition2D3N", mLineLoadCondition2D3N)

    KRATOS_REGISTER_CONDITION("AxisymLineLoadCondition2D2N", mAxisymLineLoadCondition2D2N)
    KRATOS_REGISTER_CONDITION("AxisymLineLoadCondition2D3N", mAxisymLineLoadCondition2D3N)

    // Surface loads
    KRATOS_REGISTER_CONDITION("SurfaceLoadCondition3D3N", mSurfaceLoadCondition3D3N)
    KRATOS_REGISTER_CONDITION("SurfaceLoadCondition3D4N", mSurfaceLoadCondition3D4N)
    KRATOS_REGISTER_CONDITION("SurfaceLoadCondition3D6N", mSurfaceLoadCondition3D6N)
    KRATOS_REGISTER_CONDITION("SurfaceLoadCondition3D8N", mSurfaceLoadCondition3D8N)
    KRATOS_REGISTER_CONDITION("SurfaceLoadCondition3D9N", mSurfaceLoadCondition3D9N)

    // Point moment
    KRATOS_REGISTER_CONDITION("PointMomentCondition3D1N", mPointMomentCondition3D1N);

    // Adjoint conditions
    KRATOS_REGISTER_CONDITION("AdjointSemiAnalyticPointLoadCondition2D1N", mAdjointSemiAnalyticPointLoadCondition2D1N )
    KRATOS_REGISTER_CONDITION("AdjointSemiAnalyticPointLoadCondition3D1N", mAdjointSemiAnalyticPointLoadCondition3D1N )

    // Register linear elastics laws
    KRATOS_REGISTER_CONSTITUTIVE_LAW("TrussConstitutiveLaw", mTrussConstitutiveLaw);
    KRATOS_REGISTER_CONSTITUTIVE_LAW("TrussPlasticityConstitutiveLaw", mTrussPlasticityConstitutiveLaw);
    KRATOS_REGISTER_CONSTITUTIVE_LAW("BeamConstitutiveLaw", mBeamConstitutiveLaw);
    KRATOS_REGISTER_CONSTITUTIVE_LAW("LinearElastic3DLaw", mElasticIsotropic3D);
    KRATOS_REGISTER_CONSTITUTIVE_LAW("LinearElasticPlaneStrain2DLaw", mLinearPlaneStrain);
    KRATOS_REGISTER_CONSTITUTIVE_LAW("LinearElasticPlaneStress2DLaw", mLinearPlaneStress);
    KRATOS_REGISTER_CONSTITUTIVE_LAW("ElasticPlaneStressUncoupledShear2DLaw", mElasticIsotropicPlaneStressUncoupledShear);
    KRATOS_REGISTER_CONSTITUTIVE_LAW("LinearElasticAxisym2DLaw", mAxisymElasticIsotropic);
    KRATOS_REGISTER_CONSTITUTIVE_LAW("LinearElasticOrthotropic2DLaw", mLinearElasticOrthotropic2DLaw);
    // Register hyper elastic laws
    KRATOS_REGISTER_CONSTITUTIVE_LAW("KirchhoffSaintVenant3DLaw", mHyperElasticIsotropicKirchhoff3D);
    KRATOS_REGISTER_CONSTITUTIVE_LAW("KirchhoffSaintVenantPlaneStress2DLaw", mHyperElasticIsotropicKirchhoffPlaneStress2D);
    KRATOS_REGISTER_CONSTITUTIVE_LAW("KirchhoffSaintVenantPlaneStrain2DLaw", mHyperElasticIsotropicKirchhoffPlaneStrain2D);
    KRATOS_REGISTER_CONSTITUTIVE_LAW("HyperElastic3DLaw", mHyperElasticIsotropicNeoHookean3D);
    KRATOS_REGISTER_CONSTITUTIVE_LAW("HyperElasticPlaneStrain2DLaw", mHyperElasticIsotropicNeoHookeanPlaneStrain2D);
    KRATOS_REGISTER_CONSTITUTIVE_LAW("LinearJ2PlasticityPlaneStrain2DLaw", mLinearJ2PlasticityPlaneStrain2D);
    KRATOS_REGISTER_CONSTITUTIVE_LAW("LinearJ2Plasticity3DLaw", mLinearJ2Plasticity3D);
    KRATOS_REGISTER_CONSTITUTIVE_LAW("LinearIsotropicDamagePlaneStrain2DLaw", mLinearIsotropicDamagePlaneStrain2D);
    KRATOS_REGISTER_CONSTITUTIVE_LAW("LinearIsotropicDamage3DLaw", mLinearIsotropicDamage3D);

    // Damage and plasticity
    KRATOS_REGISTER_CONSTITUTIVE_LAW("SmallStrainIsotropicPlasticityFactory", mSmallStrainIsotropicPlasticityFactory);
    KRATOS_REGISTER_CONSTITUTIVE_LAW("SmallStrainIsotropicDamageFactory", mSmallStrainIsotropicDamageFactory);
    KRATOS_REGISTER_CONSTITUTIVE_LAW("ViscousGeneralizedKelvin3D", mViscousGeneralizedKelvin3D);
    KRATOS_REGISTER_CONSTITUTIVE_LAW("ViscousGeneralizedMaxwell3D", mViscousGeneralizedMaxwell3D);
    KRATOS_REGISTER_CONSTITUTIVE_LAW("GenericSmallStrainViscoplasticity3D", mGenericSmallStrainViscoplasticity3D);

    // Custom Constitutive laws
    /// Plasticity

    /* Small strain */
    KRATOS_REGISTER_CONSTITUTIVE_LAW("SmallStrainIsotropicPlasticity3DVonMisesVonMises", mSmallStrainIsotropicPlasticity3DVonMisesVonMises);
    KRATOS_REGISTER_CONSTITUTIVE_LAW("SmallStrainIsotropicPlasticity3DVonMisesModifiedMohrCoulomb", mSmallStrainIsotropicPlasticity3DVonMisesModifiedMohrCoulomb);
    KRATOS_REGISTER_CONSTITUTIVE_LAW("SmallStrainIsotropicPlasticity3DVonMisesDruckerPrager", mSmallStrainIsotropicPlasticity3DVonMisesDruckerPrager);
    KRATOS_REGISTER_CONSTITUTIVE_LAW("SmallStrainIsotropicPlasticity3DVonMisesTresca", mSmallStrainIsotropicPlasticity3DVonMisesTresca);
    KRATOS_REGISTER_CONSTITUTIVE_LAW("SmallStrainIsotropicPlasticity3DModifiedMohrCoulombVonMises", mSmallStrainIsotropicPlasticity3DModifiedMohrCoulombVonMises);
    KRATOS_REGISTER_CONSTITUTIVE_LAW("SmallStrainIsotropicPlasticity3DModifiedMohrCoulombModifiedMohrCoulomb", mSmallStrainIsotropicPlasticity3DModifiedMohrCoulombModifiedMohrCoulomb);
    KRATOS_REGISTER_CONSTITUTIVE_LAW("SmallStrainIsotropicPlasticity3DModifiedMohrCoulombDruckerPrager", mSmallStrainIsotropicPlasticity3DModifiedMohrCoulombDruckerPrager);
    KRATOS_REGISTER_CONSTITUTIVE_LAW("SmallStrainIsotropicPlasticity3DModifiedMohrCoulombTresca", mSmallStrainIsotropicPlasticity3DModifiedMohrCoulombTresca);
    KRATOS_REGISTER_CONSTITUTIVE_LAW("SmallStrainIsotropicPlasticity3DTrescaVonMises", mSmallStrainIsotropicPlasticity3DTrescaVonMises);
    KRATOS_REGISTER_CONSTITUTIVE_LAW("SmallStrainIsotropicPlasticity3DTrescaModifiedMohrCoulomb", mSmallStrainIsotropicPlasticity3DTrescaModifiedMohrCoulomb);
    KRATOS_REGISTER_CONSTITUTIVE_LAW("SmallStrainIsotropicPlasticity3DTrescaDruckerPrager", mSmallStrainIsotropicPlasticity3DTrescaDruckerPrager);
    KRATOS_REGISTER_CONSTITUTIVE_LAW("SmallStrainIsotropicPlasticity3DTrescaTresca", mSmallStrainIsotropicPlasticity3DTrescaTresca);
    KRATOS_REGISTER_CONSTITUTIVE_LAW("SmallStrainIsotropicPlasticity3DDruckerPragerVonMises", mSmallStrainIsotropicPlasticity3DDruckerPragerVonMises);
    KRATOS_REGISTER_CONSTITUTIVE_LAW("SmallStrainIsotropicPlasticity3DDruckerPragerModifiedMohrCoulomb", mSmallStrainIsotropicPlasticity3DDruckerPragerModifiedMohrCoulomb);
    KRATOS_REGISTER_CONSTITUTIVE_LAW("SmallStrainIsotropicPlasticity3DDruckerPragerDruckerPrager", mSmallStrainIsotropicPlasticity3DDruckerPragerDruckerPrager);
    KRATOS_REGISTER_CONSTITUTIVE_LAW("SmallStrainIsotropicPlasticity3DDruckerPragerTresca", mSmallStrainIsotropicPlasticity3DDruckerPragerTresca);

    KRATOS_REGISTER_CONSTITUTIVE_LAW("SmallStrainKinematicPlasticity3DVonMisesVonMises", mSmallStrainKinematicPlasticity3DVonMisesVonMises);
    KRATOS_REGISTER_CONSTITUTIVE_LAW("SmallStrainKinematicPlasticity3DVonMisesModifiedMohrCoulomb", mSmallStrainKinematicPlasticity3DVonMisesModifiedMohrCoulomb);
    KRATOS_REGISTER_CONSTITUTIVE_LAW("SmallStrainKinematicPlasticity3DVonMisesDruckerPrager", mSmallStrainKinematicPlasticity3DVonMisesDruckerPrager);
    KRATOS_REGISTER_CONSTITUTIVE_LAW("SmallStrainKinematicPlasticity3DVonMisesTresca", mSmallStrainKinematicPlasticity3DVonMisesTresca);
    KRATOS_REGISTER_CONSTITUTIVE_LAW("SmallStrainKinematicPlasticity3DModifiedMohrCoulombVonMises", mSmallStrainKinematicPlasticity3DModifiedMohrCoulombVonMises);
    KRATOS_REGISTER_CONSTITUTIVE_LAW("SmallStrainKinematicPlasticity3DModifiedMohrCoulombModifiedMohrCoulomb", mSmallStrainKinematicPlasticity3DModifiedMohrCoulombModifiedMohrCoulomb);
    KRATOS_REGISTER_CONSTITUTIVE_LAW("SmallStrainKinematicPlasticity3DModifiedMohrCoulombDruckerPrager", mSmallStrainKinematicPlasticity3DModifiedMohrCoulombDruckerPrager);
    KRATOS_REGISTER_CONSTITUTIVE_LAW("SmallStrainKinematicPlasticity3DModifiedMohrCoulombTresca", mSmallStrainKinematicPlasticity3DModifiedMohrCoulombTresca);
    KRATOS_REGISTER_CONSTITUTIVE_LAW("SmallStrainKinematicPlasticity3DTrescaVonMises", mSmallStrainKinematicPlasticity3DTrescaVonMises);
    KRATOS_REGISTER_CONSTITUTIVE_LAW("SmallStrainKinematicPlasticity3DTrescaModifiedMohrCoulomb", mSmallStrainKinematicPlasticity3DTrescaModifiedMohrCoulomb);
    KRATOS_REGISTER_CONSTITUTIVE_LAW("SmallStrainKinematicPlasticity3DTrescaDruckerPrager", mSmallStrainKinematicPlasticity3DTrescaDruckerPrager);
    KRATOS_REGISTER_CONSTITUTIVE_LAW("SmallStrainKinematicPlasticity3DTrescaTresca", mSmallStrainKinematicPlasticity3DTrescaTresca);
    KRATOS_REGISTER_CONSTITUTIVE_LAW("SmallStrainKinematicPlasticity3DDruckerPragerVonMises", mSmallStrainKinematicPlasticity3DDruckerPragerVonMises);
    KRATOS_REGISTER_CONSTITUTIVE_LAW("SmallStrainKinematicPlasticity3DDruckerPragerModifiedMohrCoulomb", mSmallStrainKinematicPlasticity3DDruckerPragerModifiedMohrCoulomb);
    KRATOS_REGISTER_CONSTITUTIVE_LAW("SmallStrainKinematicPlasticity3DDruckerPragerDruckerPrager", mSmallStrainKinematicPlasticity3DDruckerPragerDruckerPrager);
    KRATOS_REGISTER_CONSTITUTIVE_LAW("SmallStrainKinematicPlasticity3DDruckerPragerTresca", mSmallStrainKinematicPlasticity3DDruckerPragerTresca);

    /* Finite strain */

    // Kirchhoff
    KRATOS_REGISTER_CONSTITUTIVE_LAW("HyperElasticIsotropicKirchhoffPlasticity3DVonMisesVonMises", mHyperElasticIsotropicKirchhoffPlasticity3DVonMisesVonMises);
    KRATOS_REGISTER_CONSTITUTIVE_LAW("HyperElasticIsotropicKirchhoffPlasticity3DVonMisesModifiedMohrCoulomb", mHyperElasticIsotropicKirchhoffPlasticity3DVonMisesModifiedMohrCoulomb);
    KRATOS_REGISTER_CONSTITUTIVE_LAW("HyperElasticIsotropicKirchhoffPlasticity3DVonMisesDruckerPrager", mHyperElasticIsotropicKirchhoffPlasticity3DVonMisesDruckerPrager);
    KRATOS_REGISTER_CONSTITUTIVE_LAW("HyperElasticIsotropicKirchhoffPlasticity3DVonMisesTresca", mHyperElasticIsotropicKirchhoffPlasticity3DVonMisesTresca);
    KRATOS_REGISTER_CONSTITUTIVE_LAW("HyperElasticIsotropicKirchhoffPlasticity3DModifiedMohrCoulombVonMises", mHyperElasticIsotropicKirchhoffPlasticity3DModifiedMohrCoulombVonMises);
    KRATOS_REGISTER_CONSTITUTIVE_LAW("HyperElasticIsotropicKirchhoffPlasticity3DModifiedMohrCoulombModifiedMohrCoulomb", mHyperElasticIsotropicKirchhoffPlasticity3DModifiedMohrCoulombModifiedMohrCoulomb);
    KRATOS_REGISTER_CONSTITUTIVE_LAW("HyperElasticIsotropicKirchhoffPlasticity3DModifiedMohrCoulombDruckerPrager", mHyperElasticIsotropicKirchhoffPlasticity3DModifiedMohrCoulombDruckerPrager);
    KRATOS_REGISTER_CONSTITUTIVE_LAW("HyperElasticIsotropicKirchhoffPlasticity3DModifiedMohrCoulombTresca", mHyperElasticIsotropicKirchhoffPlasticity3DModifiedMohrCoulombTresca);
    KRATOS_REGISTER_CONSTITUTIVE_LAW("HyperElasticIsotropicKirchhoffPlasticity3DTrescaVonMises", mHyperElasticIsotropicKirchhoffPlasticity3DTrescaVonMises);
    KRATOS_REGISTER_CONSTITUTIVE_LAW("HyperElasticIsotropicKirchhoffPlasticity3DTrescaModifiedMohrCoulomb", mHyperElasticIsotropicKirchhoffPlasticity3DTrescaModifiedMohrCoulomb);
    KRATOS_REGISTER_CONSTITUTIVE_LAW("HyperElasticIsotropicKirchhoffPlasticity3DTrescaDruckerPrager", mHyperElasticIsotropicKirchhoffPlasticity3DTrescaDruckerPrager);
    KRATOS_REGISTER_CONSTITUTIVE_LAW("HyperElasticIsotropicKirchhoffPlasticity3DTrescaTresca", mHyperElasticIsotropicKirchhoffPlasticity3DTrescaTresca);
    KRATOS_REGISTER_CONSTITUTIVE_LAW("HyperElasticIsotropicKirchhoffPlasticity3DDruckerPragerVonMises", mHyperElasticIsotropicKirchhoffPlasticity3DDruckerPragerVonMises);
    KRATOS_REGISTER_CONSTITUTIVE_LAW("HyperElasticIsotropicKirchhoffPlasticity3DDruckerPragerModifiedMohrCoulomb", mHyperElasticIsotropicKirchhoffPlasticity3DDruckerPragerModifiedMohrCoulomb);
    KRATOS_REGISTER_CONSTITUTIVE_LAW("HyperElasticIsotropicKirchhoffPlasticity3DDruckerPragerDruckerPrager", mHyperElasticIsotropicKirchhoffPlasticity3DDruckerPragerDruckerPrager);
    KRATOS_REGISTER_CONSTITUTIVE_LAW("HyperElasticIsotropicKirchhoffPlasticity3DDruckerPragerTresca", mHyperElasticIsotropicKirchhoffPlasticity3DDruckerPragerTresca);

    // Neo-Hookean
    KRATOS_REGISTER_CONSTITUTIVE_LAW("HyperElasticIsotropicNeoHookeanPlasticity3DVonMisesVonMises", mHyperElasticIsotropicNeoHookeanPlasticity3DVonMisesVonMises);
    KRATOS_REGISTER_CONSTITUTIVE_LAW("HyperElasticIsotropicNeoHookeanPlasticity3DVonMisesModifiedMohrCoulomb", mHyperElasticIsotropicNeoHookeanPlasticity3DVonMisesModifiedMohrCoulomb);
    KRATOS_REGISTER_CONSTITUTIVE_LAW("HyperElasticIsotropicNeoHookeanPlasticity3DVonMisesDruckerPrager", mHyperElasticIsotropicNeoHookeanPlasticity3DVonMisesDruckerPrager);
    KRATOS_REGISTER_CONSTITUTIVE_LAW("HyperElasticIsotropicNeoHookeanPlasticity3DVonMisesTresca", mHyperElasticIsotropicNeoHookeanPlasticity3DVonMisesTresca);
    KRATOS_REGISTER_CONSTITUTIVE_LAW("HyperElasticIsotropicNeoHookeanPlasticity3DModifiedMohrCoulombVonMises", mHyperElasticIsotropicNeoHookeanPlasticity3DModifiedMohrCoulombVonMises);
    KRATOS_REGISTER_CONSTITUTIVE_LAW("HyperElasticIsotropicNeoHookeanPlasticity3DModifiedMohrCoulombModifiedMohrCoulomb", mHyperElasticIsotropicNeoHookeanPlasticity3DModifiedMohrCoulombModifiedMohrCoulomb);
    KRATOS_REGISTER_CONSTITUTIVE_LAW("HyperElasticIsotropicNeoHookeanPlasticity3DModifiedMohrCoulombDruckerPrager", mHyperElasticIsotropicNeoHookeanPlasticity3DModifiedMohrCoulombDruckerPrager);
    KRATOS_REGISTER_CONSTITUTIVE_LAW("HyperElasticIsotropicNeoHookeanPlasticity3DModifiedMohrCoulombTresca", mHyperElasticIsotropicNeoHookeanPlasticity3DModifiedMohrCoulombTresca);
    KRATOS_REGISTER_CONSTITUTIVE_LAW("HyperElasticIsotropicNeoHookeanPlasticity3DTrescaVonMises", mHyperElasticIsotropicNeoHookeanPlasticity3DTrescaVonMises);
    KRATOS_REGISTER_CONSTITUTIVE_LAW("HyperElasticIsotropicNeoHookeanPlasticity3DTrescaModifiedMohrCoulomb", mHyperElasticIsotropicNeoHookeanPlasticity3DTrescaModifiedMohrCoulomb);
    KRATOS_REGISTER_CONSTITUTIVE_LAW("HyperElasticIsotropicNeoHookeanPlasticity3DTrescaDruckerPrager", mHyperElasticIsotropicNeoHookeanPlasticity3DTrescaDruckerPrager);
    KRATOS_REGISTER_CONSTITUTIVE_LAW("HyperElasticIsotropicNeoHookeanPlasticity3DTrescaTresca", mHyperElasticIsotropicNeoHookeanPlasticity3DTrescaTresca);
    KRATOS_REGISTER_CONSTITUTIVE_LAW("HyperElasticIsotropicNeoHookeanPlasticity3DDruckerPragerVonMises", mHyperElasticIsotropicNeoHookeanPlasticity3DDruckerPragerVonMises);
    KRATOS_REGISTER_CONSTITUTIVE_LAW("HyperElasticIsotropicNeoHookeanPlasticity3DDruckerPragerModifiedMohrCoulomb", mHyperElasticIsotropicNeoHookeanPlasticity3DDruckerPragerModifiedMohrCoulomb);
    KRATOS_REGISTER_CONSTITUTIVE_LAW("HyperElasticIsotropicNeoHookeanPlasticity3DDruckerPragerDruckerPrager", mHyperElasticIsotropicNeoHookeanPlasticity3DDruckerPragerDruckerPrager);
    KRATOS_REGISTER_CONSTITUTIVE_LAW("HyperElasticIsotropicNeoHookeanPlasticity3DDruckerPragerTresca", mHyperElasticIsotropicNeoHookeanPlasticity3DDruckerPragerTresca);

    /// Damage

    /* Small strain */
    KRATOS_REGISTER_CONSTITUTIVE_LAW("SmallStrainIsotropicDamage3DVonMisesVonMises", mSmallStrainIsotropicDamage3DVonMisesVonMises);
    KRATOS_REGISTER_CONSTITUTIVE_LAW("SmallStrainIsotropicDamage3DVonMisesModifiedMohrCoulomb", mSmallStrainIsotropicDamage3DVonMisesModifiedMohrCoulomb);
    KRATOS_REGISTER_CONSTITUTIVE_LAW("SmallStrainIsotropicDamage3DVonMisesDruckerPrager", mSmallStrainIsotropicDamage3DVonMisesDruckerPrager);
    KRATOS_REGISTER_CONSTITUTIVE_LAW("SmallStrainIsotropicDamage3DVonMisesTresca", mSmallStrainIsotropicDamage3DVonMisesTresca);
    KRATOS_REGISTER_CONSTITUTIVE_LAW("SmallStrainIsotropicDamage3DModifiedMohrCoulombVonMises", mSmallStrainIsotropicDamage3DModifiedMohrCoulombVonMises);
    KRATOS_REGISTER_CONSTITUTIVE_LAW("SmallStrainIsotropicDamage3DModifiedMohrCoulombModifiedMohrCoulomb", mSmallStrainIsotropicDamage3DModifiedMohrCoulombModifiedMohrCoulomb);
    KRATOS_REGISTER_CONSTITUTIVE_LAW("SmallStrainIsotropicDamage3DModifiedMohrCoulombDruckerPrager", mSmallStrainIsotropicDamage3DModifiedMohrCoulombDruckerPrager);
    KRATOS_REGISTER_CONSTITUTIVE_LAW("SmallStrainIsotropicDamage3DModifiedMohrCoulombTresca", mSmallStrainIsotropicDamage3DModifiedMohrCoulombTresca);
    KRATOS_REGISTER_CONSTITUTIVE_LAW("SmallStrainIsotropicDamage3DTrescaVonMises", mSmallStrainIsotropicDamage3DTrescaVonMises);
    KRATOS_REGISTER_CONSTITUTIVE_LAW("SmallStrainIsotropicDamage3DTrescaModifiedMohrCoulomb", mSmallStrainIsotropicDamage3DTrescaModifiedMohrCoulomb);
    KRATOS_REGISTER_CONSTITUTIVE_LAW("SmallStrainIsotropicDamage3DTrescaDruckerPrager", mSmallStrainIsotropicDamage3DTrescaDruckerPrager);
    KRATOS_REGISTER_CONSTITUTIVE_LAW("SmallStrainIsotropicDamage3DTrescaTresca", mSmallStrainIsotropicDamage3DTrescaTresca);
    KRATOS_REGISTER_CONSTITUTIVE_LAW("SmallStrainIsotropicDamage3DDruckerPragerVonMises", mSmallStrainIsotropicDamage3DDruckerPragerVonMises);
    KRATOS_REGISTER_CONSTITUTIVE_LAW("SmallStrainIsotropicDamage3DDruckerPragerModifiedMohrCoulomb", mSmallStrainIsotropicDamage3DDruckerPragerModifiedMohrCoulomb);
    KRATOS_REGISTER_CONSTITUTIVE_LAW("SmallStrainIsotropicDamage3DDruckerPragerDruckerPrager", mSmallStrainIsotropicDamage3DDruckerPragerDruckerPrager);
    KRATOS_REGISTER_CONSTITUTIVE_LAW("SmallStrainIsotropicDamage3DDruckerPragerTresca", mSmallStrainIsotropicDamage3DDruckerPragerTresca);
    KRATOS_REGISTER_CONSTITUTIVE_LAW("SmallStrainIsotropicDamage3DRankineVonMises", mSmallStrainIsotropicDamage3DRankineVonMises);
    KRATOS_REGISTER_CONSTITUTIVE_LAW("SmallStrainIsotropicDamage3DRankineModifiedMohrCoulomb", mSmallStrainIsotropicDamage3DRankineModifiedMohrCoulomb);
    KRATOS_REGISTER_CONSTITUTIVE_LAW("SmallStrainIsotropicDamage3DRankineDruckerPrager", mSmallStrainIsotropicDamage3DRankineDruckerPrager);
    KRATOS_REGISTER_CONSTITUTIVE_LAW("SmallStrainIsotropicDamage3DRankineTresca", mSmallStrainIsotropicDamage3DRankineTresca);
    KRATOS_REGISTER_CONSTITUTIVE_LAW("SmallStrainIsotropicDamage3DSimoJuVonMises", mSmallStrainIsotropicDamage3DSimoJuVonMises);
    KRATOS_REGISTER_CONSTITUTIVE_LAW("SmallStrainIsotropicDamage3DSimoJuModifiedMohrCoulomb", mSmallStrainIsotropicDamage3DSimoJuModifiedMohrCoulomb);
    KRATOS_REGISTER_CONSTITUTIVE_LAW("SmallStrainIsotropicDamage3DSimoJuDruckerPrager", mSmallStrainIsotropicDamage3DSimoJuDruckerPrager);
    KRATOS_REGISTER_CONSTITUTIVE_LAW("SmallStrainIsotropicDamage3DSimoJuTresca", mSmallStrainIsotropicDamage3DSimoJuTresca);

    // d+d- laws
    KRATOS_REGISTER_CONSTITUTIVE_LAW("SmallStrainDplusDminusDamageModifiedMohrCoulombModifiedMohrCoulomb3D", mSmallStrainDplusDminusDamageModifiedMohrCoulombModifiedMohrCoulomb3D);
    KRATOS_REGISTER_CONSTITUTIVE_LAW("SmallStrainDplusDminusDamageModifiedMohrCoulombRankine3D", mSmallStrainDplusDminusDamageModifiedMohrCoulombRankine3D);
    KRATOS_REGISTER_CONSTITUTIVE_LAW("SmallStrainDplusDminusDamageModifiedMohrCoulombSimoJu3D", mSmallStrainDplusDminusDamageModifiedMohrCoulombSimoJu3D);
    KRATOS_REGISTER_CONSTITUTIVE_LAW("SmallStrainDplusDminusDamageModifiedMohrCoulombVonMises3D", mSmallStrainDplusDminusDamageModifiedMohrCoulombVonMises3D);
    KRATOS_REGISTER_CONSTITUTIVE_LAW("SmallStrainDplusDminusDamageModifiedMohrCoulombTresca3D", mSmallStrainDplusDminusDamageModifiedMohrCoulombTresca3D);
    KRATOS_REGISTER_CONSTITUTIVE_LAW("SmallStrainDplusDminusDamageModifiedMohrCoulombDruckerPrager3D", mSmallStrainDplusDminusDamageModifiedMohrCoulombDruckerPrager3D);
    KRATOS_REGISTER_CONSTITUTIVE_LAW("SmallStrainDplusDminusDamageRankineModifiedMohrCoulomb3D", mSmallStrainDplusDminusDamageRankineModifiedMohrCoulomb3D);
    KRATOS_REGISTER_CONSTITUTIVE_LAW("SmallStrainDplusDminusDamageRankineRankine3D", mSmallStrainDplusDminusDamageRankineRankine3D);
    KRATOS_REGISTER_CONSTITUTIVE_LAW("SmallStrainDplusDminusDamageRankineSimoJu3D", mSmallStrainDplusDminusDamageRankineSimoJu3D);
    KRATOS_REGISTER_CONSTITUTIVE_LAW("SmallStrainDplusDminusDamageRankineVonMises3D", mSmallStrainDplusDminusDamageRankineVonMises3D);
    KRATOS_REGISTER_CONSTITUTIVE_LAW("SmallStrainDplusDminusDamageRankineTresca3D", mSmallStrainDplusDminusDamageRankineTresca3D);
    KRATOS_REGISTER_CONSTITUTIVE_LAW("SmallStrainDplusDminusDamageRankineDruckerPrager3D", mSmallStrainDplusDminusDamageRankineDruckerPrager3D);
    KRATOS_REGISTER_CONSTITUTIVE_LAW("SmallStrainDplusDminusDamageSimoJuModifiedMohrCoulomb3D", mSmallStrainDplusDminusDamageSimoJuModifiedMohrCoulomb3D);
    KRATOS_REGISTER_CONSTITUTIVE_LAW("SmallStrainDplusDminusDamageSimoJuRankine3D", mSmallStrainDplusDminusDamageSimoJuRankine3D);
    KRATOS_REGISTER_CONSTITUTIVE_LAW("SmallStrainDplusDminusDamageSimoJuSimoJu3D", mSmallStrainDplusDminusDamageSimoJuSimoJu3D);
    KRATOS_REGISTER_CONSTITUTIVE_LAW("SmallStrainDplusDminusDamageSimoJuVonMises3D", mSmallStrainDplusDminusDamageSimoJuVonMises3D);
    KRATOS_REGISTER_CONSTITUTIVE_LAW("SmallStrainDplusDminusDamageSimoJuTresca3D", mSmallStrainDplusDminusDamageSimoJuTresca3D);
    KRATOS_REGISTER_CONSTITUTIVE_LAW("SmallStrainDplusDminusDamageSimoJuDruckerPrager3D", mSmallStrainDplusDminusDamageSimoJuDruckerPrager3D);
    KRATOS_REGISTER_CONSTITUTIVE_LAW("SmallStrainDplusDminusDamageVonMisesModifiedMohrCoulomb3D", mSmallStrainDplusDminusDamageVonMisesModifiedMohrCoulomb3D);
    KRATOS_REGISTER_CONSTITUTIVE_LAW("SmallStrainDplusDminusDamageVonMisesRankine3D", mSmallStrainDplusDminusDamageVonMisesRankine3D);
    KRATOS_REGISTER_CONSTITUTIVE_LAW("SmallStrainDplusDminusDamageVonMisesSimoJu3D", mSmallStrainDplusDminusDamageVonMisesSimoJu3D);
    KRATOS_REGISTER_CONSTITUTIVE_LAW("SmallStrainDplusDminusDamageVonMisesVonMises3D", mSmallStrainDplusDminusDamageVonMisesVonMises3D);
    KRATOS_REGISTER_CONSTITUTIVE_LAW("SmallStrainDplusDminusDamageVonMisesTresca3D", mSmallStrainDplusDminusDamageVonMisesTresca3D);
    KRATOS_REGISTER_CONSTITUTIVE_LAW("SmallStrainDplusDminusDamageVonMisesDruckerPrager3D", mSmallStrainDplusDminusDamageVonMisesDruckerPrager3D);
    KRATOS_REGISTER_CONSTITUTIVE_LAW("SmallStrainDplusDminusDamageTrescaModifiedMohrCoulomb3D", mSmallStrainDplusDminusDamageTrescaModifiedMohrCoulomb3D);
    KRATOS_REGISTER_CONSTITUTIVE_LAW("SmallStrainDplusDminusDamageTrescaRankine3D", mSmallStrainDplusDminusDamageTrescaRankine3D);
    KRATOS_REGISTER_CONSTITUTIVE_LAW("SmallStrainDplusDminusDamageTrescaSimoJu3D", mSmallStrainDplusDminusDamageTrescaSimoJu3D);
    KRATOS_REGISTER_CONSTITUTIVE_LAW("SmallStrainDplusDminusDamageTrescaVonMises3D", mSmallStrainDplusDminusDamageTrescaVonMises3D);
    KRATOS_REGISTER_CONSTITUTIVE_LAW("SmallStrainDplusDminusDamageTrescaTresca3D", mSmallStrainDplusDminusDamageTrescaTresca3D);
    KRATOS_REGISTER_CONSTITUTIVE_LAW("SmallStrainDplusDminusDamageTrescaDruckerPrager3D", mSmallStrainDplusDminusDamageTrescaDruckerPrager3D);
    KRATOS_REGISTER_CONSTITUTIVE_LAW("SmallStrainDplusDminusDamageDruckerPragerModifiedMohrCoulomb3D", mSmallStrainDplusDminusDamageDruckerPragerModifiedMohrCoulomb3D);
    KRATOS_REGISTER_CONSTITUTIVE_LAW("SmallStrainDplusDminusDamageDruckerPragerRankine3D", mSmallStrainDplusDminusDamageDruckerPragerRankine3D);
    KRATOS_REGISTER_CONSTITUTIVE_LAW("SmallStrainDplusDminusDamageDruckerPragerSimoJu3D", mSmallStrainDplusDminusDamageDruckerPragerSimoJu3D);
    KRATOS_REGISTER_CONSTITUTIVE_LAW("SmallStrainDplusDminusDamageDruckerPragerVonMises3D", mSmallStrainDplusDminusDamageDruckerPragerVonMises3D);
    KRATOS_REGISTER_CONSTITUTIVE_LAW("SmallStrainDplusDminusDamageDruckerPragerTresca3D", mSmallStrainDplusDminusDamageDruckerPragerTresca3D);
    KRATOS_REGISTER_CONSTITUTIVE_LAW("SmallStrainDplusDminusDamageDruckerPragerDruckerPrager3D", mSmallStrainDplusDminusDamageDruckerPragerDruckerPrager3D);
}
}  // namespace Kratos.<|MERGE_RESOLUTION|>--- conflicted
+++ resolved
@@ -190,10 +190,7 @@
     KRATOS_REGISTER_VARIABLE(LOCAL_MATERIAL_AXIS_2);
     KRATOS_REGISTER_VARIABLE(LOCAL_MATERIAL_AXIS_3);
     KRATOS_REGISTER_VARIABLE(CENTER_OF_GRAVITY);
-<<<<<<< HEAD
-=======
     KRATOS_REGISTER_VARIABLE(MASS_MOMENT_OF_INERTIA);
->>>>>>> 75de5829
 
     // Generalized eigenvalue problem
     KRATOS_REGISTER_VARIABLE(BUILD_LEVEL)
