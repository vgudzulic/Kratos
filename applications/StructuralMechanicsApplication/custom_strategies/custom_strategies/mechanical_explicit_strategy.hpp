--- conflicted
+++ resolved
@@ -470,11 +470,7 @@
         )
     {
         // We iterate over the nodes
-<<<<<<< HEAD
-        auto r_nodes = rModelPart.Nodes();
-=======
         auto& r_nodes = rModelPart.Nodes();
->>>>>>> 99695a07
 
         // If we consider rotation dofs
         const bool has_dof_for_rot_z = (r_nodes.begin())->HasDofFor(ROTATION_Z);
