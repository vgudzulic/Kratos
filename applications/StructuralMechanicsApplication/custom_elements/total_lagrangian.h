// KRATOS  ___|  |                   |                   |
//       \___ \  __|  __| |   |  __| __| |   |  __| _` | |
//             | |   |    |   | (    |   |   | |   (   | |
//       _____/ \__|_|   \__,_|\___|\__|\__,_|_|  \__,_|_| MECHANICS
//
//  License:		 BSD License
//					 license: structural_mechanics_application/license.txt
//
//  Main authors:    Riccardo Rossi
//                   Vicente Mataix Ferrándiz
//


#if !defined(KRATOS_TOTAL_LAGRANGIAN_H_INCLUDED )
#define  KRATOS_TOTAL_LAGRANGIAN_H_INCLUDED


// System includes


// External includes
#include "boost/smart_ptr.hpp"


// Project includes
#include "includes/define.h"
#include "custom_elements/base_solid_element.h"
#include "includes/serializer.h"
#include "includes/ublas_interface.h"
#include "includes/variables.h"
#include "includes/constitutive_law.h"


namespace Kratos
{
///@name Kratos Globals
///@{
///@}
///@name Type Definitions
///@{
///@}
///@name  Enum's
///@{

///@}
///@name  Functions
///@{

///@}
///@name Kratos Classes
///@{

/// Total Lagrangian element for 2D and 3D geometries.

/**
 * Implements a total Lagrangian definition for structural analysis.
 * This works for arbitrary geometries in 2D and 3D
 */

class TotalLagrangian
    : public BaseSolidElement
{
public:
    ///@name Type Definitions
    ///@{
    ///Reference type definition for constitutive laws
    typedef ConstitutiveLaw ConstitutiveLawType;
    ///Pointer type for constitutive laws
    typedef ConstitutiveLawType::Pointer ConstitutiveLawPointerType;
    ///Type definition for integration methods
    typedef GeometryData::IntegrationMethod IntegrationMethod;

    /// Counted pointer of TotalLagrangian
    KRATOS_CLASS_POINTER_DEFINITION(TotalLagrangian);

    ///@}
    ///@name Life Cycle
    ///@{

    /// Default constructor.
    TotalLagrangian(IndexType NewId, GeometryType::Pointer pGeometry);
    TotalLagrangian(IndexType NewId, GeometryType::Pointer pGeometry, PropertiesType::Pointer pProperties);

    /// Destructor.
    ~TotalLagrangian() override;

    ///@}
    ///@name Operators
    ///@{
    ///@}
    ///@name Operations
    ///@{
    /**
     * Returns the currently selected integration method
     * @return current integration method selected
     */
    //TODO: ADD THE OTHER CREATE FUNCTION
    Element::Pointer Create(IndexType NewId, NodesArrayType const& ThisNodes, PropertiesType::Pointer pProperties) const override;

    /**
     * This function provides the place to perform checks on the completeness of the input.
     * It is designed to be called only once (or anyway, not often) typically at the beginning
     * of the calculations, so to verify that nothing is missing from the input
     * or that no common error is found.
     * @param rCurrentProcessInfo
     */
    int Check(const ProcessInfo& rCurrentProcessInfo) override;

    //std::string Info() const;

    ///@}
    ///@name Access
    ///@{

    ///@}
    ///@name Inquiry
    ///@{
    ///@}
    ///@name Input and output
    ///@{

    /// Turn back information as a string.
    //      virtual String Info() const;

    /// Print information about this object.
    //      virtual void PrintInfo(std::ostream& rOStream) const;

    /// Print object's data.
    //      virtual void PrintData(std::ostream& rOStream) const;
    ///@}
    ///@name Friends
    ///@{
    ///@}

protected:
    ///@name Protected static Member Variables
    ///@{
    ///@}
    ///@name Protected member Variables
    ///@{

    ///@}
    ///@name Protected Operators
    ///@{
    
    TotalLagrangian() : BaseSolidElement()
    {
    }

    /**
     * This functions calculates both the RHS and the LHS
     * @param rLeftHandSideMatrix: The LHS
     * @param rRightHandSideVector: The RHS
     * @param rCurrentProcessInfo: The current process info instance
     * @param CalculateStiffnessMatrixFlag: The flag to set if compute the LHS
     * @param CalculateResidualVectorFlag: The flag to set if compute the RHS
     */
    void CalculateAll(
        MatrixType& rLeftHandSideMatrix, 
        VectorType& rRightHandSideVector,
        ProcessInfo& rCurrentProcessInfo,
        const bool CalculateStiffnessMatrixFlag,
        const bool CalculateResidualVectorFlag
        ) override;
        
    /**
     * This functions updates the kinematics variables
     * @param rThisKinematicVariables: The kinematic variables to be calculated 
     * @param PointNumber: The integration point considered
     */ 
    void CalculateKinematicVariables(
        KinematicVariables& rThisKinematicVariables,
        const unsigned int PointNumber,
        const GeometryType::IntegrationPointsArrayType& IntegrationPoints
        ) override;
        
     /**
     * This functions updates the constitutive variables
     * @param rThisKinematicVariables: The kinematic variables to be calculated 
     * @param rThisConstitutiveVariables: The constitutive variables
     * @param rValues: The CL parameters
     * @param PointNumber: The integration point considered
     * @param IntegrationPoints: The list of integration points
<<<<<<< HEAD
=======
     * @param ThisStressMeasure: The stress measure considered
>>>>>>> fd5a890c
     * @param Displacements: The displacements vector
     */ 
    void CalculateConstitutiveVariables(
        KinematicVariables& rThisKinematicVariables, 
        ConstitutiveVariables& rThisConstitutiveVariables, 
        ConstitutiveLaw::Parameters& rValues,
        const unsigned int PointNumber,
        const GeometryType::IntegrationPointsArrayType& IntegrationPoints,
<<<<<<< HEAD
=======
        const ConstitutiveLaw::StressMeasure ThisStressMeasure,
>>>>>>> fd5a890c
        const Vector Displacements = ZeroVector(1)
        ) override;
    
    ///@}
    ///@name Protected Operations
    ///@{
    ///@}
    ///@name Protected  Access
    ///@{
    ///@}
    ///@name Protected Inquiry
    ///@{
    ///@}
    ///@name Protected LifeCycle
    ///@{
    ///@}

private:
    ///@name Static Member Variables
    ///@{

    ///@}
    ///@name Member Variables
    ///@{

    ///@}
    ///@name Private Operators
    ///@{

    void CalculateBodyForces(
        Vector& BodyForce,
        const ProcessInfo& CurrentProcessInfo
        );

    void InitializeVariables();

<<<<<<< HEAD
    void CalculateAndAdd_ExtForceContribution(
        const Vector& N,
        const ProcessInfo& CurrentProcessInfo,
        Vector& BodyForce,
        VectorType& mResidualVector,
        double weight
    );

=======
>>>>>>> fd5a890c
    void CalculateB(
        Matrix& B,
        const Matrix& F,
        const Matrix& DN_DX,
        const unsigned int StrainSize,
        const GeometryType::IntegrationPointsArrayType& IntegrationPoints,
        const unsigned int PointNumber
        );

    ///@}
    ///@name Private Operations
    ///@{

    ///@}
    ///@name Private  Access
    ///@{
    ///@}

    ///@}
    ///@name Serialization
    ///@{
    friend class Serializer;

    // A private default constructor necessary for serialization

    void save(Serializer& rSerializer) const override;

    void load(Serializer& rSerializer) override;

    ///@name Private Inquiry
    ///@{
    ///@}
    ///@name Un accessible methods
    ///@{
    /// Assignment operator.
    //TotalLagrangian& operator=(const TotalLagrangian& rOther);
    /// Copy constructor.
    //TotalLagrangian(const TotalLagrangian& rOther);
    ///@}

}; // Class TotalLagrangian

///@}
///@name Type Definitions
///@{
///@}
///@name Input and output
///@{
///@}

} // namespace Kratos.
#endif // KRATOS_TOTAL_LAGRANGIAN_H_INCLUDED  defined <|MERGE_RESOLUTION|>--- conflicted
+++ resolved
@@ -181,10 +181,7 @@
      * @param rValues: The CL parameters
      * @param PointNumber: The integration point considered
      * @param IntegrationPoints: The list of integration points
-<<<<<<< HEAD
-=======
      * @param ThisStressMeasure: The stress measure considered
->>>>>>> fd5a890c
      * @param Displacements: The displacements vector
      */ 
     void CalculateConstitutiveVariables(
@@ -193,10 +190,7 @@
         ConstitutiveLaw::Parameters& rValues,
         const unsigned int PointNumber,
         const GeometryType::IntegrationPointsArrayType& IntegrationPoints,
-<<<<<<< HEAD
-=======
         const ConstitutiveLaw::StressMeasure ThisStressMeasure,
->>>>>>> fd5a890c
         const Vector Displacements = ZeroVector(1)
         ) override;
     
@@ -233,17 +227,6 @@
 
     void InitializeVariables();
 
-<<<<<<< HEAD
-    void CalculateAndAdd_ExtForceContribution(
-        const Vector& N,
-        const ProcessInfo& CurrentProcessInfo,
-        Vector& BodyForce,
-        VectorType& mResidualVector,
-        double weight
-    );
-
-=======
->>>>>>> fd5a890c
     void CalculateB(
         Matrix& B,
         const Matrix& F,
