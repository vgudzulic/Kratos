// KRATOS  ___|  |                   |                   |
//       \___ \  __|  __| |   |  __| __| |   |  __| _` | |
//             | |   |    |   | (    |   |   | |   (   | |
//       _____/ \__|_|   \__,_|\___|\__|\__,_|_|  \__,_|_| MECHANICS
//
//  License:		 BSD License
//					 license: structural_mechanics_application/license.txt
//
//  Main authors:    Vicente Mataix Ferrandiz
//

#if !defined(KRATOS_SOLID_SHELL_ELEMENT_SPRISM_3D6N_H_INCLUDED )
#define  KRATOS_SOLID_SHELL_ELEMENT_SPRISM_3D6N_H_INCLUDED

// System includes

// External includes

// Project includes
#include "custom_elements/base_solid_element.h"
#include "structural_mechanics_application_variables.h"
#include "custom_utilities/structural_mechanics_math_utilities.hpp"

namespace Kratos
{
///@name Kratos Globals
///@{

///@}
///@name Type Definitions
///@{

///@}
///@name  Enum's
///@{

///@}
///@name  Functions
///@{

///@}
///@name Kratos Classes
///@{

/**
 * @class SolidShellElementSprism3D6N
 * @ingroup StructuralMechanicsApplication
 * @brief This is a triangular prism solid element for the analysis of thin/thick shells undergoing large elastic–plastic strains.
 * @details The element is based on a total Lagrangian formulation and uses as strain measure the logarithm of the right stretch tensor (U)
 * obtained from a modified right Cauchy–Green deformation tensor (C).
 * Three are the introduced modifications: (a) a classical assumed strain approach for transverse shear strains (b) an assumed strain approach
 * for the in-plane components using information from neighbor elements and (c) an averaging of the volumetric strain over the element.
 * The objective is to use this type of elements for the simulation of shells avoiding transverse shear locking, improving the membrane
 * behavior of the in-plane triangle and to handle quasi-incompressible materials or materials with isochoric plastic flow.
 * @author Vicente Mataix Ferrandiz
 */
class KRATOS_API(STRUCTURAL_MECHANICS_APPLICATION) SolidShellElementSprism3D6N
    : public BaseSolidElement
{
public:

    ///@name Type Definitions
    ///@{

    /**
     * @brief Flags related to the element computation
     */
    KRATOS_DEFINE_LOCAL_FLAG( COMPUTE_RHS_VECTOR );
    KRATOS_DEFINE_LOCAL_FLAG( COMPUTE_LHS_MATRIX );
    KRATOS_DEFINE_LOCAL_FLAG( COMPUTE_RHS_VECTOR_WITH_COMPONENTS );
    KRATOS_DEFINE_LOCAL_FLAG( COMPUTE_LHS_MATRIX_WITH_COMPONENTS );
    KRATOS_DEFINE_LOCAL_FLAG( EAS_IMPLICIT_EXPLICIT );    // True means implicit
    KRATOS_DEFINE_LOCAL_FLAG( TOTAL_UPDATED_LAGRANGIAN ); // True means total lagrangian
    KRATOS_DEFINE_LOCAL_FLAG( QUADRATIC_ELEMENT );        // True means quadratic in-plane behaviour
    KRATOS_DEFINE_LOCAL_FLAG( EXPLICIT_RHS_COMPUTATION ); // True means elastic behaviour for stabilization

    ///Reference type definition for constitutive laws
    typedef ConstitutiveLaw ConstitutiveLawType;

    ///Pointer type for constitutive laws
    typedef ConstitutiveLawType::Pointer ConstitutiveLawPointerType;

    ///StressMeasure from constitutive laws
    typedef ConstitutiveLawType::StressMeasure StressMeasureType;

    ///Type definition for integration methods
    typedef GeometryData::IntegrationMethod IntegrationMethod;

    /// This is the definition of the node.
    typedef Node<3> NodeType;

    /// The base element type
    typedef BaseSolidElement BaseType;

    /// The definition of the index type
    typedef std::size_t IndexType;

    /// The definition of the sizetype
    typedef std::size_t SizeType;

    // The vector containing the weak pointers to the nodes
    typedef GlobalPointersVector<NodeType> WeakPointerVectorNodesType;

    /// Counted pointer of SolidShellElementSprism3D6N
    KRATOS_CLASS_INTRUSIVE_POINTER_DEFINITION(SolidShellElementSprism3D6N);

    ///@}
    ///@name Enums
    ///@{

    /**
     * @brief This enum is defined in oder to difereniate between initial (TL) and current (UL) configuration
     */
    enum class Configuration {INITIAL = 0, CURRENT = 1};

    /**
     * @brief To differtiate between center, lower part and upper part
     */
    enum class GeometricLevel {LOWER = 0, CENTER = 5, UPPER = 9};

    /**
     * @brief To differtiate between the different possible orthogonal bases
     * @details Then:
     * - 0- If X is the prefered normal vector
     * - 1- If Y is the prefered normal vector
     * - 2- If Z is the prefered normal vector
     */
    enum class OrthogonalBaseApproach {X = 0, Y = 1, Z = 2};

    ///@}
    ///@name Life Cycle
    ///@{

    /* A private default constructor necessary for serialization */
    SolidShellElementSprism3D6N();

    /* Constructor using an array of nodes */
    SolidShellElementSprism3D6N(IndexType NewId, GeometryType::Pointer pGeometry);

    /* Constructor using an array of nodes with properties */
    SolidShellElementSprism3D6N(IndexType NewId, GeometryType::Pointer pGeometry, PropertiesType::Pointer pProperties);

    /* Copy constructor */
    SolidShellElementSprism3D6N(SolidShellElementSprism3D6N const& rOther);

    /* Destructor */
    ~SolidShellElementSprism3D6N() override;

    ///@}
    ///@name Operators
    ///@{
    ///
    /* Assignment operator */
    SolidShellElementSprism3D6N& operator=(SolidShellElementSprism3D6N const& rOther);

    ///@}
    ///@name Operations
    ///@{

    /**
     * @brief Creates a new element
     * @param NewId The Id of the new created element
     * @param pGeom The pointer to the geometry of the element
     * @param pProperties The pointer to property
     * @return The pointer to the created element
     */
    Element::Pointer Create(
        IndexType NewId,
        GeometryType::Pointer pGeom,
        PropertiesType::Pointer pProperties
        ) const override;

    /**
     * @brief Creates a new element
     * @param NewId The Id of the new created element
     * @param ThisNodes The array containing nodes
     * @param pProperties The pointer to property
     * @return The pointer to the created element
     */
    Element::Pointer Create(
        IndexType NewId,
        NodesArrayType const& ThisNodes,
        PropertiesType::Pointer pProperties
        ) const override;

    /**
     * Clones the selected element variables, creating a new one
     * @param NewId the ID of the new element
     * @param ThisNodes the nodes of the new element
     * @return a Pointer to the new element
     */
    Element::Pointer Clone(
        IndexType NewId,
        NodesArrayType const& ThisNodes
        ) const override;

    /**
     * @brief Sets on rResult the ID's of the element degrees of freedom
     * @param rResult The result vector with the ID's of the DOF
     * @param rCurrentProcessInfo the current process info instance
     */
     void EquationIdVector(
        EquationIdVectorType& rResult,
        const ProcessInfo& rCurrentProcessInfo
        ) const override;

    /**
     * @brief Sets on rElementalDofList the degrees of freedom of the considered element geometry
     * @param rElementalDofList The list of the degrees of freedom from the element
     * @param rCurrentProcessInfo the current process info instance
     */
     void GetDofList(
        DofsVectorType& rElementalDofList,
        const ProcessInfo& rCurrentProcessInfo
        ) const override;

    /**
     * @brief Sets on rValues the nodal displacements
     * @param Step The calculation step
     * @param rValues The displacements vector
     */
     void GetValuesVector(
        Vector& rValues,
        int Step = 0
        ) const override;

    /**
     * @brief Sets on rValues the nodal velocities
     * @param Step The calculation step
     * @param rValues The velocities vector
     */
    void GetFirstDerivativesVector(
        Vector& rValues,
        int Step = 0
        ) const override;

    /**
     * @brief Sets on rValues the nodal accelerations
     * @param Step The calculation step
     * @param rValues The accelerations vector
     */
    void GetSecondDerivativesVector(
        Vector& rValues,
        int Step = 0
        ) const override;

     /**
       * @brief This is called during the assembling process in order
       * to calculate the elemental right hand side vector only
       * @param rRightHandSideVector the elemental right hand side vector
       * @param rCurrentProcessInfo the current process info instance
       */
     void CalculateRightHandSide(
        VectorType& rRightHandSideVector,
        ProcessInfo& rCurrentProcessInfo
        ) override;

     /**
      * @brief This function provides a more general interface to the element.
      * it is designed so that rRHSvariables are passed TO the element
      * thus telling what is the desired output
      * @param rRightHandSideVectors container for the desired RHS output
      * @param rRHSVariables parameter describing the expected RHSs
      */
     void CalculateRightHandSide(
        std::vector< VectorType >& rRightHandSideVectors,
        const std::vector< Variable< VectorType > >& rRHSVariables,
        ProcessInfo& rCurrentProcessInfo
        ) override;

     /**
      * @brief This is called during the assembling process in order
      * to calculate the elemental leTransverseGradientFt hand side vector only
      * @param rLeftHandSideMatrix the elemental leTransverseGradientFt hand side vector
      * @param rCurrentProcessInfo the current process info instance
      */
     void CalculateLeftHandSide(
        MatrixType& rLeftHandSideMatrix,
        ProcessInfo& rCurrentProcessInfo
        ) override;

    /**
     * @brief This is called during the assembling process in order
     * to calculate all elemental contributions to the global system
     * matrix and the right hand side
     * @param rLeftHandSideMatrix the elemental leTransverseGradientFt hand side matrix
     * @param rRightHandSideVector the elemental right hand side
     * @param rCurrentProcessInfo the current process info instance
     */
    void CalculateLocalSystem(
        MatrixType& rLeftHandSideMatrix,
        VectorType& rRightHandSideVector,
        ProcessInfo& rCurrentProcessInfo
        ) override;

    /**
      * @brief This is called during the assembling process in order
      * to calculate the elemental mass matrix
      * @param rMassMatrix the elemental mass matrix
      * @param rCurrentProcessInfo the current process info instance
      */
    void CalculateMassMatrix(
        MatrixType& rMassMatrix,
        ProcessInfo& rCurrentProcessInfo
        ) override;

    /**
      * @brief This is called during the assembling process in order
      * to calculate the elemental damping matrix
      * @param rDampingMatrix the elemental damping matrix
      * @param rCurrentProcessInfo the current process info instance
      */
    void CalculateDampingMatrix(
            MatrixType& rDampingMatrix,
            ProcessInfo& rCurrentProcessInfo
            ) override;

    /**
      * @brief This is called during the assembling process in order
      * to calculate the elemental damping matrix
      * (Reusing the stiffness matrix and mass matrix)
      * @param rDampingMatrix the elemental damping matrix
      * @param rStiffnessMatrix the elemental stiffness matrix
      * @param rMassMatrix the elemental mass matrix
      * @param rCurrentProcessInfo the current process info instance
      */
    void CalculateDampingMatrix(
        MatrixType& rDampingMatrix,
        const MatrixType& rStiffnessMatrix,
        const MatrixType& rMassMatrix,
        ProcessInfo& rCurrentProcessInfo
        );

    /**
     * @brief Calculate a boolean Variable on the Element Constitutive Law
     * @param rVariable The internal variables in the element
     * @param rOutput The solution (boolean)
     * @param rCurrentProcessInfo The current process info instance
     */
    void CalculateOnIntegrationPoints(
        const Variable<bool>& rVariable,
        std::vector<bool>& rOutput,
        const ProcessInfo& rCurrentProcessInfo
        ) override;

    /**
     * @brief Calculate a integer Variable on the Element Constitutive Law
     * @param rVariable The internal variables in the element
     * @param rOutput The solution (integer)
     * @param rCurrentProcessInfo The current process info instance
     */
    void CalculateOnIntegrationPoints(
        const Variable<int>& rVariable,
        std::vector<int>& rOutput,
        const ProcessInfo& rCurrentProcessInfo
        ) override;

    /**
     * @brief Calculate a double Variable on the Element Constitutive Law
     * @param rVariable The internal variables in the element
     * @param rOutput The solution (double)
     * @param rCurrentProcessInfo The current process info instance
     */
    void CalculateOnIntegrationPoints(
        const Variable<double>& rVariable,
        std::vector<double>& rOutput,
        const ProcessInfo& rCurrentProcessInfo
        ) override;

    /**
     * @brief Calculate a 3 components array_1d on the Element Constitutive Law
     * @param rVariable The variable we want to get
     * @param rOutput The values obtained int the integration points
     * @param rCurrentProcessInfo the current process info instance
     */
    void CalculateOnIntegrationPoints(
        const Variable<array_1d<double, 3>>& rVariable,
        std::vector<array_1d<double, 3>>& rOutput,
        const ProcessInfo& rCurrentProcessInfo
        ) override;

    /**
     * @brief Calculate a 6 components array_1d on the Element Constitutive Law
     * @param rVariable The variable we want to get
     * @param rOutput The values obtained int the integration points
     * @param rCurrentProcessInfo the current process info instance
     */
    void CalculateOnIntegrationPoints(
        const Variable<array_1d<double, 6>>& rVariable,
        std::vector<array_1d<double, 6>>& rOutput,
        const ProcessInfo& rCurrentProcessInfo
        ) override;

    /**
     * @brief Calculate a Vector Variable on the Element Constitutive Law
     * @param rVariable The internal variables in the element
     * @param rOutput The vector solution
     * @param rCurrentProcessInfo The current process info instance
     */
    void CalculateOnIntegrationPoints(
        const Variable<Vector>& rVariable,
        std::vector<Vector>& rOutput,
        const ProcessInfo& rCurrentProcessInfo
        ) override;

    /**
     * @brief Calculate a Matrix Variable on the Element Constitutive Law
     * @param rVariable The internal variables in the element
     * @param rOutput The matrix solution
     * @param rCurrentProcessInfo The current process info instance
     */
    void CalculateOnIntegrationPoints(
        const Variable<Matrix >& rVariable,
        std::vector< Matrix >& rOutput,
        const ProcessInfo& rCurrentProcessInfo
        ) override;


    //************* ON INTEGRATION POINTS *************//
    /**
     * Access for variables on Integration points.
     * This gives access to variables stored in the constitutive law on each integration point.
     * Specialisations of element.h (e.g. the TotalLagrangian) must specify the actual
     * interface to the constitutive law!
     * Note, that these functions expect a std::vector of values for the
     * specified variable type that contains a value for each integration point!
     * SetValuesOnIntegrationPoints: Set the values for given Variable.
<<<<<<< HEAD
     * GetValueOnIntegrationPoints: Get the values for given Variable.
=======
>>>>>>> c1bc8bcd
     */

    /**
     * @brief Set a double  Value on the Element Constitutive Law
     * @param rVariable The internal variables in the element
     * @param rValues Values of the ContstitutiveLaw
     * @param rCurrentProcessInfo The current process info instance
     */
    void SetValuesOnIntegrationPoints(
        const Variable<double>& rVariable,
        std::vector<double>& rValues,
        const ProcessInfo& rCurrentProcessInfo
        ) override;

    /**
     * @brief Set a Vector Value on the Element Constitutive Law
     * @param rVariable The internal variables in the element
     * @param rValues Values of the ContstitutiveLaw
     * @param rCurrentProcessInfo The current process info instance
     */
    void SetValuesOnIntegrationPoints(
        const Variable<Vector>& rVariable,
        std::vector<Vector>& rValues,
        const ProcessInfo& rCurrentProcessInfo
        ) override;

    /**
     * @brief Set a Matrix Value on the Element Constitutive Law
     * @param rVariable The internal variables in the element
     * @param rValues Values of the ContstitutiveLaw
     * @param rCurrentProcessInfo The current process info instance
     */
    void SetValuesOnIntegrationPoints(
        const Variable<Matrix>& rVariable,
        std::vector<Matrix>& rValues,
        const ProcessInfo& rCurrentProcessInfo
        ) override;

    /**
    * @brief Set a Constitutive Law Value
    * @param rVariable The internal variables in the element
    * @param rValues Values of the ContstitutiveLaw
    * @param rCurrentProcessInfo The current process info instance
    */
    void SetValuesOnIntegrationPoints(
<<<<<<< HEAD
        const Variable<ConstitutiveLaw::Pointer>& rVariable,
        std::vector<ConstitutiveLaw::Pointer>& rValues,
        const ProcessInfo& rCurrentProcessInfo
        ) override;

    // GetValueOnIntegrationPoints are TEMPORARY until they are removed!!!
    // They will be removed from the derived elements; i.e. the implementation
    // should be in CalculateOnIntegrationPoints!
    // Adding these functions here is bcs GiD calls GetValueOnIntegrationPoints

    /**
     * @brief Get on rVariable a double Value from the Element Constitutive Law
     * @param rVariable The internal variables in the element
     * @param rValues Values of the ContstitutiveLaw
     * @param rCurrentProcessInfo The current process info instance
     */
    void GetValueOnIntegrationPoints(
        const Variable<double>& rVariable,
        std::vector<double>& rValues,
        const ProcessInfo& rCurrentProcessInfo
        ) override;

    /**
     * @brief Get on rVariable a array_1d<double, 3> Value from the Element Constitutive Law
     * @param rVariable The internal variables in the element
     * @param rValues Values of the ContstitutiveLaw
     * @param rCurrentProcessInfo The current process info instance
     */
    void GetValueOnIntegrationPoints(
        const Variable<array_1d<double, 3>>& rVariable,
        std::vector<array_1d<double, 3>>& rValues,
        const ProcessInfo& rCurrentProcessInfo
        ) override;

    /**
     * @brief Get on rVariable a array_1d<double, 6> Value from the Element Constitutive Law
     * @param rVariable The internal variables in the element
     * @param rValues Values of the ContstitutiveLaw
     * @param rCurrentProcessInfo The current process info instance
     */
    void GetValueOnIntegrationPoints(
        const Variable<array_1d<double, 6>>& rVariable,
        std::vector<array_1d<double, 6>>& rValues,
        const ProcessInfo& rCurrentProcessInfo
        ) override;

    /**
     * @brief Get on rVariable a Vector Value from the Element Constitutive Law
     * @param rVariable The internal variables in the element
     * @param rValues Values of the ContstitutiveLaw
     * @param rCurrentProcessInfo The current process info instance
     */
    void GetValueOnIntegrationPoints(
        const Variable<Vector>& rVariable,
        std::vector<Vector>& rValues,
        const ProcessInfo& rCurrentProcessInfo
        ) override;

    /**
     * @brief Get on rVariable a Matrix Value from the Element Constitutive Law
     * @param rVariable The internal variables in the element
     * @param rValues Values of the ContstitutiveLaw
     * @param rCurrentProcessInfo The current process info instance
     */
    void GetValueOnIntegrationPoints(
        const Variable<Matrix>& rVariable,
        std::vector<Matrix>& rValues,
        const ProcessInfo& rCurrentProcessInfo
        ) override;

    /**
     * @todo To be renamed to CalculateOnIntegrationPoints!!!
     * @brief Get a Constitutive Law Value
     * @param rVariable The internal variables in the element
     * @param rValues Values of the ContstitutiveLaw
     * @param rCurrentProcessInfo The current process info instance
     */
    void GetValueOnIntegrationPoints(
=======
>>>>>>> c1bc8bcd
        const Variable<ConstitutiveLaw::Pointer>& rVariable,
        std::vector<ConstitutiveLaw::Pointer>& rValues,
        const ProcessInfo& rCurrentProcessInfo
        ) override;

    //****************** CHECK VALUES *****************//
    /**
     * @brief This function provides the place to perform checks on the completeness of the input.
     * @details It is designed to be called only once (or anyway, not oTransverseGradientFten) typically at the beginning
     * of the calculations, so to verify that nothing is missing from the input
     * or that no common error is found.
     * @param rCurrentProcessInfo The current process info instance
     */
    int Check(const ProcessInfo& rCurrentProcessInfo) const override;

    ///@}
    ///@name Input and output
    ///@{

    // Turn back information as a string.
    std::string Info() const override
    {
        std::stringstream buffer;
        buffer << "SPRISM Element #" << Id();
        return buffer.str();
    }

    /// Print information about this object.
    void PrintInfo(std::ostream& rOStream) const override
    {
        rOStream << "SPRISM Element #" << Id();
    }

    /// Print object's data.
    void PrintData(std::ostream& rOStream) const override
    {
      GetGeometry().PrintData(rOStream);
    }

    //*********** STARTING - ENDING  METHODS **********//

    /**
     * @brief Called at the beginning of each solution step
     * @param rCurrentProcessInfo The current process info instance
     */
    void InitializeSolutionStep(ProcessInfo& rCurrentProcessInfo) override;

    /**
     * @brief Called at the end of each solution step
     * @param rCurrentProcessInfo The current process info instance
     */
    void FinalizeSolutionStep(ProcessInfo& rCurrentProcessInfo) override;

    /**
     * @brief This is called for non-linear analysis at the beginning of the iteration process
     * @param rCurrentProcessInfo The current process info instance
     */
    void InitializeNonLinearIteration(ProcessInfo& rCurrentProcessInfo) override;

    /**
     * @brief This is called for non-linear analysis at the beginning of the iteration process
     * @param rCurrentProcessInfo The current process info instance
     */
    void FinalizeNonLinearIteration(ProcessInfo& rCurrentProcessInfo) override;

    /**
      * @brief Called to initialize the element.
      * @details Must be called before any calculation is done
      */
    void Initialize(const ProcessInfo& rCurrentProcessInfo) override;

protected:

    ///@name Protected definitions

    /**
    * @class CartesianDerivatives
    * @brief Here the cartesian derivatives are defined
    */
    struct CartesianDerivatives
    {
        /* Declare cartesian derivatives (reference configuration) */
        /* In-plane components */
        array_1d<BoundedMatrix<double, 2, 4 >, 6> InPlaneCartesianDerivativesGauss;

        /* Transversal components */
        // Central node
        BoundedMatrix<double, 6, 1 > TransversalCartesianDerivativesCenter;
        // Gauss nodes
        array_1d<BoundedMatrix<double, 6, 1 >, 6> TransversalCartesianDerivativesGauss;

        /* Inverse of the Jaconians */
        BoundedMatrix<double, 2, 2 > JInvPlaneLower;
        BoundedMatrix<double, 2, 2 > JInvPlaneUpper;

        /**
        * @brief Reset components
        */
        void clear()
        {
            for (IndexType i = 0; i < 6; i++) {
                noalias(InPlaneCartesianDerivativesGauss[i]) = ZeroMatrix(2, 4);
                noalias(TransversalCartesianDerivativesGauss[i]) = ZeroMatrix(6, 1);
            }

            noalias(TransversalCartesianDerivativesCenter) = ZeroMatrix(6, 1);

            noalias(JInvPlaneLower) = ZeroMatrix(2, 2);
            noalias(JInvPlaneUpper) = ZeroMatrix(2, 2);
        }
    };

    /**
    * @class CommonComponents
    * @brief Common Components defined in order to compute the Cauchy tensor and the deformation matrix
    */
    struct CommonComponents
    {
        /* Declaring operators */
        BoundedMatrix<double, 3, 18 > BMembraneLower; /// Membrane (lower)
        BoundedMatrix<double, 3, 18 > BMembraneUpper; /// Membrane (upper)
        BoundedMatrix<double, 2, 18 > BShearLower;    /// Transverse shear (lower)
        BoundedMatrix<double, 2, 18 > BShearUpper;    /// Transverse shear (upper)
        BoundedMatrix<double, 1, 18 > BNormal;         /// Transverse normal

        /* Components of Cauchy tensor C*/
        BoundedMatrix<double, 3, 1 > CMembraneLower; /// Membrane (lower)
        BoundedMatrix<double, 3, 1 > CMembraneUpper; /// Membrane (upper)
        BoundedMatrix<double, 2, 1 > CShearLower;    /// Transverse shear (lower)
        BoundedMatrix<double, 2, 1 > CShearUpper;    /// Transverse shear (upper)
        double CNormal;                                                       // Transverse normal

        /**
        * Reset components
        */
        void clear()
        {
            noalias(BMembraneLower) = ZeroMatrix(3, 18);
            noalias(BMembraneUpper) = ZeroMatrix(3, 18);
            noalias(BShearLower)    = ZeroMatrix(2, 18);
            noalias(BShearUpper)    = ZeroMatrix(2, 18);
            noalias(BNormal)        = ZeroMatrix(1, 18);

            noalias(CMembraneLower) = ZeroMatrix(3, 1);
            noalias(CMembraneUpper) = ZeroMatrix(3, 1);
            noalias(CShearLower)    = ZeroMatrix(2, 1);
            noalias(CShearUpper)    = ZeroMatrix(2, 1);
            CNormal                 = 0.0;
        }
    };

    /**
    * @class StressIntegratedComponents
    * @brief Stress integrated Components used during the integration
    */
    struct StressIntegratedComponents
    {
        /* The PK2 components*/
        array_1d<double, 3 > SMembraneLower; /// Membrane (lower)
        array_1d<double, 3 > SMembraneUpper; /// Membrane (upper)
        array_1d<double, 2 > SShearLower;    /// Transverse shear (lower)
        array_1d<double, 2 > SShearUpper;    /// Transverse shear (upper)
        double SNormal;                      /// Transverse normal

        /**
        * Reset components
        */
        void clear()
        {
            noalias(SMembraneLower) = ZeroVector(3);
            noalias(SMembraneUpper) = ZeroVector(3);
            noalias(SShearLower)    = ZeroVector(2);
            noalias(SShearUpper)    = ZeroVector(2);
            SNormal                  = 0.0;
        }
    };

    /**
     * @class OrthogonalBase
     * @brief OrthogonalBase
     */
    struct OrthogonalBase
    {
        array_1d<double, 3 > Vxi, Veta, Vzeta;
    };

    /**
     * @class TransverseGradient
     * @brief TransverseGradient
     */
    struct TransverseGradient
    {
        array_1d<double, 3 > F0, F1, F2;
    };

    /**
     * @class TransverseGradientIsoParametric
     * @brief TransverseGradientIsoParametric
     */
    struct TransverseGradientIsoParametric
    {
        array_1d<double, 3 > Ft, Fxi, Feta;
    };

    /**
    * @class EASComponents
    * @brief EAS Components
    */
    struct EASComponents
    {
        /* The EAS components*/
        double mRHSAlpha;
        double mStiffAlpha;
        BoundedMatrix<double, 1, 36 > mHEAS;

        /**
        * Reset components
        */
        void clear()
        {
            mRHSAlpha      = 0.0;
            mStiffAlpha    = 0.0;
            noalias(mHEAS) = ZeroMatrix(1, 36);
        }
    };


    /* Parameters to be used in the Element as they are. Direct interface to Parameters Struct */
    struct GeneralVariables
    {
    private:
        // Variables including all integration points
        const Matrix* pNcontainer;
        const GeometryType::ShapeFunctionsGradientsType* pDN_De;

    public:
        StressMeasureType StressMeasure;

        // General variables for large displacement use
        Matrix ConstitutiveMatrix; /// Constitutive matrix
        Vector StrainVector;       /// Strain tensor
        Vector StressVector;       /// Stress tensor
        Matrix B;                  /// Deformation matrix
        Matrix F;                  /// Deformation gradient (F) from the reference to the current configuration ( Delta F )
        Matrix F0;                 /// Deformation gradient (F) in the reference configuration, ( historical F )
        Matrix FT;                 /// FT = F0 * F  ( total F )
        double detF;               /// Deformation gradient determinant in the current configuration
        double detF0;              /// Deformation gradient determinant in the reference configuration
        double detFT;              /// Deformation gradient determinant in the reference configuration
        Vector C ;                 /// The Cauchy tensor components
        double detJ;               /// Volume variation, sqrt(det(C))

        // Standard prism shape functions
        Vector  N;
        Matrix  DN_DX;

        // Variables including all integration points
        GeometryType::JacobiansType J;
        GeometryType::JacobiansType j;

        /**
        * Sets the value of a specified pointer variable
        */
        void SetShapeFunctions(const Matrix& rNcontainer)
        {
            pNcontainer=&rNcontainer;
        }

        void SetShapeFunctionsGradients(const GeometryType::ShapeFunctionsGradientsType &rDN_De)
        {
            pDN_De=&rDN_De;
        }

        /**
        * Returns the value of a specified pointer variable
        */
        const Matrix& GetShapeFunctions()
        {
            return *pNcontainer;
        }

        const GeometryType::ShapeFunctionsGradientsType& GetShapeFunctionsGradients()
        {
            return *pDN_De;
        }
    };

    /**
     * This struct is used in the component wise calculation only
     * is defined here and is used to declare a member variable in the component wise elements
     * private pointers can only be accessed by means of set and get functions
     * this allows to set and not copy the local system variables
     */

    struct LocalSystemComponents
    {
    private:
        /* For calculation local system with compacted LHS and RHS */
        MatrixType *mpLeftHandSideMatrix;
        VectorType *mpRightHandSideVector;

        /* For calculation local system with LHS and RHS components */
        std::vector<MatrixType> *mpLeftHandSideMatrices;
        std::vector<VectorType> *mpRightHandSideVectors;

        /* LHS variable components */
        const std::vector< Variable< MatrixType > > *mpLeftHandSideVariables;

        /* RHS variable components */
        const std::vector< Variable< VectorType > > *mpRightHandSideVariables;

    public:
        /* Calculation flags */
        Flags  CalculationFlags;

        /**
        * Sets the value of a specified pointer variable
        */
        void SetLeftHandSideMatrix( MatrixType& rLeftHandSideMatrix ) { mpLeftHandSideMatrix = &rLeftHandSideMatrix; }
        void SetLeftHandSideMatrices( std::vector<MatrixType>& rLeftHandSideMatrices ) { mpLeftHandSideMatrices = &rLeftHandSideMatrices; }
        void SetLeftHandSideVariables(const std::vector< Variable< MatrixType > >& rLeftHandSideVariables ) { mpLeftHandSideVariables = &rLeftHandSideVariables; }

        void SetRightHandSideVector( VectorType& rRightHandSideVector ) { mpRightHandSideVector = &rRightHandSideVector; }
        void SetRightHandSideVectors( std::vector<VectorType>& rRightHandSideVectors ) { mpRightHandSideVectors = &rRightHandSideVectors; }
        void SetRightHandSideVariables(const std::vector< Variable< VectorType > >& rRightHandSideVariables ) { mpRightHandSideVariables = &rRightHandSideVariables; }

        /**
        * Returns the value of a specified pointer variable
        */
        MatrixType& GetLeftHandSideMatrix() { return *mpLeftHandSideMatrix; }
        std::vector<MatrixType>& GetLeftHandSideMatrices() { return *mpLeftHandSideMatrices; }
        const std::vector< Variable< MatrixType > >& GetLeftHandSideVariables() { return *mpLeftHandSideVariables; }

        VectorType& GetRightHandSideVector() { return *mpRightHandSideVector; }
        std::vector<VectorType>& GetRightHandSideVectors() { return *mpRightHandSideVectors; }
        const std::vector< Variable< VectorType > >& GetRightHandSideVariables() { return *mpRightHandSideVariables; }
    };

    ///@{

    ///@name Protected static Member Variables
    ///@{

    ///@}
    ///@name Protected member Variables
    ///@{

    /* Finalize and Initialize label*/
    bool mFinalizedStep;

    /* Auxiliar vector of matrices container used for different pourposes in TL and UL */
    std::vector< Matrix > mAuxContainer; /// Container for historical total Jacobians for Total Lagrangian
                                         /// Container for historical total elastic deformation measure F0 = dx/dX  for Updated Lagrangian

    /* Elemental flags */
    Flags  mELementalFlags;

    ///@}
    ///@name Protected Operators
    ///@{

    /**
     * @brief Calculates the elemental contributions
     * @param rLocalSystem The local system of equations
     * @param rCurrentProcessInfo The current process info instance
     */
    void CalculateElementalSystem(
        LocalSystemComponents& rLocalSystem,
        const ProcessInfo& rCurrentProcessInfo
        );

    /**
     * @brief Prints element information for each gauss point (debugging purposes)
     * @param rLocalSystem The local system of equations
     * @param rVariables The internal variables in the element
     */
    void PrintElementCalculation(
        LocalSystemComponents& rLocalSystem,
        GeneralVariables& rVariables
        );

    ///@}
    ///@name Protected Operations
    ///@{

    /**
     * @brief Check if the node has a neighbour:
     * @param Index The index of the node
     * @param NeighbourNode The neighbours nodes
     * @return A boolean that indicates if the node has a neighbour
     */
    bool HasNeighbour(
        const IndexType Index,
        const NodeType& NeighbourNode
        ) const ;

    /**
     * @brief Calculates the number of active neighbours:
     * @param pNeighbourNodes The neighbours nodes
     * @return An integer with the number of neighbours of the node
     */
    std::size_t NumberOfActiveNeighbours(const GlobalPointersVector< NodeType >& pNeighbourNodes) const;

    /**
     * @brief  It gets the nodal coordinates, according to the configutaion
     */
    void GetNodalCoordinates(
        BoundedMatrix<double, 12, 3 >& NodesCoord,
        const GlobalPointersVector< NodeType >& pNeighbourNodes,
        const Configuration ThisConfiguration
        ) const;

    /**
     * @brief Calculate the cartesian derivatives
     */
    void CalculateCartesianDerivatives(CartesianDerivatives& rCartesianDerivatives);

    /**
     * @brief Calculate the necessary components for the Kinematic calculus
     */
    void CalculateCommonComponents(
        CommonComponents& rCommonComponents,
        const CartesianDerivatives& rCartesianDerivatives
        );

    /**
     * @brief Calculates the Local Coordinates System
     * @param ThisOrthogonalBaseApproach The chosen approximation
     * @param ThisAngle Angle of rotation of the element
     */
    void CalculateLocalCoordinateSystem(
        OrthogonalBase& ThisOrthogonalBase,
        const OrthogonalBaseApproach ThisOrthogonalBaseApproach,
        const double ThisAngle
        );

    /**
     * @brief Calculate the vector of the element Ids
     */
    void CalculateIdVector(array_1d<IndexType, 18 >& rIdVector);

    /**
     * @brief Calculate the local derivatives of the element for a given coordinates
     * @param LocalDerivativePatch The local derivatives of the element
     * @param rLocalCoordinates The local coordinates
     */
    void ComputeLocalDerivatives(
        BoundedMatrix<double, 6, 3 >& LocalDerivativePatch,
        const array_1d<double, 3>& rLocalCoordinates
        );

    /**
     * @brief Calculate the local quadratic derivatives of the element for a given gauss node
     * @param rLocalDerivativePatch The local derivatives of the element
     * @param NodeGauss The Gauss node index
     */
    void ComputeLocalDerivativesQuadratic(
        BoundedMatrix<double, 4, 2 >& rLocalDerivativePatch,
        const IndexType NodeGauss
        );

    /**
     * @brief Calculate the Jacobian and his inverse
     * @param J The Jacobian of the element
     * @param Jinv The inverse of the Jacobian
     * @param detJ Determinant of the Jacobian
     * @param rPointNumber The integration point index
     * @param ZetaGauss The transversal local coordinates
     */
    void CalculateJacobianCenterGauss(
        GeometryType::JacobiansType& J,
        std::vector< Matrix >& Jinv,
        Vector& detJ,
        const IndexType rPointNumber,
        const double ZetaGauss
        );

    /**
     * @brief Calculate the Jacobian
     * @param detJ Determinant of the Jacobian
     * @param J The Jacobian of the element
     * @param LocalDerivativePatch The local derivatives of the element
     * @param NodesCoord The matrix with the coordinates of the nodes of the element
     * @param rLocalCoordinates The local coordinates
     */
    void CalculateJacobian(
        double& detJ,
        BoundedMatrix<double, 3, 3 >& J,
        BoundedMatrix<double, 6, 3 >& LocalDerivativePatch,
        const BoundedMatrix<double, 12, 3 >& NodesCoord,
        const array_1d<double, 3>& rLocalCoordinates
        );

    /**
     * @brief Calculate the Jacobian and its inverse
     * @param J The Jacobian of the element
     * @param Jinv The inverse of the Jacobian
     * @param LocalDerivativePatch The local derivatives of the element
     * @param NodesCoord The matrix with the coordinates of the nodes of the element
     * @param rLocalCoordinates The local coordinates
     */
    void CalculateJacobianAndInv(
        BoundedMatrix<double, 3, 3 >& J,
        BoundedMatrix<double, 3, 3 >& Jinv,
        BoundedMatrix<double, 6, 3 >& LocalDerivativePatch,
        const BoundedMatrix<double, 3, 6 >& NodesCoord,
        const array_1d<double, 3>& rLocalCoordinates
        );

    /**
     * @brief Calculate the Jacobian and his inverse
     * @param J The Jacobian of the element
     * @param Jinv The inverse of the Jacobian
     * @param NodesCoord The matrix with the coordinates of the nodes of the element
     * @param rLocalCoordinates The local coordinates
     */
    void CalculateJacobianAndInv(
        BoundedMatrix<double, 3, 3 >& J,
        BoundedMatrix<double, 3, 3 >& Jinv,
        const BoundedMatrix<double, 3, 6 >& NodesCoord,
        const array_1d<double, 3>& rLocalCoordinates
        );

    /**
     * @brief Calculate the Cartesian derivatives in the Gauss points, for the plane
     * @param CartesianDerivativesCenter The cartesian derivatives in the plane
     * @param Part The enum that indicates upper or lower face
     */
    void CalculateCartesianDerivativesOnCenterPlane(
        BoundedMatrix<double, 2, 4 >& CartesianDerivativesCenter,
        const OrthogonalBase& ThisOrthogonalBase,
        const GeometricLevel Part
        );

    /**
     * @brief Calculate the Cartesian derivatives in the Gauss points, for the plane
     * @param NodeGauss Number of Gauss node calculated
     * @param Part The index that indicates upper or lower face
     * @param NodesCoord The matrix with the coordinates of the nodes of the element
     * @param InPlaneCartesianDerivativesGauss The cartesian derivatives in the plane
     */
    void CalculateCartesianDerOnGaussPlane(
        BoundedMatrix<double, 2, 4 > & InPlaneCartesianDerivativesGauss,
        const BoundedMatrix<double, 12, 3 > & NodesCoord,
        const OrthogonalBase& ThisOrthogonalBase,
        const IndexType NodeGauss,
        const GeometricLevel Part
        );

    /**
     * @brief Calculate the Cartesian derivatives in the Gauss points, for the transversal direction
     * @param NodesCoord The matrix with the coordinates of the nodes of the element
     * @param TransversalCartesianDerivativesGauss The cartesian derivatives in the transversal direction
     * @param rLocalCoordinates The local coordinates
     */
    void CalculateCartesianDerOnGaussTrans(
        BoundedMatrix<double, 6, 1 > & TransversalCartesianDerivativesGauss,
        const BoundedMatrix<double, 12, 3 > & NodesCoord,
        const OrthogonalBase& ThisOrthogonalBase,
        const array_1d<double, 3>& rLocalCoordinates
        );

    /**
     * @brief Calculate the Cartesian derivatives in the center, for the transversal direction
     * @param rCartesianDerivatives The class containing the cartesian derivatives
     * @param NodesCoord The matrix with the coordinates of the nodes of the element
     * @param Part 0 for center node of the element, 1 for upper part and 2 for lower part
     */
    void CalculateCartesianDerOnCenterTrans(
        CartesianDerivatives& rCartesianDerivatives,
        const BoundedMatrix<double, 12, 3 >& NodesCoord,
        const OrthogonalBase& ThisOrthogonalBase,
        const GeometricLevel Part
        );

    /**
     * Calculate the components of the deformation gradient in the plane, for the Gauss nodes:
     * @param InPlaneGradientFGauss The components of the deformation gradient in the plane, for the gauss node
     * @param InPlaneCartesianDerivativesGauss The cartesian derivatives of a Gauss node in the plane
     * @param NodesCoord The coordinates of the nodes of the element
     * @param NodeGauss Number of Gauss node calculated
     * @param Part The enum that indicates upper or lower face
     */
    void CalculateInPlaneGradientFGauss(
        BoundedMatrix<double, 3, 2 >& InPlaneGradientFGauss,
        const BoundedMatrix<double, 2, 4 >& InPlaneCartesianDerivativesGauss,
        const BoundedMatrix<double, 12, 3 >& NodesCoord,
        const IndexType NodeGauss,
        const GeometricLevel Part
        );

    /**
     * Calculate the transversal components of the deformation gradient, in the Gauss points:
     * @param TransverseGradientF The transversal components of the deformation gradient
     * @param TransversalCartesianDerivativesGauss The transversal cartesian derivatives
     * @param NodesCoord The coordinates of the nodes of the element
     */
    void CalculateTransverseGradientF(
        array_1d<double, 3 >& TransverseGradientF,
        const BoundedMatrix<double, 6, 1 >& TransversalCartesianDerivativesGauss,
        const BoundedMatrix<double, 12, 3 >& NodesCoord
        );

    /**
     * @brief Calculate the transversal components of the deformation gradient, in each one of the faces:
     * @param rTransverseGradientIsoParametric Auxilar components of the deformation gradient
     * @param NodesCoord The coordinates of the nodes of the element
     * @param Part The enum that indicates if calculate upper or lower components
     */
    void CalculateTransverseGradientFinP(
        TransverseGradientIsoParametric& rTransverseGradientIsoParametric,
        const BoundedMatrix<double, 12, 3 >& NodesCoord,
        const GeometricLevel Part
        );

    /**
     * @brief Construction of the membrane deformation tangent matrix:
     * @param BMembrane Membrane component of the deformation tangent matrix
     * @param CMembrane Membrane component of the Cauchy tensor
     * @param InPlaneCartesianDerivativesGauss The in-plane cartesian derivatives of the Gauss points
     * @param InPlaneGradientFGauss The in-plane deformation gradient components
     * @param NodeGauss Number of Gauss node calculated
     */
    void CalculateAndAddBMembrane(
        BoundedMatrix<double, 3, 18 >& BMembrane,
        BoundedMatrix<double, 3, 1 >& CMembrane,
        const BoundedMatrix<double, 2, 4 >& InPlaneCartesianDerivativesGauss,
        const BoundedMatrix<double, 3, 2 >& InPlaneGradientFGauss,
        const IndexType NodeGauss
        );

    /**
     * @brief Construction of the in-plane geometric stiffness matrix:
     * @param Kgeometricmembrane Membrane component of the stiffness matrix
     * @param rCartesianDerivatives Cartesian derivatives auxiliar struct
     * @param Part The enum that indicates upper or lower face
     */
    void CalculateAndAddMembraneKgeometric(
        BoundedMatrix<double, 36, 36 >& Kgeometricmembrane,
        const CartesianDerivatives& rCartesianDerivatives,
        const array_1d<double, 3 >& SMembrane,
        const GeometricLevel Part
        );

    /**
     * @brief Construction of the shear deformation tangent matrix:
     * @param BShear Shear component of the deformation tangent matrix
     * @param CShear Shear components of the Cauchy tensor
     * @param rCartesianDerivatives Cartesian derivatives auxiliar struct
     * @param rTransverseGradient Local deformation gradient components for each Gauss point
     * @param rTransverseGradientIsoParametric Local deformation gradient components in the isogeometric space
     * @param Part The enum that indicates upper or lower face
     */
    void CalculateAndAddBShear(
        BoundedMatrix<double, 2, 18 >& BShear,
        BoundedMatrix<double, 2, 1 >& CShear,
        const CartesianDerivatives& rCartesianDerivatives,
        const TransverseGradient& rTransverseGradient,
        const TransverseGradientIsoParametric& rTransverseGradientIsoParametric,
        const GeometricLevel Part
        );

    /**
     * @brief Construction of the shear geometric contribution to the stiffness matrix:
     * @param Kgeometricshear The shear geometric contribution to the stiffness matrix
     * @param rCartesianDerivatives Cartesian derivatives auxiliar struct
     * @param SShear The shear components of the PK2 tensor
     * @param Part The enum that indicates upper or lower face
     */
    void CalculateAndAddShearKgeometric(
        BoundedMatrix<double, 36, 36 >& Kgeometricshear,
        const CartesianDerivatives& rCartesianDerivatives,
        const array_1d<double, 2 >& SShear,
        const GeometricLevel Part
        );

    /**
     * @brief Construction of the transversal deformation tangent matrix:
     * @param BNormal Transversal deformation tangent matrix
     * @param TransversalCartesianDerivativesGaussCenter Transversal cartesian derivatives in the central point of the element
     * @param TransversalDeformationGradientF Transversal components of the deformation gradient in the central point of the element
     */
    void CalculateAndAddBNormal(
        BoundedMatrix<double, 1, 18 >& BNormal,
        double& CNormal,
        const BoundedMatrix<double, 6, 1 >& TransversalCartesianDerivativesGaussCenter,
        const array_1d<double, 3 >& TransversalDeformationGradientF
        );

    /**
     * @brief Construction of the transversal geometric contribution to the stiffness matrix:
     * @param Kgeometricnormal The transversal geometric contribution to the stiffness matrix
     * @param TransversalCartesianDerivativesGaussCenter Transversal cartesian derivatives in the central point of the element
     * @param SNormal Enhanced transversal component of the PK2 tensor
     */
    void CalculateAndAddNormalKgeometric(
        BoundedMatrix<double, 36, 36 >& Kgeometricnormal,
        const BoundedMatrix<double, 6, 1 >& TransversalCartesianDerivativesGaussCenter,
        const double SNormal
        );

    /**
     * @brief Calculates the vector of current position
     * @return VectorCurrentPosition: Vector of current position
     */
    BoundedMatrix<double, 36, 1 > GetVectorCurrentPosition();

    /**
     * Calculates the vector of previous position
     * @return VectorCurrentPosition: Vector of previous position
     */
    BoundedMatrix<double, 36, 1 > GetVectorPreviousPosition();

    /**
     * @brief Integrates stresses in zeta using the Gauss Quadrature
     * @param rVariables The internal variables in the element
     * @param AlphaEAS The internal variable for the EAS
     * @param ZetaGauss The zeta coordinate for the Gauss Quadrature
     * @param IntegrationWeight Contribution in the numerical integration
     */
    void IntegrateStressesInZeta(
        GeneralVariables& rVariables,
        StressIntegratedComponents& rIntegratedStress,
        const double AlphaEAS,
        const double ZetaGauss,
        const double IntegrationWeight
        );

    /**
     * @brief Integrates the EAS components in zeta using the Gauss Quadrature
     * @param rVariables The internal variables in the element
     * @param rEAS The components of the EAS stabilization
     * @param ZetaGauss The zeta coordinate for the Gauss Quadrature
     * @param IntegrationWeight Contribution in the numerical integration
     */
    void IntegrateEASInZeta(
        GeneralVariables& rVariables,
        EASComponents& rEAS,
        const double ZetaGauss,
        const double IntegrationWeight
        );

    /**
     * @brief Calculation and addition of the matrix of the LHS
     * @param rLocalSystem The local system of equations
     * @param rVariables The internal variables in the element
     * @param rValues Values of the ContstitutiveLaw
     * @param rEAS The components of the EAS stabilization
     * @param AlphaEAS The internal variable for the EAS
     */
    void CalculateAndAddLHS(
        LocalSystemComponents& rLocalSystem,
        GeneralVariables& rVariables,
        ConstitutiveLaw::Parameters& rValues,
        const StressIntegratedComponents& rIntegratedStress,
        const CommonComponents& rCommonComponents,
        const CartesianDerivatives& rCartesianDerivatives,
        const EASComponents& rEAS,
        double& AlphaEAS
        );

    /**
     * @brief Calculation and addition of the vectors of the RHS
     * @param rLocalSystem The local system of equations
     * @param rVariables The internal variables in the element
     * @param rVolumeForce The force due to the acceleration of the body
     * @param rEAS The components of the EAS stabilization
     * @param AlphaEAS The internal variable for the EAS
     */
    void CalculateAndAddRHS(
        LocalSystemComponents& rLocalSystem,
        GeneralVariables& rVariables,
        Vector& rVolumeForce,
        const StressIntegratedComponents& rIntegratedStress,
        const CommonComponents& rCommonComponents,
        const EASComponents& rEAS,
        double& AlphaEAS
        );

    /**
     * @brief Calculation of the Material Stiffness Matrix. Kuum = BT * C * B
     * @param rLeftHandSideMatrix LHS of the system
     * @param rVariables The internal variables in the element
     * @param IntegrationWeight Contribution in the numerical integration
     */
    void CalculateAndAddKuum(
        MatrixType& rLeftHandSideMatrix,
        GeneralVariables& rVariables,
        const double IntegrationWeight
        );

    /**
     * @brief Calculation of the Geometric Stiffness Matrix. Kuug = BT * S
     * @param rLeftHandSideMatrix LHS of the system
     */
    void CalculateAndAddKuug(
        MatrixType& rLeftHandSideMatrix,
        const StressIntegratedComponents& rIntegratedStress,
        const CartesianDerivatives& rCartesianDerivatives
        );

    /**
     * @brief Update the LHS of the system with the EAS
     * @param rLeftHandSideMatrix LHS of the system
     * @param rEAS The components of the EAS stabilization
     */
    void ApplyEASLHS(
        MatrixType& rLeftHandSideMatrix,
        const EASComponents& rEAS
        );

    /**
     * @brief Update the RHS of the system with the EAS and the internal variable alpha
     * @param rRHSFull The full internal forces vector
     * @param rEAS The components of the EAS stabilization
     * @param AlphaEAS The internal variable for the EAS
     */
    void ApplyEASRHS(
        BoundedMatrix<double, 36, 1 >& rRHSFull,
        const EASComponents& rEAS,
        double& AlphaEAS
        );

    /**
     * @brief Calculation of the External Forces Vector. Fe = N * t + N * b
     * @param rRightHandSideVector RHS of the system
     * @param rVariables The internal variables in the element
     * @param rVolumeForce The force due to the acceleration of the body
     */
    void CalculateAndAddExternalForces(
        VectorType& rRightHandSideVector,
        GeneralVariables& rVariables,
        Vector& rVolumeForce
        );

    /**
      * @brief Calculation of the Internal Forces Vector. Fi = B * sigma
      * @param rRightHandSideVector RHS of the system
      * @param rEAS The components of the EAS stabilization
      */
    void CalculateAndAddInternalForces(
        VectorType& rRightHandSideVector,
        const StressIntegratedComponents& rIntegratedStress,
        const CommonComponents& rCommonComponents,
        const EASComponents& rEAS,
        double& AlphaEAS
        );

    /**
     * @brief Set Variables of the Element to the Parameters of the Constitutive Law
     * @param rVariables The internal variables in the element
     * @param rValues Values of the ContstitutiveLaw
     * @param rPointNumber The integration point index
     */
    void SetGeneralVariables(
        GeneralVariables& rVariables,
        ConstitutiveLaw::Parameters& rValues,
        const IndexType rPointNumber
        );

    /**
     * @brief Initialize System Matrices
     * @param rLeftHandSideMatrix LHS of the system
     * @param rRightHandSideVector RHS of the system
     * @param rCalculationFlags Calculation flags
     */
    void InitializeSystemMatrices(
        MatrixType& rLeftHandSideMatrix,
        VectorType& rRightHandSideVector,
        Flags& rCalculationFlags
        );

    /**
     * @brief This method computes the delta position matrix necessary for UL formulation
     * @param rDeltaPosition The matrix that contents the increase of displacements
     */
    void CalculateDeltaPosition(Matrix & rDeltaPosition);

    /**
     * @brief Calculate Element Kinematics
     * @param rVariables The internal variables in the element
     * @param rIntegrationPoints The integration points of the prism
     * @param rPointNumber The integration point index
     * @param AlphaEAS The internal variable for the EAS
     * @param ZetaGauss The zeta coordinate for the Gauss Quadrature
     */
    void CalculateKinematics(
        GeneralVariables& rVariables,
        const CommonComponents& rCommonComponents,
        const GeometryType::IntegrationPointsArrayType& rIntegrationPoints,
        const IndexType rPointNumber,
        const double AlphaEAS,
        const double ZetaGauss
        );

    /**
     * @brief Calculate Fbar from Cbar
     * @details Assuming that the rotation matrix of the polar decomposition of the F_bar is the same of the polar decomposition of F
     * @param rVariables The internal variables in the element
     * @param rPointNumber The integration point index
     */
    void CbartoFbar(
        GeneralVariables& rVariables,
        const int rPointNumber
        );

    /**
     * @brief Calculation of the Deformation Matrix  BL
     * @param rB Deformation matrix
     * @param ZetaGauss The zeta coordinate for the Gauss Quadrature
     * @param AlphaEAS The internal variable for the EAS
     */
    void CalculateDeformationMatrix(
        Matrix& rB,
        const CommonComponents& rCommonComponents,
        const double ZetaGauss,
        const double AlphaEAS
        );

    /**
     * @brief Initialize Element General Variables
     * @param rVariables The internal variables in the element
     */
    void InitializeGeneralVariables(GeneralVariables & rVariables);

    /**
     * @brief Finalize Element Internal Variables
     * @param rVariables The internal variables in the element
     * @param rPointNumber The integration point index
     */
    void FinalizeStepVariables(
        GeneralVariables & rVariables,
        const IndexType rPointNumber
        );

    /**
     * @brief Get the Historical Deformation Gradient to calculate aTransverseGradientFter finalize the step
     * @param rVariables The internal variables in the element
     * @param rPointNumber The integration point index
     */
    void GetHistoricalVariables(
        GeneralVariables& rVariables,
        const IndexType rPointNumber
        );

    /**
     * @brief This function calculates the variation of the element volume
     * @param rVolumeChange Volume variation of the element
     * @param rVariables The internal variables in the element
     */
    void CalculateVolumeChange(
        double& rVolumeChange,
        GeneralVariables& rVariables
        );

    /**
     * @brief Calculation of the Volume Force of the Element
     * @param rVolumeForce The volume forces of the element
     * @param rVariables The internal variables in the element
     * @param IntegrationWeight Contribution in the numerical integration
     */
    void CalculateVolumeForce(
        Vector& rVolumeForce,
        GeneralVariables& rVariables,
        const double IntegrationWeight
        );

    ///@}
    ///@name Protected  Access
    ///@{
    ///@}
    ///@name Protected Inquiry
    ///@{
    ///@}
    ///@name Protected LifeCycle
    ///@{
    ///@}

private:

    ///@name Static Member Variables
    ///@{
    ///@}
    ///@name Member Variables
    ///@{
    ///@}
    ///@name Private Operators
    ///@{
    ///@}
    ///@name Private Operations
    ///@{

    /**
     * @brief This method gets a value directly in the CL
     * @details Avoids code repetition
     * @param rVariable The variable we want to get
     * @param rOutput The values obtained int the integration points
     * @tparam TType The type considered
     */
    template<class TType>
    void GetValueOnConstitutiveLaw(
        const Variable<TType>& rVariable,
        std::vector<TType>& rOutput
        )
    {
        const GeometryType::IntegrationPointsArrayType& integration_points = GetGeometry().IntegrationPoints( this->GetIntegrationMethod() );

        for ( IndexType point_number = 0; point_number <integration_points.size(); ++point_number ) {
            mConstitutiveLawVector[point_number]->GetValue( rVariable,rOutput[point_number]);
        }
    }

    /**
     * @brief This method compues directly in the CL
     * @details Avoids code repetition
     * @param rVariable The variable we want to get
     * @param rOutput The values obtained int the integration points
     * @param rCurrentProcessInfo the current process info instance
     * @tparam TType The type considered
     */
    template<class TType>
    void CalculateOnConstitutiveLaw(
        const Variable<TType>& rVariable,
        std::vector<TType>& rOutput,
        const ProcessInfo& rCurrentProcessInfo
        )
    {
        /* Create and initialize element variables: */
        GeneralVariables general_variables;
        this->InitializeGeneralVariables(general_variables);

        /* Create constitutive law parameters: */
        ConstitutiveLaw::Parameters Values(GetGeometry(),GetProperties(),rCurrentProcessInfo);

        /* Set constitutive law flags: */
        Flags &ConstitutiveLawOptions = Values.GetOptions();

        ConstitutiveLawOptions.Set(ConstitutiveLaw::USE_ELEMENT_PROVIDED_STRAIN, false);
        ConstitutiveLawOptions.Set(ConstitutiveLaw::COMPUTE_STRESS);

        /* Reading integration points */
        const GeometryType::IntegrationPointsArrayType& integration_points = GetGeometry().IntegrationPoints( this->GetIntegrationMethod() );

        double& alpha_eas = this->GetValue(ALPHA_EAS);

        /* Calculate the cartesian derivatives */
        CartesianDerivatives this_cartesian_derivatives;
        this->CalculateCartesianDerivatives(this_cartesian_derivatives);

        /* Calculate common components (B, C) */
        CommonComponents common_components;
        common_components.clear();
        this->CalculateCommonComponents(common_components, this_cartesian_derivatives);

        // Reading integration points
        for ( IndexType point_number = 0; point_number < integration_points.size(); ++point_number ) {
            const double zeta_gauss = 2.0 * integration_points[point_number].Z() - 1.0;

            // Compute element kinematics C, F ...
            this->CalculateKinematics(general_variables, common_components, integration_points, point_number, alpha_eas, zeta_gauss);

            // To take in account previous step writing
            if( mFinalizedStep )
                this->GetHistoricalVariables(general_variables,point_number);

            // Set general variables to constitutivelaw parameters
            this->SetGeneralVariables(general_variables,Values,point_number);

            rOutput[point_number] = mConstitutiveLawVector[point_number]->CalculateValue( Values, rVariable, rOutput[point_number] );
        }
    }

    ///@}
    ///@name Private  Access
    ///@{
    ///@}
    ///@}
    ///@name Serialization
    ///@{
    friend class Serializer;

    /**
     * Serialization, load and save respectively
     */
    void save(Serializer& rSerializer) const override;

    void load(Serializer& rSerializer) override;

    // Constructor

}; // class SolidShellElementSprism3D6N.

///@}
///@name Type Definitions
///@{
///@}
///@name Input and output
///@{
///@}

} // namespace Kratos.

#endif // KRATOS_SOLID_SHELL_ELEMENT_SPRISM_3D6N_H_INCLUDED  defined<|MERGE_RESOLUTION|>--- conflicted
+++ resolved
@@ -425,10 +425,6 @@
      * Note, that these functions expect a std::vector of values for the
      * specified variable type that contains a value for each integration point!
      * SetValuesOnIntegrationPoints: Set the values for given Variable.
-<<<<<<< HEAD
-     * GetValueOnIntegrationPoints: Get the values for given Variable.
-=======
->>>>>>> c1bc8bcd
      */
 
     /**
@@ -474,87 +470,6 @@
     * @param rCurrentProcessInfo The current process info instance
     */
     void SetValuesOnIntegrationPoints(
-<<<<<<< HEAD
-        const Variable<ConstitutiveLaw::Pointer>& rVariable,
-        std::vector<ConstitutiveLaw::Pointer>& rValues,
-        const ProcessInfo& rCurrentProcessInfo
-        ) override;
-
-    // GetValueOnIntegrationPoints are TEMPORARY until they are removed!!!
-    // They will be removed from the derived elements; i.e. the implementation
-    // should be in CalculateOnIntegrationPoints!
-    // Adding these functions here is bcs GiD calls GetValueOnIntegrationPoints
-
-    /**
-     * @brief Get on rVariable a double Value from the Element Constitutive Law
-     * @param rVariable The internal variables in the element
-     * @param rValues Values of the ContstitutiveLaw
-     * @param rCurrentProcessInfo The current process info instance
-     */
-    void GetValueOnIntegrationPoints(
-        const Variable<double>& rVariable,
-        std::vector<double>& rValues,
-        const ProcessInfo& rCurrentProcessInfo
-        ) override;
-
-    /**
-     * @brief Get on rVariable a array_1d<double, 3> Value from the Element Constitutive Law
-     * @param rVariable The internal variables in the element
-     * @param rValues Values of the ContstitutiveLaw
-     * @param rCurrentProcessInfo The current process info instance
-     */
-    void GetValueOnIntegrationPoints(
-        const Variable<array_1d<double, 3>>& rVariable,
-        std::vector<array_1d<double, 3>>& rValues,
-        const ProcessInfo& rCurrentProcessInfo
-        ) override;
-
-    /**
-     * @brief Get on rVariable a array_1d<double, 6> Value from the Element Constitutive Law
-     * @param rVariable The internal variables in the element
-     * @param rValues Values of the ContstitutiveLaw
-     * @param rCurrentProcessInfo The current process info instance
-     */
-    void GetValueOnIntegrationPoints(
-        const Variable<array_1d<double, 6>>& rVariable,
-        std::vector<array_1d<double, 6>>& rValues,
-        const ProcessInfo& rCurrentProcessInfo
-        ) override;
-
-    /**
-     * @brief Get on rVariable a Vector Value from the Element Constitutive Law
-     * @param rVariable The internal variables in the element
-     * @param rValues Values of the ContstitutiveLaw
-     * @param rCurrentProcessInfo The current process info instance
-     */
-    void GetValueOnIntegrationPoints(
-        const Variable<Vector>& rVariable,
-        std::vector<Vector>& rValues,
-        const ProcessInfo& rCurrentProcessInfo
-        ) override;
-
-    /**
-     * @brief Get on rVariable a Matrix Value from the Element Constitutive Law
-     * @param rVariable The internal variables in the element
-     * @param rValues Values of the ContstitutiveLaw
-     * @param rCurrentProcessInfo The current process info instance
-     */
-    void GetValueOnIntegrationPoints(
-        const Variable<Matrix>& rVariable,
-        std::vector<Matrix>& rValues,
-        const ProcessInfo& rCurrentProcessInfo
-        ) override;
-
-    /**
-     * @todo To be renamed to CalculateOnIntegrationPoints!!!
-     * @brief Get a Constitutive Law Value
-     * @param rVariable The internal variables in the element
-     * @param rValues Values of the ContstitutiveLaw
-     * @param rCurrentProcessInfo The current process info instance
-     */
-    void GetValueOnIntegrationPoints(
-=======
->>>>>>> c1bc8bcd
         const Variable<ConstitutiveLaw::Pointer>& rVariable,
         std::vector<ConstitutiveLaw::Pointer>& rValues,
         const ProcessInfo& rCurrentProcessInfo
