// KRATOS  ___|  |                   |                   |
//       \___ \  __|  __| |   |  __| __| |   |  __| _` | |
//             | |   |    |   | (    |   |   | |   (   | |
//       _____/ \__|_|   \__,_|\___|\__|\__,_|_|  \__,_|_| MECHANICS
//
//  License:		 BSD License
//					 license: structural_mechanics_application/license.txt
//
//  Main authors:    Massimo Petracca
//

#include "shell_thick_element_3D4N.hpp"
#include "custom_utilities/shellq4_corotational_coordinate_transformation.hpp"
#include "custom_utilities/shell_utilities.h"

#include <string>
#include <iomanip>

namespace Kratos
{
// =====================================================================================
//
// Class JacobianOperator
//
// =====================================================================================

ShellThickElement3D4N::JacobianOperator::JacobianOperator()
    : mJac(2, 2, 0.0)
    , mInv(2, 2, 0.0)
    , mXYDeriv(4, 2, 0.0)
    , mDet(0.0)
{
}

void ShellThickElement3D4N::JacobianOperator::Calculate(const ShellQ4_LocalCoordinateSystem& CS, const Matrix& dN)
{
    mJac(0, 0) = dN(0, 0) * CS.X1() + dN(1, 0) * CS.X2() + dN(2, 0) * CS.X3() + dN(3, 0) * CS.X4();
    mJac(0, 1) = dN(0, 0) * CS.Y1() + dN(1, 0) * CS.Y2() + dN(2, 0) * CS.Y3() + dN(3, 0) * CS.Y4();
    mJac(1, 0) = dN(0, 1) * CS.X1() + dN(1, 1) * CS.X2() + dN(2, 1) * CS.X3() + dN(3, 1) * CS.X4();
    mJac(1, 1) = dN(0, 1) * CS.Y1() + dN(1, 1) * CS.Y2() + dN(2, 1) * CS.Y3() + dN(3, 1) * CS.Y4();

    mDet = mJac(0, 0) * mJac(1, 1) - mJac(1, 0) * mJac(0, 1);
    double mult = 1.0 / mDet;

    mInv(0, 0) =   mJac(1, 1) * mult;
    mInv(0, 1) = - mJac(0, 1) * mult;
    mInv(1, 0) = - mJac(1, 0) * mult;
    mInv(1, 1) =   mJac(0, 0) * mult;

    noalias(mXYDeriv) = prod(dN, trans(mInv));
}

// =====================================================================================
//
// Class MITC4Params
//
// =====================================================================================

ShellThickElement3D4N::MITC4Params::MITC4Params(const ShellQ4_LocalCoordinateSystem& LCS)
    : Transformation(2, 2)
    , ShearStrains(4, 24, 0.0)
{

    double x21 = LCS.X2() - LCS.X1();
    double y21 = LCS.Y2() - LCS.Y1();
    double x34 = LCS.X3() - LCS.X4();
    double y34 = LCS.Y3() - LCS.Y4();
    double x41 = LCS.X4() - LCS.X1();
    double y41 = LCS.Y4() - LCS.Y1();
    double x32 = LCS.X3() - LCS.X2();
    double y32 = LCS.Y3() - LCS.Y2();

    Ax = - LCS.X1() + LCS.X2() + LCS.X3() - LCS.X4();
    Bx =   LCS.X1() - LCS.X2() + LCS.X3() - LCS.X4();
    Cx = - LCS.X1() - LCS.X2() + LCS.X3() + LCS.X4();
    Ay = - LCS.Y1() + LCS.Y2() + LCS.Y3() - LCS.Y4();
    By =   LCS.Y1() - LCS.Y2() + LCS.Y3() - LCS.Y4();
    Cy = - LCS.Y1() - LCS.Y2() + LCS.Y3() + LCS.Y4();

    double Alpha = std::atan(Ay / Ax);
    double Beta  = Globals::Pi * 0.5 - std::atan(Cx / Cy);

    Transformation(0, 0) =   std::sin(Beta);
    Transformation(0, 1) = - std::sin(Alpha);
    Transformation(1, 0) = - std::cos(Beta);
    Transformation(1, 1) =   std::cos(Alpha);

    ShearStrains(0,  2)  = - 0.5;
    ShearStrains(0,  3)  = - y41 * 0.25;
    ShearStrains(0,  4)  =   x41 * 0.25;

    ShearStrains(0, 20) =   0.5;
    ShearStrains(0, 21) = - y41 * 0.25;
    ShearStrains(0, 22) =   x41 * 0.25;

    ShearStrains(1,  2)  = - 0.5;
    ShearStrains(1,  3)  = - y21 * 0.25;
    ShearStrains(1,  4)  =   x21 * 0.25;

    ShearStrains(1,  8)  =   0.5;
    ShearStrains(1,  9) = - y21 * 0.25;
    ShearStrains(1, 10) =   x21 * 0.25;

    ShearStrains(2,  8)  = - 0.5;
    ShearStrains(2,  9) = - y32 * 0.25;
    ShearStrains(2, 10) =   x32 * 0.25;

    ShearStrains(2, 14) =   0.5;
    ShearStrains(2, 15) = - y32 * 0.25;
    ShearStrains(2, 16) =   x32 * 0.25;

    ShearStrains(3, 14) =   0.5;
    ShearStrains(3, 15) = - y34 * 0.25;
    ShearStrains(3, 16) =   x34 * 0.25;

    ShearStrains(3, 20) = - 0.5;
    ShearStrains(3, 21) = - y34 * 0.25;
    ShearStrains(3, 22) =   x34 * 0.25;
}

// =====================================================================================
//
// Class EASOperatorStorage
//
// =====================================================================================

ShellThickElement3D4N::EASOperatorStorage::EASOperatorStorage()
    : mInitialized(false)
{
}

void ShellThickElement3D4N::EASOperatorStorage::Initialize(const GeometryType& geom)
{
    if (!mInitialized) {
        noalias(alpha) = ZeroVector(5);
        noalias(alpha_converged) = ZeroVector(5);

        for (SizeType i = 0; i < 4; i++) {
            SizeType ii = i * 6;
            const array_1d<double, 3>& initialDispl = geom[i].FastGetSolutionStepValue(DISPLACEMENT);
            const array_1d<double, 3>& initialRot = geom[i].FastGetSolutionStepValue(ROTATION);

            displ(ii) = initialDispl(0);
            displ(ii + 1) = initialDispl(1);
            displ(ii + 2) = initialDispl(2);
            displ_converged(ii) = initialDispl(0);
            displ_converged(ii + 1) = initialDispl(1);
            displ_converged(ii + 2) = initialDispl(2);

            displ(ii + 3) = initialRot(0);
            displ(ii + 4) = initialRot(1);
            displ(ii + 5) = initialRot(2);
            displ_converged(ii + 3) = initialRot(0);
            displ_converged(ii + 4) = initialRot(1);
            displ_converged(ii + 5) = initialRot(2);
        }

        mInitialized = true;
    }
}

void ShellThickElement3D4N::EASOperatorStorage::InitializeSolutionStep()
{
    displ = displ_converged;
    alpha = alpha_converged;
}

void ShellThickElement3D4N::EASOperatorStorage::FinalizeSolutionStep()
{
    displ_converged = displ;
    alpha_converged = alpha;
}

void ShellThickElement3D4N::EASOperatorStorage::FinalizeNonLinearIteration(const Vector& displacementVector)
{
    Vector incrementalDispl(24);
    noalias(incrementalDispl) = displacementVector - displ;
    noalias(displ) = displacementVector;

    array_1d<double, 5> temp;
    noalias(temp) = prod(L, incrementalDispl);
    noalias(temp) -= residual;
    noalias(alpha) -= prod(Hinv, temp);
}

void ShellThickElement3D4N::EASOperatorStorage::save(Serializer& rSerializer) const
{
    rSerializer.save("A0", alpha);
    rSerializer.save("A1", alpha_converged);
    rSerializer.save("U0", displ);
    rSerializer.save("U1", displ_converged);
    rSerializer.save("res", residual);
    rSerializer.save("Hinv", Hinv);
    rSerializer.save("mL", L);
    rSerializer.save("init", mInitialized);
}

void ShellThickElement3D4N::EASOperatorStorage::load(Serializer& rSerializer)
{
    rSerializer.load("A0", alpha);
    rSerializer.load("A1", alpha_converged);
    rSerializer.load("U0", displ);
    rSerializer.load("U1", displ_converged);
    rSerializer.load("res", residual);
    rSerializer.load("Hinv", Hinv);
    rSerializer.load("mL", L);
    rSerializer.load("init", mInitialized);
}

// =====================================================================================
//
// Class EASOperator
//
// =====================================================================================

ShellThickElement3D4N::EASOperator::EASOperator(const ShellQ4_LocalCoordinateSystem& LCS, EASOperatorStorage& storage)
    : mF0inv(3, 3)
    , mEnhancedStrains(3)
    , mG(3, 5)
{

    // compute the jacobian at the element center

    double xi(0.0);
    double eta(0.0);

    Matrix dN(4, 2);
    ShellUtilities::ShapeFunc_NaturalDerivatives(xi, eta, dN);

    Matrix Jac0(2, 2);
    Jac0(0, 0) = dN(0, 0) * LCS.X1() + dN(1, 0) * LCS.X2() + dN(2, 0) * LCS.X3() + dN(3, 0) * LCS.X4();
    Jac0(0, 1) = dN(0, 0) * LCS.Y1() + dN(1, 0) * LCS.Y2() + dN(2, 0) * LCS.Y3() + dN(3, 0) * LCS.Y4();
    Jac0(1, 0) = dN(0, 1) * LCS.X1() + dN(1, 1) * LCS.X2() + dN(2, 1) * LCS.X3() + dN(3, 1) * LCS.X4();
    Jac0(1, 1) = dN(0, 1) * LCS.Y1() + dN(1, 1) * LCS.Y2() + dN(2, 1) * LCS.Y3() + dN(3, 1) * LCS.Y4();

    // save the jacobian determinant at center

    mJ0 = Jac0(0, 0) * Jac0(1, 1) - Jac0(1, 0) * Jac0(0, 1);

    // compute the transformation matrix used in the implementation of the EAS method
    // which operates in the natural coordinate system

    double j11 = Jac0(0,0);
    double j22 = Jac0(1,1);
    double j12 = Jac0(0,1);
    double j21 = Jac0(1,0);

    Matrix F0(3,3);
    F0(0,0) = j11*j11;
    F0(0,1) = j21*j12;
    F0(0,2) = 2.0*j11*j12;
    F0(1,0) = j12*j21;
    F0(1,1) = j22*j22;
    F0(1,2) = 2.0*j21*j22;
    F0(2,0) = j11*j21;
    F0(2,1) = j12*j22;
    F0(2,2) = j11*j22 + j12*j21;

    double dummyDet;
    MathUtils<double>::InvertMatrix3(F0, mF0inv, dummyDet);

    // initialize these data to zero because they will
    // be integrated during the gauss loop
    storage.L.clear();
    storage.Hinv.clear();
    storage.residual.clear();
}

void ShellThickElement3D4N::EASOperator::GaussPointComputation_Step1(double xi, double eta, const JacobianOperator& jac,
        Vector& generalizedStrains,
        EASOperatorStorage& storage)
{
    // construct the interpolation matrix in natural coordinate system
    Matrix E(3, 5, 0.0);
    E(0,0) = xi;
    E(1,1) = eta;
    E(2,2) = xi;
    E(2,3) = eta;
    E(0,4) = xi*eta;
    E(1,4) = -xi*eta;
    E(2,4) = xi*xi - eta*eta;

    // construct the interpolation matrix in local coordinate system
    noalias(mG) = mJ0 / jac.Determinant() * prod(mF0inv, E);

    // assuming that the input generalized strains has been already calculated on this
    // integration point, we just need to add the contribution of the enhanced strains
    noalias(mEnhancedStrains) = prod(mG, storage.alpha);

    generalizedStrains(0) += mEnhancedStrains(0); // e.xx
    generalizedStrains(1) += mEnhancedStrains(1); // e.yy
    generalizedStrains(2) += mEnhancedStrains(2); // e.xy
}

void ShellThickElement3D4N::EASOperator::GaussPointComputation_Step2(const Matrix& D,
        const Matrix& B,
        const Vector& S,
        EASOperatorStorage& storage)
{
    Matrix GTC(5, 3);
    noalias(GTC)                = prod(trans(mG), project(D, range(0,3), range(0,3)));
    noalias(storage.Hinv)      += prod(GTC, mG);
    noalias(storage.residual)  -= prod(trans(mG), project(S, range(0,3)));

    // compute L: [G'*Dmm, G'*Dmb, G'*Dms]*[Bm; Bm; Bs]
    int num_stress = D.size2(); // it can be 6 for thin shells or 8 for thick  shells
    Matrix GTD(5, num_stress, 0.0);
    noalias(project(GTD, range::all(), range(0,3))) = GTC;
    noalias(project(GTD, range::all(), range(3,6))) = prod(trans(mG), project(D, range(0,3), range(3,6)));
    if (num_stress == 8) {
        noalias(project(GTD, range::all(), range(6,8))) = prod(trans(mG), project(D, range(0,3), range(6,8)));
    }
    noalias(storage.L) += prod(GTD, B);
}

void ShellThickElement3D4N::EASOperator::ComputeModfiedTangentAndResidual(Matrix& rLeftHandSideMatrix,
        Vector& rRightHandSideVector,
        EASOperatorStorage& storage)
{
    // invert H
    Matrix Hcopy(storage.Hinv);
    permutation_matrix<Matrix::size_type> pm(5);
    lu_factorize(Hcopy, pm);
    noalias(storage.Hinv) = IdentityMatrix(5);
    lu_substitute(Hcopy, pm, storage.Hinv);

    // compute L' * H^-1
    Matrix LTHinv(24, 5);
    noalias(LTHinv) = prod(trans(storage.L), storage.Hinv);

    // modify the stiffness matrix and the residual vector
    // for the static condensation of the enhanced strain parameters
    noalias(rRightHandSideVector) -= prod(LTHinv, storage.residual);       // R_mod = R - L' * H^-1 * residual
    noalias(rLeftHandSideMatrix) -= prod(LTHinv, storage.L);               // K_mod = K - L' * H^-1 * L
}

// =====================================================================================
//
// Class ShellThickElement3D4N
//
// =====================================================================================

ShellThickElement3D4N::ShellThickElement3D4N(IndexType NewId,
        GeometryType::Pointer pGeometry,
        bool NLGeom)
    : BaseShellElement(NewId, pGeometry)
    , mpCoordinateTransformation(NLGeom ?
                                 new ShellQ4_CorotationalCoordinateTransformation(pGeometry) :
                                 new ShellQ4_CoordinateTransformation(pGeometry))
{
}

ShellThickElement3D4N::ShellThickElement3D4N(IndexType NewId,
        GeometryType::Pointer pGeometry,
        PropertiesType::Pointer pProperties,
        bool NLGeom)
    : BaseShellElement(NewId, pGeometry, pProperties)
    , mpCoordinateTransformation(NLGeom ?
                                 new ShellQ4_CorotationalCoordinateTransformation(pGeometry) :
                                 new ShellQ4_CoordinateTransformation(pGeometry))
{
}

ShellThickElement3D4N::ShellThickElement3D4N(IndexType NewId,
        GeometryType::Pointer pGeometry,
        PropertiesType::Pointer pProperties,
        CoordinateTransformationBasePointerType pCoordinateTransformation)
    : BaseShellElement(NewId, pGeometry, pProperties)
    , mpCoordinateTransformation(pCoordinateTransformation)
{
}

ShellThickElement3D4N::~ShellThickElement3D4N()
{
}

// TODO are the GetIntegrationMethod methods needed (implemented in the other 3 shells)

Element::Pointer ShellThickElement3D4N::Create(IndexType NewId, NodesArrayType const& ThisNodes, PropertiesType::Pointer pProperties) const
{
    GeometryType::Pointer newGeom(GetGeometry().Create(ThisNodes));

    return Kratos::make_shared< ShellThickElement3D4N >(NewId, newGeom, pProperties, mpCoordinateTransformation->Create(newGeom));
}

Element::Pointer ShellThickElement3D4N::Create(IndexType NewId, GeometryType::Pointer pGeom, PropertiesType::Pointer pProperties) const
{
    return Kratos::make_shared< ShellThickElement3D4N >(NewId, pGeom, pProperties, mpCoordinateTransformation->Create(pGeom));
}

void ShellThickElement3D4N::Initialize()
{
    KRATOS_TRY

    const auto& r_geom = GetGeometry();

    KRATOS_ERROR_IF_NOT((r_geom.IntegrationPoints(GetIntegrationMethod())).size() == 4)
            << "ShellThickElement3D4N - needs a full integration scheme" << std::endl;

    const int points_number = r_geom.PointsNumber();
    KRATOS_ERROR_IF_NOT(points_number == 4) << "ShellThickElement3D4N - Wrong number of nodes"
                                            << points_number << std::endl;

    BaseShellElement::Initialize();

    mpCoordinateTransformation->Initialize();

    this->SetupOrientationAngles();

    mEASStorage.Initialize(r_geom);

    KRATOS_CATCH("")
}

void ShellThickElement3D4N::InitializeNonLinearIteration(ProcessInfo& rCurrentProcessInfo)
{
    mpCoordinateTransformation->InitializeNonLinearIteration();

    BaseInitializeNonLinearIteration(rCurrentProcessInfo);
}

void ShellThickElement3D4N::FinalizeNonLinearIteration(ProcessInfo& rCurrentProcessInfo)
{
    mpCoordinateTransformation->FinalizeNonLinearIteration();

    ShellQ4_LocalCoordinateSystem LCS(mpCoordinateTransformation->CreateLocalCoordinateSystem());
    Vector globalDisplacementVector(24);
    GetValuesVector(globalDisplacementVector);
    Vector localDisplacementVector(mpCoordinateTransformation->CalculateLocalDisplacements(LCS, globalDisplacementVector));

    mEASStorage.FinalizeNonLinearIteration(localDisplacementVector);

    BaseFinalizeNonLinearIteration(rCurrentProcessInfo);
}

void ShellThickElement3D4N::InitializeSolutionStep(ProcessInfo& rCurrentProcessInfo)
{
    BaseInitializeSolutionStep(rCurrentProcessInfo);

    mpCoordinateTransformation->InitializeSolutionStep();

    mEASStorage.InitializeSolutionStep();
}

void ShellThickElement3D4N::FinalizeSolutionStep(ProcessInfo& rCurrentProcessInfo)
{
    BaseFinalizeSolutionStep(rCurrentProcessInfo);

    mpCoordinateTransformation->FinalizeSolutionStep();

    mEASStorage.FinalizeSolutionStep();
}

void ShellThickElement3D4N::CalculateMassMatrix(MatrixType& rMassMatrix, ProcessInfo& rCurrentProcessInfo)
{
    if ((rMassMatrix.size1() != 24) || (rMassMatrix.size2() != 24)) {
        rMassMatrix.resize(24, 24, false);
    }
    noalias(rMassMatrix) = ZeroMatrix(24, 24);

    // Compute the local coordinate system.

    ShellQ4_LocalCoordinateSystem referenceCoordinateSystem(
        mpCoordinateTransformation->CreateReferenceCoordinateSystem());

    // lumped area

    double lump_area = referenceCoordinateSystem.Area() / 4.0;

    // Calculate avarage mass per unit area
    double av_mass_per_unit_area = 0.0;
    for (SizeType i = 0; i < 4; i++) {
        av_mass_per_unit_area += mSections[i]->CalculateMassPerUnitArea(GetProperties());
    }
    av_mass_per_unit_area /= 4.0;

    // Gauss Loop

    for (SizeType i = 0; i < 4; i++) {
        SizeType index = i * 6;

        double nodal_mass = av_mass_per_unit_area * lump_area;

        // translational mass
        rMassMatrix(index, index)            = nodal_mass;
        rMassMatrix(index + 1, index + 1)    = nodal_mass;
        rMassMatrix(index + 2, index + 2)    = nodal_mass;

        // rotational mass - neglected for the moment...
    }
}

// =====================================================================================
//
// Class ShellThickElement3D4N - Results on Gauss Points
//
// =====================================================================================

void ShellThickElement3D4N::CalculateOnIntegrationPoints(const Variable<double>& rVariable,
        std::vector<double>& rValues,
        const ProcessInfo& rCurrentProcessInfo)
{
    SizeType size = GetGeometry().size();
    if (rValues.size() != size) {
        rValues.resize(size);
    }

    // The membrane formulation needs to iterate to find the correct
    // mid-surface strain values.
    // Check if we are doing a non-linear analysis type. If not, print warning

    if (!rCurrentProcessInfo.Has(NL_ITERATION_NUMBER)) {
        KRATOS_WARNING_ONCE("ShellThickElement3D4N") << "Warning: Gauss point results have "
                << "been requested for a linear analysis.\nThe membrane formulation used "
                << "requires iteration to accurately determine recovered "
                << "quantities (strain, stress, etc...)." << std::endl;
    }

<<<<<<< HEAD
	if (rVariable == VON_MISES_STRESS ||
		rVariable == VON_MISES_STRESS_TOP_SURFACE ||
		rVariable == VON_MISES_STRESS_MIDDLE_SURFACE ||
		rVariable == VON_MISES_STRESS_BOTTOM_SURFACE)
	{
		// Von mises calcs

		// Get some references.
		const PropertiesType & props = GetProperties();
		const GeometryType & geom = GetGeometry();
		const Matrix & shapeFunctions = geom.ShapeFunctionsValues();
		Vector iN(shapeFunctions.size2());

		// Compute the local coordinate system.
		ShellQ4_LocalCoordinateSystem localCoordinateSystem(
			mpCoordinateTransformation->CreateLocalCoordinateSystem());

		ShellQ4_LocalCoordinateSystem referenceCoordinateSystem(
			mpCoordinateTransformation->CreateReferenceCoordinateSystem());

		// Prepare all the parameters needed for the MITC formulation.
		// This is to be done here outside the Gauss Loop.
		MITC4Params shearParameters(referenceCoordinateSystem);

		// Instantiate the Jacobian Operator.
		// This will store:
		// the jacobian matrix, its inverse, its determinant
		// and the derivatives of the shape functions in the local
		// coordinate system
		JacobianOperator jacOp;

		// Instantiate all strain-displacement matrices.
		Matrix B(8, 24, 0.0);
		Vector Bdrilling(24, 0.0);

		// Instantiate all section tangent matrices.
		Matrix D(8, 8, 0.0);

		// Instantiate strain and stress-resultant vectors
		Vector generalizedStrains(8);
		Vector generalizedStresses(8);

		// Get the current displacements in global coordinate system
		Vector globalDisplacements(24);
		GetValuesVector(globalDisplacements, 0);

		// Get the current displacements in local coordinate system
		Vector localDisplacements(
			mpCoordinateTransformation->CalculateLocalDisplacements(localCoordinateSystem, globalDisplacements));

		// Instantiate the EAS Operator.
		// This will apply the Enhanced Assumed Strain Method for the calculation
		// of the membrane contribution.
		EASOperator EASOp(referenceCoordinateSystem, mEASStorage);

		// Just to store the rotation matrix for visualization purposes
		Matrix R(8, 8);
		Matrix aux33(3, 3);

		// Initialize parameters for the cross section calculation
		ShellCrossSection::SectionParameters parameters(geom, props, rCurrentProcessInfo);
		parameters.SetGeneralizedStrainVector(generalizedStrains);
		parameters.SetGeneralizedStressVector(generalizedStresses);
		parameters.SetConstitutiveMatrix(D);
		Flags& options = parameters.GetOptions();
		options.Set(ConstitutiveLaw::COMPUTE_STRESS, true);
		options.Set(ConstitutiveLaw::COMPUTE_CONSTITUTIVE_TENSOR, true);

		// Gauss Loop
		for (unsigned int i = 0; i < size; i++)
		{
			// get a reference of the current integration point and shape functions
			const GeometryType::IntegrationPointType & ip = geom.IntegrationPoints()[i];

			noalias(iN) = row(shapeFunctions, i);

			// Compute Jacobian, Inverse of Jacobian, Determinant of Jacobian
			// and Shape functions derivatives in the local coordinate system
			jacOp.Calculate(referenceCoordinateSystem, geom.ShapeFunctionLocalGradient(i));

			// Compute all strain-displacement matrices
			CalculateBMatrix(ip.X(), ip.Y(), jacOp, shearParameters, iN, B, Bdrilling);

			// Calculate strain vectors in local coordinate system
			noalias(generalizedStrains) = prod(B, localDisplacements);

			// Apply the EAS method to modify the membrane part of the strains computed above.
			EASOp.GaussPointComputation_Step1(ip.X(), ip.Y(), jacOp, generalizedStrains, mEASStorage);

			// Calculate the response of the Cross Section
			ShellCrossSection::Pointer & section = mSections[i];

			//add in shear stabilization
			double shearStabilisation = CalculateStenbergShearStabilization(referenceCoordinateSystem, section->GetThickness(GetProperties()));
			parameters.SetStenbergShearStabilization(shearStabilisation);
			//double shearStabilisation = (hMean*hMean) / (hMean*hMean + 0.1*h_e*h_e);

			// calculate force resultants
			parameters.SetShapeFunctionsValues(iN);
			parameters.SetShapeFunctionsDerivatives(jacOp.XYDerivatives());
			section->CalculateSectionResponse(parameters, ConstitutiveLaw::StressMeasure_PK2);

			// Compute stresses
			CalculateStressesFromForceResultants(generalizedStresses,
				section->GetThickness(GetProperties()));

			// Calculate von mises results
			CalculateVonMisesStress(generalizedStresses, rVariable, rValues[i]);

		} // end gauss loop
	}
	else if (rVariable == TSAI_WU_RESERVE_FACTOR)
	{
		// resize output
		SizeType size = 4;
		if (rValues.size() != size)
			rValues.resize(size);

		// Get some references.
		const PropertiesType & props = GetProperties();
		const GeometryType & geom = GetGeometry();
		const Matrix & shapeFunctions = geom.ShapeFunctionsValues();
		Vector iN(shapeFunctions.size2());

		// Compute the local coordinate system.
		ShellQ4_LocalCoordinateSystem localCoordinateSystem(
			mpCoordinateTransformation->CreateLocalCoordinateSystem());
		ShellQ4_LocalCoordinateSystem referenceCoordinateSystem(
			mpCoordinateTransformation->CreateReferenceCoordinateSystem());

		// Prepare all the parameters needed for the MITC formulation.
		// This is to be done here outside the Gauss Loop.
		MITC4Params shearParameters(referenceCoordinateSystem);

		// Instantiate the Jacobian Operator.
		JacobianOperator jacOp;

		// Instantiate all strain-displacement matrices.
		Matrix B(8, 24, 0.0);
		Vector Bdrilling(24, 0.0);

		// Instantiate all section tangent matrices.
		Matrix D(8, 8, 0.0);

		// Instantiate strain and stress-resultant vectors
		Vector generalizedStrains(8);
		Vector generalizedStresses(8);
		std::vector<VectorType> rlaminateStrains;
		std::vector<VectorType> rlaminateStresses;

		// Get the current displacements in global coordinate system
		Vector globalDisplacements(24);
		GetValuesVector(globalDisplacements, 0);

		// Get the current displacements in local coordinate system
		Vector localDisplacements(
			mpCoordinateTransformation->CalculateLocalDisplacements(localCoordinateSystem, globalDisplacements));

		// Instantiate the EAS Operator.
		EASOperator EASOp(referenceCoordinateSystem, mEASStorage);

		// Initialize parameters for the cross section calculation
		ShellCrossSection::SectionParameters parameters(geom, props, rCurrentProcessInfo);
		parameters.SetGeneralizedStrainVector(generalizedStrains);
		parameters.SetGeneralizedStressVector(generalizedStresses);
		parameters.SetConstitutiveMatrix(D);
		Flags& options = parameters.GetOptions();
		options.Set(ConstitutiveLaw::COMPUTE_STRESS, true);
		options.Set(ConstitutiveLaw::COMPUTE_CONSTITUTIVE_TENSOR, true);

		// Get all laminae strengths
		ShellCrossSection::Pointer & section = mSections[0];
		std::vector<Matrix> Laminae_Strengths =
			std::vector<Matrix>(section->NumberOfPlies());
		for (unsigned int ply = 0; ply < section->NumberOfPlies(); ply++)
		{
			Laminae_Strengths[ply].resize(3, 3, 0.0);
			Laminae_Strengths[ply].clear();
		}
		section->GetLaminaeStrengths(Laminae_Strengths, props);

		// Define variables
		Matrix R(8, 8);
		double total_rotation = 0.0;

		// Gauss Loop
		for (unsigned int i = 0; i < size; i++)
		{
			// get a reference of the current integration point and shape functions
			const GeometryType::IntegrationPointType & ip = geom.IntegrationPoints()[i];
			noalias(iN) = row(shapeFunctions, i);

			// Compute Jacobian, Inverse of Jacobian, Determinant of Jacobian
			// and Shape functions derivatives in the local coordinate system
			jacOp.Calculate(referenceCoordinateSystem, geom.ShapeFunctionLocalGradient(i));

			// Compute all strain-displacement matrices
			CalculateBMatrix(ip.X(), ip.Y(), jacOp, shearParameters, iN, B, Bdrilling);

			// Calculate strain vectors in local coordinate system
			noalias(generalizedStrains) = prod(B, localDisplacements);

			// Apply the EAS method to modify the membrane part of the strains computed above.
			EASOp.GaussPointComputation_Step1(ip.X(), ip.Y(), jacOp, generalizedStrains, mEASStorage);

			// Calculate the response of the Cross Section
			ShellCrossSection::Pointer & section = mSections[i];

			//Calculate lamina stresses
			CalculateLaminaStrains(section, generalizedStrains, rlaminateStrains);
			CalculateLaminaStresses(section, parameters, rlaminateStrains, rlaminateStresses);

			// Retrieve ply orientations
			section = mSections[i];
			Vector ply_orientation(section->NumberOfPlies());
			section->GetLaminaeOrientation(GetProperties(), ply_orientation);

			// Rotate lamina stress from element CS to section CS, and then
			// to lamina angle to lamina material principal directions
			for (unsigned int ply = 0; ply < section->NumberOfPlies(); ply++)
			{
				total_rotation = -ply_orientation[ply] - (section->GetOrientationAngle());
				section->GetRotationMatrixForGeneralizedStresses(total_rotation, R);
				//top surface of current ply
				rlaminateStresses[2 * ply] = prod(R, rlaminateStresses[2 * ply]);
				//bottom surface of current ply
				rlaminateStresses[2 * ply + 1] = prod(R, rlaminateStresses[2 * ply + 1]);
			}

			// Calculate Tsai-Wu criterion for each ply, take min of all plies
			double min_tsai_wu = 0.0;
			double temp_tsai_wu = 0.0;
			for (unsigned int ply = 0; ply < section->NumberOfPlies(); ply++)
			{
				temp_tsai_wu = CalculateTsaiWuPlaneStress(rlaminateStresses, Laminae_Strengths[ply], ply);
				if (ply == 0)
				{
					min_tsai_wu = temp_tsai_wu;
				}
				else if (temp_tsai_wu < min_tsai_wu)
				{
					min_tsai_wu = temp_tsai_wu;
				}
			}

			// Output min Tsai-Wu result
			rValues[i] = min_tsai_wu;

		}//Gauss loop
	}
	else
	{
		std::vector<double> temp(size);

		for (SizeType i = 0; i < size; i++)
			mSections[i]->GetValue(rVariable, GetProperties(), temp[i]);

		const Matrix & shapeFunctions = GetGeometry().ShapeFunctionsValues();
		Vector N(size);

		for (SizeType i = 0; i < size; i++)
		{
			noalias(N) = row(shapeFunctions, i);
			double& ival = rValues[i];
			ival = 0.0;
			for (SizeType j = 0; j < size; j++)
			{
				ival += N(j) * temp[j];
			}
		}
	}

    if(this->Has(rVariable))
    {
        SizeType num_gps = 4;
        if (rValues.size() != num_gps)
            rValues.resize(num_gps, false);
        // Get result value for output
        const auto& output_value = this->GetValue(rVariable);

        // Write the same result on all Gauss-Points
        for(IndexType i = 0; i < num_gps; ++i)
            rValues[i] = output_value;
    }

=======
    if (rVariable == VON_MISES_STRESS ||
            rVariable == VON_MISES_STRESS_TOP_SURFACE ||
            rVariable == VON_MISES_STRESS_MIDDLE_SURFACE ||
            rVariable == VON_MISES_STRESS_BOTTOM_SURFACE) {
        // Von mises calcs

        // Get some references.
        const PropertiesType& props = GetProperties();
        const GeometryType& geom = GetGeometry();
        const Matrix& shapeFunctions = geom.ShapeFunctionsValues();
        Vector iN(shapeFunctions.size2());

        // Compute the local coordinate system.
        ShellQ4_LocalCoordinateSystem localCoordinateSystem(
            mpCoordinateTransformation->CreateLocalCoordinateSystem());

        ShellQ4_LocalCoordinateSystem referenceCoordinateSystem(
            mpCoordinateTransformation->CreateReferenceCoordinateSystem());

        // Prepare all the parameters needed for the MITC formulation.
        // This is to be done here outside the Gauss Loop.
        MITC4Params shearParameters(referenceCoordinateSystem);

        // Instantiate the Jacobian Operator.
        // This will store:
        // the jacobian matrix, its inverse, its determinant
        // and the derivatives of the shape functions in the local
        // coordinate system
        JacobianOperator jacOp;

        // Instantiate all strain-displacement matrices.
        Matrix B(8, 24, 0.0);
        Vector Bdrilling(24, 0.0);

        // Instantiate all section tangent matrices.
        Matrix D(8, 8, 0.0);

        // Instantiate strain and stress-resultant vectors
        Vector generalizedStrains(8);
        Vector generalizedStresses(8);

        // Get the current displacements in global coordinate system
        Vector globalDisplacements(24);
        GetValuesVector(globalDisplacements, 0);

        // Get the current displacements in local coordinate system
        Vector localDisplacements(
            mpCoordinateTransformation->CalculateLocalDisplacements(localCoordinateSystem, globalDisplacements));

        // Instantiate the EAS Operator.
        // This will apply the Enhanced Assumed Strain Method for the calculation
        // of the membrane contribution.
        EASOperator EASOp(referenceCoordinateSystem, mEASStorage);

        // Just to store the rotation matrix for visualization purposes
        Matrix R(8, 8);
        Matrix aux33(3, 3);

        // Initialize parameters for the cross section calculation
        ShellCrossSection::SectionParameters parameters(geom, props, rCurrentProcessInfo);
        parameters.SetGeneralizedStrainVector(generalizedStrains);
        parameters.SetGeneralizedStressVector(generalizedStresses);
        parameters.SetConstitutiveMatrix(D);
        Flags& options = parameters.GetOptions();
        options.Set(ConstitutiveLaw::COMPUTE_STRESS, true);
        options.Set(ConstitutiveLaw::COMPUTE_CONSTITUTIVE_TENSOR, true);

        // Gauss Loop
        for (unsigned int i = 0; i < size; i++) {
            // get a reference of the current integration point and shape functions
            const GeometryType::IntegrationPointType& ip = geom.IntegrationPoints()[i];

            noalias(iN) = row(shapeFunctions, i);

            // Compute Jacobian, Inverse of Jacobian, Determinant of Jacobian
            // and Shape functions derivatives in the local coordinate system
            jacOp.Calculate(referenceCoordinateSystem, geom.ShapeFunctionLocalGradient(i));

            // Compute all strain-displacement matrices
            CalculateBMatrix(ip.X(), ip.Y(), jacOp, shearParameters, iN, B, Bdrilling);

            // Calculate strain vectors in local coordinate system
            noalias(generalizedStrains) = prod(B, localDisplacements);

            // Apply the EAS method to modify the membrane part of the strains computed above.
            EASOp.GaussPointComputation_Step1(ip.X(), ip.Y(), jacOp, generalizedStrains, mEASStorage);

            // Calculate the response of the Cross Section
            ShellCrossSection::Pointer& section = mSections[i];

            //add in shear stabilization
            double shearStabilisation = CalculateStenbergShearStabilization(referenceCoordinateSystem, section->GetThickness(GetProperties()));
            parameters.SetStenbergShearStabilization(shearStabilisation);
            //double shearStabilisation = (hMean*hMean) / (hMean*hMean + 0.1*h_e*h_e);

            // calculate force resultants
            parameters.SetShapeFunctionsValues(iN);
            parameters.SetShapeFunctionsDerivatives(jacOp.XYDerivatives());
            section->CalculateSectionResponse(parameters, ConstitutiveLaw::StressMeasure_PK2);

            // Compute stresses
            CalculateStressesFromForceResultants(generalizedStresses,
                                                 section->GetThickness(GetProperties()));

            // Calculate von mises results
            CalculateVonMisesStress(generalizedStresses, rVariable, rValues[i]);

        } // end gauss loop
    } else if (rVariable == TSAI_WU_RESERVE_FACTOR) {
        // resize output
        SizeType size = 4;
        if (rValues.size() != size) {
            rValues.resize(size);
        }

        // Get some references.
        const PropertiesType& props = GetProperties();
        const GeometryType& geom = GetGeometry();
        const Matrix& shapeFunctions = geom.ShapeFunctionsValues();
        Vector iN(shapeFunctions.size2());

        // Compute the local coordinate system.
        ShellQ4_LocalCoordinateSystem localCoordinateSystem(
            mpCoordinateTransformation->CreateLocalCoordinateSystem());
        ShellQ4_LocalCoordinateSystem referenceCoordinateSystem(
            mpCoordinateTransformation->CreateReferenceCoordinateSystem());

        // Prepare all the parameters needed for the MITC formulation.
        // This is to be done here outside the Gauss Loop.
        MITC4Params shearParameters(referenceCoordinateSystem);

        // Instantiate the Jacobian Operator.
        JacobianOperator jacOp;

        // Instantiate all strain-displacement matrices.
        Matrix B(8, 24, 0.0);
        Vector Bdrilling(24, 0.0);

        // Instantiate all section tangent matrices.
        Matrix D(8, 8, 0.0);

        // Instantiate strain and stress-resultant vectors
        Vector generalizedStrains(8);
        Vector generalizedStresses(8);
        std::vector<VectorType> rlaminateStrains;
        std::vector<VectorType> rlaminateStresses;

        // Get the current displacements in global coordinate system
        Vector globalDisplacements(24);
        GetValuesVector(globalDisplacements, 0);

        // Get the current displacements in local coordinate system
        Vector localDisplacements(
            mpCoordinateTransformation->CalculateLocalDisplacements(localCoordinateSystem, globalDisplacements));

        // Instantiate the EAS Operator.
        EASOperator EASOp(referenceCoordinateSystem, mEASStorage);

        // Initialize parameters for the cross section calculation
        ShellCrossSection::SectionParameters parameters(geom, props, rCurrentProcessInfo);
        parameters.SetGeneralizedStrainVector(generalizedStrains);
        parameters.SetGeneralizedStressVector(generalizedStresses);
        parameters.SetConstitutiveMatrix(D);
        Flags& options = parameters.GetOptions();
        options.Set(ConstitutiveLaw::COMPUTE_STRESS, true);
        options.Set(ConstitutiveLaw::COMPUTE_CONSTITUTIVE_TENSOR, true);

        // Get all laminae strengths
        ShellCrossSection::Pointer& section = mSections[0];
        std::vector<Matrix> Laminae_Strengths =
            std::vector<Matrix>(section->NumberOfPlies());
        for (unsigned int ply = 0; ply < section->NumberOfPlies(); ply++) {
            Laminae_Strengths[ply].resize(3, 3, 0.0);
            Laminae_Strengths[ply].clear();
        }
        section->GetLaminaeStrengths(Laminae_Strengths, props);

        // Define variables
        Matrix R(8, 8);
        double total_rotation = 0.0;

        // Gauss Loop
        for (unsigned int i = 0; i < size; i++) {
            // get a reference of the current integration point and shape functions
            const GeometryType::IntegrationPointType& ip = geom.IntegrationPoints()[i];
            noalias(iN) = row(shapeFunctions, i);

            // Compute Jacobian, Inverse of Jacobian, Determinant of Jacobian
            // and Shape functions derivatives in the local coordinate system
            jacOp.Calculate(referenceCoordinateSystem, geom.ShapeFunctionLocalGradient(i));

            // Compute all strain-displacement matrices
            CalculateBMatrix(ip.X(), ip.Y(), jacOp, shearParameters, iN, B, Bdrilling);

            // Calculate strain vectors in local coordinate system
            noalias(generalizedStrains) = prod(B, localDisplacements);

            // Apply the EAS method to modify the membrane part of the strains computed above.
            EASOp.GaussPointComputation_Step1(ip.X(), ip.Y(), jacOp, generalizedStrains, mEASStorage);

            // Calculate the response of the Cross Section
            ShellCrossSection::Pointer& section = mSections[i];

            //Calculate lamina stresses
            CalculateLaminaStrains(section, generalizedStrains, rlaminateStrains);
            CalculateLaminaStresses(section, parameters, rlaminateStrains, rlaminateStresses);

            // Retrieve ply orientations
            section = mSections[i];
            Vector ply_orientation(section->NumberOfPlies());
            section->GetLaminaeOrientation(GetProperties(), ply_orientation);

            // Rotate lamina stress from element CS to section CS, and then
            // to lamina angle to lamina material principal directions
            for (unsigned int ply = 0; ply < section->NumberOfPlies(); ply++) {
                total_rotation = -ply_orientation[ply] - (section->GetOrientationAngle());
                section->GetRotationMatrixForGeneralizedStresses(total_rotation, R);
                //top surface of current ply
                rlaminateStresses[2 * ply] = prod(R, rlaminateStresses[2 * ply]);
                //bottom surface of current ply
                rlaminateStresses[2 * ply + 1] = prod(R, rlaminateStresses[2 * ply + 1]);
            }

            // Calculate Tsai-Wu criterion for each ply, take min of all plies
            double min_tsai_wu = 0.0;
            double temp_tsai_wu = 0.0;
            for (unsigned int ply = 0; ply < section->NumberOfPlies(); ply++) {
                temp_tsai_wu = CalculateTsaiWuPlaneStress(rlaminateStresses, Laminae_Strengths[ply], ply);
                if (ply == 0) {
                    min_tsai_wu = temp_tsai_wu;
                } else if (temp_tsai_wu < min_tsai_wu) {
                    min_tsai_wu = temp_tsai_wu;
                }
            }

            // Output min Tsai-Wu result
            rValues[i] = min_tsai_wu;

        }//Gauss loop
    } else {
        std::vector<double> temp(size);

        for (SizeType i = 0; i < size; i++) {
            mSections[i]->GetValue(rVariable, GetProperties(), temp[i]);
        }

        const Matrix& shapeFunctions = GetGeometry().ShapeFunctionsValues();
        Vector N(size);

        for (SizeType i = 0; i < size; i++) {
            noalias(N) = row(shapeFunctions, i);
            double& ival = rValues[i];
            ival = 0.0;
            for (SizeType j = 0; j < size; j++) {
                ival += N(j) * temp[j];
            }
        }
    }
>>>>>>> 0422f9ba
}

void ShellThickElement3D4N::CalculateOnIntegrationPoints(const Variable<Matrix>& rVariable,
        std::vector<Matrix>& rValues,
        const ProcessInfo& rCurrentProcessInfo)
{
    // The membrane formulation needs to iterate to find the correct
    // mid-surface strain values.
    // Check if we are doing a non-linear analysis type. If not, print warning
<<<<<<< HEAD
    if (!rCurrentProcessInfo.Has(NL_ITERATION_NUMBER))
    {
=======

    if (!rCurrentProcessInfo.Has(NL_ITERATION_NUMBER)) {
>>>>>>> 0422f9ba
        KRATOS_WARNING_ONCE("ShellThickElement3D4N") << "Warning: Gauss point results have "
                << "been requested for a linear analysis.\nThe membrane formulation used "
                << "requires iteration to accurately determine recovered "
                << "quantities (strain, stress, etc...)." << std::endl;
    }

<<<<<<< HEAD
    if(TryCalculateOnIntegrationPoints_GeneralizedStrainsOrStresses(rVariable, rValues, rCurrentProcessInfo)) return;

    if(this->Has(rVariable))
    {
        SizeType num_gps = 4;
        if (rValues.size() != num_gps)
            rValues.resize(num_gps);
        // Get result value for output
        const auto& output_value = this->GetValue(rVariable);

        // Write the same result on all Gauss-Points
        for(IndexType i = 0; i < num_gps; ++i)
            rValues[i] = output_value;
    }

=======

    if (TryCalculateOnIntegrationPoints_GeneralizedStrainsOrStresses(rVariable, rValues, rCurrentProcessInfo)) {
        return;
    }
>>>>>>> 0422f9ba
}

void ShellThickElement3D4N::CalculateOnIntegrationPoints(const Variable<array_1d<double,3> >& rVariable,
        std::vector<array_1d<double,3> >& rOutput,
        const ProcessInfo& rCurrentProcessInfo)
{
    if (rVariable == LOCAL_AXIS_1 ||
            rVariable == LOCAL_AXIS_2 ||
            rVariable == LOCAL_AXIS_3) {
        BaseShellElement::ComputeLocalAxis(rVariable, rOutput, mpCoordinateTransformation);
    } else if (rVariable == LOCAL_MATERIAL_AXIS_1 ||
               rVariable == LOCAL_MATERIAL_AXIS_2 ||
               rVariable == LOCAL_MATERIAL_AXIS_3) {
        BaseShellElement::ComputeLocalMaterialAxis(rVariable, rOutput, mpCoordinateTransformation);
    }
}

void ShellThickElement3D4N::Calculate(const Variable<Matrix>& rVariable, Matrix& Output, const ProcessInfo& rCurrentProcessInfo)
{
    if (rVariable == LOCAL_ELEMENT_ORIENTATION) {
        Output.resize(3, 3, false);

        // Compute the local coordinate system.
        ShellQ4_LocalCoordinateSystem localCoordinateSystem(
            mpCoordinateTransformation->CreateReferenceCoordinateSystem());
        Output = localCoordinateSystem.Orientation();
    }
}

// =====================================================================================
//
// Class ShellThickElement3D4N - Private methods
//
// =====================================================================================

void ShellThickElement3D4N::CalculateStressesFromForceResultants(VectorType& rstresses, const double& rthickness)
{
    // Refer http://www.colorado.edu/engineering/CAS/courses.d/AFEM.d/AFEM.Ch20.d/AFEM.Ch20.pdf

    // membrane forces -> in-plane stresses (av. across whole thickness)
    rstresses[0] /= rthickness;
    rstresses[1] /= rthickness;
    rstresses[2] /= rthickness;

    // bending moments -> peak in-plane stresses (@ top and bottom surface)
    rstresses[3] *= 6.0 / (rthickness*rthickness);
    rstresses[4] *= 6.0 / (rthickness*rthickness);
    rstresses[5] *= 6.0 / (rthickness*rthickness);

    // shear forces -> peak shear stresses (@ midsurface)
    rstresses[6] *= 1.5 / rthickness;
    rstresses[7] *= 1.5 / rthickness;
}

void ShellThickElement3D4N::CalculateLaminaStrains(ShellCrossSection::Pointer& section, const Vector& generalizedStrains, std::vector<VectorType>& rlaminateStrains)
{
    // Get laminate properties
    double thickness = section->GetThickness(GetProperties());
    double z_current = thickness / -2.0; // start from the top of the 1st layer

    // Establish current strains at the midplane
    // (element coordinate system)
    double e_x = generalizedStrains[0];
    double e_y = generalizedStrains[1];
    double e_xy = generalizedStrains[2];	//this is still engineering
    //strain (2xtensorial shear)
    double kap_x = generalizedStrains[3];
    double kap_y = generalizedStrains[4];
    double kap_xy = generalizedStrains[5];	//this is still engineering

    // Get ply thicknesses
    Vector ply_thicknesses = Vector(section->NumberOfPlies(), 0.0);
    section->GetPlyThicknesses(GetProperties(), ply_thicknesses);

    // Resize output vector. 2 Surfaces for each ply
    rlaminateStrains.resize(2 * section->NumberOfPlies());
    for (unsigned int i = 0; i < 2 * section->NumberOfPlies(); i++) {
        rlaminateStrains[i].resize(8, false);
        rlaminateStrains[i].clear();
    }

    // Loop over all plies - start from bottom ply, bottom surface
    for (unsigned int plyNumber = 0;
            plyNumber < section->NumberOfPlies(); ++plyNumber) {
        // Calculate strains at top surface, arranged in columns.
        // (element coordinate system)
        rlaminateStrains[2 * plyNumber][0] = e_x + z_current*kap_x;
        rlaminateStrains[2 * plyNumber][1] = e_y + z_current*kap_y;
        rlaminateStrains[2 * plyNumber][2] = e_xy + z_current*kap_xy;

        // constant transverse shear strain dist
        rlaminateStrains[2 * plyNumber][6] = generalizedStrains[6];
        rlaminateStrains[2 * plyNumber][7] = generalizedStrains[7];

        // Move to bottom surface of current layer
        z_current += ply_thicknesses[plyNumber];

        // Calculate strains at bottom surface, arranged in columns
        // (element coordinate system)
        rlaminateStrains[2 * plyNumber + 1][0] = e_x + z_current*kap_x;
        rlaminateStrains[2 * plyNumber + 1][1] = e_y + z_current*kap_y;
        rlaminateStrains[2 * plyNumber + 1][2] = e_xy + z_current*kap_xy;

        // constant transverse shear strain dist
        rlaminateStrains[2 * plyNumber + 1][6] = generalizedStrains[6];
        rlaminateStrains[2 * plyNumber + 1][7] = generalizedStrains[7];
    }
}

void ShellThickElement3D4N::CalculateLaminaStresses(ShellCrossSection::Pointer& section, ShellCrossSection::SectionParameters parameters, const std::vector<VectorType>& rlaminateStrains, std::vector<VectorType>& rlaminateStresses)
{
    // Setup flag to compute ply constitutive matrices
    // (units [Pa] and rotated to element orientation)
    section->SetupGetPlyConstitutiveMatrices();
    Flags& options = parameters.GetOptions();
    options.Set(ConstitutiveLaw::COMPUTE_CONSTITUTIVE_TENSOR,true);
    section->CalculateSectionResponse(parameters,
                                      ConstitutiveLaw::StressMeasure_PK2);

    // Resize output vector. 2 Surfaces for each ply
    rlaminateStresses.resize(2 * section->NumberOfPlies());
    for (unsigned int i = 0; i < 2 * section->NumberOfPlies(); i++) {
        rlaminateStresses[i].resize(8, false);
        rlaminateStresses[i].clear();
    }

    // Loop over all plies - start from top ply, top surface
    for (unsigned int plyNumber = 0;
            plyNumber < section->NumberOfPlies(); ++plyNumber) {
        // determine stresses at currrent ply, top surface
        // (element coordinate system)
        rlaminateStresses[2 * plyNumber] = prod(
                                               section->GetPlyConstitutiveMatrix(plyNumber),
                                               rlaminateStrains[2 * plyNumber]);

        // determine stresses at currrent ply, bottom surface
        // (element coordinate system)
        rlaminateStresses[2 * plyNumber + 1] = prod(
                section->GetPlyConstitutiveMatrix(plyNumber),
                rlaminateStrains[2 * plyNumber + 1]);
    }
}

double ShellThickElement3D4N::CalculateTsaiWuPlaneStress(const std::vector<VectorType>& rlaminateStresses, const Matrix& rLamina_Strengths, const unsigned int& rPly)
{
    // Incoming lamina strengths are organized as follows:
    // Refer to 'shell_cross_section.cpp' for details.
    //
    //	|	T1,		C1,		T2	|
    //	|	C2,		S12,	S13	|
    //	|   S23		0		0	|

    // Convert raw lamina strengths into tsai strengths F_i and F_ij.
    // Refer Reddy (2003) Section 10.9.4 (re-ordered for kratos DOFs).
    // All F_i3 components ignored - thin shell theory.
    //

    // Controls F_12
    // Should be FALSE unless testing against other programs that ignore it.
    bool disable_in_plane_interaction = false;

    // First, F_i
    Vector F_i = Vector(3, 0.0);
    F_i[0] = 1.0 / rLamina_Strengths(0, 0) - 1.0 / rLamina_Strengths(0, 1);
    F_i[1] = 1.0 / rLamina_Strengths(0, 2) - 1.0 / rLamina_Strengths(1, 0);
    F_i[2] = 0.0;

    // Second, F_ij
    Matrix F_ij = Matrix(5, 5, 0.0);
    F_ij.clear();
    F_ij(0, 0) = 1.0 / rLamina_Strengths(0, 0) / rLamina_Strengths(0, 1);	// 11
    F_ij(1, 1) = 1.0 / rLamina_Strengths(0, 2) / rLamina_Strengths(1, 0);	// 22
    F_ij(2, 2) = 1.0 / rLamina_Strengths(1, 1) / rLamina_Strengths(1, 1);	// 12
    F_ij(0, 1) = F_ij(1, 0) = -0.5 / std::sqrt(rLamina_Strengths(0, 0)*rLamina_Strengths(0, 1)*rLamina_Strengths(0, 2)*rLamina_Strengths(1, 0));

    if (disable_in_plane_interaction) {
        F_ij(0, 1) = F_ij(1, 0) = 0.0;
    }

    // Third, addditional transverse shear terms
    F_ij(3, 3) = 1.0 / rLamina_Strengths(1, 2) / rLamina_Strengths(1, 2);	// 13
    F_ij(4, 4) = 1.0 / rLamina_Strengths(2, 0) / rLamina_Strengths(2, 0);	// 23

    // Evaluate Tsai-Wu @ top surface of current layer
    double var_a = 0.0;
    double var_b = 0.0;
    for (SizeType i = 0; i < 3; i++) {
        var_b += F_i[i] * rlaminateStresses[2 * rPly][i];
        for (SizeType j = 0; j < 3; j++) {
            var_a += F_ij(i, j)*rlaminateStresses[2 * rPly][i] * rlaminateStresses[2 * rPly][j];
        }
    }
    var_a += F_ij(3, 3)*rlaminateStresses[2 * rPly][6] * rlaminateStresses[2 * rPly][6]; // Transverse shear 13
    var_a += F_ij(4, 4)*rlaminateStresses[2 * rPly][7] * rlaminateStresses[2 * rPly][7]; // Transverse shear 23

    double tsai_reserve_factor_top = (-1.0*var_b + std::sqrt(var_b*var_b + 4.0 * var_a)) / 2.0 / var_a;

    // Evaluate Tsai-Wu @ bottom surface of current layer
    var_a = 0.0;
    var_b = 0.0;
    for (SizeType i = 0; i < 3; i++) {
        var_b += F_i[i] * rlaminateStresses[2 * rPly + 1][i];
        for (SizeType j = 0; j < 3; j++) {
            var_a += F_ij(i, j)*rlaminateStresses[2 * rPly + 1][i] * rlaminateStresses[2 * rPly + 1][j];
        }
    }
    var_a += F_ij(3, 3)*rlaminateStresses[2 * rPly + 1][6] * rlaminateStresses[2 * rPly + 1][6]; // Transverse shear 13
    var_a += F_ij(4, 4)*rlaminateStresses[2 * rPly + 1][7] * rlaminateStresses[2 * rPly + 1][7]; // Transverse shear 23

    double tsai_reserve_factor_bottom = (-1.0*var_b + std::sqrt(var_b*var_b + 4.0 * var_a)) / 2.0 / var_a;

    // Return min of both surfaces as the result for the whole ply
    return std::min(tsai_reserve_factor_bottom, tsai_reserve_factor_top);
}

void ShellThickElement3D4N::CalculateVonMisesStress(const Vector& generalizedStresses, const Variable<double>& rVariable, double& rVon_Mises_Result)
{
    // calc von mises stresses at top, mid and bottom surfaces for
    // thick shell
    double sxx, syy, sxy, sxz, syz;
    double von_mises_top, von_mises_mid, von_mises_bottom;
    // top surface: membrane and +bending contributions
    //				(no transverse shear)
    sxx = generalizedStresses[0] + generalizedStresses[3];
    syy = generalizedStresses[1] + generalizedStresses[4];
    sxy = generalizedStresses[2] + generalizedStresses[5];
    von_mises_top = sxx*sxx - sxx*syy + syy*syy + 3.0*sxy*sxy;

    // mid surface: membrane and transverse shear contributions
    //				(no bending)
    sxx = generalizedStresses[0];
    syy = generalizedStresses[1];
    sxy = generalizedStresses[2];
    sxz = generalizedStresses[6];
    syz = generalizedStresses[7];
    von_mises_mid = sxx*sxx - sxx*syy + syy*syy +
                    3.0*(sxy*sxy + sxz*sxz + syz*syz);

    // bottom surface:	membrane and -bending contributions
    //					(no transverse shear)
    sxx = generalizedStresses[0] - generalizedStresses[3];
    syy = generalizedStresses[1] - generalizedStresses[4];
    sxy = generalizedStresses[2] - generalizedStresses[5];
    von_mises_bottom = sxx*sxx - sxx*syy + syy*syy + 3.0*sxy*sxy;

    // Output requested quantity
    if (rVariable == VON_MISES_STRESS_TOP_SURFACE) {
        rVon_Mises_Result = std::sqrt(von_mises_top);
    } else if (rVariable == VON_MISES_STRESS_MIDDLE_SURFACE) {
        rVon_Mises_Result = std::sqrt(von_mises_mid);
    } else if (rVariable == VON_MISES_STRESS_BOTTOM_SURFACE) {
        rVon_Mises_Result = std::sqrt(von_mises_bottom);
    } else if (rVariable == VON_MISES_STRESS) {
        // take the greatest value and output
        rVon_Mises_Result =
            std::sqrt(std::max(von_mises_top,
                               std::max(von_mises_mid, von_mises_bottom)));
    }
}

void ShellThickElement3D4N::CheckGeneralizedStressOrStrainOutput(const Variable<Matrix>& rVariable, int& ijob, bool& bGlobal)
{
    if (rVariable == SHELL_STRAIN) {
        ijob = 1;
    } else if (rVariable == SHELL_STRAIN_GLOBAL) {
        ijob = 1;
        bGlobal = true;
    } else if (rVariable == SHELL_CURVATURE) {
        ijob = 2;
    } else if (rVariable == SHELL_CURVATURE_GLOBAL) {
        ijob = 2;
        bGlobal = true;
    } else if (rVariable == SHELL_FORCE) {
        ijob = 3;
    } else if (rVariable == SHELL_FORCE_GLOBAL) {
        ijob = 3;
        bGlobal = true;
    } else if (rVariable == SHELL_MOMENT) {
        ijob = 4;
    } else if (rVariable == SHELL_MOMENT_GLOBAL) {
        ijob = 4;
        bGlobal = true;
    } else if (rVariable == SHELL_STRESS_TOP_SURFACE) {
        ijob = 5;
    } else if (rVariable == SHELL_STRESS_TOP_SURFACE_GLOBAL) {
        ijob = 5;
        bGlobal = true;
    } else if (rVariable == SHELL_STRESS_MIDDLE_SURFACE) {
        ijob = 6;
    } else if (rVariable == SHELL_STRESS_MIDDLE_SURFACE_GLOBAL) {
        ijob = 6;
        bGlobal = true;
    } else if (rVariable == SHELL_STRESS_BOTTOM_SURFACE) {
        ijob = 7;
    } else if (rVariable == SHELL_STRESS_BOTTOM_SURFACE_GLOBAL) {
        ijob = 7;
        bGlobal = true;
    } else if (rVariable == SHELL_ORTHOTROPIC_STRESS_BOTTOM_SURFACE) {
        ijob = 8;
    } else if (rVariable == SHELL_ORTHOTROPIC_STRESS_BOTTOM_SURFACE_GLOBAL) {
        ijob = 8;
        bGlobal = true;
    } else if (rVariable == SHELL_ORTHOTROPIC_STRESS_TOP_SURFACE) {
        ijob = 9;
    } else if (rVariable == SHELL_ORTHOTROPIC_STRESS_TOP_SURFACE_GLOBAL) {
        ijob = 9;
        bGlobal = true;
    }
}

double ShellThickElement3D4N::CalculateStenbergShearStabilization(const ShellQ4_LocalCoordinateSystem& referenceCoordinateSystem, const double& hMean)
{
    // Calculate Stenberg shear stabilisation as per
    // https://doi.org/10.1016/j.cma.2003.12.036 section 3.1

    // Determine longest element edge
    Vector edge_1 = Vector(referenceCoordinateSystem.P1() - referenceCoordinateSystem.P2());
    Vector edge_2 = Vector(referenceCoordinateSystem.P2() - referenceCoordinateSystem.P3());
    Vector edge_3 = Vector(referenceCoordinateSystem.P3() - referenceCoordinateSystem.P4());
    Vector edge_4 = Vector(referenceCoordinateSystem.P4() - referenceCoordinateSystem.P1());
    double h_e = inner_prod(edge_1, edge_1);
    if (inner_prod(edge_2, edge_2) > h_e) {
        h_e = inner_prod(edge_2, edge_2);
    }
    if (inner_prod(edge_3, edge_3) > h_e) {
        h_e = inner_prod(edge_3, edge_3);
    }
    if (inner_prod(edge_4, edge_4) > h_e) {
        h_e = inner_prod(edge_4, edge_4);
    }
    h_e = std::sqrt(h_e);

    return ((hMean*hMean) / (hMean*hMean + 0.1*h_e*h_e));
}

void ShellThickElement3D4N::DecimalCorrection(Vector& a)
{
    double norm = norm_2(a);
    double tolerance = std::max(norm * 1.0E-12, 1.0E-12);
    for (SizeType i = 0; i < a.size(); i++)
        if (std::abs(a(i)) < tolerance) {
            a(i) = 0.0;
        }
}

void ShellThickElement3D4N::SetupOrientationAngles()
{
    if (this->Has(MATERIAL_ORIENTATION_ANGLE)) {
        for (CrossSectionContainerType::iterator it = mSections.begin(); it != mSections.end(); ++it) {
            (*it)->SetOrientationAngle(this->GetValue(MATERIAL_ORIENTATION_ANGLE));
        }
    } else {
        ShellQ4_LocalCoordinateSystem lcs(mpCoordinateTransformation->CreateReferenceCoordinateSystem());

        Vector3Type normal;
        noalias(normal) = lcs.Vz();

        Vector3Type dZ;
        dZ(0) = 0.0;
        dZ(1) = 0.0;
        dZ(2) = 1.0; // for the moment let's take this. But the user can specify its own triad! TODO

        Vector3Type dirX;
        MathUtils<double>::CrossProduct(dirX,   dZ, normal);

        // try to normalize the x vector. if it is near zero it means that we need
        // to choose a default one.
        double dirX_norm = dirX(0)*dirX(0) + dirX(1)*dirX(1) + dirX(2)*dirX(2);
        if (dirX_norm < 1.0E-12) {
            dirX(0) = 1.0;
            dirX(1) = 0.0;
            dirX(2) = 0.0;
        } else if (dirX_norm != 1.0) {
            dirX_norm = std::sqrt(dirX_norm);
            dirX /= dirX_norm;
        }

        Vector3Type elem_dirX = lcs.Vx();

        // now calculate the angle between the element x direction and the material x direction.
        Vector3Type& a = elem_dirX;
        Vector3Type& b = dirX;
        double a_dot_b = a(0)*b(0) + a(1)*b(1) + a(2)*b(2);
        if (a_dot_b < -1.0) {
            a_dot_b = -1.0;
        }
        if (a_dot_b >  1.0) {
            a_dot_b =  1.0;
        }
        double angle = std::acos(a_dot_b);

        // if they are not counter-clock-wise, let's change the sign of the angle
        if (angle != 0.0) {
            const MatrixType& R = lcs.Orientation();
            if (dirX(0)*R(1, 0) + dirX(1)*R(1, 1) + dirX(2)*R(1, 2) < 0.0) {
                angle = -angle;
            }
        }

        for (CrossSectionContainerType::iterator it = mSections.begin(); it != mSections.end(); ++it) {
            (*it)->SetOrientationAngle(angle);
        }
    }
}

void ShellThickElement3D4N::CalculateBMatrix(double xi, double eta,
        const JacobianOperator& Jac, const MITC4Params& mitc_params,
        const Vector& N,
        Matrix& B, Vector& Bdrill)
{
    // some data

    const Matrix& dNxy = Jac.XYDerivatives();

    // membrane ************************************************************************************************

    B(0,  0) =  dNxy(0, 0);
    B(0,  6) =  dNxy(1, 0);
    B(0, 12) =  dNxy(2, 0);
    B(0, 18) =  dNxy(3, 0);
    B(1,  1) =  dNxy(0, 1);
    B(1,  7) =  dNxy(1, 1);
    B(1, 13) =  dNxy(2, 1);
    B(1, 19) =  dNxy(3, 1);
    B(2,  0) =  dNxy(0, 1);
    B(2,  6) =  dNxy(1, 1);
    B(2, 12) =  dNxy(2, 1);
    B(2, 18) =  dNxy(3, 1);
    B(2,  1) =  dNxy(0, 0);
    B(2,  7) =  dNxy(1, 0);
    B(2, 13) =  dNxy(2, 0);
    B(2, 19) =  dNxy(3, 0);

    // bending *************************************************************************************************

    B(3,  4) =  dNxy(0, 0);
    B(3, 10) =  dNxy(1, 0);
    B(3, 16) =  dNxy(2, 0);
    B(3, 22) =  dNxy(3, 0);
    B(4,  3) = -dNxy(0, 1);
    B(4,  9) = -dNxy(1, 1);
    B(4, 15) = -dNxy(2, 1);
    B(4, 21) = -dNxy(3, 1);
    B(5,  3) = -dNxy(0, 0);
    B(5,  9) = -dNxy(1, 0);
    B(5, 15) = -dNxy(2, 0);
    B(5, 21) = -dNxy(3, 0);
    B(5,  4) =  dNxy(0, 1);
    B(5, 10) =  dNxy(1, 1);
    B(5, 16) =  dNxy(2, 1);
    B(5, 22) =  dNxy(3, 1);

    // drilling ************************************************************************************************

    Bdrill(0) = -0.5 * dNxy(0, 1);
    Bdrill(1) =  0.5 * dNxy(0, 0);
    Bdrill(5) = -N(0);
    Bdrill(6) = -0.5 * dNxy(1, 1);
    Bdrill(7) =  0.5 * dNxy(1, 0);
    Bdrill(11) = -N(1);
    Bdrill(12) = -0.5 * dNxy(2, 1);
    Bdrill(13) =  0.5 * dNxy(2, 0);
    Bdrill(17) = -N(2);
    Bdrill(18) = -0.5 * dNxy(3, 1);
    Bdrill(19) =  0.5 * dNxy(3, 0);
    Bdrill(23) = -N(3);

    // shear ***************************************************************************************************

    // MITC modified shape functions
    Matrix MITCShapeFunctions(2, 4, 0.0);
    MITCShapeFunctions(1, 0) = 1.0 - xi;
    MITCShapeFunctions(0, 1) = 1.0 - eta;
    MITCShapeFunctions(1, 2) = 1.0 + xi;
    MITCShapeFunctions(0, 3) = 1.0 + eta;

    // strain displacement matrix in natural coordinate system.
    // interpolate the shear strains given in MITC4Params
    // using the modified shape function
    Matrix BN = prod(MITCShapeFunctions, mitc_params.ShearStrains);

    // modify the shear strain intensity in the tying points
    // to match the values that would be obtained using standard
    // interpolations
    double Temp1, Temp2, Temp3;
    Temp1 = mitc_params.Cx + xi * mitc_params.Bx;
    Temp3 = mitc_params.Cy + xi * mitc_params.By;
    Temp1 = Temp1 * Temp1 + Temp3 * Temp3;
    Temp1 = std::sqrt(Temp1) / (8.0 * Jac.Determinant());
    Temp2 = mitc_params.Ax + eta * mitc_params.Bx;
    Temp3 = mitc_params.Ay + eta * mitc_params.By;
    Temp2 = Temp2 * Temp2 + Temp3 * Temp3;
    Temp2 = std::sqrt(Temp2) / (8.0 * Jac.Determinant());

    row(BN, 0) *= Temp1;
    row(BN, 1) *= Temp2;

    // transform the strain-displacement matrix from natural
    // to local coordinate system taking into account the element distorsion

    project(B, slice(7, -1, 2), slice::all()) = prod(mitc_params.Transformation, BN);

    // Explanation of the 'slice':
    // The MITC4Params class and the first part of this method were coded
    // assuming the following notations for strain vector : [e.xx, e.yy, e.zz, 2 e.xy, 2 e.XZ, 2 e.YZ].
    // Since in Kratos the strain vector is assumed to be : [e.xx, e.yy, e.zz, 2 e.xy, 2 e.YZ, 2 e.XZ],
    // I had to "virtually" swap the 2 rows of the matrix B before the assignment from the product on the Right-Hand-Side.
    // In this way the matrix B is consistent with the notation used in Kratos without recoding all the MITC stuff.
}

void ShellThickElement3D4N::CalculateAll(MatrixType& rLeftHandSideMatrix,
        VectorType& rRightHandSideVector,
        const ProcessInfo& rCurrentProcessInfo,
        const bool CalculateStiffnessMatrixFlag,
        const bool CalculateResidualVectorFlag)
{
    // Resize the Left Hand Side if necessary,
    // and initialize it to Zero

    if ((rLeftHandSideMatrix.size1() != 24) || (rLeftHandSideMatrix.size2() != 24)) {
        rLeftHandSideMatrix.resize(24, 24, false);
    }
    noalias(rLeftHandSideMatrix) = ZeroMatrix(24, 24);

    // Resize the Right Hand Side if necessary,
    // and initialize it to Zero

    if (rRightHandSideVector.size() != 24) {
        rRightHandSideVector.resize(24, false);
    }
    noalias(rRightHandSideVector) = ZeroVector(24);

    // Get some references.

    const PropertiesType& props = GetProperties();
    const GeometryType& geom = GetGeometry();
    const Matrix& shapeFunctions = geom.ShapeFunctionsValues();
    Vector iN(shapeFunctions.size2());

    // Compute the local coordinate system.

    ShellQ4_LocalCoordinateSystem localCoordinateSystem(
        mpCoordinateTransformation->CreateLocalCoordinateSystem());

    ShellQ4_LocalCoordinateSystem referenceCoordinateSystem(
        mpCoordinateTransformation->CreateReferenceCoordinateSystem());

    // Prepare all the parameters needed for the MITC formulation.
    // This is to be done here outside the Gauss Loop.

    MITC4Params shearParameters(referenceCoordinateSystem);

    // Instantiate the Jacobian Operator.
    // This will store:
    // the jacobian matrix, its inverse, its determinant
    // and the derivatives of the shape functions in the local
    // coordinate system

    JacobianOperator jacOp;
    array_1d<double, 4> dArea;

    // Instantiate all strain-displacement matrices.

    Matrix B(8, 24, 0.0);
    Vector Bdrilling(24, 0.0);

    // Instantiate all section tangent matrices.

    Matrix D(8, 8, 0.0);
    double Ddrilling(0.0);

    // Instantiate strain and stress-resultant vectors

    Vector generalizedStrains(8);
    Vector generalizedStresses(8);

    // Get the current displacements in global coordinate system

    Vector globalDisplacements(24);
    GetValuesVector(globalDisplacements, 0);

    // Get the current displacements in local coordinate system

    Vector localDisplacements(
        mpCoordinateTransformation->CalculateLocalDisplacements(localCoordinateSystem, globalDisplacements));

    // Instantiate the EAS Operator.
    // This will apply the Enhanced Assumed Strain Method for the calculation
    // of the membrane contribution.

    EASOperator EASOp(referenceCoordinateSystem, mEASStorage);

    // auxiliary data

    Matrix BTD(24, 8); // auxiliary matrix to store the product B'*D

    // Initialize parameters for the cross section calculation

    ShellCrossSection::SectionParameters parameters(geom, props, rCurrentProcessInfo);
    parameters.SetGeneralizedStrainVector(generalizedStrains);
    parameters.SetGeneralizedStressVector(generalizedStresses);
    parameters.SetConstitutiveMatrix(D);
    Flags& options = parameters.GetOptions();
    options.Set(ConstitutiveLaw::COMPUTE_STRESS, CalculateResidualVectorFlag);
    options.Set(ConstitutiveLaw::COMPUTE_CONSTITUTIVE_TENSOR, CalculateStiffnessMatrixFlag);

    // Gauss Loop.
    for (int i = 0; i < 4; i++) {

        // get a reference of the current integration point and shape functions

        const GeometryType::IntegrationPointType& ip = geom.IntegrationPoints()[i];

        noalias(iN) = row(shapeFunctions, i);

        // Compute Jacobian, Inverse of Jacobian, Determinant of Jacobian
        // and Shape functions derivatives in the local coordinate system

        jacOp.Calculate(referenceCoordinateSystem, geom.ShapeFunctionLocalGradient(i));

        // compute the 'area' of the current integration point

        double dA = ip.Weight() * jacOp.Determinant();
        dArea[i] = dA;

        // Compute all strain-displacement matrices

        CalculateBMatrix(ip.X(), ip.Y(), jacOp, shearParameters, iN, B, Bdrilling);

        // Calculate strain vectors in local coordinate system

        noalias(generalizedStrains) = prod(B, localDisplacements);
        double drillingStrain = inner_prod(Bdrilling, localDisplacements);

        // Apply the EAS method to modify the membrane part of the strains computed above.

        EASOp.GaussPointComputation_Step1(ip.X(), ip.Y(), jacOp, generalizedStrains, mEASStorage);

        // Calculate the response of the Cross Section

        ShellCrossSection::Pointer& section = mSections[i];

        parameters.SetShapeFunctionsValues(iN);
        parameters.SetShapeFunctionsDerivatives(jacOp.XYDerivatives());
        //add in shear stabilization
        double shearStabilisation = CalculateStenbergShearStabilization(referenceCoordinateSystem, section->GetThickness(GetProperties()));
        parameters.SetStenbergShearStabilization(shearStabilisation);
        section->CalculateSectionResponse(parameters, ConstitutiveLaw::StressMeasure_PK2);
        Ddrilling = section->GetDrillingStiffness();

        // multiply the section tangent matrices and stress resultants by 'dA'

        D *= dA;
        Ddrilling *= dA;
        generalizedStresses *= dA;
        double drillingStress = Ddrilling * drillingStrain; // already multiplied by 'dA'

        // Add all contributions to the Stiffness Matrix

        noalias(BTD) = prod(trans(B), D);
        noalias(rLeftHandSideMatrix) += prod(BTD, B);
        noalias(rLeftHandSideMatrix) += outer_prod(Ddrilling * Bdrilling, Bdrilling);

        // Add all contributions to the residual vector

        noalias(rRightHandSideVector) -= prod(trans(B), generalizedStresses);
        noalias(rRightHandSideVector) -= Bdrilling * drillingStress;

        // Continue the calculation of the EAS method now that the contitutive response
        // has been computed

        EASOp.GaussPointComputation_Step2(D, B, generalizedStresses, mEASStorage);
    }

    // Now that the gauss integration is over, let the EAS operator modify
    // the local stiffness matrix and residual vector.
    // It will perform a static condensation to remove the enhanced strain parameters
    // at the element level

    EASOp.ComputeModfiedTangentAndResidual(rLeftHandSideMatrix, rRightHandSideVector, mEASStorage);

    // Let the CoordinateTransformation finalize the calculation.
    // This will handle the transformation of the local matrices/vectors to
    // the global coordinate system.

    mpCoordinateTransformation->FinalizeCalculations(localCoordinateSystem,
            globalDisplacements,
            localDisplacements,
            rLeftHandSideMatrix,
            rRightHandSideVector,
            CalculateResidualVectorFlag,
            CalculateStiffnessMatrixFlag);

    // Add body forces contributions. This doesn't depend on the coordinate system
    AddBodyForces(dArea, rRightHandSideVector);
}

void ShellThickElement3D4N::AddBodyForces(const array_1d<double,4>& dA, VectorType& rRightHandSideVector)
{
    const GeometryType& geom = GetGeometry();

    // Get shape functions
    const Matrix& N = geom.ShapeFunctionsValues();

    // auxiliary
    array_1d<double, 3> bf;

    // gauss loop to integrate the external force vector
    for (unsigned int igauss = 0; igauss < 4; igauss++) {
        // get mass per unit area
        double mass_per_unit_area = mSections[igauss]->CalculateMassPerUnitArea(GetProperties());

        // interpolate nodal volume accelerations to this gauss point
        // and obtain the body force vector
        bf.clear();
        for (unsigned int inode = 0; inode < 4; inode++) {
            if (geom[inode].SolutionStepsDataHas(VOLUME_ACCELERATION)) { //temporary, will be checked once at the beginning only
                bf += N(igauss,inode) * geom[inode].FastGetSolutionStepValue(VOLUME_ACCELERATION);
            }
        }
        bf *= (mass_per_unit_area * dA[igauss]);

        // add it to the RHS vector
        for (unsigned int inode = 0; inode < 4; inode++) {
            unsigned int index = inode*6;
            double iN = N(igauss,inode);
            rRightHandSideVector[index + 0] += iN * bf[0];
            rRightHandSideVector[index + 1] += iN * bf[1];
            rRightHandSideVector[index + 2] += iN * bf[2];
        }
    }
}

bool ShellThickElement3D4N::TryCalculateOnIntegrationPoints_GeneralizedStrainsOrStresses(const Variable<Matrix>& rVariable,
        std::vector<Matrix>& rValues,
        const ProcessInfo& rCurrentProcessInfo)
{
    // Check the required output

    int ijob = 0;
    bool bGlobal = false;
    CheckGeneralizedStressOrStrainOutput(rVariable, ijob, bGlobal);

    // quick return

    if (ijob == 0) {
        return false;
    }

    // resize output

    SizeType size = 4;
    if (rValues.size() != size) {
        rValues.resize(size);
    }

    // Get some references.

    const PropertiesType& props = GetProperties();
    const GeometryType& geom = GetGeometry();
    const Matrix& shapeFunctions = geom.ShapeFunctionsValues();
    Vector iN(shapeFunctions.size2());

    // Compute the local coordinate system.

    ShellQ4_LocalCoordinateSystem localCoordinateSystem(
        mpCoordinateTransformation->CreateLocalCoordinateSystem());

    ShellQ4_LocalCoordinateSystem referenceCoordinateSystem(
        mpCoordinateTransformation->CreateReferenceCoordinateSystem());

    // Prepare all the parameters needed for the MITC formulation.
    // This is to be done here outside the Gauss Loop.

    MITC4Params shearParameters(referenceCoordinateSystem);

    // Instantiate the Jacobian Operator.
    // This will store:
    // the jacobian matrix, its inverse, its determinant
    // and the derivatives of the shape functions in the local
    // coordinate system

    JacobianOperator jacOp;

    // Instantiate all strain-displacement matrices.

    Matrix B(8, 24, 0.0);
    Vector Bdrilling(24, 0.0);

    // Instantiate all section tangent matrices.

    Matrix D(8, 8, 0.0);

    // Instantiate strain and stress-resultant vectors

    Vector generalizedStrains(8);
    Vector generalizedStresses(8);
    std::vector<VectorType> rlaminateStrains;
    std::vector<VectorType> rlaminateStresses;

    // Get the current displacements in global coordinate system

    Vector globalDisplacements(24);
    GetValuesVector(globalDisplacements, 0);

    // Get the current displacements in local coordinate system

    Vector localDisplacements(
        mpCoordinateTransformation->CalculateLocalDisplacements(localCoordinateSystem, globalDisplacements));

    // Instantiate the EAS Operator.
    // This will apply the Enhanced Assumed Strain Method for the calculation
    // of the membrane contribution.

    EASOperator EASOp(referenceCoordinateSystem, mEASStorage);

    // Just to store the rotation matrix for visualization purposes
    Matrix R(8, 8);
    Matrix aux33(3, 3);

    // Initialize parameters for the cross section calculation

    ShellCrossSection::SectionParameters parameters(geom, props, rCurrentProcessInfo);
    parameters.SetGeneralizedStrainVector(generalizedStrains);
    parameters.SetGeneralizedStressVector(generalizedStresses);
    parameters.SetConstitutiveMatrix(D);
    Flags& options = parameters.GetOptions();
    options.Set(ConstitutiveLaw::COMPUTE_STRESS, true);
    options.Set(ConstitutiveLaw::COMPUTE_CONSTITUTIVE_TENSOR, false);

    // Gauss Loop

    for (unsigned int i = 0; i < size; i++) {

        // get a reference of the current integration point and shape functions

        const GeometryType::IntegrationPointType& ip = geom.IntegrationPoints()[i];

        noalias(iN) = row(shapeFunctions, i);

        // Compute Jacobian, Inverse of Jacobian, Determinant of Jacobian
        // and Shape functions derivatives in the local coordinate system

        jacOp.Calculate(referenceCoordinateSystem, geom.ShapeFunctionLocalGradient(i));

        // Compute all strain-displacement matrices

        CalculateBMatrix(ip.X(), ip.Y(), jacOp, shearParameters, iN, B, Bdrilling);

        // Calculate strain vectors in local coordinate system

        noalias(generalizedStrains) = prod(B, localDisplacements);

        // Apply the EAS method to modify the membrane part of the strains computed above.

        EASOp.GaussPointComputation_Step1(ip.X(), ip.Y(), jacOp, generalizedStrains, mEASStorage);

        // Calculate the response of the Cross Section
        ShellCrossSection::Pointer& section = mSections[i];

        //Add in shear stabilization
        double shearStabilisation = CalculateStenbergShearStabilization(referenceCoordinateSystem, section->GetThickness(GetProperties()));
        parameters.SetStenbergShearStabilization(shearStabilisation);

        if (ijob > 2) {
            if (ijob > 7) {
                //Calculate lamina stresses
                CalculateLaminaStrains(section,generalizedStrains,rlaminateStrains);
                CalculateLaminaStresses(section,parameters,rlaminateStrains,rlaminateStresses);
            } else {
                // calculate force resultants
                parameters.SetShapeFunctionsValues(iN);
                parameters.SetShapeFunctionsDerivatives(jacOp.XYDerivatives());
                section->CalculateSectionResponse(parameters, ConstitutiveLaw::StressMeasure_PK2);

                if (ijob > 4) {
                    // Compute stresses
                    CalculateStressesFromForceResultants(generalizedStresses,
                                                         section->GetThickness(GetProperties()));
                }
            }
        }

        // save the results

        DecimalCorrection(generalizedStrains);
        DecimalCorrection(generalizedStresses);

        // now the results are in the element coordinate system
        // if necessary, rotate the results in the section (local) coordinate system
        if (section->GetOrientationAngle() != 0.0 && !bGlobal) {
            if (ijob > 7) {
                section->GetRotationMatrixForGeneralizedStresses(-(section->GetOrientationAngle()), R);
                for (unsigned int i = 0; i < rlaminateStresses.size(); i++) {
                    rlaminateStresses[i] = prod(R, rlaminateStresses[i]);
                }

                section->GetRotationMatrixForGeneralizedStrains(-(section->GetOrientationAngle()), R);
                for (unsigned int i = 0; i < rlaminateStrains.size(); i++) {
                    rlaminateStrains[i] = prod(R, rlaminateStrains[i]);
                }
            } else if (ijob > 2) {
                section->GetRotationMatrixForGeneralizedStresses(-(section->GetOrientationAngle()), R);
                generalizedStresses = prod(R, generalizedStresses);
            } else {
                section->GetRotationMatrixForGeneralizedStrains(-(section->GetOrientationAngle()), R);
                generalizedStrains = prod(R, generalizedStrains);
            }
        }

        Matrix& iValue = rValues[i];
        if (iValue.size1() != 3 || iValue.size2() != 3) {
            iValue.resize(3, 3, false);
        }

        if (ijob == 1) { // strains
            iValue(0, 0) = generalizedStrains(0);
            iValue(1, 1) = generalizedStrains(1);
            iValue(2, 2) = 0.0;
            iValue(0, 1) = iValue(1, 0) = 0.5 * generalizedStrains(2);
            iValue(0, 2) = iValue(2, 0) = 0.5 * generalizedStrains(7);
            iValue(1, 2) = iValue(2, 1) = 0.5 * generalizedStrains(6);
        } else if (ijob == 2) { // curvatures
            iValue(0, 0) = generalizedStrains(3);
            iValue(1, 1) = generalizedStrains(4);
            iValue(2, 2) = 0.0;
            iValue(0, 1) = iValue(1, 0) = 0.5 * generalizedStrains(5);
            iValue(0, 2) = iValue(2, 0) = 0.0;
            iValue(1, 2) = iValue(2, 1) = 0.0;
        } else if (ijob == 3) { // forces
            iValue(0, 0) = generalizedStresses(0);
            iValue(1, 1) = generalizedStresses(1);
            iValue(2, 2) = 0.0;
            iValue(0, 1) = iValue(1, 0) = generalizedStresses(2);
            iValue(0, 2) = iValue(2, 0) = generalizedStresses(7);
            iValue(1, 2) = iValue(2, 1) = generalizedStresses(6);
        } else if (ijob == 4) { // moments
            iValue(0, 0) = generalizedStresses(3);
            iValue(1, 1) = generalizedStresses(4);
            iValue(2, 2) = 0.0;
            iValue(0, 1) = iValue(1, 0) = generalizedStresses(5);
            iValue(0, 2) = iValue(2, 0) = 0.0;
            iValue(1, 2) = iValue(2, 1) = 0.0;
        } else if (ijob == 5) { // SHELL_STRESS_TOP_SURFACE
            iValue(0, 0) = generalizedStresses(0) +
                           generalizedStresses(3);
            iValue(1, 1) = generalizedStresses(1) +
                           generalizedStresses(4);
            iValue(2, 2) = 0.0;
            iValue(0, 1) = iValue(1, 0) = generalizedStresses[2] +
                                          generalizedStresses[5];
            iValue(0, 2) = iValue(2, 0) = 0.0;
            iValue(1, 2) = iValue(2, 1) = 0.0;
        } else if (ijob == 6) { // SHELL_STRESS_MIDDLE_SURFACE
            iValue(0, 0) = generalizedStresses(0);
            iValue(1, 1) = generalizedStresses(1);
            iValue(2, 2) = 0.0;
            iValue(0, 1) = iValue(1, 0) = generalizedStresses[2];
            iValue(0, 2) = iValue(2, 0) = generalizedStresses[6];
            iValue(1, 2) = iValue(2, 1) = generalizedStresses[7];
        } else if (ijob == 7) { // SHELL_STRESS_BOTTOM_SURFACE
            iValue(0, 0) = generalizedStresses(0) -
                           generalizedStresses(3);
            iValue(1, 1) = generalizedStresses(1) -
                           generalizedStresses(4);
            iValue(2, 2) = 0.0;
            iValue(0, 1) = iValue(1, 0) = generalizedStresses[2] -
                                          generalizedStresses[5];
            iValue(0, 2) = iValue(2, 0) = 0.0;
            iValue(1, 2) = iValue(2, 1) = 0.0;
        } else if (ijob == 8) { // SHELL_ORTHOTROPIC_STRESS_BOTTOM_SURFACE
            iValue(0, 0) =
                rlaminateStresses[rlaminateStresses.size() - 1][0];
            iValue(1, 1) =
                rlaminateStresses[rlaminateStresses.size() - 1][1];
            iValue(2, 2) = 0.0;
            iValue(0, 1) = iValue(1, 0) =
                               rlaminateStresses[rlaminateStresses.size() - 1][2];
            iValue(0, 2) = iValue(2, 0) = rlaminateStresses[rlaminateStresses.size() - 1][6];
            iValue(1, 2) = iValue(2, 1) = rlaminateStresses[rlaminateStresses.size() - 1][7];
        } else if (ijob == 9) { // SHELL_ORTHOTROPIC_STRESS_TOP_SURFACE
            iValue(0, 0) = rlaminateStresses[0][0];
            iValue(1, 1) = rlaminateStresses[0][1];
            iValue(2, 2) = 0.0;
            iValue(0, 1) = iValue(1, 0) = rlaminateStresses[0][2];
            iValue(0, 2) = iValue(2, 0) = rlaminateStresses[0][6];
            iValue(1, 2) = iValue(2, 1) = rlaminateStresses[0][7];
        }

        // if requested, rotate the results in the global coordinate system
        if (bGlobal) {
            const Matrix& RG = localCoordinateSystem.Orientation();
            noalias(aux33) = prod(trans(RG), iValue);
            noalias(iValue) = prod(aux33, RG);
        }

    } // Gauss Loop

    return true;
}

ShellCrossSection::SectionBehaviorType ShellThickElement3D4N::GetSectionBehavior() const
{
    return ShellCrossSection::Thick;
}


// =====================================================================================
//
// Class ShellThickElement3D4N - Serialization
//
// =====================================================================================

void ShellThickElement3D4N::save(Serializer& rSerializer) const
{
    KRATOS_SERIALIZE_SAVE_BASE_CLASS(rSerializer, BaseShellElement);
    bool is_corotational = (nullptr != dynamic_cast<ShellQ4_CorotationalCoordinateTransformation*>(mpCoordinateTransformation.get()));
    rSerializer.save("is_corotational", is_corotational);
    rSerializer.save("CTr", *mpCoordinateTransformation);
    rSerializer.save("EAS", mEASStorage);
}

void ShellThickElement3D4N::load(Serializer& rSerializer)
{
    KRATOS_SERIALIZE_LOAD_BASE_CLASS(rSerializer, BaseShellElement);
    bool is_corotational;
    rSerializer.load("is_corotational", is_corotational);
    if (is_corotational) {
        mpCoordinateTransformation = Kratos::make_shared<ShellQ4_CorotationalCoordinateTransformation>(pGetGeometry());
    } else {
        mpCoordinateTransformation = Kratos::make_shared<ShellQ4_CoordinateTransformation>(pGetGeometry());
    }
    rSerializer.load("CTr", *mpCoordinateTransformation);
    rSerializer.load("EAS", mEASStorage);
}

}<|MERGE_RESOLUTION|>--- conflicted
+++ resolved
@@ -516,293 +516,6 @@
                 << "quantities (strain, stress, etc...)." << std::endl;
     }
 
-<<<<<<< HEAD
-	if (rVariable == VON_MISES_STRESS ||
-		rVariable == VON_MISES_STRESS_TOP_SURFACE ||
-		rVariable == VON_MISES_STRESS_MIDDLE_SURFACE ||
-		rVariable == VON_MISES_STRESS_BOTTOM_SURFACE)
-	{
-		// Von mises calcs
-
-		// Get some references.
-		const PropertiesType & props = GetProperties();
-		const GeometryType & geom = GetGeometry();
-		const Matrix & shapeFunctions = geom.ShapeFunctionsValues();
-		Vector iN(shapeFunctions.size2());
-
-		// Compute the local coordinate system.
-		ShellQ4_LocalCoordinateSystem localCoordinateSystem(
-			mpCoordinateTransformation->CreateLocalCoordinateSystem());
-
-		ShellQ4_LocalCoordinateSystem referenceCoordinateSystem(
-			mpCoordinateTransformation->CreateReferenceCoordinateSystem());
-
-		// Prepare all the parameters needed for the MITC formulation.
-		// This is to be done here outside the Gauss Loop.
-		MITC4Params shearParameters(referenceCoordinateSystem);
-
-		// Instantiate the Jacobian Operator.
-		// This will store:
-		// the jacobian matrix, its inverse, its determinant
-		// and the derivatives of the shape functions in the local
-		// coordinate system
-		JacobianOperator jacOp;
-
-		// Instantiate all strain-displacement matrices.
-		Matrix B(8, 24, 0.0);
-		Vector Bdrilling(24, 0.0);
-
-		// Instantiate all section tangent matrices.
-		Matrix D(8, 8, 0.0);
-
-		// Instantiate strain and stress-resultant vectors
-		Vector generalizedStrains(8);
-		Vector generalizedStresses(8);
-
-		// Get the current displacements in global coordinate system
-		Vector globalDisplacements(24);
-		GetValuesVector(globalDisplacements, 0);
-
-		// Get the current displacements in local coordinate system
-		Vector localDisplacements(
-			mpCoordinateTransformation->CalculateLocalDisplacements(localCoordinateSystem, globalDisplacements));
-
-		// Instantiate the EAS Operator.
-		// This will apply the Enhanced Assumed Strain Method for the calculation
-		// of the membrane contribution.
-		EASOperator EASOp(referenceCoordinateSystem, mEASStorage);
-
-		// Just to store the rotation matrix for visualization purposes
-		Matrix R(8, 8);
-		Matrix aux33(3, 3);
-
-		// Initialize parameters for the cross section calculation
-		ShellCrossSection::SectionParameters parameters(geom, props, rCurrentProcessInfo);
-		parameters.SetGeneralizedStrainVector(generalizedStrains);
-		parameters.SetGeneralizedStressVector(generalizedStresses);
-		parameters.SetConstitutiveMatrix(D);
-		Flags& options = parameters.GetOptions();
-		options.Set(ConstitutiveLaw::COMPUTE_STRESS, true);
-		options.Set(ConstitutiveLaw::COMPUTE_CONSTITUTIVE_TENSOR, true);
-
-		// Gauss Loop
-		for (unsigned int i = 0; i < size; i++)
-		{
-			// get a reference of the current integration point and shape functions
-			const GeometryType::IntegrationPointType & ip = geom.IntegrationPoints()[i];
-
-			noalias(iN) = row(shapeFunctions, i);
-
-			// Compute Jacobian, Inverse of Jacobian, Determinant of Jacobian
-			// and Shape functions derivatives in the local coordinate system
-			jacOp.Calculate(referenceCoordinateSystem, geom.ShapeFunctionLocalGradient(i));
-
-			// Compute all strain-displacement matrices
-			CalculateBMatrix(ip.X(), ip.Y(), jacOp, shearParameters, iN, B, Bdrilling);
-
-			// Calculate strain vectors in local coordinate system
-			noalias(generalizedStrains) = prod(B, localDisplacements);
-
-			// Apply the EAS method to modify the membrane part of the strains computed above.
-			EASOp.GaussPointComputation_Step1(ip.X(), ip.Y(), jacOp, generalizedStrains, mEASStorage);
-
-			// Calculate the response of the Cross Section
-			ShellCrossSection::Pointer & section = mSections[i];
-
-			//add in shear stabilization
-			double shearStabilisation = CalculateStenbergShearStabilization(referenceCoordinateSystem, section->GetThickness(GetProperties()));
-			parameters.SetStenbergShearStabilization(shearStabilisation);
-			//double shearStabilisation = (hMean*hMean) / (hMean*hMean + 0.1*h_e*h_e);
-
-			// calculate force resultants
-			parameters.SetShapeFunctionsValues(iN);
-			parameters.SetShapeFunctionsDerivatives(jacOp.XYDerivatives());
-			section->CalculateSectionResponse(parameters, ConstitutiveLaw::StressMeasure_PK2);
-
-			// Compute stresses
-			CalculateStressesFromForceResultants(generalizedStresses,
-				section->GetThickness(GetProperties()));
-
-			// Calculate von mises results
-			CalculateVonMisesStress(generalizedStresses, rVariable, rValues[i]);
-
-		} // end gauss loop
-	}
-	else if (rVariable == TSAI_WU_RESERVE_FACTOR)
-	{
-		// resize output
-		SizeType size = 4;
-		if (rValues.size() != size)
-			rValues.resize(size);
-
-		// Get some references.
-		const PropertiesType & props = GetProperties();
-		const GeometryType & geom = GetGeometry();
-		const Matrix & shapeFunctions = geom.ShapeFunctionsValues();
-		Vector iN(shapeFunctions.size2());
-
-		// Compute the local coordinate system.
-		ShellQ4_LocalCoordinateSystem localCoordinateSystem(
-			mpCoordinateTransformation->CreateLocalCoordinateSystem());
-		ShellQ4_LocalCoordinateSystem referenceCoordinateSystem(
-			mpCoordinateTransformation->CreateReferenceCoordinateSystem());
-
-		// Prepare all the parameters needed for the MITC formulation.
-		// This is to be done here outside the Gauss Loop.
-		MITC4Params shearParameters(referenceCoordinateSystem);
-
-		// Instantiate the Jacobian Operator.
-		JacobianOperator jacOp;
-
-		// Instantiate all strain-displacement matrices.
-		Matrix B(8, 24, 0.0);
-		Vector Bdrilling(24, 0.0);
-
-		// Instantiate all section tangent matrices.
-		Matrix D(8, 8, 0.0);
-
-		// Instantiate strain and stress-resultant vectors
-		Vector generalizedStrains(8);
-		Vector generalizedStresses(8);
-		std::vector<VectorType> rlaminateStrains;
-		std::vector<VectorType> rlaminateStresses;
-
-		// Get the current displacements in global coordinate system
-		Vector globalDisplacements(24);
-		GetValuesVector(globalDisplacements, 0);
-
-		// Get the current displacements in local coordinate system
-		Vector localDisplacements(
-			mpCoordinateTransformation->CalculateLocalDisplacements(localCoordinateSystem, globalDisplacements));
-
-		// Instantiate the EAS Operator.
-		EASOperator EASOp(referenceCoordinateSystem, mEASStorage);
-
-		// Initialize parameters for the cross section calculation
-		ShellCrossSection::SectionParameters parameters(geom, props, rCurrentProcessInfo);
-		parameters.SetGeneralizedStrainVector(generalizedStrains);
-		parameters.SetGeneralizedStressVector(generalizedStresses);
-		parameters.SetConstitutiveMatrix(D);
-		Flags& options = parameters.GetOptions();
-		options.Set(ConstitutiveLaw::COMPUTE_STRESS, true);
-		options.Set(ConstitutiveLaw::COMPUTE_CONSTITUTIVE_TENSOR, true);
-
-		// Get all laminae strengths
-		ShellCrossSection::Pointer & section = mSections[0];
-		std::vector<Matrix> Laminae_Strengths =
-			std::vector<Matrix>(section->NumberOfPlies());
-		for (unsigned int ply = 0; ply < section->NumberOfPlies(); ply++)
-		{
-			Laminae_Strengths[ply].resize(3, 3, 0.0);
-			Laminae_Strengths[ply].clear();
-		}
-		section->GetLaminaeStrengths(Laminae_Strengths, props);
-
-		// Define variables
-		Matrix R(8, 8);
-		double total_rotation = 0.0;
-
-		// Gauss Loop
-		for (unsigned int i = 0; i < size; i++)
-		{
-			// get a reference of the current integration point and shape functions
-			const GeometryType::IntegrationPointType & ip = geom.IntegrationPoints()[i];
-			noalias(iN) = row(shapeFunctions, i);
-
-			// Compute Jacobian, Inverse of Jacobian, Determinant of Jacobian
-			// and Shape functions derivatives in the local coordinate system
-			jacOp.Calculate(referenceCoordinateSystem, geom.ShapeFunctionLocalGradient(i));
-
-			// Compute all strain-displacement matrices
-			CalculateBMatrix(ip.X(), ip.Y(), jacOp, shearParameters, iN, B, Bdrilling);
-
-			// Calculate strain vectors in local coordinate system
-			noalias(generalizedStrains) = prod(B, localDisplacements);
-
-			// Apply the EAS method to modify the membrane part of the strains computed above.
-			EASOp.GaussPointComputation_Step1(ip.X(), ip.Y(), jacOp, generalizedStrains, mEASStorage);
-
-			// Calculate the response of the Cross Section
-			ShellCrossSection::Pointer & section = mSections[i];
-
-			//Calculate lamina stresses
-			CalculateLaminaStrains(section, generalizedStrains, rlaminateStrains);
-			CalculateLaminaStresses(section, parameters, rlaminateStrains, rlaminateStresses);
-
-			// Retrieve ply orientations
-			section = mSections[i];
-			Vector ply_orientation(section->NumberOfPlies());
-			section->GetLaminaeOrientation(GetProperties(), ply_orientation);
-
-			// Rotate lamina stress from element CS to section CS, and then
-			// to lamina angle to lamina material principal directions
-			for (unsigned int ply = 0; ply < section->NumberOfPlies(); ply++)
-			{
-				total_rotation = -ply_orientation[ply] - (section->GetOrientationAngle());
-				section->GetRotationMatrixForGeneralizedStresses(total_rotation, R);
-				//top surface of current ply
-				rlaminateStresses[2 * ply] = prod(R, rlaminateStresses[2 * ply]);
-				//bottom surface of current ply
-				rlaminateStresses[2 * ply + 1] = prod(R, rlaminateStresses[2 * ply + 1]);
-			}
-
-			// Calculate Tsai-Wu criterion for each ply, take min of all plies
-			double min_tsai_wu = 0.0;
-			double temp_tsai_wu = 0.0;
-			for (unsigned int ply = 0; ply < section->NumberOfPlies(); ply++)
-			{
-				temp_tsai_wu = CalculateTsaiWuPlaneStress(rlaminateStresses, Laminae_Strengths[ply], ply);
-				if (ply == 0)
-				{
-					min_tsai_wu = temp_tsai_wu;
-				}
-				else if (temp_tsai_wu < min_tsai_wu)
-				{
-					min_tsai_wu = temp_tsai_wu;
-				}
-			}
-
-			// Output min Tsai-Wu result
-			rValues[i] = min_tsai_wu;
-
-		}//Gauss loop
-	}
-	else
-	{
-		std::vector<double> temp(size);
-
-		for (SizeType i = 0; i < size; i++)
-			mSections[i]->GetValue(rVariable, GetProperties(), temp[i]);
-
-		const Matrix & shapeFunctions = GetGeometry().ShapeFunctionsValues();
-		Vector N(size);
-
-		for (SizeType i = 0; i < size; i++)
-		{
-			noalias(N) = row(shapeFunctions, i);
-			double& ival = rValues[i];
-			ival = 0.0;
-			for (SizeType j = 0; j < size; j++)
-			{
-				ival += N(j) * temp[j];
-			}
-		}
-	}
-
-    if(this->Has(rVariable))
-    {
-        SizeType num_gps = 4;
-        if (rValues.size() != num_gps)
-            rValues.resize(num_gps, false);
-        // Get result value for output
-        const auto& output_value = this->GetValue(rVariable);
-
-        // Write the same result on all Gauss-Points
-        for(IndexType i = 0; i < num_gps; ++i)
-            rValues[i] = output_value;
-    }
-
-=======
     if (rVariable == VON_MISES_STRESS ||
             rVariable == VON_MISES_STRESS_TOP_SURFACE ||
             rVariable == VON_MISES_STRESS_MIDDLE_SURFACE ||
@@ -1061,7 +774,6 @@
             }
         }
     }
->>>>>>> 0422f9ba
 }
 
 void ShellThickElement3D4N::CalculateOnIntegrationPoints(const Variable<Matrix>& rVariable,
@@ -1071,23 +783,19 @@
     // The membrane formulation needs to iterate to find the correct
     // mid-surface strain values.
     // Check if we are doing a non-linear analysis type. If not, print warning
-<<<<<<< HEAD
-    if (!rCurrentProcessInfo.Has(NL_ITERATION_NUMBER))
-    {
-=======
 
     if (!rCurrentProcessInfo.Has(NL_ITERATION_NUMBER)) {
->>>>>>> 0422f9ba
         KRATOS_WARNING_ONCE("ShellThickElement3D4N") << "Warning: Gauss point results have "
                 << "been requested for a linear analysis.\nThe membrane formulation used "
                 << "requires iteration to accurately determine recovered "
                 << "quantities (strain, stress, etc...)." << std::endl;
     }
 
-<<<<<<< HEAD
-    if(TryCalculateOnIntegrationPoints_GeneralizedStrainsOrStresses(rVariable, rValues, rCurrentProcessInfo)) return;
-
-    if(this->Has(rVariable))
+    if (TryCalculateOnIntegrationPoints_GeneralizedStrainsOrStresses(rVariable, rValues, rCurrentProcessInfo)) {
+        return;
+    }
+
+        if(this->Has(rVariable))
     {
         SizeType num_gps = 4;
         if (rValues.size() != num_gps)
@@ -1099,13 +807,6 @@
         for(IndexType i = 0; i < num_gps; ++i)
             rValues[i] = output_value;
     }
-
-=======
-
-    if (TryCalculateOnIntegrationPoints_GeneralizedStrainsOrStresses(rVariable, rValues, rCurrentProcessInfo)) {
-        return;
-    }
->>>>>>> 0422f9ba
 }
 
 void ShellThickElement3D4N::CalculateOnIntegrationPoints(const Variable<array_1d<double,3> >& rVariable,
