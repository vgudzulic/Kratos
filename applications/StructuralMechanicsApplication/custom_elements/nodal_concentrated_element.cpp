// KRATOS  ___|  |                   |                   |
//       \___ \  __|  __| |   |  __| __| |   |  __| _` | |
//             | |   |    |   | (    |   |   | |   (   | |
//       _____/ \__|_|   \__,_|\___|\__|\__,_|_|  \__,_|_| MECHANICS
//
//  License:		 BSD License
//					 license: structural_mechanics_application/license.txt
//
//  Main authors:    Vicente Mataix Ferrandiz
//

// System includes

// External includes

// Project includes
#include "includes/define.h"
#include "includes/checks.h"
#include "includes/kratos_flags.h"
#include "custom_elements/nodal_concentrated_element.h"
#include "custom_utilities/structural_mechanics_element_utilities.h"

#include "structural_mechanics_application_variables.h"

namespace Kratos
{
/**
 * Flags related to the element computation
 */
KRATOS_CREATE_LOCAL_FLAG( NodalConcentratedElement, COMPUTE_DISPLACEMENT_STIFFNESS,   0 );
KRATOS_CREATE_LOCAL_FLAG( NodalConcentratedElement, COMPUTE_NODAL_MASS,               1 );
KRATOS_CREATE_LOCAL_FLAG( NodalConcentratedElement, COMPUTE_ROTATIONAL_STIFFNESS,     2 );
KRATOS_CREATE_LOCAL_FLAG( NodalConcentratedElement, COMPUTE_NODAL_INERTIA,            3 );
KRATOS_CREATE_LOCAL_FLAG( NodalConcentratedElement, COMPUTE_DAMPING_RATIO,            4 );
KRATOS_CREATE_LOCAL_FLAG( NodalConcentratedElement, COMPUTE_ROTATIONAL_DAMPING_RATIO, 5 );
KRATOS_CREATE_LOCAL_FLAG( NodalConcentratedElement, COMPUTE_RAYLEIGH_DAMPING,         6 );
KRATOS_CREATE_LOCAL_FLAG( NodalConcentratedElement, COMPUTE_ACTIVE_NODE_FLAG,         7 );

//***********************DEFAULT CONSTRUCTOR******************************************
/***********************************************************************************/

NodalConcentratedElement::NodalConcentratedElement(
    IndexType NewId,
    GeometryType::Pointer pGeometry,
    const bool UseRayleighDamping,
    const bool ComputeActiveNodeFlag
    )
    : Element( NewId, pGeometry )
{
    // If we compute the Rayleigh damping or we use the damping ratio instead
    mELementalFlags.Set(NodalConcentratedElement::COMPUTE_RAYLEIGH_DAMPING, UseRayleighDamping);
    // If the node is inactive/active the element will be set in correspondance
    mELementalFlags.Set(NodalConcentratedElement::COMPUTE_ACTIVE_NODE_FLAG, ComputeActiveNodeFlag);
}


//******************************CONSTRUCTOR*******************************************
/***********************************************************************************/

NodalConcentratedElement::NodalConcentratedElement(
    IndexType NewId, GeometryType::Pointer pGeometry,
    PropertiesType::Pointer pProperties,
    const bool UseRayleighDamping,
    const bool ComputeActiveNodeFlag
    )
    : Element( NewId, pGeometry, pProperties )
{
    mELementalFlags.Set(NodalConcentratedElement::COMPUTE_RAYLEIGH_DAMPING, UseRayleighDamping);
    mELementalFlags.Set(NodalConcentratedElement::COMPUTE_ACTIVE_NODE_FLAG, ComputeActiveNodeFlag);
}

//******************************COPY CONSTRUCTOR**************************************
/***********************************************************************************/

NodalConcentratedElement::NodalConcentratedElement( NodalConcentratedElement const& rOther)
    :Element(rOther)
    ,mELementalFlags(rOther.mELementalFlags)
{

}

//*******************************ASSIGMENT OPERATOR***********************************
/***********************************************************************************/

NodalConcentratedElement&  NodalConcentratedElement::operator=(NodalConcentratedElement const& rOther)
{
    //ALL MEMBER VARIABLES THAT MUST BE KEPT IN AN "=" OPERATION NEEDS TO BE COPIED HERE

    Element::operator=(rOther);
    mELementalFlags = rOther.mELementalFlags;

    return *this;
}

//*********************************OPERATIONS*****************************************
/***********************************************************************************/

Element::Pointer NodalConcentratedElement::Create(
    IndexType NewId,
    NodesArrayType const& rThisNodes,
    PropertiesType::Pointer pProperties
    ) const
{
    //NEEDED TO CREATE AN ELEMENT
<<<<<<< HEAD
    return Kratos::make_shared<NodalConcentratedElement>( NewId, GetGeometry().Create( rThisNodes ), pProperties, mELementalFlags.Is(NodalConcentratedElement::COMPUTE_RAYLEIGH_DAMPING) );
=======
    return Kratos::make_intrusive<NodalConcentratedElement>( NewId, GetGeometry().Create( rThisNodes ), pProperties, mUseRayleighDamping );
>>>>>>> 97550b0e
}

/***********************************************************************************/
/***********************************************************************************/

Element::Pointer NodalConcentratedElement::Create(
    IndexType NewId,
    GeometryType::Pointer pGeom,
    PropertiesType::Pointer pProperties
    ) const
{
    //NEEDED TO CREATE AN ELEMENT
<<<<<<< HEAD
    return Kratos::make_shared<NodalConcentratedElement>( NewId, pGeom, pProperties, mELementalFlags.Is(NodalConcentratedElement::COMPUTE_RAYLEIGH_DAMPING) );
=======
    return Kratos::make_intrusive<NodalConcentratedElement>( NewId, pGeom, pProperties, mUseRayleighDamping );
>>>>>>> 97550b0e
}

//************************************CLONE*******************************************
/***********************************************************************************/

Element::Pointer NodalConcentratedElement::Clone(
    IndexType NewId,
    NodesArrayType const& rThisNodes
    ) const
{
    //YOU CREATE A NEW ELEMENT CLONING THEIR VARIABLES
    //ALL MEMBER VARIABLES THAT MUST BE CLONED HAVE TO BE DEFINED HERE

<<<<<<< HEAD
    return Kratos::make_shared<NodalConcentratedElement>(NewId, GetGeometry().Create( rThisNodes ), pGetProperties(), mELementalFlags.Is(NodalConcentratedElement::COMPUTE_RAYLEIGH_DAMPING) );
=======
    NodalConcentratedElement new_element(NewId, GetGeometry().Create( rThisNodes ), pGetProperties(), mUseRayleighDamping );

    return Kratos::make_intrusive<NodalConcentratedElement>(new_element);
>>>>>>> 97550b0e
}


//*******************************DESTRUCTOR*******************************************
/***********************************************************************************/

NodalConcentratedElement::~NodalConcentratedElement()
{
}

//************* GETTING METHODS
/***********************************************************************************/
/***********************************************************************************/

void NodalConcentratedElement::GetDofList(
    DofsVectorType& rElementalDofList,
    ProcessInfo& rCurrentProcessInfo
    )
{
    //NEEDED TO DEFINE THE DOFS OF THE ELEMENT
    const SizeType dimension = GetGeometry().WorkingSpaceDimension();

    // Resizing as needed
    const SizeType system_size = ComputeSizeOfSystem();

    if ( rElementalDofList.size() != system_size )
        rElementalDofList.resize( system_size );

    // Auxiliar index
    IndexType aux_index = 0;

    // The displacement terms
    if( mELementalFlags.Is(NodalConcentratedElement::COMPUTE_DISPLACEMENT_STIFFNESS) ||
        mELementalFlags.Is(NodalConcentratedElement::COMPUTE_NODAL_MASS)) {

        rElementalDofList[0] = GetGeometry()[0].pGetDof( DISPLACEMENT_X );
        rElementalDofList[1] = GetGeometry()[0].pGetDof( DISPLACEMENT_Y );
        if( dimension == 3)
            rElementalDofList[2] = GetGeometry()[0].pGetDof( DISPLACEMENT_Z );

        aux_index += dimension;
    }

    // The rotational terms
    if( mELementalFlags.Is(NodalConcentratedElement::COMPUTE_ROTATIONAL_STIFFNESS) ||
        mELementalFlags.Is(NodalConcentratedElement::COMPUTE_NODAL_INERTIA)) {

        rElementalDofList[aux_index + 0] = GetGeometry()[0].pGetDof( ROTATION_X );
        rElementalDofList[aux_index + 1] = GetGeometry()[0].pGetDof( ROTATION_Y );
        if( dimension == 3)
            rElementalDofList[aux_index + 2] = GetGeometry()[0].pGetDof( ROTATION_Z );
    }
}

/***********************************************************************************/
/***********************************************************************************/

void NodalConcentratedElement::EquationIdVector(
    EquationIdVectorType& rResult,
    ProcessInfo& rCurrentProcessInfo
    )
{
    //NEEDED TO DEFINE GLOBAL IDS FOR THE CORRECT ASSEMBLY
    const SizeType dimension = GetGeometry().WorkingSpaceDimension();

    // Resizing as needed
    const SizeType system_size = ComputeSizeOfSystem();

    if ( rResult.size() != system_size )
        rResult.resize( system_size, false );

    // Auxiliar index
    IndexType aux_index = 0;

    // The displacement terms
    if( mELementalFlags.Is(NodalConcentratedElement::COMPUTE_DISPLACEMENT_STIFFNESS) ||
        mELementalFlags.Is(NodalConcentratedElement::COMPUTE_NODAL_MASS)) {

        rResult[0] = GetGeometry()[0].GetDof( DISPLACEMENT_X ).EquationId();
        rResult[1] = GetGeometry()[0].GetDof( DISPLACEMENT_Y ).EquationId();
        if( dimension == 3)
            rResult[2] = GetGeometry()[0].GetDof( DISPLACEMENT_Z ).EquationId();

        aux_index += dimension;
    }

    // The rotational terms
    if( mELementalFlags.Is(NodalConcentratedElement::COMPUTE_ROTATIONAL_STIFFNESS) ||
        mELementalFlags.Is(NodalConcentratedElement::COMPUTE_NODAL_INERTIA)) {

        rResult[aux_index + 0] = GetGeometry()[0].GetDof( ROTATION_X ).EquationId();
        rResult[aux_index + 1] = GetGeometry()[0].GetDof( ROTATION_Y ).EquationId();
        if( dimension == 3)
            rResult[aux_index + 2] = GetGeometry()[0].GetDof( ROTATION_Z ).EquationId();
    }
}

//*********************************DISPLACEMENT***************************************
/***********************************************************************************/

void NodalConcentratedElement::GetValuesVector( Vector& rValues, int Step )
{
    //GIVES THE VECTOR WITH THE DOFS VARIABLES OF THE ELEMENT (i.e. ELEMENT DISPLACEMENTS)
    const SizeType dimension = GetGeometry().WorkingSpaceDimension();

    // Resizing as needed
    const SizeType system_size = ComputeSizeOfSystem();

    if ( rValues.size() != system_size )
        rValues.resize( system_size, false );

    // Auxiliar index
    IndexType aux_index = 0;

    // The displacement terms
    if( mELementalFlags.Is(NodalConcentratedElement::COMPUTE_DISPLACEMENT_STIFFNESS) ||
        mELementalFlags.Is(NodalConcentratedElement::COMPUTE_NODAL_MASS)) {

        rValues[0] = GetGeometry()[0].GetSolutionStepValue( DISPLACEMENT_X, Step );
        rValues[1] = GetGeometry()[0].GetSolutionStepValue( DISPLACEMENT_Y, Step );

        if ( dimension == 3 )
            rValues[2] = GetGeometry()[0].GetSolutionStepValue( DISPLACEMENT_Z, Step );

        aux_index += dimension;
    }

    // The rotational terms
    if( mELementalFlags.Is(NodalConcentratedElement::COMPUTE_ROTATIONAL_STIFFNESS) ||
        mELementalFlags.Is(NodalConcentratedElement::COMPUTE_NODAL_INERTIA)) {

        rValues[aux_index + 0] = GetGeometry()[0].GetSolutionStepValue( ROTATION_X, Step );
        rValues[aux_index + 1] = GetGeometry()[0].GetSolutionStepValue( ROTATION_Y, Step );

        if ( dimension == 3 )
            rValues[aux_index + 2] = GetGeometry()[0].GetSolutionStepValue( ROTATION_Z, Step );
    }
}


//************************************VELOCITY****************************************
/***********************************************************************************/

void NodalConcentratedElement::GetFirstDerivativesVector( Vector& rValues, int Step )
{
    //GIVES THE VECTOR WITH THE TIME DERIVATIVE OF THE DOFS VARIABLES OF THE ELEMENT (i.e. ELEMENT VELOCITIES)
    const SizeType dimension = GetGeometry().WorkingSpaceDimension();

    // Resizing as needed
    const SizeType system_size = ComputeSizeOfSystem();

    if ( rValues.size() != system_size )
        rValues.resize( system_size, false );

    // Auxiliar index
    IndexType aux_index = 0;

    // The displacement terms
    if( mELementalFlags.Is(NodalConcentratedElement::COMPUTE_DISPLACEMENT_STIFFNESS) ||
        mELementalFlags.Is(NodalConcentratedElement::COMPUTE_NODAL_MASS)) {

        rValues[0] = GetGeometry()[0].GetSolutionStepValue( VELOCITY_X, Step );
        rValues[1] = GetGeometry()[0].GetSolutionStepValue( VELOCITY_Y, Step );

        if ( dimension == 3 )
            rValues[2] = GetGeometry()[0].GetSolutionStepValue( VELOCITY_Z, Step );

        aux_index += dimension;
    }

    // The rotational terms
    if( mELementalFlags.Is(NodalConcentratedElement::COMPUTE_ROTATIONAL_STIFFNESS) ||
        mELementalFlags.Is(NodalConcentratedElement::COMPUTE_NODAL_INERTIA)) {

        rValues[aux_index + 0] = GetGeometry()[0].GetSolutionStepValue( ANGULAR_VELOCITY_X, Step );
        rValues[aux_index + 1] = GetGeometry()[0].GetSolutionStepValue( ANGULAR_VELOCITY_Y, Step );

        if ( dimension == 3 )
            rValues[aux_index + 2] = GetGeometry()[0].GetSolutionStepValue( ANGULAR_VELOCITY_Z, Step );
    }
}

//*********************************ACCELERATION***************************************
/***********************************************************************************/

void NodalConcentratedElement::GetSecondDerivativesVector( Vector& rValues, int Step )
{
    //GIVES THE VECTOR WITH THE TIME SECOND DERIVATIVE OF THE DOFS VARIABLES OF THE ELEMENT (i.e. ELEMENT ACCELERATIONS)
    const SizeType dimension = GetGeometry().WorkingSpaceDimension();

    // Resizing as needed
    const SizeType system_size = ComputeSizeOfSystem();

    if ( rValues.size() != system_size )
        rValues.resize( system_size, false );

    // Auxiliar index
    IndexType aux_index = 0;

    // The displacement terms
    if( mELementalFlags.Is(NodalConcentratedElement::COMPUTE_DISPLACEMENT_STIFFNESS) ||
        mELementalFlags.Is(NodalConcentratedElement::COMPUTE_NODAL_MASS)) {

        rValues[0] = GetGeometry()[0].GetSolutionStepValue( ACCELERATION_X, Step );
        rValues[1] = GetGeometry()[0].GetSolutionStepValue( ACCELERATION_Y, Step );

        if ( dimension == 3 )
            rValues[2] = GetGeometry()[0].GetSolutionStepValue( ACCELERATION_Z, Step );

        aux_index += dimension;
    }

    // The rotational terms
    if( mELementalFlags.Is(NodalConcentratedElement::COMPUTE_ROTATIONAL_STIFFNESS) ||
        mELementalFlags.Is(NodalConcentratedElement::COMPUTE_NODAL_INERTIA)) {

        rValues[aux_index + 0] = GetGeometry()[0].GetSolutionStepValue( ANGULAR_ACCELERATION_X, Step );
        rValues[aux_index + 1] = GetGeometry()[0].GetSolutionStepValue( ANGULAR_ACCELERATION_Y, Step );

        if ( dimension == 3 )
            rValues[aux_index + 2] = GetGeometry()[0].GetSolutionStepValue( ANGULAR_ACCELERATION_Z, Step );
    }
}

//************* STARTING - ENDING  METHODS
/***********************************************************************************/
/***********************************************************************************/

void NodalConcentratedElement::Initialize()
{
    KRATOS_TRY;

    // Defining auxiliar zero array
    const array_1d<double, 3> zero_array = ZeroVector(3);

    // We get the reference
    const auto& rconst_this = *this;

    if (HasProperties()) {
        // We check the nodal stiffness
        if (rconst_this.Has(NODAL_DISPLACEMENT_STIFFNESS) || GetProperties().Has(NODAL_DISPLACEMENT_STIFFNESS)) {
            KRATOS_WARNING_IF("NodalConcentratedElement", rconst_this.Has(NODAL_DISPLACEMENT_STIFFNESS) && GetProperties().Has(NODAL_DISPLACEMENT_STIFFNESS)) << "NODAL_DISPLACEMENT_STIFFNESS is defined both in properties and elemental data. Properties are considered by DEFAULT" << std::endl;
            mELementalFlags.Set(NodalConcentratedElement::COMPUTE_DISPLACEMENT_STIFFNESS, true);
        } else
            mELementalFlags.Set(NodalConcentratedElement::COMPUTE_DISPLACEMENT_STIFFNESS, false);

        // We check the nodal rotational stiffness
        if (GetGeometry()[0].SolutionStepsDataHas(ROTATION_X) &&
            (rconst_this.Has(NODAL_ROTATIONAL_STIFFNESS) || GetProperties().Has(NODAL_ROTATIONAL_STIFFNESS))) {
            KRATOS_WARNING_IF("NodalConcentratedElement", rconst_this.Has(NODAL_ROTATIONAL_STIFFNESS) && GetProperties().Has(NODAL_ROTATIONAL_STIFFNESS)) << "NODAL_ROTATIONAL_STIFFNESS is defined both in properties and elemental data. Properties are considered by DEFAULT" << std::endl;
            mELementalFlags.Set(NodalConcentratedElement::COMPUTE_ROTATIONAL_STIFFNESS, true);
        } else
            mELementalFlags.Set(NodalConcentratedElement::COMPUTE_ROTATIONAL_STIFFNESS, false);

        // We check the nodal mass
        if (rconst_this.Has(NODAL_MASS) || GetProperties().Has(NODAL_MASS)) {
            KRATOS_WARNING_IF("NodalConcentratedElement", rconst_this.Has(NODAL_MASS) && GetProperties().Has(NODAL_MASS)) << "NODAL_MASS is defined both in properties and elemental data. Properties are considered by DEFAULT" << std::endl;
            mELementalFlags.Set(NodalConcentratedElement::COMPUTE_NODAL_MASS, true);
        } else
            mELementalFlags.Set(NodalConcentratedElement::COMPUTE_NODAL_MASS, false);

        // We check the nodal inertia
        if (GetGeometry()[0].SolutionStepsDataHas(ROTATION_X) &&
            (rconst_this.Has(NODAL_INERTIA) || GetProperties().Has(NODAL_INERTIA))) {
            KRATOS_WARNING_IF("NodalConcentratedElement", rconst_this.Has(NODAL_INERTIA) && GetProperties().Has(NODAL_INERTIA)) << "NODAL_INERTIA is defined both in properties and elemental data. Properties are considered by DEFAULT" << std::endl;
            mELementalFlags.Set(NodalConcentratedElement::COMPUTE_NODAL_INERTIA, true);
        } else
            mELementalFlags.Set(NodalConcentratedElement::COMPUTE_NODAL_INERTIA, false);

        // We check the damping ratio
        if (rconst_this.Has(NODAL_DAMPING_RATIO) || GetProperties().Has(NODAL_DAMPING_RATIO)) {
            KRATOS_WARNING_IF("NodalConcentratedElement", rconst_this.Has(NODAL_DAMPING_RATIO) && GetProperties().Has(NODAL_DAMPING_RATIO)) << "NODAL_DAMPING_RATIO is defined both in properties and elemental data. Properties are considered by DEFAULT" << std::endl;
            mELementalFlags.Set(NodalConcentratedElement::COMPUTE_DAMPING_RATIO, true);
        } else
            mELementalFlags.Set(NodalConcentratedElement::COMPUTE_DAMPING_RATIO, false);

        // We check the rotational damping ratio
        if (GetGeometry()[0].SolutionStepsDataHas(ROTATION_X) &&
            (rconst_this.Has(NODAL_ROTATIONAL_DAMPING_RATIO) || GetProperties().Has(NODAL_ROTATIONAL_DAMPING_RATIO))) {
            KRATOS_WARNING_IF("NodalConcentratedElement", rconst_this.Has(NODAL_ROTATIONAL_DAMPING_RATIO) && GetProperties().Has(NODAL_ROTATIONAL_DAMPING_RATIO)) << "NODAL_ROTATIONAL_DAMPING_RATIO is defined both in properties and elemental data. Properties are considered by DEFAULT" << std::endl;
            mELementalFlags.Set(NodalConcentratedElement::COMPUTE_ROTATIONAL_DAMPING_RATIO, true);
        } else
            mELementalFlags.Set(NodalConcentratedElement::COMPUTE_ROTATIONAL_DAMPING_RATIO, false);
    } else {
        // We check the nodal stiffness
        if (rconst_this.Has(NODAL_DISPLACEMENT_STIFFNESS))
            mELementalFlags.Set(NodalConcentratedElement::COMPUTE_DISPLACEMENT_STIFFNESS, true);
        else
            mELementalFlags.Set(NodalConcentratedElement::COMPUTE_DISPLACEMENT_STIFFNESS, false);

        // We check the nodal rotational stiffness
        if (GetGeometry()[0].SolutionStepsDataHas(ROTATION_X) &&
            rconst_this.Has(NODAL_ROTATIONAL_STIFFNESS))
            mELementalFlags.Set(NodalConcentratedElement::COMPUTE_ROTATIONAL_STIFFNESS, true);
        else
            mELementalFlags.Set(NodalConcentratedElement::COMPUTE_ROTATIONAL_STIFFNESS, false);

        // We check the nodal mass
        if (rconst_this.Has(NODAL_MASS))
            mELementalFlags.Set(NodalConcentratedElement::COMPUTE_NODAL_MASS, true);
        else
            mELementalFlags.Set(NodalConcentratedElement::COMPUTE_NODAL_MASS, false);

        // We check the nodal inertia
        if (GetGeometry()[0].SolutionStepsDataHas(ROTATION_X) &&
            rconst_this.Has(NODAL_INERTIA))
            mELementalFlags.Set(NodalConcentratedElement::COMPUTE_NODAL_INERTIA, true);
        else
            mELementalFlags.Set(NodalConcentratedElement::COMPUTE_NODAL_INERTIA, false);

        // We check the damping ratio
        if (rconst_this.Has(NODAL_DAMPING_RATIO))
            mELementalFlags.Set(NodalConcentratedElement::COMPUTE_DAMPING_RATIO, true);
        else
            mELementalFlags.Set(NodalConcentratedElement::COMPUTE_DAMPING_RATIO, false);

        // We check the rotational damping ratio
        if (GetGeometry()[0].SolutionStepsDataHas(ROTATION_X) &&
            rconst_this.Has(NODAL_ROTATIONAL_DAMPING_RATIO))
            mELementalFlags.Set(NodalConcentratedElement::COMPUTE_ROTATIONAL_DAMPING_RATIO, true);
        else
            mELementalFlags.Set(NodalConcentratedElement::COMPUTE_ROTATIONAL_DAMPING_RATIO, false);
    }

    KRATOS_CATCH( "" );
}

/***********************************************************************************/
/***********************************************************************************/

void NodalConcentratedElement::InitializeSolutionStep( ProcessInfo& rCurrentProcessInfo )
{
    KRATOS_TRY;

    BaseType::InitializeSolutionStep(rCurrentProcessInfo);

    KRATOS_CATCH( "" );
}

/***********************************************************************************/
/***********************************************************************************/

void NodalConcentratedElement::InitializeNonLinearIteration( ProcessInfo& rCurrentProcessInfo )
{
    KRATOS_TRY;

    BaseType::InitializeNonLinearIteration(rCurrentProcessInfo);

    // Setting flag according node
    if( mELementalFlags.Is(NodalConcentratedElement::COMPUTE_ACTIVE_NODE_FLAG) ) {
        const bool is_active = GetGeometry()[0].IsDefined(ACTIVE) ? GetGeometry()[0].Is(ACTIVE) : true;
        this->Set(ACTIVE, is_active);
    }

    KRATOS_CATCH( "" );
}

/***********************************************************************************/
/***********************************************************************************/

void NodalConcentratedElement::FinalizeNonLinearIteration( ProcessInfo& rCurrentProcessInfo )
{
    KRATOS_TRY;

    BaseType::FinalizeNonLinearIteration(rCurrentProcessInfo);

    // Setting flag according node
    if( mELementalFlags.Is(NodalConcentratedElement::COMPUTE_ACTIVE_NODE_FLAG) ) {
        const bool is_active = GetGeometry()[0].IsDefined(ACTIVE) ? GetGeometry()[0].Is(ACTIVE) : true;
        this->Set(ACTIVE, is_active);
    }

    KRATOS_CATCH( "" );
}

/***********************************************************************************/
/***********************************************************************************/

void NodalConcentratedElement::FinalizeSolutionStep( ProcessInfo& rCurrentProcessInfo )
{
    KRATOS_TRY;

    BaseType::FinalizeSolutionStep(rCurrentProcessInfo);

    KRATOS_CATCH( "" );
}

//************* COMPUTING  METHODS
/***********************************************************************************/
/***********************************************************************************/

void NodalConcentratedElement::PrivateCalculateLocalSystem(
    MatrixType& rLeftHandSideMatrix,
    VectorType& rRightHandSideVector,
    const ProcessInfo& rCurrentProcessInfo
    )
{

    KRATOS_TRY;

    /* Calculate elemental system */

    // Compute RHS (RHS = rRightHandSideVector = Fext - Fint)
    this->PrivateCalculateRightHandSide(rRightHandSideVector, rCurrentProcessInfo);

    // Compute LHS
    this->PrivateCalculateLeftHandSide(rLeftHandSideMatrix, rCurrentProcessInfo);

    KRATOS_CATCH( "" );
}

/***********************************************************************************/
/***********************************************************************************/

void NodalConcentratedElement::CalculateLocalSystem(
    MatrixType& rLeftHandSideMatrix,
    VectorType& rRightHandSideVector,
    ProcessInfo& rCurrentProcessInfo
    )
{
    PrivateCalculateLocalSystem(rLeftHandSideMatrix, rRightHandSideVector, rCurrentProcessInfo);
}

/***********************************************************************************/
/***********************************************************************************/

void NodalConcentratedElement::CalculateRightHandSide(
    VectorType& rRightHandSideVector,
    ProcessInfo& rCurrentProcessInfo
    )
{
    PrivateCalculateRightHandSide(rRightHandSideVector, rCurrentProcessInfo);
}

/***********************************************************************************/
/***********************************************************************************/

void NodalConcentratedElement::PrivateCalculateRightHandSide(
    VectorType& rRightHandSideVector,
    const ProcessInfo& rCurrentProcessInfo
    )
{
    const SizeType dimension = GetGeometry().WorkingSpaceDimension();

    // Resizing as needed the RHS
    const SizeType system_size = ComputeSizeOfSystem();

    if ( rRightHandSideVector.size() != system_size )
        rRightHandSideVector.resize( system_size, false );

    rRightHandSideVector = ZeroVector( system_size ); //resetting RHS

    // Auxiliar value
    const array_1d<double, 3> zero_array = ZeroVector(3);

    // We get the reference
    const auto& rconst_this = *this;

    // Volume acceleration
    if (mELementalFlags.Is(NodalConcentratedElement::COMPUTE_NODAL_MASS) && GetGeometry()[0].SolutionStepsDataHas(VOLUME_ACCELERATION)) {
        const array_1d<double, 3 >& volume_acceleration = GetGeometry()[0].FastGetSolutionStepValue(VOLUME_ACCELERATION);

        // Compute and add external forces
        const double nodal_mass = HasProperties() ? (GetProperties().Has(NODAL_MASS) ? GetProperties().GetValue(NODAL_MASS) : rconst_this.GetValue(NODAL_MASS)) : rconst_this.GetValue(NODAL_MASS);

        for ( IndexType j = 0; j < dimension; ++j )
            rRightHandSideVector[j]  += volume_acceleration[j] * nodal_mass;
    }

    // Auxiliar index
    IndexType aux_index = 0;

    // The displacement terms
    if( mELementalFlags.Is(NodalConcentratedElement::COMPUTE_DISPLACEMENT_STIFFNESS) ||
        mELementalFlags.Is(NodalConcentratedElement::COMPUTE_NODAL_MASS)) {

        // Compute and add internal forces
        const array_1d<double, 3 >& current_displacement = GetGeometry()[0].FastGetSolutionStepValue(DISPLACEMENT);
        const array_1d<double, 3 >& initial_displacement = this->Has(NODAL_INITIAL_DISPLACEMENT) ? this->GetValue(NODAL_INITIAL_DISPLACEMENT) : zero_array;
        const array_1d<double, 3 >& nodal_stiffness = HasProperties() ? (GetProperties().Has(NODAL_DISPLACEMENT_STIFFNESS) ? GetProperties().GetValue(NODAL_DISPLACEMENT_STIFFNESS) : rconst_this.GetValue(NODAL_DISPLACEMENT_STIFFNESS)) : rconst_this.GetValue(NODAL_DISPLACEMENT_STIFFNESS);

        for ( IndexType j = 0; j < dimension; ++j )
            rRightHandSideVector[j]  -= nodal_stiffness[j] * (current_displacement[j] - initial_displacement[j]);

        aux_index += dimension;
    }

    // The rotational terms
    if( mELementalFlags.Is(NodalConcentratedElement::COMPUTE_ROTATIONAL_STIFFNESS) ||
        mELementalFlags.Is(NodalConcentratedElement::COMPUTE_NODAL_INERTIA)) {

        // Compute and add internal forces
        const array_1d<double, 3 >& current_rotation = GetGeometry()[0].FastGetSolutionStepValue(ROTATION);
        const array_1d<double, 3 >& initial_rotation = this->Has(NODAL_INITIAL_ROTATION) ? this->GetValue(NODAL_INITIAL_ROTATION) : zero_array;
        const array_1d<double, 3 >& nodal_rotational_stiffness = HasProperties() ? (GetProperties().Has(NODAL_ROTATIONAL_STIFFNESS) ? GetProperties().GetValue(NODAL_ROTATIONAL_STIFFNESS) : rconst_this.GetValue(NODAL_ROTATIONAL_STIFFNESS)) : rconst_this.GetValue(NODAL_ROTATIONAL_STIFFNESS);

        for ( IndexType j = 0; j < dimension; ++j )
            rRightHandSideVector[aux_index + j]  -= nodal_rotational_stiffness[j] * (current_rotation[j] - initial_rotation[j]);
    }
}

/***********************************************************************************/
/***********************************************************************************/

void NodalConcentratedElement::CalculateLeftHandSide(
    MatrixType& rLeftHandSideMatrix,
    ProcessInfo& rCurrentProcessInfo
    )
{
    PrivateCalculateLeftHandSide(rLeftHandSideMatrix, rCurrentProcessInfo);
}

/***********************************************************************************/
/***********************************************************************************/

void NodalConcentratedElement::PrivateCalculateLeftHandSide(
    MatrixType& rLeftHandSideMatrix,
    const ProcessInfo& rCurrentProcessInfo
    )
{
    const SizeType dimension = GetGeometry().WorkingSpaceDimension();

    // Resizing as needed the LHS
    const SizeType system_size = ComputeSizeOfSystem();

    if ( rLeftHandSideMatrix.size1() != system_size )
        rLeftHandSideMatrix.resize( system_size, system_size, false );

    noalias( rLeftHandSideMatrix ) = ZeroMatrix( system_size, system_size ); //resetting LHS

    // We get the reference
    const auto& rconst_this = *this;

    // Auxiliar index
    IndexType aux_index = 0;

    // The displacement terms
    if( mELementalFlags.Is(NodalConcentratedElement::COMPUTE_DISPLACEMENT_STIFFNESS) ||
        mELementalFlags.Is(NodalConcentratedElement::COMPUTE_NODAL_MASS)) {

        const array_1d<double, 3 >& nodal_stiffness = HasProperties() ? (GetProperties().Has(NODAL_DISPLACEMENT_STIFFNESS) ? GetProperties().GetValue(NODAL_DISPLACEMENT_STIFFNESS) : rconst_this.GetValue(NODAL_DISPLACEMENT_STIFFNESS)) : rconst_this.GetValue(NODAL_DISPLACEMENT_STIFFNESS);

        for ( IndexType j = 0; j < dimension; ++j )
            rLeftHandSideMatrix( j, j ) += nodal_stiffness[j];

        aux_index += dimension;
    }

    // The rotational terms
    if( mELementalFlags.Is(NodalConcentratedElement::COMPUTE_ROTATIONAL_STIFFNESS) ||
        mELementalFlags.Is(NodalConcentratedElement::COMPUTE_NODAL_INERTIA)) {

        const array_1d<double, 3 >& nodal_rotational_stiffness = HasProperties() ? (GetProperties().Has(NODAL_ROTATIONAL_STIFFNESS) ? GetProperties().GetValue(NODAL_ROTATIONAL_STIFFNESS) : rconst_this.GetValue(NODAL_ROTATIONAL_STIFFNESS)) : rconst_this.GetValue(NODAL_ROTATIONAL_STIFFNESS);

        for ( IndexType j = 0; j < dimension; ++j )
            rLeftHandSideMatrix( aux_index + j, aux_index + j ) += nodal_rotational_stiffness[j];
    }
}

/***********************************************************************************/
/***********************************************************************************/

void NodalConcentratedElement::AddExplicitContribution(
    const VectorType& rRHSVector,
    const Variable<VectorType>& rRHSVariable,
    Variable<double>& rDestinationVariable,
    const ProcessInfo& rCurrentProcessInfo
    )
{
    KRATOS_TRY;

    auto& r_geom = this->GetGeometry();

    // We get the reference
    const auto& rconst_this = *this;

    // The displacement terms
    // Computing the nodal mass
    if (rDestinationVariable == NODAL_MASS ) {
        if( mELementalFlags.Is(NodalConcentratedElement::COMPUTE_DISPLACEMENT_STIFFNESS) ||
            mELementalFlags.Is(NodalConcentratedElement::COMPUTE_NODAL_MASS)) {

            const double nodal_mass = HasProperties() ? (GetProperties().Has(NODAL_MASS) ? GetProperties().GetValue(NODAL_MASS) : rconst_this.GetValue(NODAL_MASS)) : rconst_this.GetValue(NODAL_MASS);

            #pragma omp atomic
            r_geom[0].GetValue(NODAL_MASS) += nodal_mass;

        }
    }

    // The rotational terms
    // Computing the nodal inertia
    if (rDestinationVariable == NODAL_INERTIA ) {
        if( mELementalFlags.Is(NodalConcentratedElement::COMPUTE_ROTATIONAL_STIFFNESS) ||
            mELementalFlags.Is(NodalConcentratedElement::COMPUTE_NODAL_INERTIA)) {

            const array_1d<double, 3>& const_nodal_inertia =  HasProperties() ? (GetProperties().Has(NODAL_INERTIA) ? GetProperties().GetValue(NODAL_INERTIA) : rconst_this.GetValue(NODAL_INERTIA)) : rconst_this.GetValue(NODAL_INERTIA);

            array_1d<double, 3>& r_nodal_inertia = r_geom[0].GetValue(NODAL_INERTIA);

            for (IndexType i_dim = 0; i_dim < 3; ++i_dim) {
                #pragma omp atomic
                r_nodal_inertia[i_dim] += const_nodal_inertia[i_dim];
            }
        }
    }

    KRATOS_CATCH("")
}

/***********************************************************************************/
/***********************************************************************************/

void NodalConcentratedElement::AddExplicitContribution(
    const VectorType& rRHSVector,
    const Variable<VectorType>& rRHSVariable,
    Variable<array_1d<double, 3>>& rDestinationVariable,
    const ProcessInfo& rCurrentProcessInfo
    )
{
    KRATOS_TRY;

    auto& r_geom = this->GetGeometry();
    const auto& r_prop = this->GetProperties();
    const SizeType dimension = r_geom.WorkingSpaceDimension();
    const SizeType system_size = ComputeSizeOfSystem();

    Vector damping_residual_contribution = ZeroVector(system_size);

    // Calculate damping contribution to residual -->
    if (StructuralMechanicsElementUtilities::ComputeLumpedMassMatrix(r_prop, rCurrentProcessInfo)) {
        Vector current_nodal_velocities = ZeroVector(system_size);
        this->GetFirstDerivativesVector(current_nodal_velocities);

        Matrix damping_matrix = ZeroMatrix(system_size, system_size);
        this->PrivateCalculateDampingMatrix(damping_matrix, rCurrentProcessInfo);

        // Current residual contribution due to damping
        noalias(damping_residual_contribution) = prod(damping_matrix, current_nodal_velocities);
    }

    // Auxiliar index
    IndexType aux_index = 0;

    // Computing the force residual
    if (rRHSVariable == RESIDUAL_VECTOR && rDestinationVariable == FORCE_RESIDUAL) {
        if( mELementalFlags.Is(NodalConcentratedElement::COMPUTE_DISPLACEMENT_STIFFNESS) ||
            mELementalFlags.Is(NodalConcentratedElement::COMPUTE_NODAL_MASS)) {

            array_1d<double, 3>& r_force_residual = r_geom[0].FastGetSolutionStepValue(FORCE_RESIDUAL);

            for (IndexType j = 0; j < dimension; ++j) {
                #pragma omp atomic
                r_force_residual[j] += rRHSVector[j] - damping_residual_contribution[j];
            }

            aux_index += dimension;
        }
    }

    if (rRHSVariable == RESIDUAL_VECTOR && rDestinationVariable == MOMENT_RESIDUAL) {
        if( mELementalFlags.Is(NodalConcentratedElement::COMPUTE_ROTATIONAL_STIFFNESS) ||
            mELementalFlags.Is(NodalConcentratedElement::COMPUTE_NODAL_INERTIA)) {

            array_1d<double, 3>& r_moment_residual = r_geom[0].FastGetSolutionStepValue(MOMENT_RESIDUAL);

            for (IndexType j = 0; j < dimension; ++j) {
                #pragma omp atomic
                r_moment_residual[j] += rRHSVector[aux_index + j] - damping_residual_contribution[aux_index + j];
            }
        }
    }

    KRATOS_CATCH("")
}

//*************************COMPUTE DELTA POSITION*************************************
/***********************************************************************************/

void NodalConcentratedElement::CalculateMassMatrix(
    MatrixType& rMassMatrix,
    ProcessInfo& rCurrentProcessInfo
    )
{
    PrivateCalculateMassMatrix(rMassMatrix, rCurrentProcessInfo);
}

/***********************************************************************************/
/***********************************************************************************/

void NodalConcentratedElement::PrivateCalculateMassMatrix(
    MatrixType& rMassMatrix,
    const ProcessInfo& rCurrentProcessInfo
    )
{
    KRATOS_TRY

    // Lumped (by definition)
    const SizeType dimension = GetGeometry().WorkingSpaceDimension();
    const SizeType system_size = ComputeSizeOfSystem();

    if ( rMassMatrix.size1() != system_size )
        rMassMatrix.resize( system_size, system_size, false );

    rMassMatrix = ZeroMatrix( system_size, system_size );

    // We get the reference
    const auto& rconst_this = *this;

    // Auxiliar index
    IndexType aux_index = 0;

    // The displacement terms
    if( mELementalFlags.Is(NodalConcentratedElement::COMPUTE_DISPLACEMENT_STIFFNESS) ||
        mELementalFlags.Is(NodalConcentratedElement::COMPUTE_NODAL_MASS)) {

        const double nodal_mass = HasProperties() ? (GetProperties().Has(NODAL_MASS) ? GetProperties().GetValue(NODAL_MASS) : rconst_this.GetValue(NODAL_MASS)) : rconst_this.GetValue(NODAL_MASS);

        for ( IndexType j = 0; j < dimension; ++j )
            rMassMatrix( j, j ) += nodal_mass;

        aux_index += dimension;
    }

    // The rotational terms
    if( mELementalFlags.Is(NodalConcentratedElement::COMPUTE_ROTATIONAL_STIFFNESS) ||
        mELementalFlags.Is(NodalConcentratedElement::COMPUTE_NODAL_INERTIA)) {

        const array_1d<double, 3>& r_nodal_inertia =  HasProperties() ? (GetProperties().Has(NODAL_INERTIA) ? GetProperties().GetValue(NODAL_INERTIA) : rconst_this.GetValue(NODAL_INERTIA)) : rconst_this.GetValue(NODAL_INERTIA);

        for ( IndexType j = 0; j < dimension; ++j )
            rMassMatrix( aux_index + j, aux_index + j ) += r_nodal_inertia[j];
    }

    KRATOS_CATCH( "" );
}

/***********************************************************************************/
/***********************************************************************************/

void NodalConcentratedElement::CalculateDampingMatrix(
    MatrixType& rDampingMatrix,
    ProcessInfo& rCurrentProcessInfo
    )
{
    PrivateCalculateDampingMatrix(rDampingMatrix, rCurrentProcessInfo);
}

/***********************************************************************************/
/***********************************************************************************/

void NodalConcentratedElement::PrivateCalculateDampingMatrix(
    MatrixType& rDampingMatrix,
    const ProcessInfo& rCurrentProcessInfo
    )
{
    KRATOS_TRY;

    // The domain size
    const SizeType dimension = GetGeometry().WorkingSpaceDimension();

    // Resizing as needed the LHS
    const SizeType system_size = ComputeSizeOfSystem();

    // 0.-Initialize the DampingMatrix:
    rDampingMatrix = ZeroMatrix( system_size, system_size );

    //Check, if Rayleigh damping is available; use nodal damping, if not
    if( mELementalFlags.Is(NodalConcentratedElement::COMPUTE_RAYLEIGH_DAMPING) ) {
        StructuralMechanicsElementUtilities::CalculateRayleighDampingMatrix(*this, rDampingMatrix, const_cast<ProcessInfo&>(rCurrentProcessInfo), system_size);
    } else {
        // We get the reference
        const auto& rconst_this = *this;

        IndexType aux_index = 0;
        if( mELementalFlags.Is(NodalConcentratedElement::COMPUTE_DAMPING_RATIO) ) {
            const array_1d<double, 3 >& nodal_damping_ratio = HasProperties() ? (GetProperties().Has(NODAL_DAMPING_RATIO) ? GetProperties().GetValue(NODAL_DAMPING_RATIO) : rconst_this.GetValue(NODAL_DAMPING_RATIO)) : rconst_this.GetValue(NODAL_DAMPING_RATIO);
            for ( IndexType j = 0; j < dimension; ++j )
                rDampingMatrix(j, j) += nodal_damping_ratio[j];

            aux_index += dimension;
        }
        if( mELementalFlags.Is(NodalConcentratedElement::COMPUTE_ROTATIONAL_DAMPING_RATIO) ) {
            const array_1d<double, 3 >& nodal_rotational_damping_ratio = HasProperties() ? (GetProperties().Has(NODAL_ROTATIONAL_DAMPING_RATIO) ? GetProperties().GetValue(NODAL_ROTATIONAL_DAMPING_RATIO) : rconst_this.GetValue(NODAL_ROTATIONAL_DAMPING_RATIO)) : rconst_this.GetValue(NODAL_ROTATIONAL_DAMPING_RATIO);
            for ( IndexType j = 0; j < dimension; ++j )
                rDampingMatrix(aux_index + j, aux_index+ j) += nodal_rotational_damping_ratio[j];
        }
    }

    KRATOS_CATCH( "" );
}

/***********************************************************************************/
/***********************************************************************************/

std::size_t NodalConcentratedElement::ComputeSizeOfSystem()
{
    SizeType system_size = 0;

    const SizeType dimension = GetGeometry().WorkingSpaceDimension();

    // The displacement terms
    if( mELementalFlags.Is(NodalConcentratedElement::COMPUTE_DISPLACEMENT_STIFFNESS) ||
        mELementalFlags.Is(NodalConcentratedElement::COMPUTE_NODAL_MASS)) {
        system_size += dimension;
    }

    // The rotational terms
    if( mELementalFlags.Is(NodalConcentratedElement::COMPUTE_ROTATIONAL_STIFFNESS) ||
        mELementalFlags.Is(NodalConcentratedElement::COMPUTE_NODAL_INERTIA)) {
        system_size += dimension;
    }

    return system_size;
}

/***********************************************************************************/
/***********************************************************************************/

int NodalConcentratedElement::Check( const ProcessInfo& rCurrentProcessInfo )
{
    KRATOS_TRY

    // Check that all required variables have been registered

    // The displacement terms
    if( mELementalFlags.Is(NodalConcentratedElement::COMPUTE_DISPLACEMENT_STIFFNESS) ||
        mELementalFlags.Is(NodalConcentratedElement::COMPUTE_NODAL_MASS)) {
        KRATOS_CHECK_VARIABLE_KEY(DISPLACEMENT)
        KRATOS_CHECK_VARIABLE_KEY(VELOCITY)
        KRATOS_CHECK_VARIABLE_KEY(ACCELERATION)
        KRATOS_CHECK_VARIABLE_KEY(NODAL_MASS)
        KRATOS_CHECK_VARIABLE_KEY(NODAL_DISPLACEMENT_STIFFNESS)
    }

        // The rotational terms
    if( mELementalFlags.Is(NodalConcentratedElement::COMPUTE_ROTATIONAL_STIFFNESS) ||
        mELementalFlags.Is(NodalConcentratedElement::COMPUTE_NODAL_INERTIA)) {
        KRATOS_CHECK_VARIABLE_KEY(ROTATION)
        KRATOS_CHECK_VARIABLE_KEY(ANGULAR_VELOCITY)
        KRATOS_CHECK_VARIABLE_KEY(ANGULAR_ACCELERATION)
        KRATOS_CHECK_VARIABLE_KEY(NODAL_INERTIA)
        KRATOS_CHECK_VARIABLE_KEY(NODAL_ROTATIONAL_STIFFNESS)
    }

    KRATOS_CHECK_VARIABLE_KEY(NODAL_DAMPING_RATIO)
    KRATOS_CHECK_VARIABLE_KEY(NODAL_ROTATIONAL_DAMPING_RATIO)
    KRATOS_CHECK_VARIABLE_KEY(VOLUME_ACCELERATION)

    // Check that the element's nodes contain all required SolutionStepData and Degrees of freedom
    NodeType& rnode = this->GetGeometry()[0];

    // The displacement terms
    if( mELementalFlags.Is(NodalConcentratedElement::COMPUTE_DISPLACEMENT_STIFFNESS) ||
        mELementalFlags.Is(NodalConcentratedElement::COMPUTE_NODAL_MASS)) {
        KRATOS_CHECK_VARIABLE_IN_NODAL_DATA(DISPLACEMENT,rnode)
        KRATOS_CHECK_VARIABLE_IN_NODAL_DATA(VOLUME_ACCELERATION,rnode)

        KRATOS_CHECK_DOF_IN_NODE(DISPLACEMENT_X,rnode)
        KRATOS_CHECK_DOF_IN_NODE(DISPLACEMENT_Y,rnode)
        KRATOS_CHECK_DOF_IN_NODE(DISPLACEMENT_Z,rnode)
    }

    // The rotational terms
    if( mELementalFlags.Is(NodalConcentratedElement::COMPUTE_ROTATIONAL_STIFFNESS) ||
        mELementalFlags.Is(NodalConcentratedElement::COMPUTE_NODAL_INERTIA)) {
        KRATOS_CHECK_VARIABLE_IN_NODAL_DATA(ROTATION,rnode)

        KRATOS_CHECK_DOF_IN_NODE(ROTATION_X,rnode)
        KRATOS_CHECK_DOF_IN_NODE(ROTATION_Y,rnode)
        KRATOS_CHECK_DOF_IN_NODE(ROTATION_Z,rnode)
    }

    return 0;

    KRATOS_CATCH( "Problem in the Check in the NodalConcentratedElement" )
}


/***********************************************************************************/
/***********************************************************************************/

void NodalConcentratedElement::save( Serializer& rSerializer ) const
{
    KRATOS_SERIALIZE_SAVE_BASE_CLASS( rSerializer, Element )
    rSerializer.save("ELementalFlags",mELementalFlags);
}

void NodalConcentratedElement::load( Serializer& rSerializer )
{
    KRATOS_SERIALIZE_LOAD_BASE_CLASS( rSerializer, Element )
    rSerializer.load("ELementalFlags",mELementalFlags);
}

} // Namespace Kratos

<|MERGE_RESOLUTION|>--- conflicted
+++ resolved
@@ -102,11 +102,7 @@
     ) const
 {
     //NEEDED TO CREATE AN ELEMENT
-<<<<<<< HEAD
-    return Kratos::make_shared<NodalConcentratedElement>( NewId, GetGeometry().Create( rThisNodes ), pProperties, mELementalFlags.Is(NodalConcentratedElement::COMPUTE_RAYLEIGH_DAMPING) );
-=======
     return Kratos::make_intrusive<NodalConcentratedElement>( NewId, GetGeometry().Create( rThisNodes ), pProperties, mUseRayleighDamping );
->>>>>>> 97550b0e
 }
 
 /***********************************************************************************/
@@ -119,11 +115,7 @@
     ) const
 {
     //NEEDED TO CREATE AN ELEMENT
-<<<<<<< HEAD
-    return Kratos::make_shared<NodalConcentratedElement>( NewId, pGeom, pProperties, mELementalFlags.Is(NodalConcentratedElement::COMPUTE_RAYLEIGH_DAMPING) );
-=======
     return Kratos::make_intrusive<NodalConcentratedElement>( NewId, pGeom, pProperties, mUseRayleighDamping );
->>>>>>> 97550b0e
 }
 
 //************************************CLONE*******************************************
@@ -137,13 +129,9 @@
     //YOU CREATE A NEW ELEMENT CLONING THEIR VARIABLES
     //ALL MEMBER VARIABLES THAT MUST BE CLONED HAVE TO BE DEFINED HERE
 
-<<<<<<< HEAD
-    return Kratos::make_shared<NodalConcentratedElement>(NewId, GetGeometry().Create( rThisNodes ), pGetProperties(), mELementalFlags.Is(NodalConcentratedElement::COMPUTE_RAYLEIGH_DAMPING) );
-=======
     NodalConcentratedElement new_element(NewId, GetGeometry().Create( rThisNodes ), pGetProperties(), mUseRayleighDamping );
 
     return Kratos::make_intrusive<NodalConcentratedElement>(new_element);
->>>>>>> 97550b0e
 }
 
 
