// KRATOS  ___|  |                   |                   |
//       \___ \  __|  __| |   |  __| __| |   |  __| _` | |
//             | |   |    |   | (    |   |   | |   (   | |
//       _____/ \__|_|   \__,_|\___|\__|\__,_|_|  \__,_|_| MECHANICS
//
//  License:		 BSD License
//					 license: structural_mechanics_application/license.txt
//
//  Main authors:    Vicente Mataix Ferrandiz
//


#if !defined(KRATOS_UPDATED_LAGRANGIAN_H_INCLUDED )
#define  KRATOS_UPDATED_LAGRANGIAN_H_INCLUDED


// System includes


// External includes

// Project includes
#include "includes/define.h"
#include "custom_elements/base_solid_element.h"
#include "includes/variables.h"
#include "includes/constitutive_law.h"

namespace Kratos
{
///@name Kratos Globals
///@{
///@}
///@name Type Definitions
///@{
///@}
///@name  Enum's
///@{

///@}
///@name  Functions
///@{

///@}
///@name Kratos Classes
///@{

/**
 * @class UpdatedLagrangian
 * @ingroup StructuralMechanicsApplication
 * @brief Updated Lagrangian element for 2D and 3D geometries.
 * @details Implements an Updated Lagrangian definition for structural analysis. This works for arbitrary geometries in 2D and 3D
 * @author Riccardo Rossi
 * @author Vicente Mataix Ferrandiz
 */

class KRATOS_API(STRUCTURAL_MECHANICS_APPLICATION) UpdatedLagrangian
    : public BaseSolidElement
{
public:
    ///@name Type Definitions
    ///@{

    ///Reference type definition for constitutive laws
    typedef ConstitutiveLaw ConstitutiveLawType;

    ///Pointer type for constitutive laws
    typedef ConstitutiveLawType::Pointer ConstitutiveLawPointerType;

    ///Type definition for integration methods
    typedef GeometryData::IntegrationMethod IntegrationMethod;

    /// The base element type
    typedef BaseSolidElement BaseType;

    /// The definition of the index type
    typedef std::size_t IndexType;

    /// The definition of the sizetype
    typedef std::size_t SizeType;

    /// Counted pointer of UpdatedLagrangian
    KRATOS_CLASS_INTRUSIVE_POINTER_DEFINITION(UpdatedLagrangian);

    ///@}
    ///@name Life Cycle
    ///@{

    /// Default constructor.
    UpdatedLagrangian(IndexType NewId, GeometryType::Pointer pGeometry);
    UpdatedLagrangian(IndexType NewId, GeometryType::Pointer pGeometry, PropertiesType::Pointer pProperties);

    // Copy constructor
    UpdatedLagrangian(UpdatedLagrangian const& rOther)
        :BaseType(rOther)
        ,mF0Computed(rOther.mF0Computed)
        ,mDetF0(rOther.mDetF0)
        ,mF0(rOther.mF0)
    {};

    /// Destructor.
    ~UpdatedLagrangian() override;

    ///@}
    ///@name Operators
    ///@{
    ///@}
    ///@name Operations
    ///@{

    /**
     * @brief Called to initialize the element.
     * Must be called before any calculation is done
     */
    void Initialize(const ProcessInfo& rCurrentProcessInfo) override;

    /**
     * @brief Called at the beginning of each solution step
     * @param rCurrentProcessInfo the current process info instance
     */
    void InitializeSolutionStep(ProcessInfo& rCurrentProcessInfo) override;

    /**
     * @brief Called at the end of eahc solution step
     * @param rCurrentProcessInfo the current process info instance
     */
    void FinalizeSolutionStep(ProcessInfo& rCurrentProcessInfo) override;

    /**
     * @brief It creates a new element pointer and clones the previous element data
     * @param NewId the ID of the new element
     * @param ThisNodes the nodes of the new element
     * @param pProperties the properties assigned to the new element
     * @return a Pointer to the new element
     */
    Element::Pointer Clone (
        IndexType NewId,
        NodesArrayType const& rThisNodes
        ) const override;

    /**
     * @brief Creates a new element
     * @param NewId The Id of the new created element
     * @param pGeom The pointer to the geometry of the element
     * @param pProperties The pointer to property
     * @return The pointer to the created element
     */
    Element::Pointer Create(
        IndexType NewId,
        GeometryType::Pointer pGeom,
        PropertiesType::Pointer pProperties
        ) const override;

    /**
     * @brief Creates a new element
     * @param NewId The Id of the new created element
     * @param ThisNodes The array containing nodes
     * @param pProperties The pointer to property
     * @return The pointer to the created element
     */
    Element::Pointer Create(
        IndexType NewId,
        NodesArrayType const& ThisNodes,
        PropertiesType::Pointer pProperties
        ) const override;

    /**
     * @brief Calculate a double Variable on the Element Constitutive Law
     * @param rVariable The variable we want to get
     * @param rOutput The values obtained int the integration points
     * @param rCurrentProcessInfo The current process info instance
     */
    void CalculateOnIntegrationPoints(
        const Variable<double>& rVariable,
        std::vector<double>& rOutput,
        const ProcessInfo& rCurrentProcessInfo
        ) override;

    /**
     * @brief Calculate a Matrix Variable on the Element Constitutive Law
     * @param rVariable The variable we want to get
     * @param rOutput The values obtained int the integration points
     * @param rCurrentProcessInfo The current process info instance
     */
    void CalculateOnIntegrationPoints(
        const Variable<Matrix >& rVariable,
        std::vector< Matrix >& rOutput,
        const ProcessInfo& rCurrentProcessInfo
        ) override;

     /**
      * @brief Set a double Value on the Element Constitutive Law
      * @param rVariable The variable we want to set
      * @param rValues The values to set in the integration points
      * @param rCurrentProcessInfo the current process info instance
      */
    void SetValuesOnIntegrationPoints(
        const Variable<double>& rVariable,
        std::vector<double>& rValues,
        const ProcessInfo& rCurrentProcessInfo
        ) override;

     /**
      * @brief Set a Matrix Value on the Element Constitutive Law
      * @param rVariable The variable we want to set
      * @param rValues The values to set in the integration points
      * @param rCurrentProcessInfo the current process info instance
      */
    void SetValuesOnIntegrationPoints(
        const Variable<Matrix>& rVariable,
        std::vector<Matrix>& rValues,
        const ProcessInfo& rCurrentProcessInfo
        ) override;

<<<<<<< HEAD
    // GetValueOnIntegrationPoints are TEMPORARY until they are removed!!!
    // They will be removed from the derived elements; i.e. the implementation
    // should be in CalculateOnIntegrationPoints!
    // Adding these functions here is bcs GiD calls GetValueOnIntegrationPoints

    /**
     * @brief Get on rVariable a double Value from the Element Constitutive Law
     * @param rVariable The variable we want to get
     * @param rValues The results in the integration points
     * @param rCurrentProcessInfo the current process info instance
     */
    void GetValueOnIntegrationPoints(
        const Variable<double>& rVariable,
        std::vector<double>& rValues,
        const ProcessInfo& rCurrentProcessInfo
        ) override;

    /**
     * @brief Get on rVariable a Matrix Value from the Element Constitutive Law
     * @param rVariable The variable we want to get
     * @param rValues The results in the integration points
     * @param rCurrentProcessInfo the current process info instance
     */
    void GetValueOnIntegrationPoints(
        const Variable<Matrix>& rVariable,
        std::vector<Matrix>& rValues,
        const ProcessInfo& rCurrentProcessInfo
        ) override;

=======
>>>>>>> 6dfc1055
    ///@}
    ///@name Access
    ///@{

    ///@}
    ///@name Inquiry
    ///@{
    ///@}
    ///@name Input and output
    ///@{

    /// Turn back information as a string.
    std::string Info() const override
    {
        std::stringstream buffer;
        buffer << "Updated Lagrangian Solid Element #" << Id() << "\nConstitutive law: " << BaseType::mConstitutiveLawVector[0]->Info();
        return buffer.str();
    }

    /// Print information about this object.
    void PrintInfo(std::ostream& rOStream) const override
    {
        rOStream << "Updated Lagrangian Solid Element #" << Id() << "\nConstitutive law: " << BaseType::mConstitutiveLawVector[0]->Info();
    }

    /// Print object's data.
    void PrintData(std::ostream& rOStream) const override
    {
        pGetGeometry()->PrintData(rOStream);
    }

    ///@}
    ///@name Friends
    ///@{
    ///@}

protected:
    ///@name Protected static Member Variables
    ///@{

    ///@}
    ///@name Protected member Variables
    ///@{

    /* Historical total elastic deformation measure */
    bool mF0Computed;           // To avoid computing more than once the historical total elastic deformation measure
    std::vector<double> mDetF0; // The historical total elastic deformation measure determinant
    std::vector<Matrix> mF0;    // The historical total elastic deformation measure

    ///@}
    ///@name Protected Operators
    ///@{

    UpdatedLagrangian() : BaseSolidElement()
    {
    }

    /**
     * @brief This method clones the element database
     * @param rF0Computed To avoid computing more than once the historical total elastic deformation measure
     * @param rDetF0 The historical total elastic deformation measure determinant
     * @param rF0 The historical total elastic deformation measure
     */
    void CloneUpdatedLagrangianDatabase(
        const bool rF0Computed,
        const std::vector<double>& rDetF0,
        const std::vector<Matrix>& rF0
        )
    {
        mF0Computed = rF0Computed;
        mDetF0 = rDetF0;
        mF0 = rF0;
    }

    /**
     * Gives the StressMeasure used
     */
    ConstitutiveLaw::StressMeasure GetStressMeasure() const override;

    /**
     * @brief It updates the historical database
     * @param rThisKinematicVariables The kinematic variables to be calculated
     * @param PointNumber The integration point considered
     */
    void UpdateHistoricalDatabase(
        KinematicVariables& rThisKinematicVariables,
        const IndexType PointNumber
        );

    /**
     * @brief This functions calculates both the RHS and the LHS
     * @param rLeftHandSideMatrix The LHS
     * @param rRightHandSideVector The RHS
     * @param rCurrentProcessInfo The current process info instance
     * @param CalculateStiffnessMatrixFlag The flag to set if compute the LHS
     * @param CalculateResidualVectorFlag The flag to set if compute the RHS
     */
    void CalculateAll(
        MatrixType& rLeftHandSideMatrix,
        VectorType& rRightHandSideVector,
        const ProcessInfo& rCurrentProcessInfo,
        const bool CalculateStiffnessMatrixFlag,
        const bool CalculateResidualVectorFlag
        ) override;

    /**
     * @brief This functions updates the kinematics variables
     * @param rThisKinematicVariables The kinematic variables to be calculated
     * @param PointNumber The integration point considered
     * @param rIntegrationMethod The integration method considered
     */
    void CalculateKinematicVariables(
        KinematicVariables& rThisKinematicVariables,
        const IndexType PointNumber,
        const GeometryType::IntegrationMethod& rIntegrationMethod
        ) override;

    /**
     * @brief This functions calculate the derivatives in the reference frame
     * @param J0 The jacobian in the reference configuration
     * @param InvJ0 The inverse of the jacobian in the reference configuration
     * @param DN_DX The gradient derivative of the shape function
     * @param PointNumber The id of the integration point considered
     * @param ThisIntegrationMethod The integration method considered
     * @return The determinant of the jacobian in the reference configuration
     */
    double CalculateDerivativesOnReferenceConfiguration(
        Matrix& J0,
        Matrix& InvJ0,
        Matrix& DN_DX,
        const IndexType PointNumber,
        IntegrationMethod ThisIntegrationMethod
        ) const override;

    ///@}
    ///@name Protected Operations
    ///@{
    ///@}
    ///@name Protected  Access
    ///@{
    ///@}
    ///@name Protected Inquiry
    ///@{
    ///@}
    ///@name Protected LifeCycle
    ///@{
    ///@}

private:
    ///@name Static Member Variables
    ///@{

    ///@}
    ///@name Member Variables
    ///@{

    ///@}
    ///@name Private Operators
    ///@{

    /**
     * @brief This method computes the deformation matrix B
     * @param rB The deformation matrix
     * @param rDN_DX The gradient derivative of the shape function
     * @param StrainSize The size of the Voigt notation stress vector
     * @param PointNumber The integration point considered
     */
    void CalculateB(
        Matrix& rB,
        const Matrix& rDN_DX,
        const SizeType StrainSize,
        const IndexType PointNumber
        );

    /**
     * It returns the reference configuration deformation gradient determinant
     * @param PointNumber The integration point considered
     * @return The reference configuration deformation gradient determinant
     */
    double ReferenceConfigurationDeformationGradientDeterminant(const IndexType PointNumber) const;

    /**
     * It returns the reference configuration deformation gradient
     * @param PointNumber The integration point considered
     * @return The reference configuration deformation gradient
     */
    Matrix ReferenceConfigurationDeformationGradient(const IndexType PointNumber) const;

    ///@}
    ///@name Private Operations
    ///@{


    ///@}
    ///@name Private  Access
    ///@{
    ///@}

    ///@}
    ///@name Serialization
    ///@{
    friend class Serializer;

    // A private default constructor necessary for serialization

    void save(Serializer& rSerializer) const override;

    void load(Serializer& rSerializer) override;

    ///@name Private Inquiry
    ///@{
    ///@}
    ///@name Un accessible methods
    ///@{
    /// Assignment operator.
    //UpdatedLagrangian& operator=(const UpdatedLagrangian& rOther);
    /// Copy constructor.
    //UpdatedLagrangian(const UpdatedLagrangian& rOther);
    ///@}

}; // Class UpdatedLagrangian

///@}
///@name Type Definitions
///@{
///@}
///@name Input and output
///@{
///@}

} // namespace Kratos.
#endif // KRATOS_UPDATED_LAGRANGIAN_H_INCLUDED  defined<|MERGE_RESOLUTION|>--- conflicted
+++ resolved
@@ -211,38 +211,6 @@
         const ProcessInfo& rCurrentProcessInfo
         ) override;
 
-<<<<<<< HEAD
-    // GetValueOnIntegrationPoints are TEMPORARY until they are removed!!!
-    // They will be removed from the derived elements; i.e. the implementation
-    // should be in CalculateOnIntegrationPoints!
-    // Adding these functions here is bcs GiD calls GetValueOnIntegrationPoints
-
-    /**
-     * @brief Get on rVariable a double Value from the Element Constitutive Law
-     * @param rVariable The variable we want to get
-     * @param rValues The results in the integration points
-     * @param rCurrentProcessInfo the current process info instance
-     */
-    void GetValueOnIntegrationPoints(
-        const Variable<double>& rVariable,
-        std::vector<double>& rValues,
-        const ProcessInfo& rCurrentProcessInfo
-        ) override;
-
-    /**
-     * @brief Get on rVariable a Matrix Value from the Element Constitutive Law
-     * @param rVariable The variable we want to get
-     * @param rValues The results in the integration points
-     * @param rCurrentProcessInfo the current process info instance
-     */
-    void GetValueOnIntegrationPoints(
-        const Variable<Matrix>& rVariable,
-        std::vector<Matrix>& rValues,
-        const ProcessInfo& rCurrentProcessInfo
-        ) override;
-
-=======
->>>>>>> 6dfc1055
     ///@}
     ///@name Access
     ///@{
