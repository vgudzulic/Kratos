// KRATOS  ___|  |                   |                   |
//       \___ \  __|  __| |   |  __| __| |   |  __| _` | |
//             | |   |    |   | (    |   |   | |   (   | |
//       _____/ \__|_|   \__,_|\___|\__|\__,_|_|  \__,_|_| MECHANICS
//
//  License:     BSD License
//           license: structural_mechanics_application/license.txt
//
//  Main authors:    Martin Fusseder, https://github.com/MFusseder
//


#include "adjoint_finite_difference_cr_beam_element_3D2N.h"
#include "structural_mechanics_application_variables.h"
#include "custom_response_functions/response_utilities/stress_response_definitions.h"
#include "includes/checks.h"
#include "custom_elements/cr_beam_element_linear_3D2N.hpp"


namespace Kratos
{


template <class TPrimalElement>
int AdjointFiniteDifferenceCrBeamElement<TPrimalElement>::Check(const ProcessInfo& rCurrentProcessInfo)
{
    KRATOS_TRY

    int return_value = BaseType::Check(rCurrentProcessInfo);

    KRATOS_ERROR_IF_NOT(this->mHasRotationDofs) << "Adjoint beam element does not have rotation dofs!" << std::endl;
    KRATOS_ERROR_IF_NOT(this->mpPrimalElement) << "Primal element pointer is nullptr!" << std::endl;

    //TODO: Check() of primal element should be called, but is not possible because of DOF check!

    KRATOS_ERROR_IF(this->GetGeometry().WorkingSpaceDimension() != 3 || this->GetGeometry().size() != 2)
    << "The beam element works only in 3D and with 2 noded elements" << "" << std::endl;

    KRATOS_CHECK_VARIABLE_KEY(VELOCITY);
    KRATOS_CHECK_VARIABLE_KEY(DISPLACEMENT);
    KRATOS_CHECK_VARIABLE_KEY(ACCELERATION);
    KRATOS_CHECK_VARIABLE_KEY(DENSITY);
    KRATOS_CHECK_VARIABLE_KEY(CROSS_AREA);
    KRATOS_CHECK_VARIABLE_KEY(ADJOINT_DISPLACEMENT);
    KRATOS_CHECK_VARIABLE_KEY(ADJOINT_ROTATION);

    // check dofs
    const GeometryType& r_geom = this->GetGeometry();
    for (IndexType i = 0; i < r_geom.size(); i++)
    {
        const auto& r_node = r_geom[i];

        KRATOS_CHECK_VARIABLE_IN_NODAL_DATA(DISPLACEMENT, r_node);
        KRATOS_CHECK_VARIABLE_IN_NODAL_DATA(ROTATION, r_node);
        KRATOS_CHECK_VARIABLE_IN_NODAL_DATA(ADJOINT_DISPLACEMENT, r_node);
        KRATOS_CHECK_VARIABLE_IN_NODAL_DATA(ADJOINT_ROTATION, r_node);

        KRATOS_CHECK_DOF_IN_NODE(ADJOINT_DISPLACEMENT_X, r_node);
        KRATOS_CHECK_DOF_IN_NODE(ADJOINT_DISPLACEMENT_Y, r_node);
        KRATOS_CHECK_DOF_IN_NODE(ADJOINT_DISPLACEMENT_Z, r_node);
        KRATOS_CHECK_DOF_IN_NODE(ADJOINT_ROTATION_X, r_node);
        KRATOS_CHECK_DOF_IN_NODE(ADJOINT_ROTATION_Y, r_node);
        KRATOS_CHECK_DOF_IN_NODE(ADJOINT_ROTATION_Z, r_node);
    }

    const double numerical_limit = std::numeric_limits<double>::epsilon();

    KRATOS_ERROR_IF(this->GetProperties().Has(CROSS_AREA) == false || this->GetProperties()[CROSS_AREA] <= numerical_limit)
    << "CROSS_AREA not provided for this element" << this->Id() << std::endl;
    KRATOS_ERROR_IF(this->GetProperties().Has(YOUNG_MODULUS) == false || this->GetProperties()[YOUNG_MODULUS] <= numerical_limit)
    << "YOUNG_MODULUS not provided for this element" << this->Id() << std::endl;
    KRATOS_ERROR_IF_NOT( this->GetProperties().Has(DENSITY) )
    << "DENSITY not provided for this element" << this->Id() << std::endl;
    KRATOS_ERROR_IF_NOT( this->GetProperties().Has(POISSON_RATIO) )
    << "POISSON_RATIO not provided for this element" << this->Id() << std::endl;
    KRATOS_ERROR_IF_NOT( this->GetProperties().Has(TORSIONAL_INERTIA) )
    << "TORSIONAL_INERTIA not provided for this element" << this->Id() << std::endl;

    KRATOS_ERROR_IF_NOT( this->GetProperties().Has(I22) )
    << "I22 not provided for this element" << this->Id() << std::endl;
    KRATOS_ERROR_IF_NOT( this->GetProperties().Has(I33) )
    << "I33 not provided for this element" << this->Id() << std::endl;

    return return_value;

    KRATOS_CATCH("")
}

template <class TPrimalElement>
void AdjointFiniteDifferenceCrBeamElement<TPrimalElement>::save(Serializer& rSerializer) const
{
    KRATOS_SERIALIZE_SAVE_BASE_CLASS(rSerializer, BaseType);
}

template <class TPrimalElement>
void AdjointFiniteDifferenceCrBeamElement<TPrimalElement>::load(Serializer& rSerializer)
{
    KRATOS_SERIALIZE_LOAD_BASE_CLASS(rSerializer, BaseType);
}

<<<<<<< HEAD
void AdjointFiniteDifferenceCrBeamElement::SetValueOnIntegrationPoints(const Variable<array_1d<double, 3 > >& rVariable,
					     std::vector<array_1d<double, 3 > > rValues,
					     const ProcessInfo& rCurrentProcessInfo)
{   
    const SizeType  write_points_number = GetGeometry()
            .IntegrationPointsNumber(this->GetIntegrationMethod());
    
    if (mForceSensitivity.size() != write_points_number )
        mForceSensitivity.resize(write_points_number);
    if (mMomentSensitivity.size() != write_points_number)
        mMomentSensitivity.resize(write_points_number);    
    
    if (rValues.size() == write_points_number)
    {
	    if (rVariable == FORCE_SENSITIVITY)
		    for (IndexType PointNumber = 0; PointNumber < write_points_number; ++PointNumber) 
                mForceSensitivity[PointNumber] = rValues[PointNumber];
        
        else if (rVariable == MOMENT_SENSITIVITY) 
		    for (IndexType PointNumber = 0; PointNumber < write_points_number; ++PointNumber)                 
			    mMomentSensitivity[PointNumber] = rValues[PointNumber];
    }
    else
        KRATOS_ERROR << "Size of sensitivity vector is unequal to number of integration points" << std::endl;
    
}

void AdjointFiniteDifferenceCrBeamElement::GetValueOnIntegrationPoints(const Variable<array_1d<double, 3 > >& rVariable,
					     std::vector<array_1d<double, 3 > >& rValues,
					     const ProcessInfo& rCurrentProcessInfo)
{ 
    const SizeType  write_points_number = GetGeometry()
            .IntegrationPointsNumber(this->GetIntegrationMethod());
    
    if (rValues.size() != write_points_number)
            rValues.resize(write_points_number);

    if (rVariable == FORCE_SENSITIVITY)
    {
        if(mForceSensitivity.size() == write_points_number)
        {
              for (IndexType PointNumber = 0; PointNumber < write_points_number; ++PointNumber) 
                rValues[PointNumber] = mForceSensitivity[PointNumber];
        }
        else if(this->Has(rVariable))
        {
            const array_1d<double, 3 >& output_value = this->GetValue(rVariable);
            for (IndexType PointNumber = 0; PointNumber < write_points_number; ++PointNumber)
                rValues[PointNumber] = output_value;
        }
        else
            KRATOS_ERROR << "Error at getting " << rVariable << " values on integration points." << std::endl; 
    }
    else if (rVariable == MOMENT_SENSITIVITY)
    {
        if(mMomentSensitivity.size() == write_points_number)
        {
            for (IndexType PointNumber = 0; PointNumber < write_points_number; ++PointNumber)                 
                rValues[PointNumber] = mMomentSensitivity[PointNumber];
        }
        else if(this->Has(rVariable))
        {
            const array_1d<double, 3 >& output_value = this->GetValue(rVariable);
            for (IndexType PointNumber = 0; PointNumber < write_points_number; ++PointNumber)
                rValues[PointNumber] = output_value;
        }
        else
            KRATOS_ERROR << "Error at getting " << rVariable << " values on integration points." << std::endl; 
    }
    else
        KRATOS_ERROR << "Sensitivity Variable "<< rVariable <<" is not compatible with adjoint_finite_difference_cr_beam_element_3D2N." << std::endl;    
}  
=======
template class KRATOS_API(STRUCTURAL_MECHANICS_APPLICATION) AdjointFiniteDifferenceCrBeamElement<CrBeamElementLinear3D2N>;
>>>>>>> 77b2fb0f

} // namespace Kratos.

<|MERGE_RESOLUTION|>--- conflicted
+++ resolved
@@ -98,12 +98,12 @@
     KRATOS_SERIALIZE_LOAD_BASE_CLASS(rSerializer, BaseType);
 }
 
-<<<<<<< HEAD
-void AdjointFiniteDifferenceCrBeamElement::SetValueOnIntegrationPoints(const Variable<array_1d<double, 3 > >& rVariable,
+template <class TPrimalElement>
+void AdjointFiniteDifferenceCrBeamElement<TPrimalElement>::SetValueOnIntegrationPoints(const Variable<array_1d<double, 3 > >& rVariable,
 					     std::vector<array_1d<double, 3 > > rValues,
 					     const ProcessInfo& rCurrentProcessInfo)
 {   
-    const SizeType  write_points_number = GetGeometry()
+    const SizeType  write_points_number = this->GetGeometry()
             .IntegrationPointsNumber(this->GetIntegrationMethod());
     
     if (mForceSensitivity.size() != write_points_number )
@@ -126,11 +126,12 @@
     
 }
 
-void AdjointFiniteDifferenceCrBeamElement::GetValueOnIntegrationPoints(const Variable<array_1d<double, 3 > >& rVariable,
+template <class TPrimalElement>
+void AdjointFiniteDifferenceCrBeamElement<TPrimalElement>::GetValueOnIntegrationPoints(const Variable<array_1d<double, 3 > >& rVariable,
 					     std::vector<array_1d<double, 3 > >& rValues,
 					     const ProcessInfo& rCurrentProcessInfo)
 { 
-    const SizeType  write_points_number = GetGeometry()
+    const SizeType  write_points_number = this->GetGeometry()
             .IntegrationPointsNumber(this->GetIntegrationMethod());
     
     if (rValues.size() != write_points_number)
@@ -171,9 +172,8 @@
     else
         KRATOS_ERROR << "Sensitivity Variable "<< rVariable <<" is not compatible with adjoint_finite_difference_cr_beam_element_3D2N." << std::endl;    
 }  
-=======
+
 template class KRATOS_API(STRUCTURAL_MECHANICS_APPLICATION) AdjointFiniteDifferenceCrBeamElement<CrBeamElementLinear3D2N>;
->>>>>>> 77b2fb0f
 
 } // namespace Kratos.
 
