--- conflicted
+++ resolved
@@ -293,11 +293,7 @@
             for(std::size_t i = 0; i < num_of_traced_eigenfrequencies; i++)
                 DetermineEigenvectorOfElement(elem_i, mTracedEigenfrequencyIds[i], eigenvectors_of_element[i], CurrentProcessInfo);
 
-<<<<<<< HEAD
-            const std::vector<FiniteDifferenceUtility::array_1d_component_type> coord_directions = {SHAPE_SENSITIVITY_X, SHAPE_SENSITIVITY_Y, SHAPE_SENSITIVITY_Z};
-=======
             const std::vector<const FiniteDifferenceUtility::array_1d_component_type*> coord_directions = {&SHAPE_SENSITIVITY_X, &SHAPE_SENSITIVITY_Y, &SHAPE_SENSITIVITY_Z};
->>>>>>> c1bc8bcd
 
             // Computation of derivative of state equation w.r.t. node coordinates
             for(auto& node_i : elem_i.GetGeometry())
@@ -308,13 +304,8 @@
 
                 for(std::size_t coord_dir_i = 0; coord_dir_i < domain_size; coord_dir_i++)
                 {
-<<<<<<< HEAD
-                    FiniteDifferenceUtility::CalculateLeftHandSideDerivative(elem_i, LHS, coord_directions[coord_dir_i], node_i, mDelta, derived_LHS, CurrentProcessInfo);
-                    FiniteDifferenceUtility::CalculateMassMatrixDerivative(elem_i, mass_matrix, coord_directions[coord_dir_i], node_i, mDelta, derived_mass_matrix, CurrentProcessInfo);
-=======
                     FiniteDifferenceUtility::CalculateLeftHandSideDerivative(elem_i, LHS, *coord_directions[coord_dir_i], node_i, mDelta, derived_LHS, CurrentProcessInfo);
                     FiniteDifferenceUtility::CalculateMassMatrixDerivative(elem_i, mass_matrix, *coord_directions[coord_dir_i], node_i, mDelta, derived_mass_matrix, CurrentProcessInfo);
->>>>>>> c1bc8bcd
 
                     for(std::size_t i = 0; i < num_of_traced_eigenfrequencies; i++)
                     {
