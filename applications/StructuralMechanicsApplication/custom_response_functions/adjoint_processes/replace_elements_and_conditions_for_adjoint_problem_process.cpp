// KRATOS  ___|  |                   |                   |
//       \___ \  __|  __| |   |  __| __| |   |  __| _` | |
//             | |   |    |   | (    |   |   | |   (   | |
//       _____/ \__|_|   \__,_|\___|\__|\__,_|_|  \__,_|_| MECHANICS
//
//  License:		 BSD License
//					 license: structural_mechanics_application/license.txt
//
//  Main authors:    Martin Fusseder, https://github.com/MFusseder
//


// Project includes
#include "utilities/compare_elements_and_conditions_utility.h"
#include "replace_elements_and_conditions_for_adjoint_problem_process.h"
#include "../adjoint_elements/adjoint_finite_difference_base_element.h"

namespace Kratos
{


    ReplaceElementsAndConditionsForAdjointProblemProcess::ReplaceElementsAndConditionsForAdjointProblemProcess(ModelPart& model_part) : Process(Flags()) , mr_model_part(model_part)
    {
<<<<<<< HEAD

    }


    /// Destructor.
    ReplaceElementsAndConditionsForAdjointProblemProcess::~ReplaceElementsAndConditionsForAdjointProblemProcess()
    {

=======
        KRATOS_TRY
        
        KRATOS_CATCH("")
>>>>>>> 5fa4ae0e
    }

    void ReplaceElementsAndConditionsForAdjointProblemProcess::Execute()
    {
        ModelPart& r_root_model_part = ObtainRootModelPart( mr_model_part );

    #pragma omp parallel for
        for(int i=0; i< (int)r_root_model_part.Elements().size(); i++)
        {
            ModelPart::ElementsContainerType::iterator it = r_root_model_part.ElementsBegin() + i;

            std::string element_name;
            bool replace_element = GetNewElementName(*it, element_name);

            if(replace_element)
            {
                if (element_name == "AdjointFiniteDifferencingBaseElement")
                {
                    KRATOS_ERROR_IF_NOT( KratosComponents< Element >::Has( element_name ) )
                        << "Element name not found in KratosComponents< Element > -- name is " << element_name << std::endl;

                    Element::Pointer p_element = Kratos::make_shared<AdjointFiniteDifferencingBaseElement>(
                        it->Id(), it->pGetGeometry(), it->pGetProperties(), *it.base() );

                    //deep copy elemental data
                    p_element->Data() = it->Data();

                    (*it.base()) = p_element;
                }
                else
                {
                    KRATOS_ERROR_IF_NOT( KratosComponents< Element >::Has( element_name ) )
                        << "Element name not found in KratosComponents< Element > -- name is " << element_name << std::endl;
                    const Element& rReferenceElement = KratosComponents<Element>::Get(element_name);

                    Element::Pointer p_element = rReferenceElement.Create(it->Id(), it->GetGeometry().Points(), it->pGetProperties());

                    //deep copy elemental data
                    p_element->Data() = it->Data();

                    (*it.base()) = p_element;
                }
            }
        }

    #pragma omp parallel for
        for(int i=0; i< (int)r_root_model_part.Conditions().size(); i++)
        {
            ModelPart::ConditionsContainerType::iterator it = r_root_model_part.ConditionsBegin() + i;

            std::string condition_name;
            bool replace_condition = GetNewConditionName(*it, condition_name);

            if(replace_condition)
            {
                KRATOS_ERROR_IF_NOT( KratosComponents< Condition >::Has( condition_name ) )
                    << "Condition name not found in KratosComponents< Condition > -- name is " << condition_name;
                const Condition& rReferenceCondition = KratosComponents<Condition>::Get(condition_name);

                Condition::Pointer p_condition = rReferenceCondition.Create(it->Id(),it->GetGeometry().Points(), it->pGetProperties());

                //deep copy elemental data
                p_condition->Data() = it->Data();

                (*it.base()) = p_condition;
            }
        }

        //change the sons
        for (ModelPart::SubModelPartIterator i_sub_model_part = r_root_model_part.SubModelPartsBegin(); i_sub_model_part != r_root_model_part.SubModelPartsEnd(); i_sub_model_part++)
            UpdateSubModelPart( *i_sub_model_part, r_root_model_part );


    }

    /// Turn back information as a string.
    std::string ReplaceElementsAndConditionsForAdjointProblemProcess::Info() const
    {
        return "ReplaceElementsAndConditionsForAdjointProblemProcess";
    }

    /// Print information about this object.
    void ReplaceElementsAndConditionsForAdjointProblemProcess::PrintInfo(std::ostream& rOStream) const
    {
        rOStream << "ReplaceElementsAndConditionsForAdjointProblemProcess";
    }

    /// Print object's data.
    void ReplaceElementsAndConditionsForAdjointProblemProcess::PrintData(std::ostream& rOStream) const
    {
    }

    ModelPart& ReplaceElementsAndConditionsForAdjointProblemProcess::ObtainRootModelPart( ModelPart& r_model_part )
    {
        if (r_model_part.IsSubModelPart())
            return ObtainRootModelPart(*r_model_part.GetParentModelPart());
        else
            return r_model_part;
    }

    void ReplaceElementsAndConditionsForAdjointProblemProcess::UpdateSubModelPart(ModelPart& r_model_part, ModelPart& r_root_model_part)
    {
        //change the model part itself
        #pragma omp parallel for
        for(int i=0; i< (int)r_model_part.Elements().size(); i++)
        {
            ModelPart::ElementsContainerType::iterator it = r_model_part.ElementsBegin() + i;

            (*it.base()) = r_root_model_part.Elements()(it->Id());
        }

        #pragma omp parallel for
        for(int i=0; i< (int)r_model_part.Conditions().size(); i++)
        {
            ModelPart::ConditionsContainerType::iterator it = r_model_part.ConditionsBegin() + i;

            (*it.base()) = r_root_model_part.Conditions()(it->Id());
        }

        //change the sons
        for (ModelPart::SubModelPartIterator i_sub_model_part = r_model_part.SubModelPartsBegin(); i_sub_model_part != r_model_part.SubModelPartsEnd(); i_sub_model_part++)
            UpdateSubModelPart( *i_sub_model_part, r_root_model_part );
    }

    bool ReplaceElementsAndConditionsForAdjointProblemProcess::GetNewElementName(const Element& rElement, std::string& rName)
    {
        KRATOS_TRY

        bool replacement_necessary = true;
        std::string name_current_element;
        CompareElementsAndConditionsUtility::GetRegisteredName(rElement, name_current_element);

        // Add here all new adjoint elements or elements which should be ignored by the replacement process
        if(name_current_element == "CrLinearBeamElement3D2N")
            rName = "CrLinearBeamAdjointElement3D2N";
        else if(name_current_element == "CrLinearBeamAdjointElement3D2N")
            rName = "CrLinearBeamElement3D2N";
        else if(name_current_element == "ShellThinElement3D3N")
            rName = "AdjointFiniteDifferencingBaseElement";
        else if(name_current_element == "AdjointFiniteDifferencingBaseElement")
            rName = "ShellThinElement3D3N";
        else
            KRATOS_ERROR << "It is not possible to replace the " << name_current_element <<
             " because there is no equivalent adjoint/primal element available." << std::endl;

        return replacement_necessary;

        KRATOS_CATCH("")
    }

    bool ReplaceElementsAndConditionsForAdjointProblemProcess::GetNewConditionName(const Condition& rCondition, std::string& rName)
    {
        KRATOS_TRY

        bool replacement_necessary = true;
        std::string name_current_condition;
        CompareElementsAndConditionsUtility::GetRegisteredName(rCondition, name_current_condition);

        // Add here all new adjoint conditions or conditions which should be ignored by the replacement process
        if(name_current_condition == "PointLoadCondition2D1N")
            rName = "PointLoadAdjointCondition2D1N";
        else if(name_current_condition == "PointLoadCondition3D1N")
            rName = "PointLoadAdjointCondition3D1N";
        else if(name_current_condition == "PointLoadAdjointCondition2D1N")
            rName = "PointLoadCondition2D1N";
        else if(name_current_condition == "PointLoadAdjointCondition3D1N")
            rName = "PointLoadCondition3D1N";
        else if(name_current_condition == "ShapeOptimizationCondition")
            replacement_necessary = false;
        else
            KRATOS_ERROR << "It is not possible to replace the " << name_current_condition <<
             " because there is no equivalent adjoint/primal condition available." << std::endl;


        return replacement_necessary;

        KRATOS_CATCH("")
    }

}  // namespace Kratos.



<|MERGE_RESOLUTION|>--- conflicted
+++ resolved
@@ -21,20 +21,16 @@
 
     ReplaceElementsAndConditionsForAdjointProblemProcess::ReplaceElementsAndConditionsForAdjointProblemProcess(ModelPart& model_part) : Process(Flags()) , mr_model_part(model_part)
     {
-<<<<<<< HEAD
-
-    }
-
-
-    /// Destructor.
-    ReplaceElementsAndConditionsForAdjointProblemProcess::~ReplaceElementsAndConditionsForAdjointProblemProcess()
-    {
-
-=======
         KRATOS_TRY
         
         KRATOS_CATCH("")
->>>>>>> 5fa4ae0e
+    }
+
+
+    /// Destructor.
+    ReplaceElementsAndConditionsForAdjointProblemProcess::~ReplaceElementsAndConditionsForAdjointProblemProcess()
+    {
+
     }
 
     void ReplaceElementsAndConditionsForAdjointProblemProcess::Execute()
