// KRATOS  ___|  |                   |                   |
//       \___ \  __|  __| |   |  __| __| |   |  __| _` | |
//             | |   |    |   | (    |   |   | |   (   | |
//       _____/ \__|_|   \__,_|\___|\__|\__,_|_|  \__,_|_| MECHANICS
//
//  License:		 BSD License
//					 license: structural_mechanics_application/license.txt
//
//  Main authors:    Klaus B Sautter
//                   Vicente Mataix Ferrandiz
//

// System includes

// External includes

// Project includes
#include "geometries/point.h"
#include "custom_utilities/explicit_integration_utilities.h"
#include "custom_utilities/structural_mechanics_element_utilities.h"
#include "structural_mechanics_application_variables.h"

namespace Kratos
{
namespace ExplicitIntegrationUtilities
{
double CalculateDeltaTime(
    ModelPart& rModelPart,
    Parameters ThisParameters
    )
{
    KRATOS_TRY

    Parameters default_parameters = Parameters(R"(
    {
        "time_step_prediction_level" : 2.0,
<<<<<<< HEAD
        "max_delta_time"             : 1.0e-3,
=======
        "max_delta_time"             : 1.0e0,
>>>>>>> 52d0fbd2
        "safety_factor"              : 0.80,
        "mass_factor"                : 1.0,
        "desired_delta_time"         : -1.0,
        "max_number_of_iterations"   : 10
    })" );


    ThisParameters.RecursivelyValidateAndAssignDefaults(default_parameters);

    const double time_step_prediction_level = ThisParameters["time_step_prediction_level"].GetDouble(); // The prediction level
    const double max_delta_time = ThisParameters["max_delta_time"].GetDouble(); // The prediction level
    const double safety_factor = ThisParameters["safety_factor"].GetDouble(); // The factor to not consider exactly the theoretical value
    double mass_factor = ThisParameters["mass_factor"].GetDouble(); // How the density of the solid is going to be multiplied (1.0 by default)
    const double desired_delta_time = ThisParameters["desired_delta_time"].GetDouble(); // The minimum delta time we want, if the value is negative not mass factor will be computed
    const bool compute_mass_factor = desired_delta_time < 0.0 ? false : true;
    const bool max_number_of_iterations = ThisParameters["max_number_of_iterations"].GetInt();

    // Getting process info
    ProcessInfo& r_current_process_info = rModelPart.GetProcessInfo();

    // Initialize the value
    double stable_delta_time = 1000.0;

    // Actaully compute the value
    if (compute_mass_factor) {
        int iteration = 1;
        stable_delta_time = InnerCalculateDeltaTime(rModelPart, time_step_prediction_level, max_delta_time, safety_factor);
        if (stable_delta_time < desired_delta_time) {
            while (iteration < max_number_of_iterations) {
                mass_factor *= std::pow(desired_delta_time/stable_delta_time, 2);
                stable_delta_time = InnerCalculateDeltaTime(rModelPart, time_step_prediction_level, max_delta_time, safety_factor);
                KRATOS_INFO("ExplicitIntegrationUtilities") << "ITERATION NUMBER: " << iteration << "\tMass factor: " << mass_factor << "\tCurrent delta time: " << stable_delta_time << "\tDesired delta time:" << desired_delta_time << "\t RATIO: " << stable_delta_time/desired_delta_time << std::endl;
                if (stable_delta_time > desired_delta_time) {
                    break;
                }
                ++iteration;
            }

            // Save mass scaling
            // TODO: Finish this!!!!
        }
    } else {
        stable_delta_time = InnerCalculateDeltaTime(rModelPart, time_step_prediction_level, max_delta_time, safety_factor);
    }

    if (stable_delta_time < max_delta_time) {
        r_current_process_info[DELTA_TIME] = stable_delta_time;
    }

    KRATOS_INFO_IF("ExplicitIntegrationUtilities", time_step_prediction_level > 1)
    << "  [EXPLICIT PREDICTION LEVEL " << time_step_prediction_level << " ] : (computed stable time step = " << stable_delta_time << " s)\n"
    << "  Using  = " << r_current_process_info[DELTA_TIME] << " s as time step DELTA_TIME)" << std::endl;

    return stable_delta_time;

    KRATOS_CATCH("")
}

/***********************************************************************************/
/***********************************************************************************/

double InnerCalculateDeltaTime(
    ModelPart& rModelPart,
    const double TimeStepPredictionLevel,
    const double MaxDeltaTime,
    const double SafetyFactor
    )
{
    KRATOS_TRY

    // Initial delta time
    double delta_time = MaxDeltaTime / SafetyFactor;

    // Initialize the value
    double stable_delta_time = 1000.0;

    // Auxiliar parameters
    bool check_has_all_variables = true;
    double E(0.0), nu(0.0), rho(0.0), alpha(0.0), beta(0.0);

    // Iterate over elements
    ElementsArrayType& r_elements = rModelPart.Elements();
    const auto it_elem_begin = r_elements.begin();
    #pragma omp parallel for firstprivate(check_has_all_variables, stable_delta_time, E, nu, rho, alpha, beta)
    for (int i = 0; i < static_cast<int>(r_elements.size()); ++i) {
        auto it_elem = it_elem_begin + i;

        /* Get geometric and material properties */
        const Properties& r_properties = it_elem->GetProperties();
        auto& r_geometry = it_elem->GetGeometry();

        // Initialize
        check_has_all_variables = true;

        // Getting alpha Rayleigh parameter
        if (r_properties.Has(RAYLEIGH_ALPHA)) {
            alpha = r_properties[RAYLEIGH_ALPHA];
        } else {
            alpha = 0.0;
        }

        // Getting beta Rayleigh parameter
        if (r_properties.Has(RAYLEIGH_BETA)) {
            beta = r_properties[RAYLEIGH_BETA];
        } else {
            beta = 0.0;
        }

        // Getting Young modulus
        if (r_properties.Has(YOUNG_MODULUS)) {
            E = r_properties[YOUNG_MODULUS];
        } else {
            check_has_all_variables = false;
        }

        // Getting Poisson ratio
        if (r_properties.Has(POISSON_RATIO)) {
            nu = r_properties[POISSON_RATIO];
        } else {
            nu = -1.0;
        }

        // Getting density
        if (r_properties.Has(DENSITY)) {
            rho = StructuralMechanicsElementUtilities::GetDensityForMassMatrixComputation(*(*it_elem.base()));
        } else {
            check_has_all_variables = false;
        }

        if (check_has_all_variables) {
            // Computing length as the smallest side of the geometry
//             const double length = it_elem->GetGeometry().Length();
            double min_length = std::numeric_limits<double>::max();
            for (IndexType i_edge = 0; i_edge < r_geometry.EdgesNumber(); ++i_edge) {
                min_length = std::min(r_geometry.Edges()[i_edge].Length(), min_length);
            }

            // We compute the minimum height of the face too
            for (IndexType i_face = 0; i_face < r_geometry.FacesNumber(); ++i_face) {
                double max_length = 0.0;

                for (IndexType i_edge = 0; i_edge < r_geometry.Faces()[i_face].EdgesNumber(); ++i_edge) {
                    max_length = std::max(r_geometry.Faces()[i_face].Edges()[i_edge].Length(), max_length);
                }

                min_length = std::min(r_geometry.Faces()[i_face].Area()/max_length, min_length);
            }

            // Compute courant criterion
            const double bulk_modulus = (nu < 0.0) ? E : E / (3.0 * (1.0 - 2.0 * nu));
            const double wavespeed = std::sqrt(bulk_modulus / rho);
            const double w = 2.0 * wavespeed / min_length; // Frequency

            const double psi = 0.5 * (alpha / w + beta * w); // Critical ratio;
            stable_delta_time = (2.0 / w) * (std::sqrt(1.0 + psi * psi) - psi);

            if (stable_delta_time > 0.0) {
                #pragma omp critical
                if (stable_delta_time < delta_time) delta_time = stable_delta_time;
            }
        } else {
            KRATOS_ERROR << "Not enough parameters for prediction level " << TimeStepPredictionLevel << std::endl;
        }
    }

    stable_delta_time = delta_time * SafetyFactor;

    return stable_delta_time;

    KRATOS_CATCH("")
}

} // namespace ExplicitIntegrationUtilities
} // namespace Kratos<|MERGE_RESOLUTION|>--- conflicted
+++ resolved
@@ -34,11 +34,7 @@
     Parameters default_parameters = Parameters(R"(
     {
         "time_step_prediction_level" : 2.0,
-<<<<<<< HEAD
         "max_delta_time"             : 1.0e-3,
-=======
-        "max_delta_time"             : 1.0e0,
->>>>>>> 52d0fbd2
         "safety_factor"              : 0.80,
         "mass_factor"                : 1.0,
         "desired_delta_time"         : -1.0,
