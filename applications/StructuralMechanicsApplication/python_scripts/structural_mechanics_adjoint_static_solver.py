from __future__ import print_function, absolute_import, division  # makes KratosMultiphysics backward compatible with python 2.6 and 2.7

# Importing the Kratos Library
import KratosMultiphysics

# Import applications
import KratosMultiphysics.StructuralMechanicsApplication as StructuralMechanicsApplication

import structural_mechanics_solver

def CreateSolver(model, custom_settings):
    return StructuralMechanicsAdjointStaticSolver(model, custom_settings)

class StructuralMechanicsAdjointStaticSolver(structural_mechanics_solver.MechanicalSolver):

    def __init__(self, model, custom_settings):

        self.response_function_settings = custom_settings["response_function_settings"].Clone()
        self.sensitivity_settings = custom_settings["sensitivity_settings"].Clone()
        custom_settings.RemoveValue("response_function_settings")
        custom_settings.RemoveValue("sensitivity_settings")
        # Construct the base solver.
        super(StructuralMechanicsAdjointStaticSolver, self).__init__(model, custom_settings)
        self.print_on_rank_zero("::[AdjointMechanicalSolver]:: ", "Construction finished")

    def AddVariables(self):
        super(StructuralMechanicsAdjointStaticSolver, self).AddVariables()
        self.main_model_part.AddNodalSolutionStepVariable(StructuralMechanicsApplication.ADJOINT_DISPLACEMENT)
        if self.settings["rotation_dofs"].GetBool():
            self.main_model_part.AddNodalSolutionStepVariable(StructuralMechanicsApplication.ADJOINT_ROTATION)
        # TODO evaluate if these variables should be historical
        self.main_model_part.AddNodalSolutionStepVariable(KratosMultiphysics.SHAPE_SENSITIVITY)
        self.print_on_rank_zero("::[AdjointMechanicalSolver]:: ", "Variables ADDED")

    def PrepareModelPart(self):
        if(self.main_model_part.ProcessInfo[KratosMultiphysics.DOMAIN_SIZE]!= 3):
            raise Exception("there are currently only 3D adjoint elements available")
        super(StructuralMechanicsAdjointStaticSolver, self).PrepareModelPart()
        # TODO Why does replacement need to happen after reading materials?

        process_info = self.main_model_part.ProcessInfo
        if (process_info.Has(StructuralMechanicsApplication.IS_ADJOINT) and
            process_info.GetValue(StructuralMechanicsApplication.IS_ADJOINT)):
            raise RuntimeError("Modelpart '{}' is already adjoint modelpart!".format(self.main_model_part.Name))

        # defines how the primal elements should be replaced with their adjoint counterparts
        replacement_settings = KratosMultiphysics.Parameters("""
            {
                "element_name_table" :
                {
                    "ShellThinElement3D3N"           : "AdjointFiniteDifferencingShellThinElement3D3N",
                    "CrLinearBeamElement3D2N"        : "AdjointFiniteDifferenceCrBeamElementLinear3D2N",
                    "TrussLinearElement3D2N"         : "AdjointFiniteDifferenceTrussLinearElement3D2N",
                    "TrussElement3D2N"               : "AdjointFiniteDifferenceTrussElement3D2N"
                },
                "condition_name_table" :
                {
                    "PointLoadCondition2D1N"         : "AdjointSemiAnalyticPointLoadCondition2D1N",
                    "PointLoadCondition3D1N"         : "AdjointSemiAnalyticPointLoadCondition3D1N"
                }
            }
        """)

        StructuralMechanicsApplication.ReplaceMultipleElementsAndConditionsProcess(self.main_model_part, replacement_settings).Execute()
        process_info.SetValue(StructuralMechanicsApplication.IS_ADJOINT, True)

        self.print_on_rank_zero("::[AdjointMechanicalSolver]:: ", "ModelPart prepared for Solver.")

    def AddDofs(self):
        KratosMultiphysics.VariableUtils().AddDof(StructuralMechanicsApplication.ADJOINT_DISPLACEMENT_X, self.main_model_part)
        KratosMultiphysics.VariableUtils().AddDof(StructuralMechanicsApplication.ADJOINT_DISPLACEMENT_Y, self.main_model_part)
        KratosMultiphysics.VariableUtils().AddDof(StructuralMechanicsApplication.ADJOINT_DISPLACEMENT_Z, self.main_model_part)
        if self.settings["rotation_dofs"].GetBool():
            KratosMultiphysics.VariableUtils().AddDof(StructuralMechanicsApplication.ADJOINT_ROTATION_X, self.main_model_part)
            KratosMultiphysics.VariableUtils().AddDof(StructuralMechanicsApplication.ADJOINT_ROTATION_Y, self.main_model_part)
            KratosMultiphysics.VariableUtils().AddDof(StructuralMechanicsApplication.ADJOINT_ROTATION_Z, self.main_model_part)
        self.print_on_rank_zero("::[AdjointMechanicalSolver]:: ", "DOF's ADDED.")

    def Initialize(self):
        """Perform initialization after adding nodal variables and dofs to the main model part. """
        if self.response_function_settings["response_type"].GetString() == "adjoint_local_stress":
            self.response_function = StructuralMechanicsApplication.AdjointLocalStressResponseFunction(self.main_model_part, self.response_function_settings)
        elif self.response_function_settings["response_type"].GetString() == "adjoint_nodal_displacement":
            self.response_function = StructuralMechanicsApplication.AdjointNodalDisplacementResponseFunction(self.main_model_part, self.response_function_settings)
        elif self.response_function_settings["response_type"].GetString() == "adjoint_linear_strain_energy":
            self.response_function = StructuralMechanicsApplication.AdjointLinearStrainEnergyResponseFunction(self.main_model_part, self.response_function_settings)
<<<<<<< HEAD
        elif self.response_function_settings["response_type"].GetString() == "adjoint_non_linear_strain_energy":
            self.response_function = StructuralMechanicsApplication.AdjointNonlinearStrainEnergyResponseFunction(self.main_model_part, self.response_function_settings)
=======
        elif self.response_function_settings["response_type"].GetString() == "adjoint_nodal_reaction":
            self.response_function = StructuralMechanicsApplication.AdjointNodalReactionResponseFunction(self.main_model_part, self.response_function_settings)
>>>>>>> 84befd2a
        else:
            raise Exception("invalid response_type: " + self.response_function_settings["response_type"].GetString())

        self.sensitivity_builder = KratosMultiphysics.SensitivityBuilder(self.sensitivity_settings, self.main_model_part, self.response_function)
        self.sensitivity_builder.Initialize()

        super(StructuralMechanicsAdjointStaticSolver, self).Initialize()
        self.response_function.Initialize()

        self.print_on_rank_zero("::[AdjointMechanicalSolver]:: ", "Finished initialization.")

    def InitializeSolutionStep(self):
        super(StructuralMechanicsAdjointStaticSolver, self).InitializeSolutionStep()

        # TODO Armin: hdf5 is reading the displacement but not updating the coordinates
        # TODO Mahmoud: check why KratosMultiphysics.VariableUtils().UpdateInitialToCurrentConfiguration update the nodal position here?
        for node in self.main_model_part.Nodes:
            node.X = node.X0 + node.GetSolutionStepValue(KratosMultiphysics.DISPLACEMENT)[0]
            node.Y = node.Y0 + node.GetSolutionStepValue(KratosMultiphysics.DISPLACEMENT)[1]
            node.Z = node.Z0 + node.GetSolutionStepValue(KratosMultiphysics.DISPLACEMENT)[2]

        self.response_function.InitializeSolutionStep()

    def FinalizeSolutionStep(self):
        super(StructuralMechanicsAdjointStaticSolver, self).FinalizeSolutionStep()
        self.response_function.FinalizeSolutionStep()
        self.sensitivity_builder.UpdateSensitivities()

    def SolveSolutionStep(self):
        if self.response_function_settings["response_type"].GetString() == "adjoint_linear_strain_energy":
            self._SolveSolutionStepSpecialLinearStrainEnergy()
        else:
            super(StructuralMechanicsAdjointStaticSolver, self).SolveSolutionStep()

    def _SolveSolutionStepSpecialLinearStrainEnergy(self):
        for node in self.main_model_part.Nodes:
            adjoint_displacement = 0.5 * node.GetSolutionStepValue(KratosMultiphysics.DISPLACEMENT)
            node.SetSolutionStepValue(StructuralMechanicsApplication.ADJOINT_DISPLACEMENT, adjoint_displacement )
            if self.settings["rotation_dofs"].GetBool():
                adjoint_rotation = 0.5 * node.GetSolutionStepValue(KratosMultiphysics.ROTATION)
                node.SetSolutionStepValue(StructuralMechanicsApplication.ADJOINT_ROTATION, adjoint_rotation )

    def _create_mechanical_solution_strategy(self):
        analysis_type = self.settings["analysis_type"].GetString()
        if analysis_type == "linear":
            if self.settings["compute_reactions"].GetBool():
                raise Exception("\"compute_reactions\" is not possible for adjoint models parts")
            if self.settings["move_mesh_flag"].GetBool():
                raise Exception("\"move_mesh_flag\" is not allowed for adjoint models parts")
            mechanical_solution_strategy = self._create_linear_strategy()
        else:
            err_msg =  "The requested analysis type \"" + analysis_type + "\" is not available for adjoints!\n"
            err_msg += "Available options are: \"linear\""
            raise Exception(err_msg)
        return mechanical_solution_strategy

    def _create_solution_scheme(self):
        return KratosMultiphysics.ResidualBasedAdjointStaticScheme(self.response_function)<|MERGE_RESOLUTION|>--- conflicted
+++ resolved
@@ -84,13 +84,10 @@
             self.response_function = StructuralMechanicsApplication.AdjointNodalDisplacementResponseFunction(self.main_model_part, self.response_function_settings)
         elif self.response_function_settings["response_type"].GetString() == "adjoint_linear_strain_energy":
             self.response_function = StructuralMechanicsApplication.AdjointLinearStrainEnergyResponseFunction(self.main_model_part, self.response_function_settings)
-<<<<<<< HEAD
         elif self.response_function_settings["response_type"].GetString() == "adjoint_non_linear_strain_energy":
             self.response_function = StructuralMechanicsApplication.AdjointNonlinearStrainEnergyResponseFunction(self.main_model_part, self.response_function_settings)
-=======
         elif self.response_function_settings["response_type"].GetString() == "adjoint_nodal_reaction":
             self.response_function = StructuralMechanicsApplication.AdjointNodalReactionResponseFunction(self.main_model_part, self.response_function_settings)
->>>>>>> 84befd2a
         else:
             raise Exception("invalid response_type: " + self.response_function_settings["response_type"].GetString())
 
