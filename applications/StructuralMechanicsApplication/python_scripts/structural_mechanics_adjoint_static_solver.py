--- conflicted
+++ resolved
@@ -5,12 +5,8 @@
 
 # Import applications
 import KratosMultiphysics.StructuralMechanicsApplication as StructuralMechanicsApplication
-<<<<<<< HEAD
-import structural_mechanics_solver
-=======
 
 from KratosMultiphysics.StructuralMechanicsApplication.structural_mechanics_solver import MechanicalSolver
->>>>>>> 267ecac9
 
 # Import Kratos Utility
 import restart_utility
@@ -21,15 +17,6 @@
 class StructuralMechanicsAdjointStaticSolver(MechanicalSolver):
 
     def __init__(self, model, custom_settings):
-<<<<<<< HEAD
-
-        self.response_function_settings = custom_settings["response_function_settings"].Clone()
-        self.sensitivity_settings = custom_settings["sensitivity_settings"].Clone()
-        print(self.sensitivity_settings)
-        custom_settings.RemoveValue("response_function_settings")
-        custom_settings.RemoveValue("sensitivity_settings")
-=======
->>>>>>> 267ecac9
         # Construct the base solver.
         super(StructuralMechanicsAdjointStaticSolver, self).__init__(model, custom_settings)
         KratosMultiphysics.Logger.PrintInfo("::[AdjointMechanicalSolver]:: ", "Construction finished")
@@ -68,14 +55,8 @@
             {
                 "element_name_table" :
                 {
-<<<<<<< HEAD
-                    "ShellThinElement3D3N"               : "AdjointFiniteDifferencingShellThinElement3D3N",
                     "ShellThickElementCorotational3D3N"  : "AdjointFiniteDifferencingShellThinElement3D3N",
                     "ShellThinElementCorotational3D3N"   : "AdjointFiniteDifferencingShellThinElement3D3N",
-                    "CrLinearBeamElement3D2N"            : "AdjointFiniteDifferenceCrBeamElementLinear3D2N",
-                    "TrussLinearElement3D2N"             : "AdjointFiniteDifferenceTrussLinearElement3D2N",
-                    "TrussElement3D2N"                   : "AdjointFiniteDifferenceTrussElement3D2N"
-=======
                     "ShellThinElement3D3N"           : "AdjointFiniteDifferencingShellThinElement3D3N",
                     "CrLinearBeamElement3D2N"        : "AdjointFiniteDifferenceCrBeamElementLinear3D2N",
                     "TrussLinearElement3D2N"         : "AdjointFiniteDifferenceTrussLinearElement3D2N",
@@ -85,7 +66,6 @@
                     "TotalLagrangianElement2D6N"     : "TotalLagrangianAdjointElement2D6N",
                     "TotalLagrangianElement3D4N"     : "TotalLagrangianAdjointElement3D4N",
                     "TotalLagrangianElement3D8N"     : "TotalLagrangianAdjointElement3D8N"
->>>>>>> 267ecac9
                 },
                 "condition_name_table" :
                 {
@@ -114,18 +94,6 @@
 
     def Initialize(self):
         """Perform initialization after adding nodal variables and dofs to the main model part. """
-<<<<<<< HEAD
-        if self.response_function_settings["response_type"].GetString() == "adjoint_local_stress":
-            self.response_function = StructuralMechanicsApplication.AdjointLocalStressResponseFunction(self.main_model_part, self.response_function_settings)
-        elif self.response_function_settings["response_type"].GetString() == "adjoint_nodal_displacement":
-            self.response_function = StructuralMechanicsApplication.AdjointNodalDisplacementResponseFunction(self.main_model_part, self.response_function_settings)
-        elif self.response_function_settings["response_type"].GetString() == "adjoint_linear_strain_energy":
-            self.response_function = StructuralMechanicsApplication.AdjointLinearStrainEnergyResponseFunction(self.main_model_part, self.response_function_settings)
-        elif self.response_function_settings["response_type"].GetString() == "adjoint_non_linear_strain_energy":
-            self.response_function = StructuralMechanicsApplication.AdjointNonlinearStrainEnergyResponseFunction(self.main_model_part, self.response_function_settings)
-        elif self.response_function_settings["response_type"].GetString() == "adjoint_nodal_reaction":
-            self.response_function = StructuralMechanicsApplication.AdjointNodalReactionResponseFunction(self.main_model_part, self.response_function_settings)
-=======
         response_type = self.settings["response_function_settings"]["response_type"].GetString()
         if response_type == "adjoint_local_stress":
             self.response_function = StructuralMechanicsApplication.AdjointLocalStressResponseFunction(self.main_model_part, self.settings["response_function_settings"])
@@ -135,7 +103,6 @@
             self.response_function = StructuralMechanicsApplication.AdjointLinearStrainEnergyResponseFunction(self.main_model_part, self.settings["response_function_settings"])
         elif response_type == "adjoint_nodal_reaction":
             self.response_function = StructuralMechanicsApplication.AdjointNodalReactionResponseFunction(self.main_model_part, self.settings["response_function_settings"])
->>>>>>> 267ecac9
         else:
             raise Exception("invalid response_type: " + response_type)
 
