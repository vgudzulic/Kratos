from __future__ import print_function, absolute_import, division #makes KratosMultiphysics backward compatible with python 2.6 and 2.7

import KratosMultiphysics


def CreateSolver(model, custom_settings):

    if (type(model) != KratosMultiphysics.Model):
        raise Exception("input is expected to be provided as a Kratos Model object")

    if (type(custom_settings) != KratosMultiphysics.Parameters):
        raise Exception("input is expected to be provided as a Kratos Parameters object")

    parallelism = custom_settings["problem_data"]["parallel_type"].GetString()
    solver_type = custom_settings["solver_settings"]["solver_type"].GetString()

    # Solvers for OpenMP parallelism
    if (parallelism == "OpenMP"):
        if (solver_type == "dynamic" or solver_type == "Dynamic"):
            time_integration_method = custom_settings["solver_settings"]["time_integration_method"].GetString()
            if (time_integration_method == "implicit"):
                solver_module_name = "structural_mechanics_implicit_dynamic_solver"
            elif ( time_integration_method == "explicit"):
                solver_module_name = "structural_mechanics_explicit_dynamic_solver"
            else:
                err_msg =  "The requested time integration method \"" + time_integration_method + "\" is not in the python solvers wrapper\n"
                err_msg += "Available options are: \"implicit\", \"explicit\""
                raise Exception(err_msg)

        elif (solver_type == "static" or solver_type == "Static"):
            solver_module_name = "structural_mechanics_static_solver"

        elif (solver_type == "eigen_value"):
            solver_module_name = "structural_mechanics_eigensolver"

        elif (solver_type == "harmonic_analysis"):
            solver_module_name = "structural_mechanics_harmonic_analysis_solver"

<<<<<<< HEAD
        elif (solver_type == "adjoint"):
            solver_module_name = "structural_mechanics_adjoint_static_solver"

        else:
            err_msg =  "The requested solver type \"" + solver_type + "\" is not in the python solvers wrapper\n"
            err_msg += "Available options are: \"static\", \"dynamic\", \"eigen_value\", \"harmonic_analysis\", \"adjoint\""
=======
        elif (solver_type == "formfinding"):
            solver_module_name = "structural_mechanics_formfinding_solver"
        else:
            err_msg =  "The requested solver type \"" + solver_type + "\" is not in the python solvers wrapper\n"
            err_msg += "Available options are: \"static\", \"dynamic\", \"eigen_value\", \"harmonic_analysis\", \"formfinding\""
>>>>>>> ec11ebf0
            raise Exception(err_msg)

    # Solvers for MPI parallelism
    elif (parallelism == "MPI"):
        if (solver_type == "dynamic" or solver_type == "Dynamic"):
            time_integration_method = custom_settings["solver_settings"]["time_integration_method"].GetString()
            if (time_integration_method == "implicit"):
                solver_module_name = "trilinos_structural_mechanics_implicit_dynamic_solver"
            else:
                err_msg =  "The requested time integration method \"" + time_integration_method + "\" is not in the python solvers wrapper\n"
                err_msg += "Available options are: \"implicit\""
                raise Exception(err_msg)

        elif (solver_type == "static" or solver_type == "Static"):
            solver_module_name = "trilinos_structural_mechanics_static_solver"

        else:
            err_msg =  "The requested solver type \"" + solver_type + "\" is not in the python solvers wrapper\n"
            err_msg += "Available options are: \"static\", \"dynamic\""
            raise Exception(err_msg)
    else:
        err_msg =  "The requested parallel type \"" + parallelism + "\" is not available!\n"
        err_msg += "Available options are: \"OpenMP\", \"MPI\""
        raise Exception(err_msg)

    # Remove settings that are not needed any more
    custom_settings["solver_settings"].RemoveValue("solver_type")
    custom_settings["solver_settings"].RemoveValue("time_integration_method") # does not throw even if the value is not existing

    solver_module = __import__(solver_module_name)
    solver = solver_module.CreateSolver(model, custom_settings["solver_settings"])

    return solver<|MERGE_RESOLUTION|>--- conflicted
+++ resolved
@@ -36,20 +36,15 @@
         elif (solver_type == "harmonic_analysis"):
             solver_module_name = "structural_mechanics_harmonic_analysis_solver"
 
-<<<<<<< HEAD
+        elif (solver_type == "formfinding"):
+            solver_module_name = "structural_mechanics_formfinding_solver"
+
         elif (solver_type == "adjoint"):
             solver_module_name = "structural_mechanics_adjoint_static_solver"
 
         else:
             err_msg =  "The requested solver type \"" + solver_type + "\" is not in the python solvers wrapper\n"
-            err_msg += "Available options are: \"static\", \"dynamic\", \"eigen_value\", \"harmonic_analysis\", \"adjoint\""
-=======
-        elif (solver_type == "formfinding"):
-            solver_module_name = "structural_mechanics_formfinding_solver"
-        else:
-            err_msg =  "The requested solver type \"" + solver_type + "\" is not in the python solvers wrapper\n"
-            err_msg += "Available options are: \"static\", \"dynamic\", \"eigen_value\", \"harmonic_analysis\", \"formfinding\""
->>>>>>> ec11ebf0
+            err_msg += "Available options are: \"static\", \"dynamic\", \"eigen_value\", \"harmonic_analysis\", \"formfinding\", \"adjoint\""
             raise Exception(err_msg)
 
     # Solvers for MPI parallelism
