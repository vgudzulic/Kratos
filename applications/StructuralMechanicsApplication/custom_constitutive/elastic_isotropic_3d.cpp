// KRATOS  ___|  |                   |                   |
//       \___ \  __|  __| |   |  __| __| |   |  __| _` | |
//             | |   |    |   | (    |   |   | |   (   | |
//       _____/ \__|_|   \__,_|\___|\__|\__,_|_|  \__,_|_| MECHANICS
//
//  License:         BSD License
//                   license: structural_mechanics_application/license.txt
//
//  Main authors:    Riccardo Rossi
//
// System includes
#include <iostream>

// External includes

// Project includes
#include "custom_constitutive/elastic_isotropic_3d.h"

#include "structural_mechanics_application_variables.h"

namespace Kratos
{
//******************************CONSTRUCTOR*******************************************
//************************************************************************************

ElasticIsotropic3D::ElasticIsotropic3D()
    : ConstitutiveLaw()
{
}

//******************************COPY CONSTRUCTOR**************************************
//************************************************************************************

ElasticIsotropic3D::ElasticIsotropic3D(const ElasticIsotropic3D& rOther)
    : ConstitutiveLaw(rOther)
{
}

//********************************CLONE***********************************************
//************************************************************************************

ConstitutiveLaw::Pointer ElasticIsotropic3D::Clone() const
{
    ElasticIsotropic3D::Pointer p_clone(new ElasticIsotropic3D(*this));
    return p_clone;
}

//*******************************DESTRUCTOR*******************************************
//************************************************************************************

ElasticIsotropic3D::~ElasticIsotropic3D()
{
};

//************************************************************************************
//************************************************************************************

void  ElasticIsotropic3D::CalculateMaterialResponsePK2(ConstitutiveLaw::Parameters& rValues)
{
    //b.- Get Values to compute the constitutive law:
    Flags & r_options=rValues.GetOptions();

    Vector& r_strain_vector                  = rValues.GetStrainVector();
    Vector& r_stress_vector                  = rValues.GetStressVector();

    //NOTE: SINCE THE ELEMENT IS IN SMALL STRAINS WE CAN USE ANY STRAIN MEASURE. HERE EMPLOYING THE CAUCHY_GREEN
    if( r_options.IsNot( ConstitutiveLaw::USE_ELEMENT_PROVIDED_STRAIN ))
    {
        CalculateCauchyGreenStrain( rValues, r_strain_vector);
    }

    if( r_options.Is( ConstitutiveLaw::COMPUTE_CONSTITUTIVE_TENSOR ) )
    {
        Matrix& r_constitutive_matrix = rValues.GetConstitutiveMatrix();
        CalculateElasticMatrix( r_constitutive_matrix, rValues);
    }

    if( r_options.Is( ConstitutiveLaw::COMPUTE_STRESS ) )
    {
        if( r_options.Is( ConstitutiveLaw::COMPUTE_CONSTITUTIVE_TENSOR ) )
        {
            Matrix& r_constitutive_matrix = rValues.GetConstitutiveMatrix();
            noalias(r_stress_vector) = prod( r_constitutive_matrix, r_strain_vector);
        }
        else
        {
            CalculatePK2Stress( r_strain_vector, r_stress_vector, rValues);
        }
    }
}

//************************************************************************************
//************************************************************************************

// NOTE: Since we are in the hypothesis of small strains we can use the same function for everything

void ElasticIsotropic3D::CalculateMaterialResponsePK1 (ConstitutiveLaw::Parameters& rValues)
{
    CalculateMaterialResponsePK2(rValues);
}

//************************************************************************************
//************************************************************************************

void ElasticIsotropic3D::CalculateMaterialResponseKirchhoff (ConstitutiveLaw::Parameters& rValues)
{
    CalculateMaterialResponsePK2(rValues);
}

//************************************************************************************
//************************************************************************************

void ElasticIsotropic3D::CalculateMaterialResponseCauchy (ConstitutiveLaw::Parameters& rValues)
{
    CalculateMaterialResponsePK2(rValues);
}

//************************************************************************************
//************************************************************************************

void ElasticIsotropic3D::FinalizeMaterialResponsePK1(ConstitutiveLaw::Parameters& rValues)
{
    // TODO: Add if necessary
}

//************************************************************************************
//************************************************************************************

void ElasticIsotropic3D::FinalizeMaterialResponsePK2(ConstitutiveLaw::Parameters& rValues)
{
    // TODO: Add if necessary
}

//************************************************************************************
//************************************************************************************

void ElasticIsotropic3D::FinalizeMaterialResponseCauchy(ConstitutiveLaw::Parameters& rValues)
{
    // TODO: Add if necessary
}

//************************************************************************************
//************************************************************************************

void ElasticIsotropic3D::FinalizeMaterialResponseKirchhoff(ConstitutiveLaw::Parameters& rValues)
{
    // TODO: Add if necessary
}

//************************************************************************************
//************************************************************************************

double& ElasticIsotropic3D::CalculateValue(ConstitutiveLaw::Parameters& rParameterValues, const Variable<double>& rThisVariable, double& rValue)
{
    Vector& r_strain_vector                  = rParameterValues.GetStrainVector();
    Vector& r_stress_vector                  = rParameterValues.GetStressVector();

    if (rThisVariable == STRAIN_ENERGY)
    {
        this->CalculateCauchyGreenStrain(rParameterValues, r_strain_vector);
        this->CalculatePK2Stress( r_strain_vector, r_stress_vector, rParameterValues);

        rValue = 0.5 * inner_prod( r_strain_vector, r_stress_vector); // Strain energy = 0.5*E:C:E
    }

    return( rValue );
}

//*************************CONSTITUTIVE LAW GENERAL FEATURES *************************
//************************************************************************************

void ElasticIsotropic3D::GetLawFeatures(Features& rFeatures)
{
    //Set the type of law
    rFeatures.mOptions.Set( THREE_DIMENSIONAL_LAW );
    rFeatures.mOptions.Set( INFINITESIMAL_STRAINS );
    rFeatures.mOptions.Set( ISOTROPIC );

    //Set strain measure required by the consitutive law
    rFeatures.mStrainMeasures.push_back(StrainMeasure_Infinitesimal);
    rFeatures.mStrainMeasures.push_back(StrainMeasure_Deformation_Gradient);

    //Set the strain size
    rFeatures.mStrainSize = 6;

    //Set the spacedimension
    rFeatures.mSpaceDimension = 3;
}

//************************************************************************************
//************************************************************************************

int ElasticIsotropic3D::Check(
    const Properties& rMaterialProperties,
    const GeometryType& rElementGeometry,
    const ProcessInfo& rCurrentProcessInfo
)
{
    if(YOUNG_MODULUS.Key() == 0 || rMaterialProperties[YOUNG_MODULUS] <= 0.0)
    {
        KRATOS_ERROR << "YOUNG_MODULUS has Key zero or invalid value " << std::endl;
    }

    const double& nu = rMaterialProperties[POISSON_RATIO];
    const bool check = bool( (nu >0.499 && nu<0.501 ) || (nu < -0.999 && nu > -1.01 ) );

    if(POISSON_RATIO.Key() == 0 || check==true)
    {
        KRATOS_ERROR << "POISSON_RATIO has Key zero or invalid value " << std::endl;
    }

    if(DENSITY.Key() == 0 || rMaterialProperties[DENSITY] < 0.0)
    {
        KRATOS_ERROR << "DENSITY has Key zero or invalid value " << std::endl;
    }

    return 0;
}

//************************************************************************************
//************************************************************************************

void ElasticIsotropic3D::CheckClearElasticMatrix(
    Matrix& C
)
{
    const SizeType size_system = this->GetStrainSize();
    if (C.size1() != size_system || C.size2() != size_system)
        C.resize(size_system, size_system, false);
    C.clear();
}

//************************************************************************************
//************************************************************************************

void ElasticIsotropic3D::CalculateElasticMatrix(Matrix& C, ConstitutiveLaw::Parameters& rValues)
{
    const Properties& r_material_properties = rValues.GetMaterialProperties();
    const double E = r_material_properties[YOUNG_MODULUS];
    const double NU = r_material_properties[POISSON_RATIO];

    this->CheckClearElasticMatrix(C);

    const double c1 = E / (( 1.00 + NU ) * ( 1 - 2 * NU ) );
    const double c2 = c1 * ( 1 - NU );
    const double c3 = c1 * NU;
    const double c4 = c1 * 0.5 * ( 1 - 2 * NU );

    C( 0, 0 ) = c2;
    C( 0, 1 ) = c3;
    C( 0, 2 ) = c3;
    C( 1, 0 ) = c3;
    C( 1, 1 ) = c2;
    C( 1, 2 ) = c3;
    C( 2, 0 ) = c3;
    C( 2, 1 ) = c3;
    C( 2, 2 ) = c2;
    C( 3, 3 ) = c4;
    C( 4, 4 ) = c4;
    C( 5, 5 ) = c4;
}

//************************************************************************************
//************************************************************************************

void ElasticIsotropic3D::CalculatePK2Stress(
    const Vector& rStrainVector,
    Vector& rStressVector,
    ConstitutiveLaw::Parameters& rValues
)
{
    const Properties& r_material_properties = rValues.GetMaterialProperties();
    const double E = r_material_properties[YOUNG_MODULUS];
    const double NU = r_material_properties[POISSON_RATIO];

    const double c1 = E / ((1.00 + NU) * (1 - 2 * NU));
    const double c2 = c1 * (1 - NU);
    const double c3 = c1 * NU;
    const double c4 = c1 * 0.5 * (1 - 2 * NU);

    rStressVector[0] = c2 * rStrainVector[0] + c3 * rStrainVector[1] + c3 * rStrainVector[2];
    rStressVector[1] = c3 * rStrainVector[0] + c2 * rStrainVector[1] + c3 * rStrainVector[2];
    rStressVector[2] = c3 * rStrainVector[0] + c3 * rStrainVector[1] + c2 * rStrainVector[2];
    rStressVector[3] = c4 * rStrainVector[3];
    rStressVector[4] = c4 * rStrainVector[4];
    rStressVector[5] = c4 * rStrainVector[5];
}

//************************************************************************************
//************************************************************************************

void ElasticIsotropic3D::CalculateCauchyGreenStrain(
    ConstitutiveLaw::Parameters& rValues,
    Vector& rStrainVector
)
{
    const SizeType space_dimension = this->WorkingSpaceDimension();

    //1.-Compute total deformation gradient
    const Matrix& F = rValues.GetDeformationGradientF();
    KRATOS_DEBUG_ERROR_IF(F.size1()!= space_dimension || F.size2() != space_dimension)
        << "the size of DeformationGradientF is not equal to the space dimension" << std::endl;

<<<<<<< HEAD
    Matrix E_tensor = prod(trans(F),F);
    E_tensor -= IdentityMatrix(space_dimension, space_dimension);
    E_tensor *= 0.5;
=======
    #ifdef KRATOS_DEBUG
    if(F.size1() != 3 || F.size2() != 3)
      KRATOS_ERROR << "expected size of F is 3x3, got " << F << std::endl;
    #endif

    Matrix Etensor = prod(trans(F),F);
    for(unsigned int i=0; i<3; ++i)
      Etensor(i,i) -= 1.0;
    
    Etensor *= 0.5;
>>>>>>> 0f064041

    noalias(rStrainVector) = MathUtils<double>::StrainTensorToVector(E_tensor);
}

} // Namespace Kratos<|MERGE_RESOLUTION|>--- conflicted
+++ resolved
@@ -64,26 +64,21 @@
     Vector& r_stress_vector                  = rValues.GetStressVector();
 
     //NOTE: SINCE THE ELEMENT IS IN SMALL STRAINS WE CAN USE ANY STRAIN MEASURE. HERE EMPLOYING THE CAUCHY_GREEN
-    if( r_options.IsNot( ConstitutiveLaw::USE_ELEMENT_PROVIDED_STRAIN ))
-    {
+    if( r_options.IsNot( ConstitutiveLaw::USE_ELEMENT_PROVIDED_STRAIN )) {
         CalculateCauchyGreenStrain( rValues, r_strain_vector);
     }
 
-    if( r_options.Is( ConstitutiveLaw::COMPUTE_CONSTITUTIVE_TENSOR ) )
-    {
+    if( r_options.Is( ConstitutiveLaw::COMPUTE_CONSTITUTIVE_TENSOR ) ) {
         Matrix& r_constitutive_matrix = rValues.GetConstitutiveMatrix();
         CalculateElasticMatrix( r_constitutive_matrix, rValues);
     }
 
     if( r_options.Is( ConstitutiveLaw::COMPUTE_STRESS ) )
     {
-        if( r_options.Is( ConstitutiveLaw::COMPUTE_CONSTITUTIVE_TENSOR ) )
-        {
+        if( r_options.Is( ConstitutiveLaw::COMPUTE_CONSTITUTIVE_TENSOR ) ) {
             Matrix& r_constitutive_matrix = rValues.GetConstitutiveMatrix();
             noalias(r_stress_vector) = prod( r_constitutive_matrix, r_strain_vector);
-        }
-        else
-        {
+        } else {
             CalculatePK2Stress( r_strain_vector, r_stress_vector, rValues);
         }
     }
@@ -299,24 +294,12 @@
     //1.-Compute total deformation gradient
     const Matrix& F = rValues.GetDeformationGradientF();
     KRATOS_DEBUG_ERROR_IF(F.size1()!= space_dimension || F.size2() != space_dimension)
-        << "the size of DeformationGradientF is not equal to the space dimension" << std::endl;
-
-<<<<<<< HEAD
+        << "expected size of F " << space_dimension << "x" << space_dimension << ", got " << F.size1() << "x" << F.size2() << std::endl;
+
     Matrix E_tensor = prod(trans(F),F);
-    E_tensor -= IdentityMatrix(space_dimension, space_dimension);
+    for(unsigned int i=0; i<space_dimension; ++i)
+      E_tensor(i,i) -= 1.0;
     E_tensor *= 0.5;
-=======
-    #ifdef KRATOS_DEBUG
-    if(F.size1() != 3 || F.size2() != 3)
-      KRATOS_ERROR << "expected size of F is 3x3, got " << F << std::endl;
-    #endif
-
-    Matrix Etensor = prod(trans(F),F);
-    for(unsigned int i=0; i<3; ++i)
-      Etensor(i,i) -= 1.0;
-    
-    Etensor *= 0.5;
->>>>>>> 0f064041
 
     noalias(rStrainVector) = MathUtils<double>::StrainTensorToVector(E_tensor);
 }
