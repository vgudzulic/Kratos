// KRATOS  ___|  |                   |                   |
//       \___ \  __|  __| |   |  __| __| |   |  __| _` | |
//             | |   |    |   | (    |   |   | |   (   | |
//       _____/ \__|_|   \__,_|\___|\__|\__,_|_|  \__,_|_| MECHANICS
//
//  License:		 BSD License
//					 license: structural_mechanics_application/license.txt
//
//  Main authors:    Marcelo Raschi
//  Collaborators:
//

// Project includes
#include "small_strain_isotropic_damage_3d.h"
#include "structural_mechanics_application_variables.h"
#include "includes/checks.h"

namespace Kratos
{
//******************************CONSTRUCTOR*******************************************
//************************************************************************************

SmallStrainIsotropicDamage3D::SmallStrainIsotropicDamage3D()
    : ElasticIsotropic3D()
{
}

//********************************COPY CONSTRUCTOR************************************
//************************************************************************************

SmallStrainIsotropicDamage3D::SmallStrainIsotropicDamage3D(const SmallStrainIsotropicDamage3D &rOther)
    : ElasticIsotropic3D(rOther)
{
}

//********************************CLONE***********************************************
//************************************************************************************

ConstitutiveLaw::Pointer SmallStrainIsotropicDamage3D::Clone() const
{
    return Kratos::make_shared<SmallStrainIsotropicDamage3D>(SmallStrainIsotropicDamage3D(*this));
}

//********************************DESTRUCTOR******************************************
//************************************************************************************

SmallStrainIsotropicDamage3D::~SmallStrainIsotropicDamage3D()
{
}

//************************************************************************************
//************************************************************************************

<<<<<<< HEAD
bool SmallStrainIsotropicDamage3D::Has(const Variable<int>& rThisVariable)
{
    if(rThisVariable == NUMBER_OF_INTERNAL_VARIABLES){
        return true;
=======
bool SmallStrainIsotropicDamage3D::Has(const Variable<double>& rThisVariable)
{
    if(rThisVariable == STRAIN_ENERGY){
        // explicitly returning "false", so we know we must call CalculateValue(...)
        return false;
    }
    if(rThisVariable == DAMAGE_VARIABLE){
        // explicitly returning "false", so we know we must call CalculateValue(...)
        return false;
>>>>>>> c5cb563c
    }

    return false;
}

//************************************************************************************
//************************************************************************************

bool SmallStrainIsotropicDamage3D::Has(const Variable<Vector>& rThisVariable)
{
<<<<<<< HEAD
    if(rThisVariable == STRAIN_ENERGY){
        // explicitly returning "false", so we know we must call CalculateValue(...)
        return false;
    }
    if(rThisVariable == DAMAGE_VARIABLE){
        // explicitly returning "false", so we know we must call CalculateValue(...)
        return false;
=======
    if(rThisVariable == INTERNAL_VARIABLES){
        return true;
>>>>>>> c5cb563c
    }

    return false;
}

//************************************************************************************
//************************************************************************************

<<<<<<< HEAD
bool SmallStrainIsotropicDamage3D::Has(const Variable<Vector>& rThisVariable)
{
    if(rThisVariable == INTERNAL_VARIABLES){
        return true;
    }

    return false;
}

//************************************************************************************
//************************************************************************************

Vector& SmallStrainIsotropicDamage3D::GetValue(
    const Variable<Vector>& rThisVariable,
    Vector& rValue
    )
{
    if(rThisVariable == INTERNAL_VARIABLES){
        rValue.resize(1);
        rValue[0] = mStrainVariable;
    }

    return rValue;
}

//************************************************************************************
//************************************************************************************

void SmallStrainIsotropicDamage3D::SetValue(
    const Variable<Vector>& rThisVariable,
    const Vector& rValue,
    const ProcessInfo& rProcessInfo
    )
{
    if(rThisVariable == INTERNAL_VARIABLES){
        mStrainVariable = rValue[0];
    }
}

//************************************************************************************
//************************************************************************************

int& SmallStrainIsotropicDamage3D::GetValue(
    const Variable<int>& rThisVariable,
    int& rValue
    )
{
    if(rThisVariable == NUMBER_OF_INTERNAL_VARIABLES){
        // StrainVariable: 1
        rValue = 1;
=======
Vector& SmallStrainIsotropicDamage3D::GetValue(
    const Variable<Vector>& rThisVariable,
    Vector& rValue
    )
{
    if(rThisVariable == INTERNAL_VARIABLES){
        rValue.resize(1);
        rValue[0] = mStrainVariable;
>>>>>>> c5cb563c
    }

    return rValue;
}

//************************************************************************************
//************************************************************************************

void SmallStrainIsotropicDamage3D::SetValue(
    const Variable<Vector>& rThisVariable,
    const Vector& rValue,
    const ProcessInfo& rProcessInfo
    )
{
    if(rThisVariable == INTERNAL_VARIABLES){
        mStrainVariable = rValue[0];
    }
}

//************************************************************************************
//************************************************************************************

void SmallStrainIsotropicDamage3D::InitializeMaterial(
    const Properties& rMaterialProperties,
    const GeometryType& rElementGeometry,
    const Vector& rShapeFunctionsValues
    )
{
    const double yield_stress = rMaterialProperties[YIELD_STRESS];
    const double young_modulus = rMaterialProperties[YOUNG_MODULUS];
    mStrainVariable = yield_stress / std::sqrt(young_modulus);
}

//************************************************************************************
//************************************************************************************

void SmallStrainIsotropicDamage3D::InitializeMaterialResponseCauchy(ConstitutiveLaw::Parameters& rValues)
{
}

//************************************************************************************
//************************************************************************************

void SmallStrainIsotropicDamage3D::FinalizeMaterialResponseCauchy(Parameters& rValues)
{
    Vector internal_variables(1);
    this->CalculateStressResponse(rValues, internal_variables);
    mStrainVariable = internal_variables[0];
}

//************************************************************************************
//************************************************************************************

void SmallStrainIsotropicDamage3D::CalculateMaterialResponsePK2(Parameters& rValues)
{
    Vector internal_variables(1);
    this->CalculateStressResponse(rValues, internal_variables);
}

//************************************************************************************
//************************************************************************************

void SmallStrainIsotropicDamage3D::CalculateStressResponse(
        Parameters &rValues,
        Vector& rInternalVariables)
{
    double strain_variable;
    const Properties& rMaterialProperties = rValues.GetMaterialProperties();
    Flags & r_constitutive_law_options = rValues.GetOptions();
    Vector& r_strain_vector = rValues.GetStrainVector();
    if (rValues.GetProcessInfo().Has(INITIAL_STRAIN)) {
        noalias(r_strain_vector) += rValues.GetProcessInfo()[INITIAL_STRAIN];
    }

    if( r_constitutive_law_options.IsNot( ConstitutiveLaw::USE_ELEMENT_PROVIDED_STRAIN )) {
        //this->CalculateValue(rValues, STRAIN, r_strain_vector);
    }

    // If we compute the tangent moduli or the stress
    if( r_constitutive_law_options.Is( ConstitutiveLaw::COMPUTE_STRESS ) ||
        r_constitutive_law_options.Is( ConstitutiveLaw::COMPUTE_CONSTITUTIVE_TENSOR )) {
        Vector& r_stress_vector = rValues.GetStressVector();
        Matrix& r_constitutive_matrix = rValues.GetConstitutiveMatrix();
        CalculateElasticMatrix(r_constitutive_matrix, rValues);
        noalias(r_stress_vector) = prod(r_constitutive_matrix, r_strain_vector);

        // Auxiliary stress vector to allow derived models (e.g. traction-only damage) to set
        // a different value of r_stress_vector_pos with ComputePositiveStressVector function
        // In the symmetric model, ComputePositiveStressVector does not do anything.
        Vector r_stress_vector_pos = r_stress_vector;
        ComputePositiveStressVector(r_stress_vector_pos, r_stress_vector);

        // energy may be a small negative due to machine precision error, forcing zero
        const double product = inner_prod(r_stress_vector_pos, r_strain_vector);
        const double strain_norm = (product >=0 ) ? std::sqrt(product) : 0;
        if (strain_norm <= mStrainVariable)
        {
            // ELASTIC
            strain_variable = mStrainVariable;
            const double stress_variable = EvaluateHardeningLaw(strain_variable, rMaterialProperties);
            const double damage_variable = 1. - stress_variable / strain_variable;
            r_constitutive_matrix *= (1 - damage_variable);
            r_stress_vector *= (1 - damage_variable);
        }
        else
        {
            // INELASTIC
            strain_variable = strain_norm;
            const double stress_variable = EvaluateHardeningLaw(strain_variable, rMaterialProperties);
            const double damage_variable = 1. - stress_variable / strain_variable;
            const double hardening_modulus = EvaluateHardeningModulus(strain_variable, rMaterialProperties);
            const double damage_rate = (stress_variable - hardening_modulus * strain_variable)
                                       / (strain_variable * strain_variable * strain_variable);
            r_constitutive_matrix *= (1. - damage_variable);
            r_constitutive_matrix -= damage_rate * outer_prod(r_stress_vector, r_stress_vector_pos);
            // Computing: real stress = (1-d) * effective stress
            r_stress_vector *= (1. - damage_variable);
        }
    }
    rInternalVariables[0] = strain_variable;
}

//************************************************************************************
//************************************************************************************

void SmallStrainIsotropicDamage3D::ComputePositiveStressVector(
            Vector& rStressVectorPos, Vector& rStressVector)
{
}

//************************************************************************************
//************************************************************************************

double SmallStrainIsotropicDamage3D::EvaluateHardeningModulus(
        double r,
        const Properties &rMaterialProperties)
{
    const double yield_stress = rMaterialProperties[YIELD_STRESS];
    const double inf_yield_stress = rMaterialProperties[INFINITY_YIELD_STRESS];
    const double young_modulus = rMaterialProperties[YOUNG_MODULUS];

    const double H0 = rMaterialProperties[HARDENING_MODULI_VECTOR][0];
    const double H1 = rMaterialProperties[HARDENING_MODULI_VECTOR][1];

    const double r0 = yield_stress / std::sqrt(young_modulus);
    const double q0 = r0;  // strain_variable_init
    const double q1 = inf_yield_stress / std::sqrt(young_modulus);  // stress_variable_inf
    const double r1 = r0 + (q1 - q0) / H0;

     if (r < r0)
        return 0.;
    if (r >= r0 && r < r1)
        return H0;
    //Case r >= r1:
    return H1;
}

//************************************************************************************
//************************************************************************************

double SmallStrainIsotropicDamage3D::EvaluateHardeningLaw(
        double r,
        const Properties &rMaterialProperties)
{
    const double yield_stress = rMaterialProperties[YIELD_STRESS];
    const double inf_yield_stress = rMaterialProperties[INFINITY_YIELD_STRESS];
    const double young_modulus = rMaterialProperties[YOUNG_MODULUS];

    const double r0 = yield_stress / std::sqrt(young_modulus);
    const double H0 = EvaluateHardeningModulus(r0, rMaterialProperties);
    const double q0 = r0;  // strain_variable_init
    const double q1 = inf_yield_stress / std::sqrt(young_modulus);  // stress_variable_inf
    const double r1 = r0 + (q1 - q0) / H0;
    const double H1 = EvaluateHardeningModulus(r1, rMaterialProperties);

    if (r < r0)
        return q0;
    if (r >= r0 && r < r1)
        return q0 + H0 * (r - r0);
    // Case r >= r1:
    return q1 + H1 * (r - r1);
}

//************************************************************************************
//************************************************************************************

double& SmallStrainIsotropicDamage3D::CalculateValue(
    Parameters& rValues,
    const Variable<double>& rThisVariable,
    double& rValue
    )
{
    if (rThisVariable == STRAIN_ENERGY){
        Vector& r_strain_vector = rValues.GetStrainVector();
        if (rValues.GetProcessInfo().Has(INITIAL_STRAIN)) {
            noalias(r_strain_vector) += rValues.GetProcessInfo()[INITIAL_STRAIN];
        }
        const Properties& rMaterialProperties = rValues.GetMaterialProperties();
        Matrix constitutive_matrix;
        CalculateElasticMatrix(constitutive_matrix, rValues);
        const double stress_like_variable = EvaluateHardeningLaw(mStrainVariable, rMaterialProperties);
        const double damage_variable = 1. - stress_like_variable / mStrainVariable;

        rValue = 0.5 * ((1. - damage_variable) * inner_prod(r_strain_vector,
                                              prod(constitutive_matrix, r_strain_vector)));
    }

    if (rThisVariable == DAMAGE_VARIABLE){
        const Properties& rMaterialProperties = rValues.GetMaterialProperties();
        const double stress_like_variable = EvaluateHardeningLaw(mStrainVariable, rMaterialProperties);

        rValue = 1. - stress_like_variable / mStrainVariable;
    }

    return(rValue);
}

//************************************************************************************
//************************************************************************************

void SmallStrainIsotropicDamage3D::GetLawFeatures(Features& rFeatures)
{
    rFeatures.mOptions.Set(THREE_DIMENSIONAL_LAW);
    rFeatures.mOptions.Set(INFINITESIMAL_STRAINS);
    rFeatures.mOptions.Set(ISOTROPIC);
    rFeatures.mStrainMeasures.push_back(StrainMeasure_Infinitesimal);
    rFeatures.mStrainSize = this->GetStrainSize();
    rFeatures.mSpaceDimension = this->WorkingSpaceDimension();
}

//************************************************************************************
//************************************************************************************

int SmallStrainIsotropicDamage3D::Check(
    const Properties& rMaterialProperties,
    const GeometryType& rElementGeometry,
    const ProcessInfo& rCurrentProcessInfo
    )
{
    const double tolerance = std::numeric_limits<double>::epsilon();

    KRATOS_CHECK(rMaterialProperties.Has(YOUNG_MODULUS));
    KRATOS_CHECK(rMaterialProperties.Has(POISSON_RATIO));
    KRATOS_CHECK(rMaterialProperties.Has(YIELD_STRESS));
    KRATOS_CHECK(rMaterialProperties.Has(INFINITY_YIELD_STRESS));
    KRATOS_CHECK(rMaterialProperties.Has(HARDENING_MODULI_VECTOR));
    KRATOS_CHECK_GREATER(rMaterialProperties[YIELD_STRESS], tolerance);
    KRATOS_CHECK_GREATER(rMaterialProperties[INFINITY_YIELD_STRESS], tolerance);
    KRATOS_CHECK_LESS_EQUAL(rMaterialProperties[HARDENING_MODULI_VECTOR](0), 1.);
    KRATOS_CHECK_GREATER_EQUAL(rMaterialProperties[HARDENING_MODULI_VECTOR](0), 0.);
    KRATOS_CHECK_LESS_EQUAL(rMaterialProperties[HARDENING_MODULI_VECTOR](1), 1.);
    KRATOS_CHECK_GREATER_EQUAL(rMaterialProperties[HARDENING_MODULI_VECTOR](1), 0.);

    return 0;
}

//************************************************************************************
//************************************************************************************

void SmallStrainIsotropicDamage3D::save(Serializer& rSerializer) const
{
    KRATOS_SERIALIZE_SAVE_BASE_CLASS(rSerializer, ConstitutiveLaw);
    rSerializer.save("mStrainVariable", mStrainVariable);
}

//************************************************************************************
//************************************************************************************

void SmallStrainIsotropicDamage3D::load(Serializer& rSerializer)
{
    KRATOS_SERIALIZE_LOAD_BASE_CLASS(rSerializer, ConstitutiveLaw);
    rSerializer.save("mStrainVariable", mStrainVariable);
}

} /* namespace Kratos.*/<|MERGE_RESOLUTION|>--- conflicted
+++ resolved
@@ -51,12 +51,6 @@
 //************************************************************************************
 //************************************************************************************
 
-<<<<<<< HEAD
-bool SmallStrainIsotropicDamage3D::Has(const Variable<int>& rThisVariable)
-{
-    if(rThisVariable == NUMBER_OF_INTERNAL_VARIABLES){
-        return true;
-=======
 bool SmallStrainIsotropicDamage3D::Has(const Variable<double>& rThisVariable)
 {
     if(rThisVariable == STRAIN_ENERGY){
@@ -66,7 +60,6 @@
     if(rThisVariable == DAMAGE_VARIABLE){
         // explicitly returning "false", so we know we must call CalculateValue(...)
         return false;
->>>>>>> c5cb563c
     }
 
     return false;
@@ -75,29 +68,6 @@
 //************************************************************************************
 //************************************************************************************
 
-bool SmallStrainIsotropicDamage3D::Has(const Variable<Vector>& rThisVariable)
-{
-<<<<<<< HEAD
-    if(rThisVariable == STRAIN_ENERGY){
-        // explicitly returning "false", so we know we must call CalculateValue(...)
-        return false;
-    }
-    if(rThisVariable == DAMAGE_VARIABLE){
-        // explicitly returning "false", so we know we must call CalculateValue(...)
-        return false;
-=======
-    if(rThisVariable == INTERNAL_VARIABLES){
-        return true;
->>>>>>> c5cb563c
-    }
-
-    return false;
-}
-
-//************************************************************************************
-//************************************************************************************
-
-<<<<<<< HEAD
 bool SmallStrainIsotropicDamage3D::Has(const Variable<Vector>& rThisVariable)
 {
     if(rThisVariable == INTERNAL_VARIABLES){
@@ -118,46 +88,6 @@
     if(rThisVariable == INTERNAL_VARIABLES){
         rValue.resize(1);
         rValue[0] = mStrainVariable;
-    }
-
-    return rValue;
-}
-
-//************************************************************************************
-//************************************************************************************
-
-void SmallStrainIsotropicDamage3D::SetValue(
-    const Variable<Vector>& rThisVariable,
-    const Vector& rValue,
-    const ProcessInfo& rProcessInfo
-    )
-{
-    if(rThisVariable == INTERNAL_VARIABLES){
-        mStrainVariable = rValue[0];
-    }
-}
-
-//************************************************************************************
-//************************************************************************************
-
-int& SmallStrainIsotropicDamage3D::GetValue(
-    const Variable<int>& rThisVariable,
-    int& rValue
-    )
-{
-    if(rThisVariable == NUMBER_OF_INTERNAL_VARIABLES){
-        // StrainVariable: 1
-        rValue = 1;
-=======
-Vector& SmallStrainIsotropicDamage3D::GetValue(
-    const Variable<Vector>& rThisVariable,
-    Vector& rValue
-    )
-{
-    if(rThisVariable == INTERNAL_VARIABLES){
-        rValue.resize(1);
-        rValue[0] = mStrainVariable;
->>>>>>> c5cb563c
     }
 
     return rValue;
