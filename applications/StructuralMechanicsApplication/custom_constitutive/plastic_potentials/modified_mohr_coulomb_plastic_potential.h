// KRATOS  ___|  |                   |                   |
//       \___ \  __|  __| |   |  __| __| |   |  __| _` | |
//             | |   |    |   | (    |   |   | |   (   | |
//       _____/ \__|_|   \__,_|\___|\__|\__,_|_|  \__,_|_| MECHANICS
//
//  License:         BSD License
//                   license: structural_mechanics_application/license.txt
//
//  Main authors:    Alejandro Cornejo & Lucia Barbu
//

#if !defined(KRATOS_MODIFIED_MOHR_COULOMB_PLASTIC_POTENTIAL_H_INCLUDED)
#define KRATOS_MODIFIED_MOHR_COULOMB_PLASTIC_POTENTIAL_H_INCLUDED

// System includes

// Project includes
#include "includes/checks.h"
#include "custom_constitutive/plastic_potentials/generic_plastic_potential.h"

namespace Kratos
{
///@name Kratos Globals
///@{

///@}
///@name Type Definitions
///@{

    // The size type definition
    typedef std::size_t SizeType;
    
///@}
///@name  Enum's
///@{

///@}
///@name  Functions
///@{

///@}
///@name Kratos Classes
///@{

/**
 * @class ModifiedMohrCoulombPlasticPotential
 * @ingroup StructuralMechanicsApplication
 * @brief This class defines a plastic potential following the theory of Mohr-Coulomb (modified)
 * @details Working from the conventional assumption that the strength is related to the difference between major and minor principal stresses results in the Tresca model for effective stress. This gives a cone form of the potential in the principal stress space
 * The plastic potential requires the definition of the following properties:
 * - DILATANCY_ANGLE: The angle of dilation controls an amount of plastic volumetric strain developed during plastic shearing and is assumed constant during plastic yielding. The value of DILATANCY_ANGLE=0 corresponds to the volume preserving deformation while in shear.
 * - YIELD_STRESS: Yield stress is the amount of stress that an object needs to experience for it to be permanently deformed. Does not require to be defined simmetrically, one YIELD_STRESS_COMPRESSION and other YIELD_STRESS_TENSION can be defined for not symmetric cases
 * @author Alejandro Cornejo & Lucia Barbu
 */
template <SizeType TVoigtSize = 6>
class ModifiedMohrCoulombPlasticPotential
{
  public:
    ///@name Type Definitions
    ///@{

    /// We define the dimension
    static constexpr SizeType Dimension = TVoigtSize == 6 ? 3 : 2;
      
    /// The define the Voigt size
    static constexpr SizeType VoigtSize = TVoigtSize;
      
    /// Counted pointer of ModifiedMohrCoulombPlasticPotential
    KRATOS_CLASS_POINTER_DEFINITION(ModifiedMohrCoulombPlasticPotential);

<<<<<<< HEAD
    double tolerance = 100000000;// std::numeric_limits<double>::epsilon();
=======
    /// The zero tolerance definition
    static constexpr double tolerance = std::numeric_limits<double>::epsilon();
>>>>>>> 0d9148b6

    ///@}
    ///@name Life Cycle
    ///@{

    /// Initialization constructor.
    ModifiedMohrCoulombPlasticPotential()
    {
    }

    /// Copy constructor
    ModifiedMohrCoulombPlasticPotential(ModifiedMohrCoulombPlasticPotential const &rOther)
    {
    }

    /// Assignment operator
    ModifiedMohrCoulombPlasticPotential &operator=(ModifiedMohrCoulombPlasticPotential const &rOther)
    {
        return *this;
    }

    /// Destructor
    virtual ~ModifiedMohrCoulombPlasticPotential(){};

    ///@}
    ///@name Operators
    ///@{

    ///@}
    ///@name Operations
    ///@{

    /**
     * @brief This  script  calculates  the derivatives  of the plastic potential according   to   NAYAK-ZIENKIEWICZ  paper International journal for numerical methods in engineering vol 113-135 1972.
     * @details As:            DF/DS = c1*V1 + c2*V2 + c3*V3
     * @param rPredictiveStressVector The predictive stress vector S = C:(E-Ep)
     * @param rDeviator The deviatoric part of the stress vector
     * @param J2 The second invariant of the Deviator
     * @param rGFlux The derivative of the plastic potential
     * @param rValues Parameters of the constitutive law
     */
    static void CalculatePlasticPotentialDerivative(
        const array_1d<double, VoigtSize>& rPredictiveStressVector,
        const array_1d<double, VoigtSize>& rDeviator,
        const double J2,
        array_1d<double, VoigtSize>& rGFlux,
        ConstitutiveLaw::Parameters& rValues
        )
    {
        const Properties& r_material_properties = rValues.GetMaterialProperties();

        array_1d<double, VoigtSize> first_vector, second_vector, third_vector;

        ConstitutiveLawUtilities<VoigtSize>::CalculateFirstVector(first_vector);
        ConstitutiveLawUtilities<VoigtSize>::CalculateSecondVector(rDeviator, J2, second_vector);
        ConstitutiveLawUtilities<VoigtSize>::CalculateThirdVector(rDeviator, J2, third_vector);

        double J3, lode_angle;
        ConstitutiveLawUtilities<VoigtSize>::CalculateJ3Invariant(rDeviator, J3);
        ConstitutiveLawUtilities<VoigtSize>::CalculateLodeAngle(J2, J3, lode_angle);

        const double checker = std::abs(lode_angle * 180.0 / Globals::Pi);

        const double dilatancy = r_material_properties[DILATANCY_ANGLE] * Globals::Pi / 180.0;
        const double sin_dil = std::sin(dilatancy);
        const double cos_dil = std::cos(dilatancy);
        const double sin_theta = std::sin(lode_angle);
        const double cos_theta = std::cos(lode_angle);
        const double cos_3theta = std::cos(3.0 * lode_angle);
        const double tan_theta = std::tan(lode_angle);
        const double tan_3theta = std::tan(3.0 * lode_angle);
        const double Root3 = std::sqrt(3.0);

        const bool has_symmetric_yield_stress = r_material_properties.Has(YIELD_STRESS);
        const double compr_yield = has_symmetric_yield_stress ? r_material_properties[YIELD_STRESS] : r_material_properties[YIELD_STRESS_COMPRESSION];
        const double tensi_yield = has_symmetric_yield_stress ? r_material_properties[YIELD_STRESS] : r_material_properties[YIELD_STRESS_TENSION];
        const double n = compr_yield / tensi_yield;

        const double angle_phi = (Globals::Pi * 0.25) + dilatancy * 0.5;
        const double alpha = n / (std::tan(angle_phi) * std::tan(angle_phi));

        const double CFL = 2.0 * std::tan(angle_phi) / cos_dil;

        const double K1 = 0.5 * (1 + alpha) - 0.5 * (1 - alpha) * sin_dil;
        const double K2 = 0.5 * (1 + alpha) - 0.5 * (1 - alpha) / sin_dil;
        const double K3 = 0.5 * (1 + alpha) * sin_dil - 0.5 * (1 - alpha);

        double c1, c2, c3;
        if (std::abs(sin_dil) > 0.01)
            c1 = CFL * K3 / 3.0;
        else
            c1 = 0.0; // check

        if (checker < 29.0) {
            c2 = cos_theta * CFL * (K1 * (1 + tan_theta * tan_3theta) + K2 * sin_dil * (tan_3theta - tan_theta) / Root3);
            c3 = CFL * (K1 * Root3 * sin_theta + K2 * sin_dil * cos_theta) / (2.0 * J2 * cos_3theta);
        } else {
            c3 = 0.0;
            double Aux = 1.0;
            if (std::abs(lode_angle) > 0.01)
                Aux = -1.0;
            c2 = 0.5 * CFL * (K1 * Root3 + Aux * K2 * sin_dil / Root3);
        }

        noalias(rGFlux) = c1 * first_vector + c2 * second_vector + c3 * third_vector;
    }

    /**
     * @brief This method defines the check to be performed in the plastic potential
     * @return 0 if OK, 1 otherwise
     */
    static int Check(const Properties& rMaterialProperties)
    {
        KRATOS_CHECK_VARIABLE_KEY(DILATANCY_ANGLE);
        KRATOS_CHECK_VARIABLE_KEY(YIELD_STRESS);
        KRATOS_CHECK_VARIABLE_KEY(YIELD_STRESS_TENSION);
        KRATOS_CHECK_VARIABLE_KEY(YIELD_STRESS_COMPRESSION);

        KRATOS_ERROR_IF_NOT(rMaterialProperties.Has(DILATANCY_ANGLE)) << "DILATANCY_ANGLE is not a defined value" << std::endl;
        if (!rMaterialProperties.Has(YIELD_STRESS)) {
            KRATOS_ERROR_IF_NOT(rMaterialProperties.Has(YIELD_STRESS_TENSION)) << "YIELD_STRESS_TENSION is not a defined value" << std::endl;
            KRATOS_ERROR_IF_NOT(rMaterialProperties.Has(YIELD_STRESS_COMPRESSION)) << "YIELD_STRESS_COMPRESSION is not a defined value" << std::endl;

            const double yield_compression = rMaterialProperties[YIELD_STRESS_COMPRESSION];
            const double yield_tension = rMaterialProperties[YIELD_STRESS_TENSION];

            KRATOS_ERROR_IF(yield_compression < tolerance) << "Yield stress in compression almost zero or negative, include YIELD_STRESS_COMPRESSION in definition";
            KRATOS_ERROR_IF(yield_tension < tolerance) << "Yield stress in tension almost zero or negative, include YIELD_STRESS_TENSION in definition";
        } else {
            const double yield_stress = rMaterialProperties[YIELD_STRESS];

            KRATOS_ERROR_IF(yield_stress < tolerance) << "Yield stress almost zero or negative, include YIELD_STRESS in definition";
        }

        return 0;
    }

    ///@}
    ///@name Access
    ///@{

    ///@}
    ///@name Inquiry
    ///@{

    ///@}
    ///@name Input and output
    ///@{

    ///@}
    ///@name Friends
    ///@{

    ///@}

protected:
    ///@name Protected static Member Variables
    ///@{

    ///@}
    ///@name Protected member Variables
    ///@{

    ///@}
    ///@name Protected Operators
    ///@{

    ///@}
    ///@name Protected Operations
    ///@{

    ///@}
    ///@name Protected  Access
    ///@{

    ///@}
    ///@name Protected Inquiry
    ///@{

    ///@}
    ///@name Protected LifeCycle
    ///@{

    ///@}

private:
    ///@name Static Member Variables
    ///@{

    ///@}
    ///@name Member Variables
    ///@{

    ///@}
    ///@name Private Operators
    ///@{

    ///@}
    ///@name Private Operations
    ///@{

    ///@}
    ///@name Private  Access
    ///@{

    ///@}
    ///@name Private Inquiry
    ///@{

    ///@}
    ///@name Un accessible methods
    ///@{

    ///@}

}; // Class GenericYieldSurface

///@}

///@name Type Definitions
///@{

///@}
///@name Input and output
///@{

///@}

} // namespace Kratos.
#endif<|MERGE_RESOLUTION|>--- conflicted
+++ resolved
@@ -68,12 +68,8 @@
     /// Counted pointer of ModifiedMohrCoulombPlasticPotential
     KRATOS_CLASS_POINTER_DEFINITION(ModifiedMohrCoulombPlasticPotential);
 
-<<<<<<< HEAD
-    double tolerance = 100000000;// std::numeric_limits<double>::epsilon();
-=======
     /// The zero tolerance definition
     static constexpr double tolerance = std::numeric_limits<double>::epsilon();
->>>>>>> 0d9148b6
 
     ///@}
     ///@name Life Cycle
@@ -162,7 +158,7 @@
         const double K3 = 0.5 * (1 + alpha) * sin_dil - 0.5 * (1 - alpha);
 
         double c1, c2, c3;
-        if (std::abs(sin_dil) > 0.01)
+        if (std::abs(sin_dil) > tolerance)
             c1 = CFL * K3 / 3.0;
         else
             c1 = 0.0; // check
@@ -173,7 +169,7 @@
         } else {
             c3 = 0.0;
             double Aux = 1.0;
-            if (std::abs(lode_angle) > 0.01)
+            if (std::abs(lode_angle) > tolerance)
                 Aux = -1.0;
             c2 = 0.5 * CFL * (K1 * Root3 + Aux * K2 * sin_dil / Root3);
         }
