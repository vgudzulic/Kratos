--- conflicted
+++ resolved
@@ -77,13 +77,7 @@
         #### Output settings start ####
 
         self.problem_path = os.getcwd()
-<<<<<<< HEAD
-        self.problem_name = self.ProjectParameters["problem_data"]["problem_name"].GetString()
-        
-        self.SetGraphicalOutput()   
-=======
         self.problem_name = self.ProjectParameters["problem_data"]["problem_name"].GetString()                 
->>>>>>> 184e1d8a
         
     
     def AddNodalVariablesToModelPart(self):
@@ -170,11 +164,8 @@
         #### START SOLUTION ####
 
         self.computing_model_part = self.solver.GetComputingModelPart()
-<<<<<<< HEAD
-=======
         
         self.SetGraphicalOutput()  
->>>>>>> 184e1d8a
 
         ## Sets strategies, builders, linear solvers, schemes and solving info, and fills the buffer
         self.solver.Initialize()
