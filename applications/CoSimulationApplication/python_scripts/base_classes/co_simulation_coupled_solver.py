--- conflicted
+++ resolved
@@ -34,12 +34,7 @@
 
         for solver in self.solver_wrappers.values():
             solver.CreateIO(self.echo_level)
-<<<<<<< HEAD
-            # we use the Echo_level of the coupling solver, since IO is needed by the coupling
-            # and not by the (physics-) solver
-=======
             # using the Echo_level of the coupled solver, since IO is needed by the coupling
->>>>>>> cf8c1fbd
 
         ### Creating the predictors
         self.predictors_list = cs_tools.CreatePredictors(
@@ -171,10 +166,6 @@
             from_data_name = i_data["data"].GetString()
             to_solver_name = i_data["to_solver"].GetString()
 
-<<<<<<< HEAD
-            # Check that name is not the same! => do we allow self-communication?
-=======
->>>>>>> cf8c1fbd
             to_solver_data_name = i_data["to_solver_data"].GetString()
 
             if self.echo_level > 2:
