from __future__ import print_function, absolute_import, division  # makes these scripts backward compatible with python 2.6 and 2.7

# Importing the Kratos Library
import KratosMultiphysics as KM

# CoSimulation imports
import KratosMultiphysics.CoSimulationApplication.factories.io_factory as io_factory
from KratosMultiphysics.CoSimulationApplication.coupling_interface_data import CouplingInterfaceData
import KratosMultiphysics.CoSimulationApplication.co_simulation_tools as cs_tools
import KratosMultiphysics.CoSimulationApplication.colors as colors

def Create(settings, name):
    raise Exception('"CoSimulationSolverWrapper" is a baseclass and cannot be used directly!')

class CoSimulationSolverWrapper(object):
    """Baseclass for the solver wrappers used for CoSimulation
    It wraps solvers used in the CoSimulation
    """
    def __init__(self, settings, name):
        """Constructor of the Base Solver Wrapper

        The derived classes should do the following things in their constructors:
        1. call the base-class constructor (i.e. the constructor of this class => CoSimulationSolverWrapper)
        2. create the ModelParts required for the CoSimulation
        3. Optional: call "_AllocateHistoricalVariablesFromCouplingData" to allocate the nodal historical variables on the previously created ModelParts (this should not be necessary for Kratos)
           => this has to be done before the meshes/coupling-interfaces are read/received/imported (due to how the memory allocation of Kratos works for historical nodal values)
        """

        # Every SolverWrapper has its own model, because:
        # - the names can be easily overlapping (e.g. "Structure.Interface")
        # - Solvers should not be able to access the data of other solvers directly!
        self.model = KM.Model()

        self.settings = settings
        self.settings.ValidateAndAssignDefaults(self._GetDefaultSettings())

        self.name = name
        self.echo_level = self.settings["echo_level"].GetInt()
<<<<<<< HEAD
        self.data_dict = {data_name : CouplingInterfaceData(data_config, self.model) for (data_name, data_config) in self.settings["data"].items()}
        for data_name, interface_data in self.data_dict.items(): # TODO improve this
            interface_data.name = data_name
=======
        self.data_dict = {data_name : CouplingInterfaceData(data_config, self.model, data_name) for (data_name, data_config) in self.settings["data"].items()}
>>>>>>> b9c70b08

        # The IO is only used if the corresponding solver is used in coupling and it initialized from the "higher instance, i.e. the coupling-solver
        self.__io = None


    def Initialize(self):
        pass

    def InitializeCouplingInterfaceData(self):
        # Initializing of the CouplingInterfaceData can only be done after the meshes are read
        # and all ModelParts are created
        for data in self.data_dict.values():
            data.Initialize()

    def Finalize(self):
        pass

    def AdvanceInTime(self, current_time):
        raise Exception('"AdvanceInTime" must be implemented in the derived class!')

    def Predict(self):
        pass

    def InitializeSolutionStep(self):
        pass

    def FinalizeSolutionStep(self):
        pass

    def OutputSolutionStep(self):
        pass

    def SolveSolutionStep(self):
        pass


    def CreateIO(self, solvers, io_echo_level):
        if self.__IOIsInitialized():
            raise Exception('IO for "' + self.name + '" is already initialized!')

        io_settings = self.settings["io_settings"]

        if not io_settings.Has("echo_level"):
            io_settings.AddEmptyValue("echo_level").SetInt(self.echo_level)

        self.__io = io_factory.CreateIO(self.settings["io_settings"],
                                      self.model,
                                      self._GetIOType())

    def ImportCouplingInterface(self, interface_config):
        if self.echo_level > 2:
            cs_tools.cs_print_info("CoSimulationSolverWrapper", 'Importing coupling interface "{}" of solver: "{}"'.format(colors.magenta(interface_config["model_part_name"]), colors.blue(self.name)))
        self._GetIO().ImportCouplingInterface(interface_config)

    def ExportCouplingInterface(self, interface_config):
        if self.echo_level > 2:
            cs_tools.cs_print_info("CoSimulationSolverWrapper", 'Exporting coupling interface "{}" of solver: "{}"'.format(colors.magenta(interface_config["model_part_name"]), colors.blue(self.name)))
        self._GetIO().ExportCouplingInterface(interface_config)

    def ImportCouplingInterfaceData(self, data_config):
        if self.echo_level > 2:
            cs_tools.cs_print_info("CoSimulationSolverWrapper", 'Importing data of solver: "{}" with type: "{}"'.format(colors.blue(self.name), data_config["type"]))
        self._GetIO().ImportCouplingInterfaceData(data_config)

    def ExportCouplingInterfaceData(self, data_config):
        if self.echo_level > 2:
            cs_tools.cs_print_info("CoSimulationSolverWrapper", 'Exporting data of solver: "{}" with type: "{}"'.format(colors.blue(self.name), data_config["type"]))
        self._GetIO().ExportCouplingInterfaceData(data_config)


    def GetInterfaceData(self, data_name):
        try:
            return self.data_dict[data_name]
        except KeyError:
            raise Exception('Requested data field "{}" does not exist for solver "{}"'.format(data_name, self.name))

    def PrintInfo(self):
        '''This function can be filled if desired, e.g. to print settings at higher echo-levels
        '''
        pass

<<<<<<< HEAD
    def _GetIO(self):
        if not self.__IOIsInitialized():
            raise Exception('IO for solver "{}" is not initialized!'.format(self.name))
        return self.__io


    def _AllocateHistoricalVariablesFromCouplingData(self):
        '''This function retrieves the historical variables that are needed for the ModelParts from the specified CouplingInterfaceDatas and allocates them on the ModelParts
        Note that it can only be called after the (Main-)ModelParts are created
        '''
        for data in self.data_dict.values():
            hist_var_dict = data.GetHistoricalVariableDict()
            for full_model_part_name, variable in hist_var_dict.items():
                main_model_part_name = full_model_part_name.split(".")[0]
                if not self.model.HasModelPart(main_model_part_name):
                    raise Exception('ModelPart "{}" does not exist in solver "{}"!'.format(main_model_part_name, self.name))
                main_model_part = self.model[main_model_part_name]
                if not main_model_part.HasNodalSolutionStepVariable(variable):
                    if self.echo_level > 0:
                        cs_tools.cs_print_info("CoSimulationSolverWrapper", 'Allocating historical variable "{}" in ModelPart "{}" for solver "{}"'.format(variable.Name(), main_model_part_name, self.name))
                    main_model_part.AddNodalSolutionStepVariable(variable)

        self.__allocate_hist_vars_called = True


=======
>>>>>>> b9c70b08
    def Check(self):
        print("!!!WARNING!!! your solver does not implement Check!!!")

    def IsDistributed(self):
        '''Returns whether this solver is executed distributed Aka MPI-parallel
        '''
        # TODO check if this method is necessary!
        return False

    @classmethod
    def _ClassName(cls):
        return cls.__name__

    def _GetIOType(self):
        # only external solvers have to specify sth here / override this
        return "dummy_io"

    def __IOIsInitialized(self):
        return self.__io is not None

    @classmethod
    def _GetDefaultSettings(cls):
        return KM.Parameters("""{
            "type"        : "",
            "io_settings" : {},
            "settings"    : {},
            "data"        : {},
            "echo_level"  : 0
        }""")<|MERGE_RESOLUTION|>--- conflicted
+++ resolved
@@ -36,13 +36,7 @@
 
         self.name = name
         self.echo_level = self.settings["echo_level"].GetInt()
-<<<<<<< HEAD
-        self.data_dict = {data_name : CouplingInterfaceData(data_config, self.model) for (data_name, data_config) in self.settings["data"].items()}
-        for data_name, interface_data in self.data_dict.items(): # TODO improve this
-            interface_data.name = data_name
-=======
         self.data_dict = {data_name : CouplingInterfaceData(data_config, self.model, data_name) for (data_name, data_config) in self.settings["data"].items()}
->>>>>>> b9c70b08
 
         # The IO is only used if the corresponding solver is used in coupling and it initialized from the "higher instance, i.e. the coupling-solver
         self.__io = None
@@ -124,34 +118,11 @@
         '''
         pass
 
-<<<<<<< HEAD
     def _GetIO(self):
         if not self.__IOIsInitialized():
             raise Exception('IO for solver "{}" is not initialized!'.format(self.name))
         return self.__io
 
-
-    def _AllocateHistoricalVariablesFromCouplingData(self):
-        '''This function retrieves the historical variables that are needed for the ModelParts from the specified CouplingInterfaceDatas and allocates them on the ModelParts
-        Note that it can only be called after the (Main-)ModelParts are created
-        '''
-        for data in self.data_dict.values():
-            hist_var_dict = data.GetHistoricalVariableDict()
-            for full_model_part_name, variable in hist_var_dict.items():
-                main_model_part_name = full_model_part_name.split(".")[0]
-                if not self.model.HasModelPart(main_model_part_name):
-                    raise Exception('ModelPart "{}" does not exist in solver "{}"!'.format(main_model_part_name, self.name))
-                main_model_part = self.model[main_model_part_name]
-                if not main_model_part.HasNodalSolutionStepVariable(variable):
-                    if self.echo_level > 0:
-                        cs_tools.cs_print_info("CoSimulationSolverWrapper", 'Allocating historical variable "{}" in ModelPart "{}" for solver "{}"'.format(variable.Name(), main_model_part_name, self.name))
-                    main_model_part.AddNodalSolutionStepVariable(variable)
-
-        self.__allocate_hist_vars_called = True
-
-
-=======
->>>>>>> b9c70b08
     def Check(self):
         print("!!!WARNING!!! your solver does not implement Check!!!")
 
