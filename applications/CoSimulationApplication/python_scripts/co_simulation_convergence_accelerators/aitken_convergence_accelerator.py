from __future__ import print_function, absolute_import, division
## @module aitken
# This module contains the class Aitken
# Author: Wei He
# Date: Feb. 20, 2017

# Importing the base class
from KratosMultiphysics.CoSimulationApplication.base_classes.co_simulation_base_convergence_accelerator import CoSimulationBaseConvergenceAccelerator

# Other imports
import numpy as np
from copy import deepcopy
from collections import deque
<<<<<<< HEAD
#from co_simulation_tools import red, classprint
=======
>>>>>>> fc8b7001

def Create(settings, data):
    return Aitken(settings, data)

## Class Aitken.
# This class contains the implementation of Aitken relaxation and helper functions.
# Reference: Ulrich Küttler et al., "Fixed-point fluid–structure interaction solvers with dynamic relaxation"
class Aitken(CoSimulationBaseConvergenceAccelerator):
    ## The constructor.
    # @param init_alpha Initial relaxation factor in the first time step.
    # @param init_alpha_max Maximum relaxation factor for the first iteration in each time step
    def __init__( self, settings, data ):
        super(Aitken, self).__init__(settings, data)
        self.R = deque( maxlen = 2 )
        if "init_alpha" in self.settings:
            self.alpha_old = self.settings["init_alpha"]
        else:
            self.alpha_old = 0.1
        if "init_alpha_max" in self.settings:
            self.init_alpha_max = self.settings["init_alpha_max"]
        else:
            self.init_alpha_max = 0.45


    ## ComputeUpdate(r, x)
    # @param r residual r_k
    # @param x solution x_k
    # Computes the approximated update in each iteration.
    def _ComputeUpdate( self, r, x ):
        self.R.appendleft( deepcopy(r) )
        k = len( self.R ) - 1
        ## For the first iteration, do relaxation only
        if k == 0:
            alpha = min( self.alpha_old, self.init_alpha_max )
            if self.echo_level > 3:
                print(self._Name(), ": Doing relaxation in the first iteration with initial factor = " + "{0:.1g}".format(alpha))
            return alpha * r
        else:
            r_diff = self.R[0] - self.R[1]
            numerator = np.inner( self.R[1], r_diff )
            denominator = np.inner( r_diff, r_diff )
            alpha = -self.alpha_old * numerator/denominator
            if self.echo_level > 3:
                print(self._Name(), ": Doing relaxation with factor = " + "{0:.1g}".format(alpha))
            if alpha > 2:
                alpha = 2
                if self.echo_level > 0:
<<<<<<< HEAD
                    print(self._Name(), ": "+ red("WARNING: dynamic relaxation factor reaches upper bound: 20"))
            elif alpha < -2:
                alpha = -2
                if self.echo_level > 0:
                    print(self._Name(), ": " + red("WARNING: dynamic relaxation factor reaches lower bound: -2"))
=======
                    print(self._Name(), ": "+ "WARNING: dynamic relaxation factor reaches upper bound: 20")
            elif alpha < -2:
                alpha = -2
                if self.echo_level > 0:
                    print(self._Name(), ": " + "WARNING: dynamic relaxation factor reaches lower bound: -2")
>>>>>>> fc8b7001
            delta_x = alpha * self.R[0]
        self.alpha_old = alpha

        return delta_x

    def _Name(self):
        return self.__class__.__name__<|MERGE_RESOLUTION|>--- conflicted
+++ resolved
@@ -11,10 +11,6 @@
 import numpy as np
 from copy import deepcopy
 from collections import deque
-<<<<<<< HEAD
-#from co_simulation_tools import red, classprint
-=======
->>>>>>> fc8b7001
 
 def Create(settings, data):
     return Aitken(settings, data)
@@ -62,19 +58,11 @@
             if alpha > 2:
                 alpha = 2
                 if self.echo_level > 0:
-<<<<<<< HEAD
-                    print(self._Name(), ": "+ red("WARNING: dynamic relaxation factor reaches upper bound: 20"))
-            elif alpha < -2:
-                alpha = -2
-                if self.echo_level > 0:
-                    print(self._Name(), ": " + red("WARNING: dynamic relaxation factor reaches lower bound: -2"))
-=======
                     print(self._Name(), ": "+ "WARNING: dynamic relaxation factor reaches upper bound: 20")
             elif alpha < -2:
                 alpha = -2
                 if self.echo_level > 0:
                     print(self._Name(), ": " + "WARNING: dynamic relaxation factor reaches lower bound: -2")
->>>>>>> fc8b7001
             delta_x = alpha * self.R[0]
         self.alpha_old = alpha
 
