# Importing the Kratos Library
import KratosMultiphysics as KM

# Importing the base class
from KratosMultiphysics.CoSimulationApplication.base_classes.co_simulation_solver_wrapper import CoSimulationSolverWrapper

# Other imports
import KratosMultiphysics.CoSimulationApplication.co_simulation_tools as cs_tools

def Create(settings, model, solver_name):
    return DummySolverWrapper(settings, model, solver_name)

class DummySolverWrapper(CoSimulationSolverWrapper):
    """This class serves as dummy for testing, it does not solve anything
    It only imports a mesh that can be used in the testing workflow

    Note that this is only an example, other configurations are of course also possible
    """
<<<<<<< HEAD
    def __init__(self, settings, solver_name):
        super().__init__(settings, solver_name)
=======
    def __init__(self, settings, model, solver_name):
        super(DummySolverWrapper, self).__init__(settings, model, solver_name)
>>>>>>> 80a77595

        self.time_step = self.settings["solver_wrapper_settings"]["time_step"].GetDouble()
        self.model_part = self.model.CreateModelPart(self.settings["solver_wrapper_settings"]["main_model_part_name"].GetString())

        self.model_part.ProcessInfo[KM.DOMAIN_SIZE] = self.settings["solver_wrapper_settings"]["domain_size"].GetInt()

        cs_tools.AllocateHistoricalVariablesFromCouplingData(self.data_dict.values(), self.model, self.name)

    def Initialize(self):
        severity = KM.Logger.GetDefaultOutput().GetSeverity()
        KM.Logger.GetDefaultOutput().SetSeverity(KM.Logger.Severity.WARNING) # mute MP-IO
        model_part_io = KM.ModelPartIO(self.settings["solver_wrapper_settings"]["mdpa_file_name"].GetString())
        model_part_io.ReadModelPart(self.model_part)
        KM.Logger.GetDefaultOutput().SetSeverity(severity)

        super().Initialize()

    def AdvanceInTime(self, current_time):
        return current_time + self.time_step

    def PrintInfo(self):
        cs_tools.cs_print_info("DummySolver", self._ClassName())
        ## TODO print additional stuff with higher echo-level<|MERGE_RESOLUTION|>--- conflicted
+++ resolved
@@ -16,13 +16,8 @@
 
     Note that this is only an example, other configurations are of course also possible
     """
-<<<<<<< HEAD
-    def __init__(self, settings, solver_name):
-        super().__init__(settings, solver_name)
-=======
     def __init__(self, settings, model, solver_name):
-        super(DummySolverWrapper, self).__init__(settings, model, solver_name)
->>>>>>> 80a77595
+        super().__init__(settings, model, solver_name)
 
         self.time_step = self.settings["solver_wrapper_settings"]["time_step"].GetDouble()
         self.model_part = self.model.CreateModelPart(self.settings["solver_wrapper_settings"]["main_model_part_name"].GetString())
