--- conflicted
+++ resolved
@@ -35,23 +35,14 @@
         for conv_criteria in self.convergence_criteria_list:
             conv_criteria.Initialize()
         for accelerator in self.convergence_accelerators_list:
-<<<<<<< HEAD
-            accelerator.Initialize()               
-            
-=======
             accelerator.Initialize()
->>>>>>> fc8b7001
 
     def Finalize(self):
         super(GaussSeidelIterativeStrongCouplingSolver, self).Finalize()
         for conv_criteria in self.convergence_criteria_list:
             conv_criteria.Finalize()
         for accelerator in self.convergence_accelerators_list:
-<<<<<<< HEAD
-            accelerator.Finalize()               
-=======
             accelerator.Finalize()
->>>>>>> fc8b7001
 
 
     def InitializeSolutionStep(self):
@@ -59,32 +50,19 @@
         for conv_criteria in self.convergence_criteria_list:
             conv_criteria.InitializeSolutionStep()
         for accelerator in self.convergence_accelerators_list:
-<<<<<<< HEAD
-            accelerator.InitializeSolutionStep()             
-=======
             accelerator.InitializeSolutionStep()
->>>>>>> fc8b7001
 
     def FinalizeSolutionStep(self):
         super(GaussSeidelIterativeStrongCouplingSolver, self).FinalizeSolutionStep()
         for conv_criteria in self.convergence_criteria_list:
             conv_criteria.FinalizeSolutionStep()
         for accelerator in self.convergence_accelerators_list:
-<<<<<<< HEAD
-            accelerator.FinalizeSolutionStep()            
-
-    def SolveSolutionStep(self):
-        if self.coupling_started:
-            for iteration in range(self.num_coupling_iterations):
-                #time.sleep(1)
-=======
             accelerator.FinalizeSolutionStep()
 
     def SolveSolutionStep(self):
         if self.coupling_started:
             for iteration in range(1, self.num_coupling_iterations+1):
                 #time.sleep(0.5)
->>>>>>> fc8b7001
                 if self.echo_level > 0:
                     cs_tools.PrintInfo("\t"+ cs_tools.bcolors.HEADER + str(self._Name()) ,
                                         cs_tools.bcolors.MAGENTA + "Coupling iteration: ", cs_tools.bcolors.BOLD + str(iteration) +
@@ -118,17 +96,11 @@
                 if is_converged or iteration+1 >= self.num_coupling_iterations:
                     if self.echo_level > 0:
                         if is_converged:
-<<<<<<< HEAD
-                            cs_tools.PrintInfo(cs_tools.bcolors.GREEN + "\t### CONVERGENCE WAS ACHIEVED IN CPUPLING ITERATIONS ###" + cs_tools.bcolors.ENDC )
-                        if iteration+1 >= self.num_coupling_iterations:
-                            cs_tools.PrintWarning("\t"+cs_tools.bcolors.FAIL + "### CONVERGENCE NOT ACHIEVED IN COUPLING ITERATIONS ###" + cs_tools.bcolors.ENDC)
-=======
                             cs_tools.PrintInfo(cs_tools.bcolors.GREEN + "\t### CONVERGENCE WAS ACHIEVED ### " + "in : ", iteration," iterations !!" +cs_tools.bcolors.ENDC )
                         if iteration+1 >= self.num_coupling_iterations:
                             cs_tools.PrintWarning("\t"+cs_tools.bcolors.FAIL + "### CONVERGENCE NOT ACHIEVED IN STRONG COUPLING ITERATIONS ###" + cs_tools.bcolors.ENDC)
                             for accelerator in self.convergence_accelerators_list:
                                 accelerator.ComputeUpdate()
->>>>>>> fc8b7001
                     break
                 else:
                     for accelerator in self.convergence_accelerators_list:
