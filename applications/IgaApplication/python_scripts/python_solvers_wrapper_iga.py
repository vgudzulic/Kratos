from __future__ import print_function, absolute_import, division #makes KratosMultiphysics backward compatible with python 2.6 and 2.7

import KratosMultiphysics
from importlib import import_module


def CreateSolverByParameters(model, solver_settings, parallelism):

    solver_type = solver_settings["solver_type"].GetString()

    if solver_settings.Has("time_integration_method"):
        time_integration_method = solver_settings["time_integration_method"].GetString()
    else:
        time_integration_method = "implicit" # defaulting to implicit time-integration

    # Solvers for OpenMP parallelism
    if (parallelism == "OpenMP"):
        if (solver_type == "dynamic" or solver_type == "Dynamic"):
            if (time_integration_method == "implicit"):
                solver_module_name = "iga_implicit_dynamic_solver"
            elif ( time_integration_method == "explicit"):
                solver_module_name = "iga_explicit_dynamic_solver"
            else:
                err_msg =  "The requested time integration method \"" + time_integration_method + "\" is not in the python solvers wrapper\n"
                err_msg += "Available options are: \"implicit\", \"explicit\""
                raise Exception(err_msg)

        elif (solver_type == "static" or solver_type == "Static"):
            solver_module_name = "iga_static_solver"

        elif (solver_type == "formfinding"):
            solver_module_name = "iga_formfinding_solver"
        else:
            err_msg =  "The requested solver type \"" + solver_type + "\" is not in the python solvers wrapper\n"
            err_msg += "Available options are: \"static\""
            raise Exception(err_msg)
    else:
        err_msg =  "The requested parallel type \"" + parallelism + "\" is not available!\n"
        err_msg += "Available options are: \"OpenMP\""
        raise Exception(err_msg)

    # Remove settings that are not needed any more
    solver_settings.RemoveValue("solver_type")
    solver_settings.RemoveValue("time_integration_method") # does not throw even if the value is not existing

    #solver_module_name = 'iga_static_solver'
    module_full = 'KratosMultiphysics.IgaApplication.' + solver_module_name
<<<<<<< HEAD
    solver = __import__(module_full,fromlist=[solver_module_name]).CreateSolver(model, solver_settings)
=======
    solver = import_module(module_full).CreateSolver(model, solver_settings)
>>>>>>> 77331940

    return solver


def CreateSolver(model, custom_settings):

    if (type(model) != KratosMultiphysics.Model):
        raise Exception("input is expected to be provided as a Kratos Model object")#

    if (type(custom_settings) != KratosMultiphysics.Parameters):
        raise Exception("input is expected to be provided as a Kratos Parameters object")

    solver_settings = custom_settings["solver_settings"]
    parallelism = custom_settings["problem_data"]["parallel_type"].GetString()

    return CreateSolverByParameters(model, solver_settings, parallelism)<|MERGE_RESOLUTION|>--- conflicted
+++ resolved
@@ -45,11 +45,7 @@
 
     #solver_module_name = 'iga_static_solver'
     module_full = 'KratosMultiphysics.IgaApplication.' + solver_module_name
-<<<<<<< HEAD
-    solver = __import__(module_full,fromlist=[solver_module_name]).CreateSolver(model, solver_settings)
-=======
     solver = import_module(module_full).CreateSolver(model, solver_settings)
->>>>>>> 77331940
 
     return solver
 
