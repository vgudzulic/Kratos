--- conflicted
+++ resolved
@@ -1,4 +1,3 @@
-<<<<<<< HEAD
 ﻿//    |  /           |
 //    ' /   __| _` | __|  _ \   __|
 //    . \  |   (   | |   (   |\__ `
@@ -341,769 +340,6 @@
         const SizeType number_of_control_points = GetGeometry().size();
         const SizeType mat_size = number_of_control_points * 3;
 
-        const Matrix& r_DN_De = trans(GetGeometry().ShapeFunctionLocalGradient(IntegrationPointIndex));
-
-        if (rB.size1() != 3 || rB.size2() != mat_size)
-            rB.resize(3, mat_size);
-        noalias(rB) = ZeroMatrix(3, mat_size);
-
-        for (IndexType r = 0; r < mat_size; r++)
-        {
-            // local node number kr and dof direction dirr
-            IndexType kr = r / 3;
-            IndexType dirr = r % 3;
-
-            array_1d<double, 3> dE_curvilinear;
-            // strain
-            dE_curvilinear[0] = r_DN_De(0, kr)*rActualKinematic.a1(dirr);
-            dE_curvilinear[1] = r_DN_De(1, kr)*rActualKinematic.a2(dirr);
-            dE_curvilinear[2] = 0.5*(r_DN_De(0, kr)*rActualKinematic.a2(dirr) + rActualKinematic.a1(dirr)*r_DN_De(1, kr));
-
-            rB(0, r) = m_T_vector[IntegrationPointIndex](0, 0)*dE_curvilinear[0] + m_T_vector[IntegrationPointIndex](0, 1)*dE_curvilinear[1] + m_T_vector[IntegrationPointIndex](0, 2)*dE_curvilinear[2];
-            rB(1, r) = m_T_vector[IntegrationPointIndex](1, 0)*dE_curvilinear[0] + m_T_vector[IntegrationPointIndex](1, 1)*dE_curvilinear[1] + m_T_vector[IntegrationPointIndex](1, 2)*dE_curvilinear[2];
-            rB(2, r) = m_T_vector[IntegrationPointIndex](2, 0)*dE_curvilinear[0] + m_T_vector[IntegrationPointIndex](2, 1)*dE_curvilinear[1] + m_T_vector[IntegrationPointIndex](2, 2)*dE_curvilinear[2];
-        }
-    }
-
-    void Shell3pElement::CalculateBCurvature(
-        IndexType IntegrationPointIndex,
-        Matrix& rB,
-        const KinematicVariables& rActualKinematic)
-    {
-        KRATOS_TRY
-
-        const auto& r_geometry = GetGeometry();
-
-        const Matrix& r_DN_De = trans(r_geometry.ShapeFunctionLocalGradient(IntegrationPointIndex));
-        const Matrix& r_DDN_DDe = trans(r_geometry.ShapeFunctionDerivatives(2, IntegrationPointIndex, GetGeometry().GetDefaultIntegrationMethod()));
-
-        const SizeType number_of_control_points = GetGeometry().size();
-        const SizeType mat_size = number_of_control_points * 3;
-
-        Matrix da3 = ZeroMatrix(3, 3);
-        Matrix dn = ZeroMatrix(3, 3);
-        Matrix b = ZeroMatrix(3, mat_size);
-
-        double inv_dA = 1 / rActualKinematic.dA;
-        double inv_dA3 = 1 / std::pow(rActualKinematic.dA, 3);
-
-        Matrix H = ZeroMatrix(3, 3);
-        CalculateHessian(H, GetGeometry().ShapeFunctionDerivatives(2, IntegrationPointIndex));
-
-        for (IndexType i = 0; i < number_of_control_points; i++)
-        {
-            IndexType index = 3 * i;
-            //first line
-            da3(0, 0) =  0;
-            da3(0, 1) = -r_DN_De(0, i) * rActualKinematic.a2[2] + r_DN_De(1, i) * rActualKinematic.a1[2];
-            da3(0, 2) =  r_DN_De(0, i) * rActualKinematic.a2[1] - r_DN_De(1, i) * rActualKinematic.a1[1];
-
-            //second line
-            da3(1, 0) =  r_DN_De(0, i) * rActualKinematic.a2[2] - r_DN_De(1, i) * rActualKinematic.a1[2];
-            da3(1, 1) =  0;
-            da3(1, 2) = -r_DN_De(0, i) * rActualKinematic.a2[0] + r_DN_De(1, i) * rActualKinematic.a1[0];
-
-            //third line
-            da3(2, 0) = -r_DN_De(0, i) * rActualKinematic.a2[1] + r_DN_De(1, i) * rActualKinematic.a1[1];
-            da3(2, 1) =  r_DN_De(0, i) * rActualKinematic.a2[0] - r_DN_De(1, i) * rActualKinematic.a1[0];
-            da3(2, 2) =  0;
-
-            for (IndexType j = 0; j < 3; j++)
-            {
-                double a3da3la3 = (rActualKinematic.a3_tilde[0] * da3(j, 0) + rActualKinematic.a3_tilde[1] * da3(j, 1) + rActualKinematic.a3_tilde[2] * da3(j, 2)) * inv_dA3;
-
-                dn(j, 0) = da3(j, 0) * inv_dA - rActualKinematic.a3_tilde[0] * a3da3la3;
-                dn(j, 1) = da3(j, 1) * inv_dA - rActualKinematic.a3_tilde[1] * a3da3la3;
-                dn(j, 2) = da3(j, 2) * inv_dA - rActualKinematic.a3_tilde[2] * a3da3la3;
-            }
-
-            // curvature vector [K11,K22,K12] referred to curvilinear coordinate system
-            b(0, index)     = 0 - (r_DDN_DDe(0, i) * rActualKinematic.a3[0] + H(0, 0) * dn(0, 0) + H(1, 0) * dn(0, 1) + H(2, 0) * dn(0, 2));
-            b(0, index + 1) = 0 - (r_DDN_DDe(0, i) * rActualKinematic.a3[1] + H(0, 0) * dn(1, 0) + H(1, 0) * dn(1, 1) + H(2, 0) * dn(1, 2));
-            b(0, index + 2) = 0 - (r_DDN_DDe(0, i) * rActualKinematic.a3[2] + H(0, 0) * dn(2, 0) + H(1, 0) * dn(2, 1) + H(2, 0) * dn(2, 2));
-
-            //second line
-            b(1, index)     = 0 - (r_DDN_DDe(1, i) * rActualKinematic.a3[0] + H(0, 1) * dn(0, 0) + H(1, 1) * dn(0, 1) + H(2, 1) * dn(0, 2));
-            b(1, index + 1) = 0 - (r_DDN_DDe(1, i) * rActualKinematic.a3[1] + H(0, 1) * dn(1, 0) + H(1, 1) * dn(1, 1) + H(2, 1) * dn(1, 2));
-            b(1, index + 2) = 0 - (r_DDN_DDe(1, i) * rActualKinematic.a3[2] + H(0, 1) * dn(2, 0) + H(1, 1) * dn(2, 1) + H(2, 1) * dn(2, 2));
-
-            //third line
-            b(2, index)     = 0 - (r_DDN_DDe(2, i) * rActualKinematic.a3[0] + H(0, 2) * dn(0, 0) + H(1, 2) * dn(0, 1) + H(2, 2) * dn(0, 2));
-            b(2, index + 1) = 0 - (r_DDN_DDe(2, i) * rActualKinematic.a3[1] + H(0, 2) * dn(1, 0) + H(1, 2) * dn(1, 1) + H(2, 2) * dn(1, 2));
-            b(2, index + 2) = 0 - (r_DDN_DDe(2, i) * rActualKinematic.a3[2] + H(0, 2) * dn(2, 0) + H(1, 2) * dn(2, 1) + H(2, 2) * dn(2, 2));
-        }
-
-        noalias(rB) = -prod(m_T_vector[IntegrationPointIndex], b);
-
-        KRATOS_CATCH("")
-    }
-
-    void Shell3pElement::CalculateSecondVariationStrainCurvature(
-        IndexType IntegrationPointIndex,
-        SecondVariations& rSecondVariationsStrain,
-        SecondVariations& rSecondVariationsCurvature,
-        const KinematicVariables& rActualKinematic)
-    {
-        const auto& r_geometry = GetGeometry();
-
-        const Matrix& r_DN_De   = trans(r_geometry.ShapeFunctionLocalGradient(IntegrationPointIndex));
-        const Matrix& r_DDN_DDe = trans(r_geometry.ShapeFunctionDerivatives(2, IntegrationPointIndex, GetGeometry().GetDefaultIntegrationMethod()));
-
-        const SizeType number_of_control_points = GetGeometry().size();
-        const SizeType mat_size = number_of_control_points * 3;
-
-        double l_a3 = norm_2(rActualKinematic.a3_tilde);
-        double l_a3_3 = pow(l_a3, 3);
-        double l_a3_5 = pow(l_a3, 5);
-        double inv_l_a3 = 1 / l_a3;
-        double inv_l_a3_3 = 1 / l_a3_3;
-        double inv_l_a3_5 = 1 / l_a3_5;
-
-        Matrix S_da3 = ZeroMatrix(3, mat_size);
-        Vector S_a3_da3 = ZeroVector(mat_size);
-        Vector S_a3_da3_l_a3_3 = ZeroVector(mat_size);
-        Matrix S_dn = ZeroMatrix(3, mat_size);
-
-        Matrix H = ZeroMatrix(3, 3);
-        CalculateHessian(H, GetGeometry().ShapeFunctionDerivatives(2, IntegrationPointIndex, GetGeometry().GetDefaultIntegrationMethod()));
-
-        // first variation of strain and curvature w.r.t. dof
-        for (IndexType r = 0; r < mat_size; r++)
-        {
-            // local node number kr and dof direction dirr
-            IndexType kr = r / 3;
-            IndexType dirr = r % 3;
-
-            array_1d<double, 3> S_dg_1 = ZeroVector(3);
-            array_1d<double, 3> S_dg_2 = ZeroVector(3);
-            S_dg_1(dirr) = r_DN_De(0, kr);
-            S_dg_2(dirr) = r_DN_De(1, kr);
-
-            // curvature
-            S_da3(0, r) = S_dg_1(1) * rActualKinematic.a2(2) - S_dg_1(2) * rActualKinematic.a2(1) + rActualKinematic.a1(1) * S_dg_2(2) - rActualKinematic.a1(2) * S_dg_2(1);
-            S_da3(1, r) = S_dg_1(2) * rActualKinematic.a2(0) - S_dg_1(0) * rActualKinematic.a2(2) + rActualKinematic.a1(2) * S_dg_2(0) - rActualKinematic.a1(0) * S_dg_2(2);
-            S_da3(2, r) = S_dg_1(0) * rActualKinematic.a2(1) - S_dg_1(1) * rActualKinematic.a2(0) + rActualKinematic.a1(0) * S_dg_2(1) - rActualKinematic.a1(1) * S_dg_2(0);
-
-            S_a3_da3[r] = rActualKinematic.a3_tilde[0] * S_da3(0, r) + rActualKinematic.a3_tilde[1] * S_da3(1, r) + rActualKinematic.a3_tilde[2] * S_da3(2, r);
-            S_a3_da3_l_a3_3[r] = S_a3_da3[r] * inv_l_a3_3;
-
-            S_dn(0, r) = S_da3(0, r) * inv_l_a3 - rActualKinematic.a3_tilde[0] * S_a3_da3_l_a3_3[r];
-            S_dn(1, r) = S_da3(1, r) * inv_l_a3 - rActualKinematic.a3_tilde[1] * S_a3_da3_l_a3_3[r];
-            S_dn(2, r) = S_da3(2, r) * inv_l_a3 - rActualKinematic.a3_tilde[2] * S_a3_da3_l_a3_3[r];
-        }
-
-        // second variation of strain and curvature w.r.t. dofs
-        for (IndexType r = 0; r < mat_size; r++)
-        {
-            // local node number kr and dof direction dirr
-            IndexType kr = r / 3;
-            IndexType dirr = r % 3;
-
-            for (IndexType s = 0; s <= r; s++)
-            {
-                // local node number ks and dof direction dirs
-                IndexType ks = s / 3;
-                IndexType dirs = s % 3;
-
-                // strain
-                array_1d<double, 3> ddE_cu = ZeroVector(3);
-                if (dirr == dirs)
-                {
-                    ddE_cu[0] = r_DN_De(0, kr) * r_DN_De(0, ks);
-                    ddE_cu[1] = r_DN_De(1, kr) * r_DN_De(1, ks);
-                    ddE_cu[2] = 0.5 * (r_DN_De(0, kr) * r_DN_De(1, ks) + r_DN_De(1, kr) * r_DN_De(0, ks));
-
-                    rSecondVariationsStrain.B11(r, s) = m_T_vector[IntegrationPointIndex](0, 0) * ddE_cu[0] + m_T_vector[IntegrationPointIndex](0, 1) * ddE_cu[1] + m_T_vector[IntegrationPointIndex](0, 2) * ddE_cu[2];
-                    rSecondVariationsStrain.B22(r, s) = m_T_vector[IntegrationPointIndex](1, 0) * ddE_cu[0] + m_T_vector[IntegrationPointIndex](1, 1) * ddE_cu[1] + m_T_vector[IntegrationPointIndex](1, 2) * ddE_cu[2];
-                    rSecondVariationsStrain.B12(r, s) = m_T_vector[IntegrationPointIndex](2, 0) * ddE_cu[0] + m_T_vector[IntegrationPointIndex](2, 1) * ddE_cu[1] + m_T_vector[IntegrationPointIndex](2, 2) * ddE_cu[2];
-                }
-
-                // curvature
-                array_1d<double, 3> dda3 = ZeroVector(3);
-                int dirt = 4 - static_cast<int>(dirr) - static_cast<int>(dirs);
-                int ddir = static_cast<int>(dirr) - static_cast<int>(dirs);
-                     if (ddir == -1) dda3(dirt - 1) =  r_DN_De(0, kr) * r_DN_De(1, ks) - r_DN_De(0, ks) * r_DN_De(1, kr);
-                else if (ddir ==  2) dda3(dirt - 1) =  r_DN_De(0, kr) * r_DN_De(1, ks) - r_DN_De(0, ks) * r_DN_De(1, kr);
-                else if (ddir ==  1) dda3(dirt - 1) = -r_DN_De(0, kr) * r_DN_De(1, ks) + r_DN_De(0, ks) * r_DN_De(1, kr);
-                else if (ddir == -2) dda3(dirt - 1) = -r_DN_De(0, kr) * r_DN_De(1, ks) + r_DN_De(0, ks) * r_DN_De(1, kr);
-
-                double c = -(dda3[0] * rActualKinematic.a3_tilde[0] + dda3[1] * rActualKinematic.a3_tilde[1] + dda3[2] * rActualKinematic.a3_tilde[2]
-                    + S_da3(0, r) * S_da3(0, s) + S_da3(1, r) * S_da3(1, s) + S_da3(2, r) * S_da3(2, s)
-                    ) * inv_l_a3_3;
-
-                double d = 3.0 * S_a3_da3[r] * S_a3_da3[s] * inv_l_a3_5;
-
-                array_1d<double, 3> ddn = ZeroVector(3);
-                ddn[0] = dda3[0] * inv_l_a3 - S_a3_da3_l_a3_3[s] * S_da3(0, r) - S_a3_da3_l_a3_3[r] * S_da3(0, s) + (c + d) * rActualKinematic.a3_tilde[0];
-                ddn[1] = dda3[1] * inv_l_a3 - S_a3_da3_l_a3_3[s] * S_da3(1, r) - S_a3_da3_l_a3_3[r] * S_da3(1, s) + (c + d) * rActualKinematic.a3_tilde[1];
-                ddn[2] = dda3[2] * inv_l_a3 - S_a3_da3_l_a3_3[s] * S_da3(2, r) - S_a3_da3_l_a3_3[r] * S_da3(2, s) + (c + d) * rActualKinematic.a3_tilde[2];
-
-                array_1d<double, 3> ddK_cu = ZeroVector(3);
-                ddK_cu[0] = r_DDN_DDe(0, kr) * S_dn(dirr, s) + r_DDN_DDe(0, ks) * S_dn(dirs, r)
-                    + H(0, 0) * ddn[0] + H(1, 0) * ddn[1] + H(2, 0) * ddn[2];
-                ddK_cu[1] = r_DDN_DDe(1, kr) * S_dn(dirr, s) + r_DDN_DDe(1, ks) * S_dn(dirs, r)
-                    + H(0, 1) * ddn[0] + H(1, 1) * ddn[1] + H(2, 1) * ddn[2];
-                ddK_cu[2] = r_DDN_DDe(2, kr) * S_dn(dirr, s) + r_DDN_DDe(2, ks) * S_dn(dirs, r)
-                    + H(0, 2) * ddn[0] + H(1, 2) * ddn[1] + H(2, 2) * ddn[2];
-
-                rSecondVariationsCurvature.B11(r, s) = m_T_vector[IntegrationPointIndex](0, 0) * ddK_cu[0] + m_T_vector[IntegrationPointIndex](0, 1) * ddK_cu[1] + m_T_vector[IntegrationPointIndex](0, 2) * ddK_cu[2];
-                rSecondVariationsCurvature.B11(s, r) = rSecondVariationsCurvature.B11(r, s);
-                rSecondVariationsCurvature.B22(r, s) = m_T_vector[IntegrationPointIndex](1, 0) * ddK_cu[0] + m_T_vector[IntegrationPointIndex](1, 1) * ddK_cu[1] + m_T_vector[IntegrationPointIndex](1, 2) * ddK_cu[2];
-                rSecondVariationsCurvature.B22(s, r) = rSecondVariationsCurvature.B22(r, s);
-                rSecondVariationsCurvature.B12(r, s) = m_T_vector[IntegrationPointIndex](2, 0) * ddK_cu[0] + m_T_vector[IntegrationPointIndex](2, 1) * ddK_cu[1] + m_T_vector[IntegrationPointIndex](2, 2) * ddK_cu[2];
-                rSecondVariationsCurvature.B12(s, r) = rSecondVariationsCurvature.B12(r, s);
-            }
-        }
-    }
-
-    ///@}
-    ///@name Stiffness matrix assembly
-    ///@{
-
-    inline void Shell3pElement::CalculateAndAddKm(
-        MatrixType& rLeftHandSideMatrix,
-        const Matrix& rB,
-        const Matrix& rD,
-        const double IntegrationWeight
-    )
-    {
-        noalias(rLeftHandSideMatrix) += IntegrationWeight * prod(trans(rB), Matrix(prod(rD, rB)));
-    }
-
-    inline void Shell3pElement::CalculateAndAddNonlinearKm(
-        Matrix& rLeftHandSideMatrix,
-        const SecondVariations& rSecondVariationsStrain,
-        const Vector& rSD,
-        const double IntegrationWeight)
-    {
-        const SizeType number_of_control_points = GetGeometry().size();
-        const SizeType mat_size = number_of_control_points * 3;
-
-        for (IndexType n = 0; n < mat_size; n++)
-        {
-            for (IndexType m = 0; m <= n; m++)
-            {
-                double nm = (rSD[0] * rSecondVariationsStrain.B11(n, m)
-                    + rSD[1] * rSecondVariationsStrain.B22(n, m)
-                    + rSD[2] * rSecondVariationsStrain.B12(n, m)) * IntegrationWeight;
-
-                rLeftHandSideMatrix(n, m) += nm;
-                if (n != m)
-                    rLeftHandSideMatrix(m, n) += nm;
-            }
-        }
-    }
-
-    ///@}
-    ///@name Dynamic Functions
-    ///@{
-
-    void Shell3pElement::GetValuesVector(
-        Vector& rValues,
-        int Step)
-    {
-        const SizeType number_of_control_points = GetGeometry().size();
-        const SizeType mat_size = number_of_control_points * 3;
-
-        if (rValues.size() != mat_size)
-            rValues.resize(mat_size, false);
-
-        for (IndexType i = 0; i < number_of_control_points; ++i)
-        {
-            const array_1d<double, 3 >& displacement = GetGeometry()[i].FastGetSolutionStepValue(DISPLACEMENT, Step);
-            IndexType index = i * 3;
-
-            rValues[index] = displacement[0];
-            rValues[index + 1] = displacement[1];
-            rValues[index + 2] = displacement[2];
-        }
-    }
-
-    void Shell3pElement::GetFirstDerivativesVector(
-        Vector& rValues,
-        int Step)
-    {
-        const SizeType number_of_control_points = GetGeometry().size();
-        const SizeType mat_size = number_of_control_points * 3;
-
-        if (rValues.size() != mat_size)
-            rValues.resize(mat_size, false);
-
-        for (IndexType i = 0; i < number_of_control_points; ++i) {
-            const array_1d<double, 3 >& velocity = GetGeometry()[i].FastGetSolutionStepValue(VELOCITY, Step);
-            const IndexType index = i * 3;
-
-            rValues[index] = velocity[0];
-            rValues[index + 1] = velocity[1];
-            rValues[index + 2] = velocity[2];
-        }
-    }
-
-    void Shell3pElement::GetSecondDerivativesVector(
-        Vector& rValues,
-        int Step)
-    {
-        const SizeType number_of_control_points = GetGeometry().size();
-        const SizeType mat_size = number_of_control_points * 3;
-
-        if (rValues.size() != mat_size)
-            rValues.resize(mat_size, false);
-
-        for (IndexType i = 0; i < number_of_control_points; ++i) {
-            const array_1d<double, 3 >& acceleration = GetGeometry()[i].FastGetSolutionStepValue(ACCELERATION, Step);
-            const IndexType index = i * 3;
-
-            rValues[index] = acceleration[0];
-            rValues[index + 1] = acceleration[1];
-            rValues[index + 2] = acceleration[2];
-        }
-    }
-
-    void Shell3pElement::EquationIdVector(
-        EquationIdVectorType& rResult,
-        ProcessInfo& rCurrentProcessInfo
-    )
-    {
-        KRATOS_TRY;
-
-        const SizeType number_of_control_points = GetGeometry().size();
-
-        if (rResult.size() != 3 * number_of_control_points)
-            rResult.resize(3 * number_of_control_points, false);
-
-        const IndexType pos = this->GetGeometry()[0].GetDofPosition(DISPLACEMENT_X);
-
-        for (IndexType i = 0; i < number_of_control_points; ++i) {
-            const IndexType index = i * 3;
-            rResult[index]     = GetGeometry()[i].GetDof(DISPLACEMENT_X, pos).EquationId();
-            rResult[index + 1] = GetGeometry()[i].GetDof(DISPLACEMENT_Y, pos + 1).EquationId();
-            rResult[index + 2] = GetGeometry()[i].GetDof(DISPLACEMENT_Z, pos + 2).EquationId();
-        }
-
-        KRATOS_CATCH("")
-    };
-
-    void Shell3pElement::GetDofList(
-        DofsVectorType& rElementalDofList,
-        ProcessInfo& rCurrentProcessInfo
-    )
-    {
-        KRATOS_TRY;
-
-        const SizeType number_of_control_points = GetGeometry().size();
-
-        rElementalDofList.resize(0);
-        rElementalDofList.reserve(3 * number_of_control_points);
-
-        for (IndexType i = 0; i < number_of_control_points; ++i) {
-            rElementalDofList.push_back(GetGeometry()[i].pGetDof(DISPLACEMENT_X));
-            rElementalDofList.push_back(GetGeometry()[i].pGetDof(DISPLACEMENT_Y));
-            rElementalDofList.push_back(GetGeometry()[i].pGetDof(DISPLACEMENT_Z));
-        }
-
-        KRATOS_CATCH("")
-    };
-
-    ///@}
-    ///@name Check
-    ///@{
-
-    int Shell3pElement::Check(const ProcessInfo& rCurrentProcessInfo)
-    {
-        // Verify that the constitutive law exists
-        if (this->GetProperties().Has(CONSTITUTIVE_LAW) == false)
-        {
-            KRATOS_ERROR << "Constitutive law not provided for property " << this->GetProperties().Id() << std::endl;
-        }
-        else
-        {
-            // Verify that the constitutive law has the correct dimension
-            KRATOS_ERROR_IF_NOT(this->GetProperties().Has(THICKNESS))
-                << "THICKNESS not provided for element " << this->Id() << std::endl;
-
-            // Check strain size
-            KRATOS_ERROR_IF_NOT(this->GetProperties().GetValue(CONSTITUTIVE_LAW)->GetStrainSize() == 3)
-                << "Wrong constitutive law used. This is a 2D element! Expected strain size is 3 (el id = ) "
-                << this->Id() << std::endl;
-        }
-
-        return 0;
-    }
-
-    void Shell3pElement::CalculateHessian(
-        Matrix& Hessian,
-        const Matrix& rDDN_DDe)
-    {
-        const SizeType number_of_points = GetGeometry().size();
-        const SizeType working_space_dimension = 3;
-        Hessian.resize(working_space_dimension, working_space_dimension);
-        Hessian = ZeroMatrix(working_space_dimension, working_space_dimension);
-
-        for (IndexType k = 0; k < number_of_points; k++)
-        {
-            const array_1d<double, 3> coords = GetGeometry()[k].Coordinates();
-
-            Hessian(0, 0) += rDDN_DDe(k, 0)*coords[0];
-            Hessian(0, 1) += rDDN_DDe(k, 2)*coords[0];
-            Hessian(0, 2) += rDDN_DDe(k, 1)*coords[0];
-
-            Hessian(1, 0) += rDDN_DDe(k, 0)*coords[1];
-            Hessian(1, 1) += rDDN_DDe(k, 2)*coords[1];
-            Hessian(1, 2) += rDDN_DDe(k, 1)*coords[1];
-
-            Hessian(2, 0) += rDDN_DDe(k, 0)*coords[2];
-            Hessian(2, 1) += rDDN_DDe(k, 2)*coords[2];
-            Hessian(2, 2) += rDDN_DDe(k, 1)*coords[2];
-        }
-    }
-
-    ///@}
-
-} // Namespace Kratos
-
-=======
-﻿//    |  /           |
-//    ' /   __| _` | __|  _ \   __|
-//    . \  |   (   | |   (   |\__ `
-//   _|\_\_|  \__,_|\__|\___/ ____/
-//                   Multi-Physics
-//
-//  License:         BSD License
-//                     Kratos default license: kratos/IGAStructuralMechanicsApplication/license.txt
-//
-//  Main authors:    Tobias Tescheamacher
-//                   Riccardo Rossi
-//
-
-
-// System includes
-
-// External includes
-
-// Project includes
-
-// Application includes
-#include "custom_elements/shell_3p_element.h"
-
-
-
-namespace Kratos
-{
-    ///@name Initialize Functions
-    ///@{
-
-    void Shell3pElement::Initialize()
-    {
-        KRATOS_TRY
-
-        const GeometryType& r_geometry = GetGeometry();
-
-        const SizeType r_number_of_integration_points = r_geometry.IntegrationPointsNumber();
-
-        // Prepare memory
-        if (m_A_ab_covariant_vector.size() != r_number_of_integration_points)
-            m_A_ab_covariant_vector.resize(r_number_of_integration_points);
-        if (m_B_ab_covariant_vector.size() != r_number_of_integration_points)
-            m_B_ab_covariant_vector.resize(r_number_of_integration_points);
-        if (m_dA_vector.size() != r_number_of_integration_points)
-            m_dA_vector.resize(r_number_of_integration_points);
-        if (m_T_vector.size() != r_number_of_integration_points)
-            m_T_vector.resize(r_number_of_integration_points);
-
-        KinematicVariables kinematic_variables(
-            GetGeometry().WorkingSpaceDimension());
-
-        for (IndexType point_number = 0; point_number < r_number_of_integration_points; ++point_number)
-        {
-            CalculateKinematics(
-                point_number,
-                kinematic_variables);
-
-            m_A_ab_covariant_vector[point_number] = kinematic_variables.a_ab_covariant;
-            m_B_ab_covariant_vector[point_number] = kinematic_variables.b_ab_covariant;
-
-            m_dA_vector[point_number] = kinematic_variables.dA;
-
-            CalculateTransformation(kinematic_variables, m_T_vector[point_number]);
-        }
-
-        InitializeMaterial();
-
-        KRATOS_CATCH("")
-    }
-
-    void Shell3pElement::InitializeMaterial()
-    {
-        KRATOS_TRY
-
-        const GeometryType& r_geometry = GetGeometry();
-        const Properties& r_properties = GetProperties();
-        const auto& r_N = r_geometry.ShapeFunctionsValues();
-
-        const SizeType r_number_of_integration_points = r_geometry.IntegrationPointsNumber();
-
-        //Constitutive Law initialisation
-        if (mConstitutiveLawVector.size() != r_number_of_integration_points)
-            mConstitutiveLawVector.resize(r_number_of_integration_points);
-
-
-        for (IndexType point_number = 0; point_number < mConstitutiveLawVector.size(); ++point_number) {
-            mConstitutiveLawVector[point_number] = GetProperties()[CONSTITUTIVE_LAW]->Clone();
-            mConstitutiveLawVector[point_number]->InitializeMaterial(r_properties, r_geometry, row(r_N, point_number));
-        }
-
-        KRATOS_CATCH("");
-    }
-
-    ///@}
-    ///@name Assembly
-    ///@{
-
-    void Shell3pElement::CalculateAll(
-        MatrixType& rLeftHandSideMatrix,
-        VectorType& rRightHandSideVector,
-        ProcessInfo& rCurrentProcessInfo,
-        const bool CalculateStiffnessMatrixFlag,
-        const bool CalculateResidualVectorFlag
-    )
-    {
-        KRATOS_TRY
-
-        const auto& r_geometry = GetGeometry();
-
-        // definition of problem size
-        const SizeType number_of_nodes = r_geometry.size();
-        const SizeType mat_size = number_of_nodes * 3;
-
-        const auto& r_integration_points = r_geometry.IntegrationPoints();
-
-        for (IndexType point_number = 0; point_number < r_integration_points.size(); ++point_number) {
-            // Compute Kinematics and Metric
-            KinematicVariables kinematic_variables(
-                GetGeometry().WorkingSpaceDimension());
-            CalculateKinematics(
-                point_number,
-                kinematic_variables);
-
-            // Create constitutive law parameters:
-            ConstitutiveLaw::Parameters constitutive_law_parameters(
-                GetGeometry(), GetProperties(), rCurrentProcessInfo);
-
-            ConstitutiveVariables constitutive_variables_membrane(3);
-            ConstitutiveVariables constitutive_variables_curvature(3);
-            CalculateConstitutiveVariables(
-                point_number,
-                kinematic_variables,
-                constitutive_variables_membrane,
-                constitutive_variables_curvature,
-                constitutive_law_parameters,
-                ConstitutiveLaw::StressMeasure_PK2);
-
-            // calculate B MATRICES
-            Matrix BMembrane = ZeroMatrix(3, mat_size);
-            Matrix BCurvature = ZeroMatrix(3, mat_size);
-            CalculateBMembrane(
-                point_number,
-                BMembrane,
-                kinematic_variables);
-            CalculateBCurvature(
-                point_number,
-                BCurvature,
-                kinematic_variables);
-
-            // Nonlinear Deformation
-            SecondVariations second_variations_strain(mat_size);
-            SecondVariations second_variations_curvature(mat_size);
-            CalculateSecondVariationStrainCurvature(
-                point_number,
-                second_variations_strain,
-                second_variations_curvature,
-                kinematic_variables);
-
-            double integration_weight =
-                r_integration_points[point_number].Weight()
-                * m_dA_vector[point_number]
-                * GetProperties()[THICKNESS];
-
-            // LEFT HAND SIDE MATRIX
-            if (CalculateStiffnessMatrixFlag == true)
-            {
-                //adding membrane contributions to the stiffness matrix
-                CalculateAndAddKm(
-                    rLeftHandSideMatrix,
-                    BMembrane,
-                    constitutive_variables_membrane.ConstitutiveMatrix,
-                    integration_weight);
-                //adding curvature contributions to the stiffness matrix
-                CalculateAndAddKm(
-                    rLeftHandSideMatrix,
-                    BCurvature,
-                    constitutive_variables_curvature.ConstitutiveMatrix,
-                    integration_weight);
-
-                // adding  non-linear-contribution to Stiffness-Matrix
-                CalculateAndAddNonlinearKm(
-                    rLeftHandSideMatrix,
-                    second_variations_strain,
-                    constitutive_variables_membrane.StressVector,
-                    integration_weight);
-
-                CalculateAndAddNonlinearKm(rLeftHandSideMatrix,
-                    second_variations_curvature,
-                    constitutive_variables_curvature.StressVector,
-                    integration_weight);
-            }
-            // RIGHT HAND SIDE VECTOR
-            if (CalculateResidualVectorFlag == true) //calculation of the matrix is required
-            {
-                // operation performed: rRightHandSideVector -= Weight*IntForce
-                noalias(rRightHandSideVector) -= integration_weight * prod(trans(BMembrane), constitutive_variables_membrane.StressVector);
-                noalias(rRightHandSideVector) -= integration_weight * prod(trans(BCurvature), constitutive_variables_curvature.StressVector);
-            }
-        }
-        KRATOS_CATCH("");
-    }
-
-    ///@}
-    ///@name Kinematics
-    ///@{
-
-    void Shell3pElement::CalculateKinematics(
-        IndexType IntegrationPointIndex,
-        KinematicVariables& rKinematicVariables
-    )
-    {
-        Matrix J;
-        GetGeometry().Jacobian(J, IntegrationPointIndex);
-
-        rKinematicVariables.a1 = column(J, 0);
-        rKinematicVariables.a2 = column(J, 1);
-
-        //not-normalized base vector 3
-        MathUtils<double>::CrossProduct(rKinematicVariables.a3_tilde, rKinematicVariables.a1, rKinematicVariables.a2);
-
-        //differential area dA
-        rKinematicVariables.dA = norm_2(rKinematicVariables.a3_tilde);
-
-        //base vector 3 normalized
-        noalias(rKinematicVariables.a3) = rKinematicVariables.a3_tilde / rKinematicVariables.dA;
-
-        //GetCovariantMetric
-        rKinematicVariables.a_ab_covariant[0] = pow(rKinematicVariables.a1[0], 2) + pow(rKinematicVariables.a1[1], 2) + pow(rKinematicVariables.a1[2], 2);
-        rKinematicVariables.a_ab_covariant[1] = pow(rKinematicVariables.a2[0], 2) + pow(rKinematicVariables.a2[1], 2) + pow(rKinematicVariables.a2[2], 2);
-        rKinematicVariables.a_ab_covariant[2] = rKinematicVariables.a1[0] * rKinematicVariables.a2[0] + rKinematicVariables.a1[1] * rKinematicVariables.a2[1] + rKinematicVariables.a1[2] * rKinematicVariables.a2[2];
-
-        Matrix H = ZeroMatrix(3, 3);
-        CalculateHessian(H, GetGeometry().ShapeFunctionDerivatives(2, IntegrationPointIndex, GetGeometry().GetDefaultIntegrationMethod()));
-
-        rKinematicVariables.b_ab_covariant[0] = H(0, 0)*rKinematicVariables.a3_tilde[0] + H(1, 0)*rKinematicVariables.a3_tilde[1] + H(2, 0)*rKinematicVariables.a3_tilde[2];
-        rKinematicVariables.b_ab_covariant[1] = H(0, 1)*rKinematicVariables.a3_tilde[0] + H(1, 1)*rKinematicVariables.a3_tilde[1] + H(2, 1)*rKinematicVariables.a3_tilde[2];
-        rKinematicVariables.b_ab_covariant[2] = H(0, 2)*rKinematicVariables.a3_tilde[0] + H(1, 2)*rKinematicVariables.a3_tilde[1] + H(2, 2)*rKinematicVariables.a3_tilde[2];
-    }
-
-    /* Computes the transformation matrix T from the contravariant curvilinear basis to
-    *  the local cartesian basis.
-    *  ε_curvilinear is defined: [ε_11, ε_22, ε_12]
-    *  The transformation matrix T transforms to voigt notation:
-    *  ε_local_cartesian = [ε_11, ε_22, 2*ε_12]
-    *
-    *  The transformation from ε_12_cu to 2*ε_12_ca is included in T.
-    */
-    void Shell3pElement::CalculateTransformation(
-        const KinematicVariables& rKinematicVariables,
-        Matrix& rT
-    )
-    {
-        //Contravariant metric g_ab_con
-        double inv_det_g_ab = 1.0 /
-            (rKinematicVariables.a_ab_covariant[0] * rKinematicVariables.a_ab_covariant[1]
-                - rKinematicVariables.a_ab_covariant[2] * rKinematicVariables.a_ab_covariant[2]);
-
-        array_1d<double, 3> a_ab_contravariant;
-        a_ab_contravariant[0] =  inv_det_g_ab * rKinematicVariables.a_ab_covariant[1];
-        a_ab_contravariant[1] =  inv_det_g_ab * rKinematicVariables.a_ab_covariant[0];
-        a_ab_contravariant[2] = -inv_det_g_ab * rKinematicVariables.a_ab_covariant[2];
-
-        //Contravariant base vectors
-        array_1d<double, 3> a_contravariant_1 = rKinematicVariables.a1*a_ab_contravariant[0] + rKinematicVariables.a2*a_ab_contravariant[2];
-        array_1d<double, 3> a_contravariant_2 = rKinematicVariables.a1*a_ab_contravariant[2] + rKinematicVariables.a2*a_ab_contravariant[1];
-
-
-        //Local cartesian coordinates
-        double l_a1 = norm_2(rKinematicVariables.a1);
-        array_1d<double, 3> e1 = rKinematicVariables.a1 / l_a1;
-        double l_a_contravariant_2 = norm_2(a_contravariant_2);
-        array_1d<double, 3> e2 = a_contravariant_2 / l_a_contravariant_2;
-
-        // e * a_contravariant
-        Matrix G = ZeroMatrix(2, 2);
-        G(0, 0) = inner_prod(e1, a_contravariant_1);
-        G(0, 1) = inner_prod(e1, a_contravariant_2);
-        G(1, 0) = inner_prod(e2, a_contravariant_1);
-        G(1, 1) = inner_prod(e2, a_contravariant_2);
-
-        //Transformation matrix T
-        if (rT.size1() != 3 && rT.size2() != 3)
-            rT.resize(3, 3);
-        noalias(rT) = ZeroMatrix(3, 3);
-
-        rT(0, 0) = pow(G(0, 0), 2);
-        rT(0, 1) = pow(G(0, 1), 2);
-        rT(0, 2) = 2 * G(0, 0) * G(0, 1);
-
-        rT(1, 0) = pow(G(1, 0), 2);
-        rT(1, 1) = pow(G(1, 1), 2);
-        rT(1, 2) = 2 * G(1, 0) * G(1, 1);
-
-        rT(2, 0) = 2 * G(0, 0) * G(1, 0);
-        rT(2, 1) = 2 * G(0, 1) * G(1, 1);
-        rT(2, 2) = 2 * (G(0, 0) * G(1, 1) + G(0, 1) * G(1, 0));
-    }
-
-    void Shell3pElement::CalculateConstitutiveVariables(
-        IndexType IntegrationPointIndex,
-        KinematicVariables& rActualKinematic,
-        ConstitutiveVariables& rThisConstitutiveVariablesMembrane,
-        ConstitutiveVariables& rThisConstitutiveVariablesCurvature,
-        ConstitutiveLaw::Parameters& rValues,
-        const ConstitutiveLaw::StressMeasure ThisStressMeasure
-    )
-    {
-        rValues.GetOptions().Set(ConstitutiveLaw::USE_ELEMENT_PROVIDED_STRAIN, true);
-        rValues.GetOptions().Set(ConstitutiveLaw::COMPUTE_STRESS);
-        rValues.GetOptions().Set(ConstitutiveLaw::COMPUTE_CONSTITUTIVE_TENSOR);
-
-        array_1d<double, 3> strain_vector = 0.5 * (rActualKinematic.a_ab_covariant - m_A_ab_covariant_vector[IntegrationPointIndex]);
-        noalias(rThisConstitutiveVariablesMembrane.StrainVector) = prod(m_T_vector[IntegrationPointIndex], strain_vector);
-
-        array_1d<double, 3> curvature_vector = rActualKinematic.b_ab_covariant - m_B_ab_covariant_vector[IntegrationPointIndex];
-        noalias(rThisConstitutiveVariablesCurvature.StrainVector) = prod(m_T_vector[IntegrationPointIndex], curvature_vector);
-
-        // Constitive Matrices DMembrane and DCurvature
-        rValues.SetStrainVector(rThisConstitutiveVariablesMembrane.StrainVector); //this is the input parameter
-        rValues.SetStressVector(rThisConstitutiveVariablesMembrane.StressVector);    //this is an ouput parameter
-        rValues.SetConstitutiveMatrix(rThisConstitutiveVariablesMembrane.ConstitutiveMatrix); //this is an ouput parameter
-
-        mConstitutiveLawVector[IntegrationPointIndex]->CalculateMaterialResponse(rValues, ThisStressMeasure);
-
-        double thickness = this->GetProperties().GetValue(THICKNESS);
-        noalias(rThisConstitutiveVariablesCurvature.ConstitutiveMatrix) = rThisConstitutiveVariablesMembrane.ConstitutiveMatrix*(pow(thickness, 2) / 12);
-
-        //Local Cartesian Forces and Moments
-        noalias(rThisConstitutiveVariablesMembrane.StressVector) = prod(
-            trans(rThisConstitutiveVariablesMembrane.ConstitutiveMatrix), rThisConstitutiveVariablesMembrane.StrainVector);
-        noalias(rThisConstitutiveVariablesCurvature.StressVector) = prod(
-            trans(rThisConstitutiveVariablesCurvature.ConstitutiveMatrix), rThisConstitutiveVariablesCurvature.StrainVector);
-    }
-
-    void Shell3pElement::CalculateBMembrane(
-        IndexType IntegrationPointIndex,
-        Matrix& rB,
-        const KinematicVariables& rActualKinematic)
-    {
-        const SizeType number_of_control_points = GetGeometry().size();
-        const SizeType mat_size = number_of_control_points * 3;
-
         const Matrix& r_DN_De = GetGeometry().ShapeFunctionLocalGradient(IntegrationPointIndex);
 
         if (rB.size1() != 3 || rB.size2() != mat_size)
@@ -1522,7 +758,4 @@
 
     ///@}
 
-} // Namespace Kratos
-
-
->>>>>>> 36682b22
+} // Namespace Kratos