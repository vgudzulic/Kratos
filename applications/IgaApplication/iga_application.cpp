//  KRATOS  _____________
//         /  _/ ____/   |
//         / // / __/ /| |
//       _/ // /_/ / ___ |
//      /___/\____/_/  |_| Application

// System includes

// External includes

// Project includes
#include "iga_application.h"
#include "iga_application_variables.h"

namespace Kratos {

KratosIgaApplication::KratosIgaApplication()
    : KratosApplication("IgaApplication")
<<<<<<< HEAD
    //, mIgaTrussElement(0, Element::GeometryType::Pointer(
    //    new Geometry<Node<3>>(Element::GeometryType::PointsArrayType(1))))
=======
    , mShell3pElement(0, Element::GeometryType::Pointer(
        new Geometry<Node<3>>(Element::GeometryType::PointsArrayType(1))))
    , mIgaTrussElement(0, Element::GeometryType::Pointer(
        new Geometry<Node<3>>(Element::GeometryType::PointsArrayType(1))))
>>>>>>> b7528595
    , mShellKLDiscreteElement(0, Element::GeometryType::Pointer(
        new Geometry<Node<3>>(Element::GeometryType::PointsArrayType(1))))
    , mIgaShell3pElement(0, Element::GeometryType::Pointer(
        new Geometry<Node<3>>(Element::GeometryType::PointsArrayType(1))))
    , mIgaCheckCondition(0, Condition::GeometryType::Pointer(
        new Geometry<Node<3>>(Condition::GeometryType::PointsArrayType(1))))
    , mCouplingPenaltyDiscreteCondition(0, Condition::GeometryType::Pointer(
        new Geometry<Node<3>>(Condition::GeometryType::PointsArrayType(1))))
    , mSupportPenaltyCurveDiscreteCondition(0, Condition::GeometryType::Pointer(
        new Geometry<Node<3>>(Condition::GeometryType::PointsArrayType(1))))
    , mLoadSurfaceDiscreteCondition(0, Condition::GeometryType::Pointer(
        new Geometry<Node<3>>(Condition::GeometryType::PointsArrayType(1))))
    , mLoadCurveDiscreteCondition(0, Condition::GeometryType::Pointer(
        new Geometry<Node<3>>(Condition::GeometryType::PointsArrayType(1))))
{
}

void KratosIgaApplication::Register() {
    KratosApplication::Register();
    KRATOS_INFO("") << "Initializing KratosIgaApplication..." << std::endl;

    // ELEMENTS
<<<<<<< HEAD
    //KRATOS_REGISTER_ELEMENT("IgaTrussElement", mIgaTrussElement)
=======
    KRATOS_REGISTER_ELEMENT("Shell3pElement", mShell3pElement)
    KRATOS_REGISTER_ELEMENT("IgaTrussElement", mIgaTrussElement)
>>>>>>> b7528595
    KRATOS_REGISTER_ELEMENT("ShellKLDiscreteElement", mShellKLDiscreteElement)
    KRATOS_REGISTER_ELEMENT("IgaShell3pElement", mShellKLDiscreteElement)

    KRATOS_REGISTER_CONDITION("IgaCheckCondition", mIgaCheckCondition)

    KRATOS_REGISTER_CONDITION("CouplingPenaltyDiscreteCondition", mCouplingPenaltyDiscreteCondition)
    KRATOS_REGISTER_CONDITION("SupportPenaltyCurveDiscreteCondition", mSupportPenaltyCurveDiscreteCondition)
    KRATOS_REGISTER_CONDITION("LoadSurfaceDiscreteCondition", mLoadSurfaceDiscreteCondition)
    KRATOS_REGISTER_CONDITION("LoadCurveDiscreteCondition", mLoadCurveDiscreteCondition)

    // Variables
    KRATOS_REGISTER_VARIABLE(BREP_ID)

    KRATOS_REGISTER_VARIABLE(NURBS_CONTROL_POINT_WEIGHT)

    KRATOS_REGISTER_VARIABLE(COORDINATES)
    KRATOS_REGISTER_VARIABLE(LOCAL_COORDINATES)
    KRATOS_REGISTER_VARIABLE(TANGENTS)
    KRATOS_REGISTER_VARIABLE(TANGENTS_SLAVE)

    KRATOS_REGISTER_VARIABLE(CROSS_AREA)
    KRATOS_REGISTER_VARIABLE(PRESTRESS_CAUCHY)

    KRATOS_REGISTER_VARIABLE(SHAPE_FUNCTION_VALUES)
    KRATOS_REGISTER_VARIABLE(SHAPE_FUNCTION_LOCAL_DERIVATIVES)
    KRATOS_REGISTER_VARIABLE(SHAPE_FUNCTION_LOCAL_SECOND_DERIVATIVES)

    KRATOS_REGISTER_VARIABLE(SHAPE_FUNCTION_VALUES_SLAVE)
    KRATOS_REGISTER_VARIABLE(SHAPE_FUNCTION_LOCAL_DERIVATIVES_SLAVE)
    KRATOS_REGISTER_VARIABLE(SHAPE_FUNCTION_LOCAL_SECOND_DERIVATIVES_SLAVE)

    KRATOS_REGISTER_VARIABLE(RAYLEIGH_ALPHA)
    KRATOS_REGISTER_VARIABLE(RAYLEIGH_BETA)
    KRATOS_REGISTER_VARIABLE(NODAL_INERTIA)

        //Postprocessing variables
        KRATOS_REGISTER_VARIABLE(STRESS_RESULTANT_FORCE)
        KRATOS_REGISTER_VARIABLE(STRESS_RESULTANT_MOMENT)

    KRATOS_REGISTER_VARIABLE(POINT_LOAD)
    KRATOS_REGISTER_VARIABLE(LINE_LOAD)
    KRATOS_REGISTER_VARIABLE(SURFACE_LOAD)

    KRATOS_REGISTER_VARIABLE(PENALTY_FACTOR)
}

}  // namespace Kratos<|MERGE_RESOLUTION|>--- conflicted
+++ resolved
@@ -16,15 +16,8 @@
 
 KratosIgaApplication::KratosIgaApplication()
     : KratosApplication("IgaApplication")
-<<<<<<< HEAD
     //, mIgaTrussElement(0, Element::GeometryType::Pointer(
     //    new Geometry<Node<3>>(Element::GeometryType::PointsArrayType(1))))
-=======
-    , mShell3pElement(0, Element::GeometryType::Pointer(
-        new Geometry<Node<3>>(Element::GeometryType::PointsArrayType(1))))
-    , mIgaTrussElement(0, Element::GeometryType::Pointer(
-        new Geometry<Node<3>>(Element::GeometryType::PointsArrayType(1))))
->>>>>>> b7528595
     , mShellKLDiscreteElement(0, Element::GeometryType::Pointer(
         new Geometry<Node<3>>(Element::GeometryType::PointsArrayType(1))))
     , mIgaShell3pElement(0, Element::GeometryType::Pointer(
@@ -47,19 +40,8 @@
     KRATOS_INFO("") << "Initializing KratosIgaApplication..." << std::endl;
 
     // ELEMENTS
-<<<<<<< HEAD
     //KRATOS_REGISTER_ELEMENT("IgaTrussElement", mIgaTrussElement)
-=======
-    KRATOS_REGISTER_ELEMENT("Shell3pElement", mShell3pElement)
-    KRATOS_REGISTER_ELEMENT("IgaTrussElement", mIgaTrussElement)
->>>>>>> b7528595
     KRATOS_REGISTER_ELEMENT("ShellKLDiscreteElement", mShellKLDiscreteElement)
-    KRATOS_REGISTER_ELEMENT("IgaShell3pElement", mShellKLDiscreteElement)
-
-    KRATOS_REGISTER_CONDITION("IgaCheckCondition", mIgaCheckCondition)
-
-    KRATOS_REGISTER_CONDITION("CouplingPenaltyDiscreteCondition", mCouplingPenaltyDiscreteCondition)
-    KRATOS_REGISTER_CONDITION("SupportPenaltyCurveDiscreteCondition", mSupportPenaltyCurveDiscreteCondition)
     KRATOS_REGISTER_CONDITION("LoadSurfaceDiscreteCondition", mLoadSurfaceDiscreteCondition)
     KRATOS_REGISTER_CONDITION("LoadCurveDiscreteCondition", mLoadCurveDiscreteCondition)
 
