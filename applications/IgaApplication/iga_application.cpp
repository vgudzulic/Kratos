--- conflicted
+++ resolved
@@ -36,8 +36,6 @@
         new Geometry<Node<3>>(Condition::GeometryType::PointsArrayType(1))))
     , mLoadCurveDiscreteCondition(0, Condition::GeometryType::Pointer(
         new Geometry<Node<3>>(Condition::GeometryType::PointsArrayType(1))))
-    , mPenaltyCouplingCondition(0, Condition::GeometryType::Pointer(
-        new Geometry<Node<3>>(Condition::GeometryType::PointsArrayType(1))))
 {
 }
 
@@ -50,11 +48,6 @@
     KRATOS_REGISTER_ELEMENT("ShellKLDiscreteElement", mShellKLDiscreteElement)
     KRATOS_REGISTER_ELEMENT("IgaShell3pElement", mShellKLDiscreteElement)
 
-<<<<<<< HEAD
-    // CONDITIONS
-    KRATOS_REGISTER_CONDITION("LoadCondition", mLoadCondition)
-    KRATOS_REGISTER_CONDITION("PenaltyCouplingCondition", mPenaltyCouplingCondition)
-=======
     KRATOS_REGISTER_CONDITION("IgaCheckCondition", mIgaCheckCondition)
 
     KRATOS_REGISTER_CONDITION("CouplingPenaltyDiscreteCondition", mCouplingPenaltyDiscreteCondition)
@@ -64,7 +57,6 @@
 
     // Variables
     KRATOS_REGISTER_VARIABLE(BREP_ID)
->>>>>>> 381f87a7
 
     KRATOS_REGISTER_VARIABLE(NURBS_CONTROL_POINT_WEIGHT)
 
