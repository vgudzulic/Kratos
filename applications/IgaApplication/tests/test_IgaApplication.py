--- conflicted
+++ resolved
@@ -24,14 +24,10 @@
     suites = KratosUnittest.KratosSuites
 
     smallSuite = suites['small']
-<<<<<<< HEAD
-    smallSuite.addTests(KratosUnittest.TestLoader().loadTestsFromTestCases([]))
-=======
     smallSuite.addTests(KratosUnittest.TestLoader().loadTestsFromTestCases([
         SinglePatchTest
         ]))
 
->>>>>>> c1bc8bcd
 
     nightSuite = suites['nightly']
     nightSuite.addTests(smallSuite)
