from __future__ import print_function, absolute_import, division #makes KratosMultiphysics backward compatible with python 2.6 and 2.7

import sys
import time as timer
import os
import weakref
import KratosMultiphysics as Kratos
from Kratos import Logger
import KratosMultiphysics.DEMApplication as Dem
sys.path.insert(0, '')
Logger.Print("Running under OpenMP........", label="DEM")
import DEM_procedures
import DEM_material_test_script
import KratosMultiphysics.StructuralMechanicsApplication as Structural
import KratosMultiphysics.DemStructuresCouplingApplication as DemFem
import dem_structures_coupling_gid_output

class Algorithm(object):

    def __init__(self):
        self.model = Kratos.Model()

        import dem_main_script_ready_for_coupling_with_fem
        self.dem_solution = dem_main_script_ready_for_coupling_with_fem.Solution(self.model)
        self.dem_solution.coupling_algorithm = weakref.proxy(self)

        import structural_mechanics_analysis
        structural_parameters_file_name = "ProjectParameters.json"

        with open(structural_parameters_file_name,'r') as parameter_file:
            parameters = Kratos.Parameters(parameter_file.read())

        # Create structural solver, main_model_part and added variables
        self.structural_solution = structural_mechanics_analysis.StructuralMechanicsAnalysis(self.model, parameters)

        self.AddDEMVariablesToStructural()

    def AddDEMVariablesToStructural(self):
        self.structural_solution._GetSolver().main_model_part.AddNodalSolutionStepVariable(DemFem.DEM_SURFACE_LOAD)
        self.structural_solution._GetSolver().main_model_part.AddNodalSolutionStepVariable(DemFem.CURRENT_STRUCTURAL_VELOCITY)
        self.structural_solution._GetSolver().main_model_part.AddNodalSolutionStepVariable(DemFem.CURRENT_STRUCTURAL_DISPLACEMENT)
        self.structural_solution._GetSolver().main_model_part.AddNodalSolutionStepVariable(Dem.DELTA_DISPLACEMENT)
        self.structural_solution._GetSolver().main_model_part.AddNodalSolutionStepVariable(Dem.DEM_PRESSURE)
        self.structural_solution._GetSolver().main_model_part.AddNodalSolutionStepVariable(Dem.DEM_NODAL_AREA)
        self.structural_solution._GetSolver().main_model_part.AddNodalSolutionStepVariable(Dem.ELASTIC_FORCES)
        self.structural_solution._GetSolver().main_model_part.AddNodalSolutionStepVariable(Dem.CONTACT_FORCES)
        self.structural_solution._GetSolver().main_model_part.AddNodalSolutionStepVariable(Dem.TANGENTIAL_ELASTIC_FORCES)
        self.structural_solution._GetSolver().main_model_part.AddNodalSolutionStepVariable(Dem.SHEAR_STRESS)
        self.structural_solution._GetSolver().main_model_part.AddNodalSolutionStepVariable(Dem.NON_DIMENSIONAL_VOLUME_WEAR)
        self.structural_solution._GetSolver().main_model_part.AddNodalSolutionStepVariable(Dem.IMPACT_WEAR)

    def Run(self):
        self.Initialize()
        self.RunSolutionLoop()
        self.Finalize()

    def Initialize(self):
        self.structural_solution.Initialize() # Reading mdpa
        self.dem_solution.Initialize() # Adding DEM variables and reading

        self._DetectStructuresSkin()
        self._TransferStructuresSkinToDem()
        self.dem_solution.solver.Initialize()
<<<<<<< HEAD
        #self.dem_solution.solver.AttachSpheresToStickyWalls() # This is already called in dem_solution.Initialize(), but does nothing because the conditions are unknown to DEM there (not possible to send them before!!)
=======
>>>>>>> 40d6a000

        mixed_mp = self.model.CreateModelPart('MixedPart')
        filename = os.path.join(self.dem_solution.post_path, self.dem_solution.DEM_parameters["problem_name"].GetString())
        self.gid_output = dem_structures_coupling_gid_output.DemStructuresCouplingGiDOutput(
                            filename,
                            True,
                            "Binary",
                            "Multiples",
                            True,
                            True,
                            self.structural_solution._GetSolver().GetComputingModelPart(),
                            self.dem_solution.spheres_model_part,
                            self.dem_solution.cluster_model_part,
                            self.dem_solution.rigid_face_model_part,
                            mixed_mp
                            )

        structures_nodal_results = ["VOLUME_ACCELERATION","DEM_SURFACE_LOAD"]
        dem_nodal_results = ["IS_STICKY", "DEM_STRESS_TENSOR"]
        clusters_nodal_results = []
        rigid_faces_nodal_results = ["DEM_NODAL_AREA"]
        mixed_nodal_results = ["DISPLACEMENT", "VELOCITY"]
        gauss_points_results = []
        self.gid_output.initialize_dem_fem_results(structures_nodal_results,
                                                   dem_nodal_results,
                                                   clusters_nodal_results,
                                                   rigid_faces_nodal_results,
                                                   mixed_nodal_results,
                                                   gauss_points_results)

    def _DetectStructuresSkin(self):

        skin_detection_parameters = Kratos.Parameters("""
        {
            "name_auxiliar_model_part"              : "DetectedByProcessSkinModelPart",
            "name_auxiliar_condition"               : "SurfaceLoadFromDEMCondition",
            "list_model_parts_to_assign_conditions" : []
        }
        """)

        computing_model_part = self.structural_solution._GetSolver().GetComputingModelPart()
        if (computing_model_part.ProcessInfo[Kratos.DOMAIN_SIZE] == 2):
            self.structure_skin_detector = Kratos.SkinDetectionProcess2D(computing_model_part, skin_detection_parameters)
        elif (computing_model_part.ProcessInfo[Kratos.DOMAIN_SIZE] == 3):
            self.structure_skin_detector = Kratos.SkinDetectionProcess3D(computing_model_part, skin_detection_parameters)
        else:
            print("No dimensions detected for the structures problem. Exiting.")
            sys.exit()

        self.structure_skin_detector.Execute()

    def _TransferStructuresSkinToDem(self):
        self.structural_mp = self.structural_solution._GetSolver().GetComputingModelPart()
        self.skin_mp = self.structural_mp.GetSubModelPart("DetectedByProcessSkinModelPart")
        dem_walls_mp = self.dem_solution.rigid_face_model_part
        props = Kratos.Properties(0)
        props[Dem.FRICTION] = 0.5773502691896257
        props[Dem.WALL_COHESION] = 0.0
        props[Dem.COMPUTE_WEAR] = False
        props[Dem.SEVERITY_OF_WEAR] = 0.001
        props[Dem.IMPACT_WEAR_SEVERITY] = 0.001
        props[Dem.BRINELL_HARDNESS] = 200.0
        props[Kratos.YOUNG_MODULUS] = 1e20
        props[Kratos.POISSON_RATIO] = 0.25
        dem_walls_mp.AddProperties(props)
        DemFem.DemStructuresCouplingUtilities().TransferStructuresSkinToDem(self.skin_mp, dem_walls_mp, props)

    def RunSolutionLoop(self):

        self.dem_solution.step = 0
        self.dem_solution.time = 0.0
        self.dem_solution.time_old_print = 0.0
        self.time_dem   = 0.0
        self.Dt_structural = self.structural_solution._GetSolver().settings["time_stepping"]["time_step"].GetDouble()

        while self.structural_solution.time < self.structural_solution.end_time:

            self.structural_solution.time = self.structural_solution._GetSolver().AdvanceInTime(self.structural_solution.time)
            self.structural_solution.InitializeSolutionStep()
            self.structural_solution._GetSolver().Predict()
            #self.structural_solution._GetSolver().SolveSolutionStep()
            self.structural_solution.FinalizeSolutionStep()
            self.structural_solution.OutputSolutionStep()
            time_final_DEM_substepping = self.structural_solution.time

            self.Dt_DEM = self.dem_solution.spheres_model_part.ProcessInfo.GetValue(Kratos.DELTA_TIME)

            DemFem.InterpolateStructuralSolutionForDEM().SaveStructuralSolution(self.structural_mp)

            DemFem.ComputeDEMFaceLoadUtility().ClearDEMFaceLoads(self.skin_mp)

            for self.dem_solution.time_dem in self.yield_DEM_time(self.dem_solution.time, time_final_DEM_substepping, self.Dt_DEM):

                self.dem_solution.InitializeTimeStep()
                self.dem_solution.time = self.dem_solution.time + self.dem_solution.solver.dt

                self.dem_solution.step += 1

                self.dem_solution.DEMFEMProcedures.UpdateTimeInModelParts(self.dem_solution.all_model_parts, self.dem_solution.time, self.dem_solution.solver.dt, self.dem_solution.step)

                self.dem_solution._BeforeSolveOperations(self.dem_solution.time)

                DemFem.InterpolateStructuralSolutionForDEM().InterpolateStructuralSolution(self.structural_mp, self.Dt_structural, self.structural_solution.time, self.dem_solution.solver.dt, self.dem_solution.time)

                self.dem_solution.SolverSolve()

                self.dem_solution.AfterSolveOperations()

                DemFem.ComputeDEMFaceLoadUtility().CalculateDEMFaceLoads(self.skin_mp, self.dem_solution.solver.dt, self.Dt_structural)

                self.dem_solution.DEMFEMProcedures.MoveAllMeshes(self.dem_solution.all_model_parts, self.dem_solution.time, self.dem_solution.solver.dt)
                #DEMFEMProcedures.MoveAllMeshesUsingATable(rigid_face_model_part, time, dt)

                ##### adding DEM elements by the inlet ######
                if self.dem_solution.DEM_parameters["dem_inlet_option"].GetBool():
                    self.dem_solution.DEM_inlet.CreateElementsFromInletMesh(self.dem_solution.spheres_model_part, self.dem_solution.cluster_model_part, self.dem_solution.creator_destructor)  # After solving, to make sure that neighbours are already set.

                stepinfo = self.dem_solution.report.StepiReport(timer, self.dem_solution.time, self.dem_solution.step)
                if stepinfo:
                    self.dem_solution.KRATOSprint(stepinfo)

                #### PRINTING GRAPHS ####
                os.chdir(self.dem_solution.graphs_path)
                self.dem_solution.post_utils.ComputeMeanVelocitiesInTrap("Average_Velocity.txt", self.dem_solution.time, self.dem_solution.graphs_path)

                self.dem_solution.materialTest.MeasureForcesAndPressure()
                self.dem_solution.materialTest.PrintGraph(self.dem_solution.time)

                self.dem_solution.DEMFEMProcedures.PrintGraph(self.dem_solution.time)
                self.dem_solution.DEMFEMProcedures.PrintBallsGraph(self.dem_solution.time)

                self.dem_solution.DEMEnergyCalculator.CalculateEnergyAndPlot(self.dem_solution.time)

                self.dem_solution.BeforePrintingOperations(self.dem_solution.time)

                #### GiD IO ##########################################
                if self.dem_solution.IsTimeToPrintPostProcess():
                    self.dem_solution.solver.PrepareElementsForPrinting()
                    if self.dem_solution.DEM_parameters["ContactMeshOption"].GetBool():
                        self.dem_solution.solver.PrepareContactElementsForPrinting()
                    self.dem_solution.PrintResultsForGid(self.dem_solution.time)
                    self.dem_solution.demio.PrintMultifileLists(self.dem_solution.time, self.dem_solution.post_path)
                    self.dem_solution.time_old_print = self.dem_solution.time

                self.dem_solution.FinalizeTimeStep(self.dem_solution.time)

            DemFem.InterpolateStructuralSolutionForDEM().RestoreStructuralSolution(self.structural_mp)

    def ReadDemModelParts(self,
                                    starting_node_Id=0,
                                    starting_elem_Id=0,
                                    starting_cond_Id=0):
        creator_destructor = self.dem_solution.creator_destructor
        structures_model_part = self.structural_solution._GetSolver().GetComputingModelPart()
        max_node_Id = creator_destructor.FindMaxNodeIdInModelPart(structures_model_part)
        max_elem_Id = creator_destructor.FindMaxElementIdInModelPart(structures_model_part)
        max_cond_Id = creator_destructor.FindMaxConditionIdInModelPart(structures_model_part)
        self.dem_solution.BaseReadModelParts(max_node_Id, max_elem_Id, max_cond_Id)
        self.dem_solution.all_model_parts.MaxNodeId = max_node_Id

    def Finalize(self):
        self.dem_solution.Finalize()
        self.dem_solution.CleanUpOperations()
        self.structural_solution.Finalize()

    def yield_DEM_time(self, current_time, current_time_plus_increment, delta_time):

        current_time += delta_time

        tolerance = 0.0001
        while current_time < (current_time_plus_increment - tolerance * delta_time):
            yield current_time
            current_time += delta_time

        current_time = current_time_plus_increment
        yield current_time


if __name__ == "__main__":
    Algorithm().Run()<|MERGE_RESOLUTION|>--- conflicted
+++ resolved
@@ -61,10 +61,6 @@
         self._DetectStructuresSkin()
         self._TransferStructuresSkinToDem()
         self.dem_solution.solver.Initialize()
-<<<<<<< HEAD
-        #self.dem_solution.solver.AttachSpheresToStickyWalls() # This is already called in dem_solution.Initialize(), but does nothing because the conditions are unknown to DEM there (not possible to send them before!!)
-=======
->>>>>>> 40d6a000
 
         mixed_mp = self.model.CreateModelPart('MixedPart')
         filename = os.path.join(self.dem_solution.post_path, self.dem_solution.DEM_parameters["problem_name"].GetString())
@@ -145,7 +141,7 @@
             self.structural_solution.time = self.structural_solution._GetSolver().AdvanceInTime(self.structural_solution.time)
             self.structural_solution.InitializeSolutionStep()
             self.structural_solution._GetSolver().Predict()
-            #self.structural_solution._GetSolver().SolveSolutionStep()
+            self.structural_solution._GetSolver().SolveSolutionStep()
             self.structural_solution.FinalizeSolutionStep()
             self.structural_solution.OutputSolutionStep()
             time_final_DEM_substepping = self.structural_solution.time
