from __future__ import print_function, absolute_import, division  # makes KratosMultiphysics backward compatible with python 2.6 and 2.7

# Importing the Kratos Library
import KratosMultiphysics as KM
import KratosMultiphysics.MeshMovingApplication as KMM

# Other imports
from KratosMultiphysics.python_solver import PythonSolver
import KratosMultiphysics.MeshMovingApplication.python_solvers_wrapper_mesh_motion as mesh_mothion_solvers_wrapper

class AleFluidSolver(PythonSolver):
    def __init__(self, model, solver_settings, parallelism):

        self._validate_settings_in_baseclass=True # To be removed eventually
        super(AleFluidSolver, self).__init__(model, solver_settings)

        self.start_fluid_solution_time = self.settings["start_fluid_solution_time"].GetDouble()

        self.parallelism = parallelism

        fluid_solver_settings       = self.settings["fluid_solver_settings"]
        mesh_motion_solver_settings = self.settings["mesh_motion_solver_settings"]

        fluid_model_part_name = fluid_solver_settings["model_part_name"].GetString()
        if not self.model.HasModelPart(fluid_model_part_name):
            model.CreateModelPart(fluid_model_part_name)

        ## Checking if reactions are being computed in the fluid
        if fluid_solver_settings["solver_type"].GetString() != "potential_flow":
            if fluid_solver_settings.Has("compute_reactions"):
                if fluid_solver_settings["compute_reactions"].GetBool() == False:
                    fluid_solver_settings["compute_reactions"].SetBool(True)
                    warn_msg  = '"compute_reactions" is switched off for the fluid-solver, '
                    warn_msg += 'switching it on!'
                    KM.Logger.PrintWarning("::[AleFluidSolver]::", warn_msg)
            else:
                fluid_solver_settings.AddEmptyValue("compute_reactions").SetBool(True)
                info_msg = 'Setting "compute_reactions" to true for the fluid-solver'
                KM.Logger.PrintInfo("::[AleFluidSolver]::", info_msg)

        ## Creating the fluid solver
        self.fluid_solver = self._CreateFluidSolver(fluid_solver_settings, parallelism)

        # Doing this after the Fluid-solver-settings have been validated to access the settings
        self._SelectMeshVelocityCalculationSettings()

        self.__InitializeMeshVelocityComputation()

        ## Creating the mesh-motion solver
        if not mesh_motion_solver_settings.Has("echo_level"):
            mesh_motion_solver_settings.AddValue("echo_level", self.settings["echo_level"])

        [fluid_solver_settings, mesh_motion_solver_settings] = _CheckSettingsConsistency(fluid_solver_settings, mesh_motion_solver_settings)

        # TODO remove this once the mesh-vel-computation is removed from the mesh-solver!
        # We use the new utility, therefore explicitly setting it to false!
        if mesh_motion_solver_settings.Has("calculate_mesh_velocities"):
            mesh_motion_solver_settings["calculate_mesh_velocities"].SetBool(False)
        else:
            mesh_motion_solver_settings.AddEmptyValue("calculate_mesh_velocities").SetBool(False)

        # Constructing the mesh-solver with the entire mesh
        # if no submodelparts are specified then this is used for the computation of the mesh-motion
        # otherwise it only adds the dofs and the variables (to the entire ModelPart!)
        self.mesh_motion_solver_full_mesh = mesh_mothion_solvers_wrapper.CreateSolverByParameters(
            model, mesh_motion_solver_settings, parallelism)

        # Getting the min_buffer_size from both solvers
        # and assigning it to the fluid_solver, bcs this one handles the model_part
        self.fluid_solver.min_buffer_size = max(
            [ self.fluid_solver.GetMinimumBufferSize(),
              self.mesh_motion_solver_full_mesh.GetMinimumBufferSize(),
              KM.GetMinimumBufferSize(self.time_int_helper) ] )

        KM.Logger.PrintInfo("::[AleFluidSolver]::", "Construction finished")

<<<<<<< HEAD
    def _CheckSettingsConsistency(self, fluid_solver_settings, mesh_motion_solver_settings):
        # Making sure the settings are consistent btw fluid and mesh-motion
        if mesh_motion_solver_settings.Has("model_part_name"):
            if not fluid_solver_settings["model_part_name"].GetString() == mesh_motion_solver_settings["model_part_name"].GetString():
                err_msg =  'Fluid- and Mesh-Solver have to use the same MainModelPart ("model_part_name")!\n'
                err_msg += 'Use "mesh_motion_parts" for specifying mesh-motion on sub-model-parts'
                raise Exception(err_msg)
        else:
            mesh_motion_solver_settings.AddValue("model_part_name", fluid_solver_settings["model_part_name"])

        domain_size = fluid_solver_settings["domain_size"].GetInt()
        if mesh_motion_solver_settings.Has("domain_size"):
            mesh_motion_domain_size = mesh_motion_solver_settings["domain_size"].GetInt()
            if not domain_size == mesh_motion_domain_size:
                raise Exception('Fluid- and Mesh-Solver have to use the same "domain_size"!')
        else:
            mesh_motion_solver_settings.AddValue("domain_size", fluid_solver_settings["domain_size"])
        return [fluid_solver_settings, mesh_motion_solver_settings]
=======
    @classmethod
    def GetDefaultSettings(cls):
        this_defaults = KM.Parameters("""{
            "solver_type"                 : "ale_fluid",
            "start_fluid_solution_time"   : 0.0,
            "ale_boundary_parts"          : [ ],
            "mesh_motion_parts"           : [ ],
            "fluid_solver_settings"       : { },
            "mesh_motion_solver_settings" : { },
            "mesh_velocity_calculation"   : { }
        }""")
        this_defaults.AddMissingParameters(super(AleFluidSolver, cls).GetDefaultSettings())
        return this_defaults
>>>>>>> 75407c63

    def AddVariables(self):
        self.mesh_motion_solver_full_mesh.AddVariables()
        self.fluid_solver.AddVariables()

        # Adding Variables used for computation of Mesh-Velocity
        time_scheme = self.settings["mesh_velocity_calculation"]["time_scheme"].GetString()
        main_model_part = self.model[self.settings["fluid_solver_settings"]["model_part_name"].GetString()]
        main_model_part.AddNodalSolutionStepVariable(KM.MESH_VELOCITY)
        if not time_scheme.startswith("bdf"): # bdfx does not need MESH_ACCELERATION
            main_model_part.AddNodalSolutionStepVariable(KM.MESH_ACCELERATION)

        KM.Logger.PrintInfo("::[AleFluidSolver]::", "Variables Added")

    def AddDofs(self):
        self.mesh_motion_solver_full_mesh.AddDofs()
        self.fluid_solver.AddDofs()
        KM.Logger.PrintInfo("::[AleFluidSolver]::", "DOFs Added")

    def Initialize(self):
        # Saving the ALE-interface-parts for later
        # this can only be done AFTER reading the ModelPart
        main_model_part_name = self.settings["fluid_solver_settings"]["model_part_name"].GetString()

        ale_boundary_parts_params = self.settings["ale_boundary_parts"]
        self.ale_boundary_parts = []
        for i_name in range(ale_boundary_parts_params.size()):
            sub_model_part_name = ale_boundary_parts_params[i_name].GetString()
            full_model_part_name = main_model_part_name + "." + sub_model_part_name
            self.ale_boundary_parts.append(self.model[full_model_part_name])

        mesh_motion_parts_params = self.settings["mesh_motion_parts"]
        self.mesh_motion_solvers = []
        if mesh_motion_parts_params.size() == 0:
            # the entire Fluid-ModelPart is used in the Mesh-Solver
            self.mesh_motion_solvers.append(self.mesh_motion_solver_full_mesh)
        else:
            # SubModelParts of the Fluid-ModelPart are used in the Mesh-Solver
            # each SubModelPart has its own mesh-solver
            # Note that these solvers do NOT need to call AddVariables and AddDofs
            # since this is done already for the MainModelPart
            for i_name in range(mesh_motion_parts_params.size()):
                sub_model_part_name = mesh_motion_parts_params[i_name].GetString()
                if sub_model_part_name == main_model_part_name:
                    err_msg =  'The MainModelPart cannot be used as one of the Sub-Mesh-Solvers!\n'
                    err_msg += 'Remove "mesh_motion_parts" for specifying mesh-motion on the MainModelPart'
                    raise Exception(err_msg)
                full_model_part_name = main_model_part_name + "." + sub_model_part_name
                sub_mesh_solver_settings = self.settings["mesh_motion_solver_settings"].Clone()
                sub_mesh_solver_settings["model_part_name"].SetString(full_model_part_name)

                self.mesh_motion_solvers.append(mesh_mothion_solvers_wrapper.CreateSolverByParameters(
                    self.model, sub_mesh_solver_settings, self.parallelism))

        for mesh_solver in self.mesh_motion_solvers:
            mesh_solver.Initialize()
        self.fluid_solver.Initialize()

        KM.Logger.PrintInfo("::[AleFluidSolver]::", "Finished initialization")

    def ImportModelPart(self):
        self.fluid_solver.ImportModelPart() # only ONE mesh_solver imports the ModelPart

    def PrepareModelPart(self):
        # Doing it ONLY for the fluid solver (since this contains filling the buffer)
        self.fluid_solver.PrepareModelPart()

    def AdvanceInTime(self, current_time):
        # Doing it ONLY for the fluid solver
        return self.fluid_solver.AdvanceInTime(current_time)

    def Finalize(self):
        for mesh_solver in self.mesh_motion_solvers:
            mesh_solver.Finalize()
        self.fluid_solver.Finalize()

    def InitializeSolutionStep(self):
        for mesh_solver in self.mesh_motion_solvers:
            mesh_solver.InitializeSolutionStep()
        self.fluid_solver.InitializeSolutionStep()

    def Predict(self):
        for mesh_solver in self.mesh_motion_solvers:
            mesh_solver.Predict()
        self.fluid_solver.Predict()

    def FinalizeSolutionStep(self):
        for mesh_solver in self.mesh_motion_solvers:
            mesh_solver.FinalizeSolutionStep()
        self.fluid_solver.FinalizeSolutionStep()

    def SolveSolutionStep(self):
        is_converged = True
        for mesh_solver in self.mesh_motion_solvers:
            is_converged &= mesh_solver.SolveSolutionStep()

        for mesh_solver in self.mesh_motion_solvers:
            KMM.CalculateMeshVelocities(
                mesh_solver.GetComputingModelPart(),
                self.time_int_helper)

        if self.fluid_solver.GetComputingModelPart().ProcessInfo[KM.TIME] >= self.start_fluid_solution_time:
            self.__ApplyALEBoundaryCondition()
            is_converged &= self.fluid_solver.SolveSolutionStep()

        return is_converged

    def Check(self):
        for mesh_solver in self.mesh_motion_solvers:
            mesh_solver.Check()
        self.fluid_solver.Check()

    def Clear(self):
        for mesh_solver in self.mesh_motion_solvers:
            mesh_solver.Clear()
        self.fluid_solver.Clear()

    def GetComputingModelPart(self):
        return self.fluid_solver.GetComputingModelPart() # this is the same as the one used in the MeshSolver

    def GetFluidSolver(self):
        return self.fluid_solver

    def GetMeshMotionSolver(self):
        if len(self.mesh_motion_solvers) > 1:
            raise Exception('More than one mesh-motion-solver \
                exists, please use "GetMeshMotionSolvers"')
        return self.mesh_motion_solvers[0]

    def GetMeshMotionSolvers(self):
        return self.mesh_motion_solvers

    def MoveMesh(self):
        for mesh_solver in self.mesh_motion_solvers:
            mesh_solver.MoveMesh()


    def _CreateFluidSolver(self, solver_settings, parallelism):
        '''This function creates the fluid solver.
        It has to be overridden in derived classes
        '''
        raise Exception("Fluid solver creation must be implemented in the derived class.")

    def _SelectMeshVelocityCalculationSettings(self):
        '''Specifying the time-scheme used to calculate the mesh-velocity
        It can to be overridden in derived classes
        '''

        # bdf2 was the default in the MeshSolver-Strategies
        default_settings = KM.Parameters("""{
            "time_scheme" : "bdf2"
        }""")

        self.settings["mesh_velocity_calculation"].ValidateAndAssignDefaults(default_settings)


    def __ApplyALEBoundaryCondition(self):
        '''Copy the MESH_VELOCITY to the VELOCITY (ALE) on the ale-boundary
        '''
        for mp in self.ale_boundary_parts:
            KM.VariableUtils().CopyVectorVar(
                KM.MESH_VELOCITY,
                KM.VELOCITY,
                mp.GetCommunicator().LocalMesh().Nodes)
            mp.GetCommunicator().SynchronizeVariable(KM.VELOCITY)

    def __InitializeMeshVelocityComputation(self):
        '''Initializing the helper-class for the time-integration
        '''
        time_int_settings = self.settings["mesh_velocity_calculation"]
        time_scheme = time_int_settings["time_scheme"].GetString()

        if time_scheme == "bdf1":
            self.time_int_helper = KM.BDF1()
        elif time_scheme == "bdf2":
            self.time_int_helper = KM.BDF2()
        elif time_scheme == "newmark":
            self.time_int_helper = KM.Newmark()
        elif time_scheme == "bossak":
            if time_int_settings.Has("alpha_m"):
                alpha_m = time_int_settings["alpha_m"].GetDouble()
                self.time_int_helper = KM.Bossak(alpha_m)
            else:
                self.time_int_helper = KM.Bossak()
        elif time_scheme == "generalized_alpha":
            alpha_m = time_int_settings["alpha_m"].GetDouble()
            alpha_f = time_int_settings["alpha_f"].GetDouble()
            self.time_int_helper = KM.GeneralizedAlpha(alpha_m, alpha_f)
        else:
            err_msg =  'The requested time scheme "' + time_scheme + '" is not available!\n'
            err_msg += 'Available options are: "bdf1", "bdf2", '
            err_msg += '"newmark", "bossak", "generalized_alpha"'
            raise Exception(err_msg)<|MERGE_RESOLUTION|>--- conflicted
+++ resolved
@@ -74,26 +74,6 @@
 
         KM.Logger.PrintInfo("::[AleFluidSolver]::", "Construction finished")
 
-<<<<<<< HEAD
-    def _CheckSettingsConsistency(self, fluid_solver_settings, mesh_motion_solver_settings):
-        # Making sure the settings are consistent btw fluid and mesh-motion
-        if mesh_motion_solver_settings.Has("model_part_name"):
-            if not fluid_solver_settings["model_part_name"].GetString() == mesh_motion_solver_settings["model_part_name"].GetString():
-                err_msg =  'Fluid- and Mesh-Solver have to use the same MainModelPart ("model_part_name")!\n'
-                err_msg += 'Use "mesh_motion_parts" for specifying mesh-motion on sub-model-parts'
-                raise Exception(err_msg)
-        else:
-            mesh_motion_solver_settings.AddValue("model_part_name", fluid_solver_settings["model_part_name"])
-
-        domain_size = fluid_solver_settings["domain_size"].GetInt()
-        if mesh_motion_solver_settings.Has("domain_size"):
-            mesh_motion_domain_size = mesh_motion_solver_settings["domain_size"].GetInt()
-            if not domain_size == mesh_motion_domain_size:
-                raise Exception('Fluid- and Mesh-Solver have to use the same "domain_size"!')
-        else:
-            mesh_motion_solver_settings.AddValue("domain_size", fluid_solver_settings["domain_size"])
-        return [fluid_solver_settings, mesh_motion_solver_settings]
-=======
     @classmethod
     def GetDefaultSettings(cls):
         this_defaults = KM.Parameters("""{
@@ -107,7 +87,6 @@
         }""")
         this_defaults.AddMissingParameters(super(AleFluidSolver, cls).GetDefaultSettings())
         return this_defaults
->>>>>>> 75407c63
 
     def AddVariables(self):
         self.mesh_motion_solver_full_mesh.AddVariables()
