from __future__ import print_function, absolute_import, division  # makes KratosMultiphysics backward compatible with python 2.6 and 2.7

# Importing the Kratos Library
import KratosMultiphysics as KM
import KratosMultiphysics.MeshMovingApplication as KMM

# Other imports
from KratosMultiphysics.python_solver import PythonSolver
import KratosMultiphysics.MeshMovingApplication.python_solvers_wrapper_mesh_motion as mesh_mothion_solvers_wrapper

class AleFluidSolver(PythonSolver):
    def __init__(self, model, solver_settings, parallelism):
        default_settings = KM.Parameters("""{
            "solver_type"                 : "ale_fluid",
            "echo_level"                  : 0,
            "start_fluid_solution_time"   : 0.0,
            "ale_boundary_parts"          : [ ],
            "mesh_motion_parts"           : [ ],
            "fluid_solver_settings"       : { },
            "mesh_motion_solver_settings" : { },
            "mesh_velocity_calculation"   : { }
        }""")

        # cannot recursively validate because validation of fluid- and
        # mesh-motion-settings is done in corresponding solvers
        solver_settings.ValidateAndAssignDefaults(default_settings)

        super(AleFluidSolver, self).__init__(model, solver_settings)
        
        self.start_fluid_solution_time = self.settings["start_fluid_solution_time"].GetDouble()

        self.parallelism = parallelism

        fluid_solver_settings       = self.settings["fluid_solver_settings"]
        mesh_motion_solver_settings = self.settings["mesh_motion_solver_settings"]

        fluid_model_part_name = fluid_solver_settings["model_part_name"].GetString()
        if not self.model.HasModelPart(fluid_model_part_name):
            model.CreateModelPart(fluid_model_part_name)

        ## Checking if reactions are being computed in the fluid
        if fluid_solver_settings.Has("compute_reactions"):
            if fluid_solver_settings["compute_reactions"].GetBool() == False:
                fluid_solver_settings["compute_reactions"].SetBool(True)
                warn_msg  = '"compute_reactions" is switched off for the fluid-solver, '
                warn_msg += 'switching it on!'
                KM.Logger.PrintWarning("::[AleFluidSolver]::", warn_msg)
        else:
            fluid_solver_settings.AddEmptyValue("compute_reactions").SetBool(True)
            info_msg = 'Setting "compute_reactions" to true for the fluid-solver'
            KM.Logger.PrintInfo("::[AleFluidSolver]::", info_msg)

        ## Creating the fluid solver
        self.fluid_solver = self._CreateFluidSolver(fluid_solver_settings, parallelism)
        self.is_printing_rank = self.fluid_solver._IsPrintingRank()

        # Doing this after the Fluid-solver-settings have been validated to access the settings
        self._SelectMeshVelocityCalculationSettings()

        self.__InitializeMeshVelocityComputation()

        ## Creating the mesh-motion solver
        if not mesh_motion_solver_settings.Has("echo_level"):
            mesh_motion_solver_settings.AddValue("echo_level", self.settings["echo_level"])

        # Making sure the settings are consistent btw fluid and mesh-motion
        if mesh_motion_solver_settings.Has("model_part_name"):
            if not fluid_model_part_name == mesh_motion_solver_settings["model_part_name"].GetString():
                err_msg =  'Fluid- and Mesh-Solver have to use the same MainModelPart ("model_part_name")!\n'
                err_msg += 'Use "mesh_motion_parts" for specifying mesh-motion on sub-model-parts'
                raise Exception(err_msg)
        else:
            mesh_motion_solver_settings.AddValue("model_part_name", fluid_solver_settings["model_part_name"])

        domain_size = fluid_solver_settings["domain_size"].GetInt()
        if mesh_motion_solver_settings.Has("domain_size"):
            mesh_motion_domain_size = mesh_motion_solver_settings["domain_size"].GetInt()
            if not domain_size == mesh_motion_domain_size:
                raise Exception('Fluid- and Mesh-Solver have to use the same "domain_size"!')
        else:
            mesh_motion_solver_settings.AddValue("domain_size", fluid_solver_settings["domain_size"])

        # TODO remove this once the mesh-vel-computation is removed from the mesh-solver!
        # We use the new utility, therefore explicitly setting it to false!
        if mesh_motion_solver_settings.Has("calculate_mesh_velocities"):
            mesh_motion_solver_settings["calculate_mesh_velocities"].SetBool(False)
        else:
            mesh_motion_solver_settings.AddEmptyValue("calculate_mesh_velocities").SetBool(False)

        # Constructing the mesh-solver with the entire mesh
        # if no submodelparts are specified then this is used for the computation of the mesh-motion
        # otherwise it only adds the dofs and the variables (to the entire ModelPart!)
        self.mesh_motion_solver_full_mesh = mesh_mothion_solvers_wrapper.CreateSolverByParameters(
            model, mesh_motion_solver_settings, parallelism)

        # Getting the min_buffer_size from both solvers
        # and assigning it to the fluid_solver, bcs this one handles the model_part
        self.fluid_solver.min_buffer_size = max(
            [ self.fluid_solver.GetMinimumBufferSize(),
              self.mesh_motion_solver_full_mesh.GetMinimumBufferSize(),
              KM.GetMinimumBufferSize(self.time_int_helper) ] )

        if self.is_printing_rank:
            KM.Logger.PrintInfo("::[AleFluidSolver]::", "Construction finished")

    def AddVariables(self):
        self.mesh_motion_solver_full_mesh.AddVariables()
        self.fluid_solver.AddVariables()

        # Adding Variables used for computation of Mesh-Velocity
        time_scheme = self.settings["mesh_velocity_calculation"]["time_scheme"].GetString()
        main_model_part = self.model[self.settings["fluid_solver_settings"]["model_part_name"].GetString()]
        main_model_part.AddNodalSolutionStepVariable(KM.MESH_VELOCITY)
        if not time_scheme.startswith("bdf"): # bdfx does not need MESH_ACCELERATION
            main_model_part.AddNodalSolutionStepVariable(KM.MESH_ACCELERATION)

        if self.is_printing_rank:
            KM.Logger.PrintInfo("::[AleFluidSolver]::", "Variables Added")

    def AddDofs(self):
        self.mesh_motion_solver_full_mesh.AddDofs()
        self.fluid_solver.AddDofs()
        if self.is_printing_rank:
            KM.Logger.PrintInfo("::[AleFluidSolver]::", "DOFs Added")

    def Initialize(self):
        # Saving the ALE-interface-parts for later
        # this can only be done AFTER reading the ModelPart
        main_model_part_name = self.settings["fluid_solver_settings"]["model_part_name"].GetString()

        ale_boundary_parts_params = self.settings["ale_boundary_parts"]
        self.ale_boundary_parts = []
        for i_name in range(ale_boundary_parts_params.size()):
            sub_model_part_name = ale_boundary_parts_params[i_name].GetString()
            full_model_part_name = main_model_part_name + "." + sub_model_part_name
            self.ale_boundary_parts.append(self.model[full_model_part_name])

        mesh_motion_parts_params = self.settings["mesh_motion_parts"]
        self.mesh_motion_solvers = []
        if mesh_motion_parts_params.size() == 0:
            # the entire Fluid-ModelPart is used in the Mesh-Solver
            self.mesh_motion_solvers.append(self.mesh_motion_solver_full_mesh)
        else:
            # SubModelParts of the Fluid-ModelPart are used in the Mesh-Solver
            # each SubModelPart has its own mesh-solver
            # Note that these solvers do NOT need to call AddVariables and AddDofs
            # since this is done already for the MainModelPart
            for i_name in range(mesh_motion_parts_params.size()):
                sub_model_part_name = mesh_motion_parts_params[i_name].GetString()
                if sub_model_part_name == main_model_part_name:
                    err_msg =  'The MainModelPart cannot be used as one of the Sub-Mesh-Solvers!\n'
                    err_msg += 'Remove "mesh_motion_parts" for specifying mesh-motion on the MainModelPart'
                    raise Exception(err_msg)
                full_model_part_name = main_model_part_name + "." + sub_model_part_name
                sub_mesh_solver_settings = self.settings["mesh_motion_solver_settings"].Clone()
                sub_mesh_solver_settings["model_part_name"].SetString(full_model_part_name)

                self.mesh_motion_solvers.append(mesh_mothion_solvers_wrapper.CreateSolverByParameters(
                    self.model, sub_mesh_solver_settings, self.parallelism))

        for mesh_solver in self.mesh_motion_solvers:
            mesh_solver.Initialize()
        self.fluid_solver.Initialize()

        if self.is_printing_rank:
            KM.Logger.PrintInfo("::[AleFluidSolver]::", "Finished initialization")

    def ImportModelPart(self):
<<<<<<< HEAD
        self.fluid_solver.ImportModelPart() # only ONE solver imports the ModelPart
        #TODO set the to-skip-option
        self.mesh_motion_solver.ImportModelPart()
=======
        self.fluid_solver.ImportModelPart() # only ONE mesh_solver imports the ModelPart
>>>>>>> 98c0f098

    def PrepareModelPart(self):
        # Doing it ONLY for the fluid solver (since this contains filling the buffer)
        self.fluid_solver.PrepareModelPart()

    def AdvanceInTime(self, current_time):
        # Doing it ONLY for the fluid solver
        return self.fluid_solver.AdvanceInTime(current_time)

    def Finalize(self):
        for mesh_solver in self.mesh_motion_solvers:
            mesh_solver.Finalize()
        self.fluid_solver.Finalize()

    def InitializeSolutionStep(self):
        for mesh_solver in self.mesh_motion_solvers:
            mesh_solver.InitializeSolutionStep()
        self.fluid_solver.InitializeSolutionStep()

    def Predict(self):
        for mesh_solver in self.mesh_motion_solvers:
            mesh_solver.Predict()
        self.fluid_solver.Predict()

    def FinalizeSolutionStep(self):
        for mesh_solver in self.mesh_motion_solvers:
            mesh_solver.FinalizeSolutionStep()
        self.fluid_solver.FinalizeSolutionStep()

    def SolveSolutionStep(self):
        for mesh_solver in self.mesh_motion_solvers:
            mesh_solver.SolveSolutionStep()

        for mesh_solver in self.mesh_motion_solvers:
            KMM.CalculateMeshVelocities(
                mesh_solver.GetComputingModelPart(),
                self.time_int_helper)

        if self.fluid_solver.GetComputingModelPart().ProcessInfo[KM.TIME] >= self.start_fluid_solution_time:
            self.__ApplyALEBoundaryCondition()
            self.fluid_solver.SolveSolutionStep()

    def Check(self):
        for mesh_solver in self.mesh_motion_solvers:
            mesh_solver.Check()
        self.fluid_solver.Check()

    def Clear(self):
        for mesh_solver in self.mesh_motion_solvers:
            mesh_solver.Clear()
        self.fluid_solver.Clear()

    def GetComputingModelPart(self):
        return self.fluid_solver.GetComputingModelPart() # this is the same as the one used in the MeshSolver

    def GetFluidSolver(self):
        return self.fluid_solver

    def GetMeshMotionSolver(self):
        if len(self.mesh_motion_solvers > 1):
            raise Exception('More than one mesh-motion-solver \
                exists, please use "GetMeshMotionSolvers"')
        return self.mesh_motion_solvers[0]

    def GetMeshMotionSolvers(self):
        return self.mesh_motion_solvers

    def MoveMesh(self):
        for mesh_solver in self.mesh_motion_solvers:
            mesh_solver.MoveMesh()


    def _CreateFluidSolver(self, solver_settings, parallelism):
        '''This function creates the fluid solver.
        It has to be overridden in derived classes
        '''
        raise Exception("Fluid solver creation must be implemented in the derived class.")

    def _SelectMeshVelocityCalculationSettings(self):
        '''Specifying the time-scheme used to calculate the mesh-velocity
        It can to be overridden in derived classes
        '''

        # bdf2 was the default in the MeshSolver-Strategies
        default_settings = KM.Parameters("""{
            "time_scheme" : "bdf2"
        }""")

        self.settings["mesh_velocity_calculation"].ValidateAndAssignDefaults(default_settings)


    def __ApplyALEBoundaryCondition(self):
        '''Copy the MESH_VELOCITY to the VELOCITY (ALE) on the ale-boundary
        '''
        for mp in self.ale_boundary_parts:
            KM.VariableUtils().CopyVectorVar(
                KM.MESH_VELOCITY,
                KM.VELOCITY,
                mp.GetCommunicator().LocalMesh().Nodes)
            mp.GetCommunicator().SynchronizeVariable(KM.VELOCITY)

    def __InitializeMeshVelocityComputation(self):
        '''Initializing the helper-class for the time-integration
        '''
        time_int_settings = self.settings["mesh_velocity_calculation"]
        time_scheme = time_int_settings["time_scheme"].GetString()

        if time_scheme == "bdf1":
            self.time_int_helper = KM.BDF1()
        elif time_scheme == "bdf2":
            self.time_int_helper = KM.BDF2()
        elif time_scheme == "newmark":
            self.time_int_helper = KM.Newmark()
        elif time_scheme == "bossak":
            if time_int_settings.Has("alpha_m"):
                alpha_m = time_int_settings["alpha_m"].GetDouble()
                self.time_int_helper = KM.Bossak(alpha_m)
            else:
                self.time_int_helper = KM.Bossak()
        elif time_scheme == "generalized_alpha":
            alpha_m = time_int_settings["alpha_m"].GetDouble()
            alpha_f = time_int_settings["alpha_f"].GetDouble()
            self.time_int_helper = KM.GeneralizedAlpha(alpha_m, alpha_f)
        else:
            err_msg =  'The requested time scheme "' + time_scheme + '" is not available!\n'
            err_msg += 'Available options are: "bdf1", "bdf2", '
            err_msg += '"newmark", "bossak", "generalized_alpha"'
            raise Exception(err_msg)<|MERGE_RESOLUTION|>--- conflicted
+++ resolved
@@ -166,13 +166,9 @@
             KM.Logger.PrintInfo("::[AleFluidSolver]::", "Finished initialization")
 
     def ImportModelPart(self):
-<<<<<<< HEAD
         self.fluid_solver.ImportModelPart() # only ONE solver imports the ModelPart
         #TODO set the to-skip-option
         self.mesh_motion_solver.ImportModelPart()
-=======
-        self.fluid_solver.ImportModelPart() # only ONE mesh_solver imports the ModelPart
->>>>>>> 98c0f098
 
     def PrepareModelPart(self):
         # Doing it ONLY for the fluid solver (since this contains filling the buffer)
