from __future__ import print_function, absolute_import, division  # makes KratosMultiphysics backward compatible with python 2.6 and 2.7

# Importing the Kratos Library
import KratosMultiphysics

# Other imports
from KratosMultiphysics.python_solver import PythonSolver


class MeshSolverBase(PythonSolver):
    """The base class for mesh motion solvers.

    This class defines the user interface to mesh motion solvers.

    Derived classes must override the function _create_mesh_motion_solving_strategy()
    to customize the mesh motion algorithm. The mesh motion solving strategy and linear
    solver should always be retrieved using the getter functions. Only the
    member variables listed below should be accessed directly.

    Public member variables:
    settings -- Kratos parameters for general mesh motion settings.
    mesh_model_part -- the mesh motion model part.
    """
    def __init__(self, model, custom_settings):
        super(MeshSolverBase,self).__init__(model, custom_settings)

        default_settings = KratosMultiphysics.Parameters("""
        {
            "solver_type"           : "mesh_solver_structural_similarity",
            "buffer_size"           : 1,
            "echo_level"            : 0,
            "domain_size"           : -1,
            "model_part_name"       : "",
            "time_stepping"         : { },
            "model_import_settings" : {
                "input_type"     : "mdpa",
                "input_filename" : "unknown_name"
            },
            "mesh_motion_linear_solver_settings" : {
                "solver_type" : "amgcl",
                "smoother_type":"ilu0",
                "krylov_type": "gmres",
                "coarsening_type": "aggregation",
                "max_iteration": 200,
                "provide_coordinates": false,
                "gmres_krylov_space_dimension": 100,
                "verbosity" : 0,
                "tolerance": 1e-7,
                "scaling": false,
                "block_size": 1,
                "use_block_matrices_if_possible" : true,
                "coarse_enough" : 5000
            },
            "time_order" : 2,
            "reform_dofs_each_step"     : false,
            "compute_reactions"         : false,
            "calculate_mesh_velocities" : true
        }""")

        self.settings.ValidateAndAssignDefaults(default_settings)

        # Either retrieve the model part from the model or create a new one
        model_part_name = self.settings["model_part_name"].GetString()

        if model_part_name == "":
            raise Exception('Please provide the model part name as the "model_part_name" (string) parameter!')

        if self.model.HasModelPart(model_part_name):
            self.mesh_model_part = self.model.GetModelPart(model_part_name)
        else:
            self.mesh_model_part = model.CreateModelPart(model_part_name)

        domain_size = self.settings["domain_size"].GetInt()
        if domain_size == -1:
            raise Exception('Please provide the domain size as the "domain_size" (int) parameter!')

        self.mesh_model_part.ProcessInfo.SetValue(KratosMultiphysics.DOMAIN_SIZE, domain_size)
        self.mesh_model_part.CreateSubModelPart("mesh_motion_computing_model_part")

        self.print_on_rank_zero("::[MeshSolverBase]:: Construction finished")

    #### Public user interface functions ####

    def AddVariables(self):
        self.mesh_model_part.AddNodalSolutionStepVariable(KratosMultiphysics.MESH_DISPLACEMENT)
        self.mesh_model_part.AddNodalSolutionStepVariable(KratosMultiphysics.MESH_REACTION)
        if (self.settings["calculate_mesh_velocities"].GetBool() == True):
            self.mesh_model_part.AddNodalSolutionStepVariable(KratosMultiphysics.MESH_VELOCITY)
        self.print_on_rank_zero("::[MeshSolverBase]:: Variables ADDED.")

    def AddDofs(self):
        KratosMultiphysics.VariableUtils().AddDof(KratosMultiphysics.MESH_DISPLACEMENT_X, KratosMultiphysics.MESH_REACTION_X, self.mesh_model_part)
        KratosMultiphysics.VariableUtils().AddDof(KratosMultiphysics.MESH_DISPLACEMENT_Y, KratosMultiphysics.MESH_REACTION_Y, self.mesh_model_part)
        KratosMultiphysics.VariableUtils().AddDof(KratosMultiphysics.MESH_DISPLACEMENT_Z, KratosMultiphysics.MESH_REACTION_Z, self.mesh_model_part)
        self.print_on_rank_zero("::[MeshSolverBase]:: DOFs ADDED.")

    def AdvanceInTime(self, current_time):
        dt = self.settings["time_stepping"]["time_step"].GetDouble()
        new_time = current_time + dt
        self.mesh_model_part.ProcessInfo[KratosMultiphysics.STEP] += 1
        self.mesh_model_part.CloneTimeStep(new_time)

        return new_time

    # def Initialize(self):
    #     self.get_mesh_motion_solving_strategy().Initialize()
    #     #self.neighbour_search.Execute()
    #     self.print_on_rank_zero("::[MeshSolverBase]:: Finished initialization.")

    # def InitializeSolutionStep(self):
    #     self.get_mesh_motion_solving_strategy().InitializeSolutionStep()

    # def FinalizeSolutionStep(self):
    #     self.get_mesh_motion_solving_strategy().FinalizeSolutionStep()

    # def Predict(self):
    #     self.get_mesh_motion_solving_strategy().Predict()

    # def SolveSolutionStep(self):
    #     self.get_mesh_motion_solving_strategy().Solve() # Calling Solve bcs this is what is currently implemented in the MeshSolverStrategies

    # def SetEchoLevel(self, level):
    #     self.get_mesh_motion_solving_strategy().SetEchoLevel(level)

    # def GetEchoLevel(self):
    #     self.get_mesh_motion_solving_strategy().GetEchoLevel()

    # def Clear(self):
    #     self.get_mesh_motion_solving_strategy().Clear()

    def GetMinimumBufferSize(self):
        buffer_size = 0
        if (self.settings["calculate_mesh_velocities"].GetBool() == True):
            time_order = self.settings["time_order"].GetInt()
            if time_order == 1:
                buffer_size = 2
            elif time_order == 2:
                buffer_size = 3
            else:
                raise Exception('"time_order" can only be 1 or 2!')
        return max(buffer_size, self.settings["buffer_size"].GetInt(), self.mesh_model_part.GetBufferSize())

    def MoveMesh(self):
        self.get_mesh_motion_solving_strategy().MoveMesh()

    def ImportModelPart(self):
        # we can use the default implementation in the base class
        self._ImportModelPart(self.mesh_model_part, self.settings["model_import_settings"])

    def PrepareModelPart(self):
        if not self.mesh_model_part.ProcessInfo[KratosMultiphysics.IS_RESTARTED]:
            self._set_and_fill_buffer()

    def GetComputingModelPart(self):
        return self.mesh_model_part.GetSubModelPart("mesh_motion_computing_model_part")

    # #### Specific internal functions ####

    # def get_linear_solver(self):
    #     if not hasattr(self, '_linear_solver'):
    #         self._linear_solver = self._create_linear_solver()
    #     return self._linear_solver

    # def get_mesh_motion_solving_strategy(self):
    #     if not hasattr(self, '_mesh_motion_solving_strategy'):
    #         self._mesh_motion_solving_strategy = self._create_mesh_motion_solving_strategy()
    #     return self._mesh_motion_solving_strategy

    # #### Private functions ####

<<<<<<< HEAD
    # def _create_linear_solver(self):
    #     import linear_solver_factory
    #     linear_solver = linear_solver_factory.ConstructSolver(self.settings["mesh_motion_linear_solver_settings"])
    #     return linear_solver
=======
    def _create_linear_solver(self):
        import KratosMultiphysics.python_linear_solver_factory as linear_solver_factory
        linear_solver = linear_solver_factory.ConstructSolver(self.settings["mesh_motion_linear_solver_settings"])
        return linear_solver
>>>>>>> 98c0f098

    # def _create_mesh_motion_solving_strategy(self):
    #     """Create the mesh motion solving strategy.

    #     The mesh motion solving strategy must provide the functions defined in SolutionStrategy.
    #     """
    #     raise Exception("Mesh motion solving strategy must be created by the derived class.")

    def _set_and_fill_buffer(self):
        """Prepare nodal solution step data containers and time step information. """
        # Set the buffer size for the nodal solution steps data. Existing nodal
        # solution step data may be lost.
        buffer_size = self.GetMinimumBufferSize()
        self.mesh_model_part.SetBufferSize(buffer_size)
        # Cycle the buffer. This sets all historical nodal solution step data to
        # the current value and initializes the time stepping in the process info.
        delta_time = self.mesh_model_part.ProcessInfo[KratosMultiphysics.DELTA_TIME]
        time = self.mesh_model_part.ProcessInfo[KratosMultiphysics.TIME]
        step =-buffer_size
        time = time - delta_time * buffer_size
        self.mesh_model_part.ProcessInfo.SetValue(KratosMultiphysics.TIME, time)
        for i in range(0, buffer_size):
            step = step + 1
            time = time + delta_time
            self.mesh_model_part.ProcessInfo.SetValue(KratosMultiphysics.STEP, step)
            self.mesh_model_part.CloneTimeStep(time)
        self.mesh_model_part.ProcessInfo[KratosMultiphysics.IS_RESTARTED] = False<|MERGE_RESOLUTION|>--- conflicted
+++ resolved
@@ -168,17 +168,10 @@
 
     # #### Private functions ####
 
-<<<<<<< HEAD
-    # def _create_linear_solver(self):
-    #     import linear_solver_factory
-    #     linear_solver = linear_solver_factory.ConstructSolver(self.settings["mesh_motion_linear_solver_settings"])
-    #     return linear_solver
-=======
     def _create_linear_solver(self):
         import KratosMultiphysics.python_linear_solver_factory as linear_solver_factory
         linear_solver = linear_solver_factory.ConstructSolver(self.settings["mesh_motion_linear_solver_settings"])
         return linear_solver
->>>>>>> 98c0f098
 
     # def _create_mesh_motion_solving_strategy(self):
     #     """Create the mesh motion solving strategy.
