--- conflicted
+++ resolved
@@ -708,41 +708,6 @@
         total_reaction_y     = 0.0
         total_displacement_y = 0.0
         interval = self.FEM_Solution.ProjectParameters["interval_of_watching"].GetDouble()
-<<<<<<< HEAD
-
-        if self.FEM_Solution.time - self.TimePreviousPlotting >= interval:
-            if self.FEM_Solution.ProjectParameters["list_of_nodes_displacement"][0].IsInt():
-                for index in range(0, self.FEM_Solution.ProjectParameters["list_of_nodes_displacement"].size()):
-                    IdNode = self.FEM_Solution.ProjectParameters["list_of_nodes_displacement"][index].GetInt()
-                    node = self.FEM_Solution.main_model_part.GetNode(IdNode)
-                    total_displacement_x += node.GetSolutionStepValue(KratosMultiphysics.DISPLACEMENT_X)
-                    total_displacement_y += node.GetSolutionStepValue(KratosMultiphysics.DISPLACEMENT_Y)
-            else:
-                for index in range(0, self.FEM_Solution.ProjectParameters["list_of_nodes_displacement"].size()):
-                    submodel_name = self.FEM_Solution.ProjectParameters["list_of_nodes_displacement"][index].GetString()
-                    for node in self.FEM_Solution.main_model_part.GetSubModelPart(submodel_name).Nodes:
-                        total_displacement_x += node.GetSolutionStepValue(KratosMultiphysics.DISPLACEMENT_X)
-                        total_displacement_y += node.GetSolutionStepValue(KratosMultiphysics.DISPLACEMENT_Y) 
-
-            if self.FEM_Solution.ProjectParameters["list_of_nodes_reaction"][0].IsInt():
-                for index in range(0, self.FEM_Solution.ProjectParameters["list_of_nodes_reaction"].size()):
-                    IdNode = self.FEM_Solution.ProjectParameters["list_of_nodes_reaction"][index].GetInt()
-                    node = self.FEM_Solution.main_model_part.GetNode(IdNode)
-                    total_reaction_x += node.GetSolutionStepValue(KratosMultiphysics.REACTION_X)
-                    total_reaction_y += node.GetSolutionStepValue(KratosMultiphysics.REACTION_Y)
-            else:
-                for index in range(0, self.FEM_Solution.ProjectParameters["list_of_nodes_reaction"].size()):
-                    submodel_name = self.FEM_Solution.ProjectParameters["list_of_nodes_reaction"][index].GetString()
-                    for node in self.FEM_Solution.main_model_part.GetSubModelPart(submodel_name).Nodes:
-                        total_reaction_x += node.GetSolutionStepValue(KratosMultiphysics.REACTION_X)
-                        total_reaction_y += node.GetSolutionStepValue(KratosMultiphysics.REACTION_Y) 
-
-            self.PlotFile = open("PlotFile.txt","a")
-            self.PlotFile.write("    " + "{0:.4e}".format(time).rjust(11) + "    " + "{0:.4e}".format(total_displacement_x).rjust(11) +
-                                "    " + "{0:.4e}".format(total_displacement_y).rjust(11) + "    " + "{0:.4e}".format(total_reaction_x).rjust(11) +
-                                "    " + "{0:.4e}".format(total_reaction_y).rjust(11) + "\n")
-            self.PlotFile.close()
-=======
         
         if self.FEM_Solution.time - self.TimePreviousPlotting >= interval:
             if self.FEM_Solution.ProjectParameters["list_of_nodes_displacement"].size() > 0:
@@ -778,8 +743,6 @@
                                     "    " + "{0:.4e}".format(total_reaction_y).rjust(11) + "\n")
                 self.PlotFile.close()
 
->>>>>>> 40d6a000
-
 
             # Print the selected nodes files
             if self.FEM_Solution.ProjectParameters["watch_nodes_list"].size() != 0:
