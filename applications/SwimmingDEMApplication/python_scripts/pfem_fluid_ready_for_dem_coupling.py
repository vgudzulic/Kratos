from __future__ import print_function, absolute_import, division #makes KratosMultiphysics backward compatible with python 2.6 and 2.7

#Activate it to import in the gdb path:
#import sys
#sys.path.append('/home/cpuigbo/kratos')
#x = input("stopped to allow debug: set breakpoints and press enter to continue");
import time as timer
# Import system python
import os

# Import kratos core and applications
import KratosMultiphysics
import KratosMultiphysics.ExternalSolversApplication    as KratosSolvers
import KratosMultiphysics.DelaunayMeshingApplication    as KratosDelaunay
import KratosMultiphysics.PfemFluidDynamicsApplication  as KratosPfemFluid
import KratosMultiphysics.FluidDynamicsApplication as KratosFluidDynamics
import KratosMultiphysics.DEMApplication as Dem_application
import MainFluidPFEM

class Solution(MainFluidPFEM.Solution):

    def __init__(self, model):
        self.pp = self.ProblemParameters()
        super(Solution,self).__init__(model)

        self.fluid_model_part = self.main_model_part

        self.pp.nodal_results = []
        output_settings = self.ProjectParameters["output_configuration"]["result_file_configuration"]
        for i in range(output_settings["nodal_results"].size()):
            self.pp.nodal_results.append(output_settings["nodal_results"][i].GetString())

        self.pp.gauss_points_results = []
        for i in range(output_settings["gauss_point_results"].size()):
            self.pp.nodal_results.append(output_settings["gauss_point_results"][i].GetString())


        self.pp.problem_name = self.problem_name
        self.pp.Start_time = self.ProjectParameters["problem_data"]["start_time"].GetDouble()
        self.pp.VolumeOutput = True

        if output_settings["gidpost_flags"]["GiDPostMode"].GetString() == "GiD_PostBinary":
            self.pp.GiDPostMode  = "Binary"
        else:
            self.pp.GiDPostMode  = "Ascii"

        if output_settings["gidpost_flags"]["MultiFileFlag"].GetString() == "MultipleFiles":
            self.pp.GiDMultiFileFlag  = "Multiples"
        else:
            self.pp.GiDMultiFileFlag  = "Single"

        if output_settings["gidpost_flags"]["WriteDeformedMeshFlag"].GetString() == "WriteDeformed":
            self.pp.GiDWriteMeshFlag  = True
        else:
            self.pp.GiDWriteMeshFlag  = False

        if output_settings["gidpost_flags"]["WriteConditionsFlag"].GetString() == "WriteConditions":
            self.pp.GiDWriteConditionsFlag  = True
        else:
            self.pp.GiDWriteConditionsFlag  = False

    def AddNodalVariablesToModelPart(self):

        super(Solution,self).AddNodalVariablesToModelPart()

        # This is the Kinematic Viscosity
        self.fluid_model_part.AddNodalSolutionStepVariable(KratosMultiphysics.VISCOSITY)

        self.AddFluidVariablesBySwimmingDEMAlgorithm()

    def InitializeNodalArea(self):
        print("              INITIALIZE        NODAL AREA PROCESS                     ")
<<<<<<< HEAD
        #KratosMultiphysics.CalculateNodalAreaProcess(self.main_model_part,self.main_model_part.ProcessInfo[KratosMultiphysics.DOMAIN_SIZE]).Execute()
        KratosPfemFluid.InitializeNodalAreaProcess(self.main_model_part,self.main_model_part.ProcessInfo[KratosMultiphysics.DOMAIN_SIZE]).Execute()
        #TODO: prepare a process to set nodal area at isolated nodes

    def CalculateNodalArea(self):
        KratosPfemFluid.InitializeNodalAreaProcess(self.main_model_part,self.main_model_part.ProcessInfo[KratosMultiphysics.DOMAIN_SIZE]).Execute()
        #KratosMultiphysics.CalculateNodalAreaProcess(self.main_model_part,self.main_model_part.ProcessInfo[KratosMultiphysics.DOMAIN_SIZE]).Execute()
=======
        # KratosMultiphysics.CalculateNodalAreaProcess(self.main_model_part,self.main_model_part.ProcessInfo[KratosMultiphysics.DOMAIN_SIZE]).Execute()
        KratosPfemFluid.InitializeNodalAreaProcess(self.main_model_part,self.main_model_part.ProcessInfo[KratosMultiphysics.DOMAIN_SIZE]).Execute()

    def CalculateNodalArea(self):
        # KratosPfemFluid.InitializeNodalAreaProcess(self.main_model_part,self.main_model_part.ProcessInfo[KratosMultiphysics.DOMAIN_SIZE]).Execute()
        KratosMultiphysics.CalculateNodalAreaProcess(self.main_model_part,self.main_model_part.ProcessInfo[KratosMultiphysics.DOMAIN_SIZE]).Execute()
>>>>>>> 87e28cdc

    def AddFluidVariablesBySwimmingDEMAlgorithm(self):
        self.vars_man.AddNodalVariables(self.main_model_part, self.pp.fluid_vars)

    def GetDeltaTimeFromParameters(self):
        return self.ProjectParameters["problem_data"]["time_step"].GetDouble()

    def GraphicalOutputExecuteInitialize(self):
        pass

    def GraphicalOutputExecuteBeforeSolutionLoop(self):
        pass

    def GraphicalOutputExecuteInitializeSolutionStep(self):
        pass

    def GraphicalOutputExecuteFinalizeSolutionStep(self):
        pass

    def GraphicalOutputPrintOutput(self):
        pass

    def GraphicalOutputExecuteFinalize(self):
        pass

    class ProblemParameters:
        def __init__(self):
            pass


if __name__ == "__main__":
    Solution().Run()
<|MERGE_RESOLUTION|>--- conflicted
+++ resolved
@@ -70,22 +70,12 @@
 
     def InitializeNodalArea(self):
         print("              INITIALIZE        NODAL AREA PROCESS                     ")
-<<<<<<< HEAD
-        #KratosMultiphysics.CalculateNodalAreaProcess(self.main_model_part,self.main_model_part.ProcessInfo[KratosMultiphysics.DOMAIN_SIZE]).Execute()
-        KratosPfemFluid.InitializeNodalAreaProcess(self.main_model_part,self.main_model_part.ProcessInfo[KratosMultiphysics.DOMAIN_SIZE]).Execute()
-        #TODO: prepare a process to set nodal area at isolated nodes
-
-    def CalculateNodalArea(self):
-        KratosPfemFluid.InitializeNodalAreaProcess(self.main_model_part,self.main_model_part.ProcessInfo[KratosMultiphysics.DOMAIN_SIZE]).Execute()
-        #KratosMultiphysics.CalculateNodalAreaProcess(self.main_model_part,self.main_model_part.ProcessInfo[KratosMultiphysics.DOMAIN_SIZE]).Execute()
-=======
         # KratosMultiphysics.CalculateNodalAreaProcess(self.main_model_part,self.main_model_part.ProcessInfo[KratosMultiphysics.DOMAIN_SIZE]).Execute()
         KratosPfemFluid.InitializeNodalAreaProcess(self.main_model_part,self.main_model_part.ProcessInfo[KratosMultiphysics.DOMAIN_SIZE]).Execute()
 
     def CalculateNodalArea(self):
         # KratosPfemFluid.InitializeNodalAreaProcess(self.main_model_part,self.main_model_part.ProcessInfo[KratosMultiphysics.DOMAIN_SIZE]).Execute()
         KratosMultiphysics.CalculateNodalAreaProcess(self.main_model_part,self.main_model_part.ProcessInfo[KratosMultiphysics.DOMAIN_SIZE]).Execute()
->>>>>>> 87e28cdc
 
     def AddFluidVariablesBySwimmingDEMAlgorithm(self):
         self.vars_man.AddNodalVariables(self.main_model_part, self.pp.fluid_vars)
