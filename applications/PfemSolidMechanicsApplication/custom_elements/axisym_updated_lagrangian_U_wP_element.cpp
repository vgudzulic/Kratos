//
//   Project Name:        KratosPfemSolidMechanicsApplication $
//   Created by:          $Author:                  LMonforte $
//   Last modified by:    $Co-Author:                         $
//   Date:                $Date:                    July 2015 $
//   Revision:            $Revision:                      0.0 $
//
//

//   Axisymmetric version of the U-Pw formulation

// System includes

// External includes

// Project includes
#include "custom_elements/axisym_updated_lagrangian_U_wP_element.hpp"
#include "custom_utilities/axisym_water_pressure_utilities.hpp"
#include "pfem_solid_mechanics_application_variables.h"


namespace Kratos
{


   //******************************CONSTRUCTOR*******************************************
   //************************************************************************************
   // Aquest a l'altre no hi és....
   AxisymUpdatedLagrangianUwPElement::AxisymUpdatedLagrangianUwPElement()
      : AxisymmetricUpdatedLagrangianElement()
   {
      //DO NOT CALL IT: only needed for Register and Serialization!!!
   }


   //******************************CONSTRUCTOR*******************************************
   //************************************************************************************

   AxisymUpdatedLagrangianUwPElement::AxisymUpdatedLagrangianUwPElement( IndexType NewId, GeometryType::Pointer pGeometry )
      : AxisymmetricUpdatedLagrangianElement( NewId, pGeometry )
   {
      //DO NOT ADD DOFS HERE!!!
   }


   //******************************CONSTRUCTOR*******************************************
   //************************************************************************************

   AxisymUpdatedLagrangianUwPElement::AxisymUpdatedLagrangianUwPElement( IndexType NewId, GeometryType::Pointer pGeometry, PropertiesType::Pointer pProperties )
      : AxisymmetricUpdatedLagrangianElement( NewId, pGeometry, pProperties )
   {
   }


   //******************************COPY CONSTRUCTOR**************************************
   //************************************************************************************

   AxisymUpdatedLagrangianUwPElement::AxisymUpdatedLagrangianUwPElement( AxisymUpdatedLagrangianUwPElement const& rOther)
      :AxisymmetricUpdatedLagrangianElement(rOther)
       ,mTimeStep( rOther.mTimeStep)
   {
   }


   //*******************************ASSIGMENT OPERATOR***********************************
   //************************************************************************************

   AxisymUpdatedLagrangianUwPElement&  AxisymUpdatedLagrangianUwPElement::operator=(AxisymUpdatedLagrangianUwPElement const& rOther)
   {
      AxisymmetricUpdatedLagrangianElement::operator=(rOther);

      mTimeStep = rOther.mTimeStep; 

      return *this;
   }


   //*********************************OPERATIONS*****************************************
   //************************************************************************************

   Element::Pointer AxisymUpdatedLagrangianUwPElement::Create( IndexType NewId, NodesArrayType const& rThisNodes, PropertiesType::Pointer pProperties ) const
   {
      return Element::Pointer( new AxisymUpdatedLagrangianUwPElement( NewId, GetGeometry().Create( rThisNodes ), pProperties ) );
   }


   //************************************CLONE*******************************************
   //************************************************************************************

   Element::Pointer AxisymUpdatedLagrangianUwPElement::Clone( IndexType NewId, NodesArrayType const& rThisNodes ) const
   {

      AxisymUpdatedLagrangianUwPElement NewElement( NewId, GetGeometry().Create( rThisNodes ), pGetProperties() );

      //-----------//

      NewElement.mThisIntegrationMethod = mThisIntegrationMethod;


      if ( NewElement.mConstitutiveLawVector.size() != mConstitutiveLawVector.size() )
      {
         NewElement.mConstitutiveLawVector.resize(mConstitutiveLawVector.size());

         if( NewElement.mConstitutiveLawVector.size() != NewElement.GetGeometry().IntegrationPointsNumber() )
            KRATOS_THROW_ERROR( std::logic_error, "constitutive law not has the correct size ", NewElement.mConstitutiveLawVector.size() );
      }

      for(unsigned int i=0; i<mConstitutiveLawVector.size(); i++)
      {
         NewElement.mConstitutiveLawVector[i] = mConstitutiveLawVector[i]->Clone();
      }

      //-----------//

      if ( NewElement.mDeformationGradientF0.size() != mDeformationGradientF0.size() )
         NewElement.mDeformationGradientF0.resize(mDeformationGradientF0.size());

      for(unsigned int i=0; i<mDeformationGradientF0.size(); i++)
      {
         NewElement.mDeformationGradientF0[i] = mDeformationGradientF0[i];
      }

      NewElement.mDeterminantF0 = mDeterminantF0;

      NewElement.SetData(this->GetData());
      NewElement.SetFlags(this->GetFlags());

      return Element::Pointer( new AxisymUpdatedLagrangianUwPElement(NewElement) );
   }


   //*******************************DESTRUCTOR*******************************************
   //************************************************************************************

   AxisymUpdatedLagrangianUwPElement::~AxisymUpdatedLagrangianUwPElement()
   {
   }
   //************* GETTING METHODS
   //************************************************************************************
   //************************************************************************************

   void AxisymUpdatedLagrangianUwPElement::GetDofList( DofsVectorType& rElementalDofList, ProcessInfo& rCurrentProcessInfo )
   {
      rElementalDofList.resize( 0 );

      for ( unsigned int i = 0; i < GetGeometry().size(); i++ )
      {
         rElementalDofList.push_back( GetGeometry()[i].pGetDof( DISPLACEMENT_X ) );
         rElementalDofList.push_back( GetGeometry()[i].pGetDof( DISPLACEMENT_Y ) );
         rElementalDofList.push_back( GetGeometry()[i].pGetDof( WATER_PRESSURE ));
      }
   }


   //************************************************************************************
   //************************************************************************************

   void AxisymUpdatedLagrangianUwPElement::EquationIdVector( EquationIdVectorType& rResult, ProcessInfo& rCurrentProcessInfo )
   {
      const unsigned int number_of_nodes = GetGeometry().size();
      const unsigned int dimension       = GetGeometry().WorkingSpaceDimension();
      unsigned int element_size          = number_of_nodes * dimension + number_of_nodes;

      if ( rResult.size() != element_size )
         rResult.resize( element_size, false );

      for ( unsigned int i = 0; i < number_of_nodes; i++ )
      {
         int index = i * dimension + i;
         rResult[index]     = GetGeometry()[i].GetDof( DISPLACEMENT_X ).EquationId();
         rResult[index + 1] = GetGeometry()[i].GetDof( DISPLACEMENT_Y ).EquationId();
         rResult[index + 2] = GetGeometry()[i].GetDof( WATER_PRESSURE ).EquationId();
      }

   }

   //*********************************DISPLACEMENT***************************************
   //************************************************************************************

   void AxisymUpdatedLagrangianUwPElement::GetValuesVector( Vector& rValues, int Step )
   {
      const unsigned int number_of_nodes = GetGeometry().size();
      const unsigned int dimension       = GetGeometry().WorkingSpaceDimension();
      unsigned int       element_size    = number_of_nodes * dimension + number_of_nodes;

      if ( rValues.size() != element_size ) rValues.resize( element_size, false );


      for ( unsigned int i = 0; i < number_of_nodes; i++ )
      {
         unsigned int index = i * dimension + i;
         rValues[index]     = GetGeometry()[i].GetSolutionStepValue( DISPLACEMENT_X, Step );
         rValues[index + 1] = GetGeometry()[i].GetSolutionStepValue( DISPLACEMENT_Y, Step );
         rValues[index + 2] = GetGeometry()[i].GetSolutionStepValue( WATER_PRESSURE, Step );

      }
   }


   //************************************VELOCITY****************************************
   //************************************************************************************

   void AxisymUpdatedLagrangianUwPElement::GetFirstDerivativesVector( Vector& rValues, int Step )
   {
      const unsigned int number_of_nodes = GetGeometry().size();
      const unsigned int dimension       = GetGeometry().WorkingSpaceDimension();
      unsigned int       element_size    = number_of_nodes * dimension + number_of_nodes;

      if ( rValues.size() != element_size ) rValues.resize( element_size, false );

      for ( unsigned int i = 0; i < number_of_nodes; i++ )
      {
         unsigned int index = i * dimension + i;
         rValues[index]     = GetGeometry()[i].GetSolutionStepValue( VELOCITY_X, Step );
         rValues[index + 1] = GetGeometry()[i].GetSolutionStepValue( VELOCITY_Y, Step );
         rValues[index + 2] = 0;
      }
   }

   //*********************************ACCELERATION***************************************
   //************************************************************************************

   void AxisymUpdatedLagrangianUwPElement::GetSecondDerivativesVector( Vector& rValues, int Step )
   {
      const unsigned int number_of_nodes = GetGeometry().size();
      const unsigned int dimension       = GetGeometry().WorkingSpaceDimension();
      unsigned int       element_size    = number_of_nodes * dimension + number_of_nodes;

      if ( rValues.size() != element_size ) rValues.resize( element_size, false );


      for ( unsigned int i = 0; i < number_of_nodes; i++ )
      {
         unsigned int index = i * dimension + i;
         rValues[index]     = GetGeometry()[i].GetSolutionStepValue( ACCELERATION_X, Step );
         rValues[index + 1] = GetGeometry()[i].GetSolutionStepValue( ACCELERATION_Y, Step );
         rValues[index + 2] = 0;
      }

   }

   //************************************************************************************
   //************************************************************************************

   //**********************************GET DOUBLE VALUE**********************************
   //************************************************************************************

   void AxisymUpdatedLagrangianUwPElement::GetValueOnIntegrationPoints( const Variable<double>& rVariable,
         std::vector<double>& rValues,
         const ProcessInfo& rCurrentProcessInfo )
   {
<<<<<<< HEAD

      /*const unsigned int& integration_points_number = mConstitutiveLawVector.size();
        if ( rValues.size() != integration_points_number )
        rValues.resize( integration_points_number );*/

=======

      /*const unsigned int& integration_points_number = mConstitutiveLawVector.size();
        if ( rValues.size() != integration_points_number )
        rValues.resize( integration_points_number );*/

>>>>>>> 95a85d31
      if ( rVariable == POROSITY ||  rVariable == DENSITY )
      {
         CalculateOnIntegrationPoints( rVariable, rValues, rCurrentProcessInfo );
      }
      else if ( rVariable == VOID_RATIO )
      {
         CalculateOnIntegrationPoints( rVariable, rValues, rCurrentProcessInfo );
      }
      else if ( rVariable == PERMEABILITY )
      {
         CalculateOnIntegrationPoints( rVariable, rValues, rCurrentProcessInfo );
      }
      else if ( rVariable == DETERMINANT_F)
      {
         CalculateOnIntegrationPoints( rVariable, rValues, rCurrentProcessInfo );
      }
      else{

         AxisymmetricUpdatedLagrangianElement::GetValueOnIntegrationPoints( rVariable, rValues, rCurrentProcessInfo );

      }

   }

   //**********************************GET VECTOR VALUE**********************************
   //************************************************************************************

   void AxisymUpdatedLagrangianUwPElement::GetValueOnIntegrationPoints( const Variable<Vector> & rVariable, std::vector<Vector>& rValues, const ProcessInfo& rCurrentProcessInfo)
   {
      if ( rVariable == DARCY_FLOW ) {

         CalculateOnIntegrationPoints( rVariable, rValues, rCurrentProcessInfo);

      }
      else{
<<<<<<< HEAD

         LargeDisplacementElement::GetValueOnIntegrationPoints( rVariable, rValues, rCurrentProcessInfo );

=======

         LargeDisplacementElement::GetValueOnIntegrationPoints( rVariable, rValues, rCurrentProcessInfo );

>>>>>>> 95a85d31
      }


   }

   //**********************************GET TENSOR VALUE**********************************
   //************************************************************************************

   void AxisymUpdatedLagrangianUwPElement::GetValueOnIntegrationPoints( const Variable<Matrix>& rVariable, std::vector<Matrix>& rValue, const ProcessInfo& rCurrentProcessInfo)
   {
      if ( rVariable == TOTAL_CAUCHY_STRESS) 
      {
         CalculateOnIntegrationPoints( rVariable, rValue, rCurrentProcessInfo);
      }
      else {

         LargeDisplacementElement::GetValueOnIntegrationPoints( rVariable, rValue, rCurrentProcessInfo);

      }

   }


   // *********************** Calculate double On Integration Points *************************
   // ****************************************************************************************
   void AxisymUpdatedLagrangianUwPElement::CalculateOnIntegrationPoints(const Variable<double>& rVariable, std::vector<double>& rOutput, const ProcessInfo& rCurrentProcessInfo)
   {

<<<<<<< HEAD

      if ( rVariable == POROSITY ) {

         const unsigned int& integration_points_number = mConstitutiveLawVector.size();
         const double InitialPorosity  = GetProperties()[INITIAL_POROSITY];

         if ( rOutput.size() != mConstitutiveLawVector.size() )
            rOutput.resize( mConstitutiveLawVector.size() );

         std::vector<double>  DetF0; 
         GetValueOnIntegrationPoints( DETERMINANT_F, DetF0, rCurrentProcessInfo);

         if (rOutput.size() != integration_points_number)
            rOutput.resize( integration_points_number) ;

=======

      if ( rVariable == POROSITY ) {

         const unsigned int& integration_points_number = mConstitutiveLawVector.size();
         const double InitialPorosity  = GetProperties()[INITIAL_POROSITY];

         if ( rOutput.size() != mConstitutiveLawVector.size() )
            rOutput.resize( mConstitutiveLawVector.size() );

         std::vector<double>  DetF0; 
         GetValueOnIntegrationPoints( DETERMINANT_F, DetF0, rCurrentProcessInfo);

         if (rOutput.size() != integration_points_number)
            rOutput.resize( integration_points_number) ;

>>>>>>> 95a85d31
         for ( unsigned int PointNumber = 0; PointNumber < integration_points_number; PointNumber++ )
         {
            rOutput[PointNumber] = 1.0 - (1.0 - InitialPorosity) / DetF0[PointNumber] ;
         }
      }
      else if ( rVariable == VOID_RATIO) {

         GetValueOnIntegrationPoints( POROSITY, rOutput, rCurrentProcessInfo);

         const unsigned int& integration_points_number = mConstitutiveLawVector.size();

         for ( unsigned int PointNumber = 0; PointNumber < integration_points_number; PointNumber++ )
         {
            rOutput[PointNumber] = rOutput[PointNumber] / (1.0 - rOutput[PointNumber]) ;
         }

      }
      else if ( rVariable == DENSITY )
      {
         const unsigned int& integration_points_number = mConstitutiveLawVector.size();

         if ( rOutput.size() != mConstitutiveLawVector.size() )
            rOutput.resize( mConstitutiveLawVector.size() );

         double DensityRigid, DensityWater, DensityMixtureInitial, DensityMixtureFinal, PorosityInitial, Porosity, Jacobian;

         DensityMixtureInitial = GetProperties()[DENSITY];
         DensityWater = GetProperties()[DENSITY_WATER];
         PorosityInitial = GetProperties()[INITIAL_POROSITY];

         DensityRigid = (DensityMixtureInitial-PorosityInitial*DensityWater) / (1.0 - PorosityInitial);

         Jacobian = mDeterminantF0[0];
         Porosity = 1.0 - ( 1.0 - PorosityInitial) / Jacobian; 

         DensityMixtureFinal = (1.0 - Porosity) * DensityRigid + Porosity * DensityWater;

         for ( unsigned int PointNumber = 0;  PointNumber < integration_points_number; PointNumber++ )
         {
            rOutput[PointNumber] = DensityMixtureFinal;
         }

      }
      else if ( rVariable == PERMEABILITY)
      {
         const unsigned int& integration_points_number = mConstitutiveLawVector.size();

         if ( rOutput.size() != mConstitutiveLawVector.size() )
            rOutput.resize( mConstitutiveLawVector.size() );

         double Permeability    = GetProperties()[PERMEABILITY];
         bool Kozeny = GetProperties()[KOZENY_CARMAN];
         if ( Kozeny == false)
         {
            for ( unsigned int PointNumber = 0; PointNumber < integration_points_number; PointNumber++ )
            {
               rOutput[PointNumber] = Permeability ;
            }
            return; 
         }

         std::vector<double>  Porosity; 
         GetValueOnIntegrationPoints( POROSITY, Porosity, rCurrentProcessInfo);
         double PorosityInitial = GetProperties()[INITIAL_POROSITY];
         double initialVoidRatio = PorosityInitial / (1.0 - PorosityInitial);

         double Constant = Permeability * ( 1.0 + initialVoidRatio) / pow( initialVoidRatio, 3.0);

         for ( unsigned int PointNumber = 0; PointNumber < integration_points_number; PointNumber++ )
         {
            double voidRatio = Porosity[PointNumber] / ( 1.0 - Porosity[PointNumber]);
            rOutput[PointNumber] = Constant * pow( voidRatio, 3.0) / (1.0 + voidRatio); 
            if ( rOutput[PointNumber] < Permeability / 1000.0) {
               rOutput[PointNumber] = Permeability /1000.0;
            }
         }


      }
      if (rVariable == DETERMINANT_F){

         const unsigned int& integration_points_number = mConstitutiveLawVector.size();

         if ( rOutput.size() != integration_points_number )
            rOutput.resize( integration_points_number );

         for ( unsigned int PointNumber = 0;  PointNumber < integration_points_number; PointNumber++ )
         {
            rOutput[PointNumber] = mDeterminantF0[PointNumber];
         }

      }
      else {
         AxisymmetricUpdatedLagrangianElement::CalculateOnIntegrationPoints( rVariable, rOutput, rCurrentProcessInfo);
      }

   }

   // *********************** Calculate Vector On Integration Points *************************
   // ****************************************************************************************
   void AxisymUpdatedLagrangianUwPElement::CalculateOnIntegrationPoints(const Variable<Vector>& rVariable, std::vector<Vector>& rOutput, const ProcessInfo& rCurrentProcessInfo)
   {
      if ( rVariable ==  DARCY_FLOW )
      {
         if ( rOutput.size() != mConstitutiveLawVector.size() ) {
            rOutput.resize( mConstitutiveLawVector.size() );
         }

         // CONSTITUTIVE PARAMETERS
         double Permeability = GetProperties()[PERMEABILITY];
         double WaterDensity = GetProperties()[DENSITY_WATER];

         // GEOMETRY PARAMETERS
         const unsigned int& integration_points_number = mConstitutiveLawVector.size();
         const unsigned int& dimension       = GetGeometry().WorkingSpaceDimension();
         const unsigned int& number_of_nodes = GetGeometry().size(); 

         // Get DN_DX
         ElementVariables Variables; 
         this->InitializeElementVariables( Variables, rCurrentProcessInfo);

         Matrix K = ZeroMatrix( dimension, dimension);
         for (unsigned int i = 0; i < dimension; i++)
            K(i,i) = Permeability;  // this is only one of the two cases. 

         for (unsigned int PointNumber = 0; PointNumber < integration_points_number; PointNumber++)
         {
            this->CalculateKinematics(Variables, PointNumber);

            Vector GradP = ZeroVector( dimension );

            for (unsigned int i = 0; i < number_of_nodes; i++) {
               const double & rWaterPressure = GetGeometry()[i].FastGetSolutionStepValue( WATER_PRESSURE );
               for (unsigned int iDim = 0; iDim < dimension; iDim++) {
                  GradP(iDim) += Variables.DN_DX(i, iDim) * rWaterPressure; 
               }
            }

            // BTerm
            GradP(dimension-1) -= 10.0 * WaterDensity;

            // finally
            GradP  = prod( K, GradP); 
            // Manual resize
            Vector ResizedVector = ZeroVector(3);
            for (unsigned int i = 0; i < dimension; i++)
               ResizedVector(i) = GradP(i);
            rOutput[PointNumber] = ResizedVector;
         }

      }
      else
      {
         LargeDisplacementElement::CalculateOnIntegrationPoints( rVariable, rOutput, rCurrentProcessInfo);
      }
   }

   // *********************** Calculate Matrix On Integration Points *************************
   // ****************************************************************************************
   void AxisymUpdatedLagrangianUwPElement::CalculateOnIntegrationPoints(const Variable<Matrix>& rVariable, std::vector<Matrix>& rOutput, const ProcessInfo& rCurrentProcessInfo)
   {
      if ( rVariable == TOTAL_CAUCHY_STRESS)
      {
         if ( rOutput.size() != mConstitutiveLawVector.size() ) {
            rOutput.resize( mConstitutiveLawVector.size() );
         }
         // only for one gauss point element
         GetValueOnIntegrationPoints( CAUCHY_STRESS_TENSOR, rOutput, rCurrentProcessInfo);

         const unsigned int& integration_points_number = mConstitutiveLawVector.size();
         const unsigned int number_of_nodes = GetGeometry().size();

         double GaussPointPressure = 0.0;
         unsigned int ThisDimension = rOutput[0].size1(); 
         Matrix Eye = ZeroMatrix(ThisDimension, ThisDimension);

         for (unsigned int i = 0; i < ThisDimension; ++i)
            Eye(i,i) = 1.0;

         for (unsigned int i = 0; i < number_of_nodes ; ++i)
            GaussPointPressure += GetGeometry()[i].GetSolutionStepValue(WATER_PRESSURE) ;

         GaussPointPressure /= double(number_of_nodes);

         for ( unsigned int PointNumber = 0; PointNumber <  integration_points_number; PointNumber++) {
            rOutput[PointNumber] = rOutput[PointNumber] + GaussPointPressure * Eye;
         }


<<<<<<< HEAD
      }
      else
      {
         LargeDisplacementElement::CalculateOnIntegrationPoints( rVariable, rOutput, rCurrentProcessInfo);
      }
=======
      }
      else
      {
         LargeDisplacementElement::CalculateOnIntegrationPoints( rVariable, rOutput, rCurrentProcessInfo);
      }
>>>>>>> 95a85d31
   }



   // ******************** INITIALIZE GENERAL VARIABLES ****************************
   // ******************************************************************************
   void AxisymUpdatedLagrangianUwPElement::InitializeElementVariables(ElementVariables & rVariables, const ProcessInfo& rCurrentProcessInfo)
   {

      AxisymmetricUpdatedLagrangianElement::InitializeElementVariables( rVariables, rCurrentProcessInfo);

      // SAVE THE TIME STEP, THAT WILL BE USED; BUT IS A BAD IDEA TO DO IT THIS WAY.
      mTimeStep = rCurrentProcessInfo[DELTA_TIME];

      // KC permeability constitutive equation
      bool KozenyCarman = false; 
      if( GetProperties().Has(KOZENY_CARMAN) ){
         KozenyCarman = GetProperties()[KOZENY_CARMAN];
      }
      else if( rCurrentProcessInfo.Has(KOZENY_CARMAN) ){
         KozenyCarman = rCurrentProcessInfo[KOZENY_CARMAN];
      }
      GetProperties().SetValue(KOZENY_CARMAN, KozenyCarman);

      double initial_porosity  = 0.3; 
      if( GetProperties().Has(INITIAL_POROSITY) ){
         initial_porosity = GetProperties()[INITIAL_POROSITY];
      }
      else if( rCurrentProcessInfo.Has(INITIAL_POROSITY) ){
         KozenyCarman = rCurrentProcessInfo[INITIAL_POROSITY];
      }
      GetProperties().SetValue(INITIAL_POROSITY, initial_porosity);
   }



   void AxisymUpdatedLagrangianUwPElement::InitializeSystemMatrices(MatrixType& rLeftHandSideMatrix,
         VectorType& rRightHandSideVector,
         Flags& rCalculationFlags)

   {

      const unsigned int number_of_nodes = GetGeometry().size();
      const unsigned int dimension       = GetGeometry().WorkingSpaceDimension();

      //resizing as needed the LHS
      unsigned int MatSize = number_of_nodes * dimension + number_of_nodes;

      if ( rCalculationFlags.Is(LargeDisplacementElement::COMPUTE_LHS_MATRIX) ) //calculation of the matrix is required
      {
         if ( rLeftHandSideMatrix.size1() != MatSize )
            rLeftHandSideMatrix.resize( MatSize, MatSize, false );

         noalias( rLeftHandSideMatrix ) = ZeroMatrix( MatSize, MatSize ); //resetting LHS
      }


      //resizing as needed the RHS
      if ( rCalculationFlags.Is(LargeDisplacementElement::COMPUTE_RHS_VECTOR) ) //calculation of the matrix is required
      {
         if ( rRightHandSideVector.size() != MatSize )
            rRightHandSideVector.resize( MatSize, false );

         rRightHandSideVector = ZeroVector( MatSize ); //resetting RHS
      }
   }


   //************* COMPUTING  METHODS
   //************************************************************************************
   //************************************************************************************


   //************************************************************************************
   //************************************************************************************

   void AxisymUpdatedLagrangianUwPElement::CalculateAndAddLHS(LocalSystemComponents& rLocalSystem, ElementVariables& rVariables, double& rIntegrationWeight)
   {

      KRATOS_TRY

      // define some variables
      const unsigned int number_of_nodes = GetGeometry().PointsNumber();
      const unsigned int dimension = GetGeometry().WorkingSpaceDimension();
      rVariables.detF0 *= rVariables.detF;
      double DeterminantF = rVariables.detF;
      rVariables.detF = 1.0;

      //contributions of the stiffness matrix calculated on the reference configuration
      MatrixType& rLeftHandSideMatrix = rLocalSystem.GetLeftHandSideMatrix();

      // ComputeBaseClass LHS
      LocalSystemComponents BaseClassLocalSystem;
      Matrix BaseClassLeftHandSideMatrix = ZeroMatrix( dimension*number_of_nodes, dimension*number_of_nodes);
      BaseClassLocalSystem.SetLeftHandSideMatrix( BaseClassLeftHandSideMatrix );

      AxisymmetricUpdatedLagrangianElement::CalculateAndAddLHS( BaseClassLocalSystem, rVariables, rIntegrationWeight);

      double IntegrationWeight = rIntegrationWeight * 2.0 * 3.141592654 * rVariables.CurrentRadius / GetProperties()[THICKNESS];

      // Reshape the BaseClass LHS and Add the Hydro Part
      AxisymWaterPressureUtilities WaterUtility; 
      Matrix TotalF = prod ( rVariables.F, rVariables.F0);
      int number_of_variables = dimension + 1; 
      Vector VolumeForce;
      VolumeForce= this->CalculateVolumeForce( VolumeForce, rVariables);

      // 1. Create (make pointers) variables
      WaterPressureUtilities::HydroMechanicalVariables HMVariables(GetGeometry(), GetProperties() );

      HMVariables.SetBMatrix( rVariables.B);
      HMVariables.SetShapeFunctionsDerivatives( rVariables.DN_DX);
      HMVariables.SetDeformationGradient( TotalF);
      HMVariables.SetVolumeForce( VolumeForce);
      HMVariables.SetShapeFunctions( rVariables.N);

      HMVariables.DeltaTime = mTimeStep;
      HMVariables.detF0 = rVariables.detF0;
      HMVariables.CurrentRadius = rVariables.CurrentRadius;
      //HMVariables.ConstrainedModulus
      HMVariables.number_of_variables = number_of_variables;

      rLeftHandSideMatrix = WaterUtility.CalculateAndAddHydromechanicalLHS( HMVariables, rLeftHandSideMatrix, BaseClassLeftHandSideMatrix, IntegrationWeight);

      rVariables.detF = DeterminantF; 
      rVariables.detF0 /= rVariables.detF; 

      KRATOS_CATCH("")
   }

   //************************************************************************************
   //************************************************************************************

   void AxisymUpdatedLagrangianUwPElement::CalculateAndAddRHS(LocalSystemComponents& rLocalSystem, ElementVariables& rVariables, Vector& rVolumeForce, double& rIntegrationWeight)
   {
      KRATOS_TRY

      // define some variables
      const unsigned int number_of_nodes = GetGeometry().PointsNumber();
      const unsigned int dimension = GetGeometry().WorkingSpaceDimension();
      rVariables.detF0 *= rVariables.detF;
      double DeterminantF = rVariables.detF;
      rVariables.detF = 1.0;

<<<<<<< HEAD

      //contribution of the internal and external forces
      VectorType& rRightHandSideVector = rLocalSystem.GetRightHandSideVector(); 

      // Compute Base Class RHS
      LocalSystemComponents BaseClassLocalSystem;
      Vector BaseClassRightHandSideVector = ZeroVector ( dimension * number_of_nodes );
      BaseClassLocalSystem.SetRightHandSideVector(BaseClassRightHandSideVector );
      Vector VolumeForce = rVolumeForce; 
      VolumeForce *= 0.0;
      AxisymmetricUpdatedLagrangianElement::CalculateAndAddRHS( BaseClassLocalSystem, rVariables, VolumeForce, rIntegrationWeight);


      // Reshape the BaseClass RHS and Add the Hydro Part
      AxisymWaterPressureUtilities WaterUtility;
      Matrix TotalF = prod( rVariables.F, rVariables.F0);
      int number_of_variables = dimension+1; 
      double IntegrationWeight = rIntegrationWeight * 2.0 * 3.141592654 * rVariables.CurrentRadius / GetProperties()[THICKNESS];

      // 1. Create (make pointers) variables
      WaterPressureUtilities::HydroMechanicalVariables HMVariables(GetGeometry(), GetProperties() );

      HMVariables.SetBMatrix( rVariables.B);
      HMVariables.SetShapeFunctionsDerivatives( rVariables.DN_DX);
      HMVariables.SetDeformationGradient( TotalF);
      HMVariables.SetVolumeForce( rVolumeForce);
      HMVariables.SetShapeFunctions( rVariables.N);
=======

      //contribution of the internal and external forces
      VectorType& rRightHandSideVector = rLocalSystem.GetRightHandSideVector(); 

      // Compute Base Class RHS
      LocalSystemComponents BaseClassLocalSystem;
      Vector BaseClassRightHandSideVector = ZeroVector ( dimension * number_of_nodes );
      BaseClassLocalSystem.SetRightHandSideVector(BaseClassRightHandSideVector );
      Vector VolumeForce = rVolumeForce; 
      VolumeForce *= 0.0;
      AxisymmetricUpdatedLagrangianElement::CalculateAndAddRHS( BaseClassLocalSystem, rVariables, VolumeForce, rIntegrationWeight);


      // Reshape the BaseClass RHS and Add the Hydro Part
      AxisymWaterPressureUtilities WaterUtility;
      Matrix TotalF = prod( rVariables.F, rVariables.F0);
      int number_of_variables = dimension+1; 
      double IntegrationWeight = rIntegrationWeight * 2.0 * 3.141592654 * rVariables.CurrentRadius / GetProperties()[THICKNESS];

      // 1. Create (make pointers) variables
      WaterPressureUtilities::HydroMechanicalVariables HMVariables(GetGeometry(), GetProperties() );

      HMVariables.SetBMatrix( rVariables.B);
      HMVariables.SetShapeFunctionsDerivatives( rVariables.DN_DX);
      HMVariables.SetDeformationGradient( TotalF);
      HMVariables.SetVolumeForce( rVolumeForce);
      HMVariables.SetShapeFunctions( rVariables.N);

      HMVariables.DeltaTime = mTimeStep;
      HMVariables.detF0 = rVariables.detF0;
      HMVariables.CurrentRadius = rVariables.CurrentRadius;
      //HMVariables.ConstrainedModulus
      HMVariables.number_of_variables = number_of_variables;

      rRightHandSideVector = WaterUtility.CalculateAndAddHydromechanicalRHS( HMVariables, rRightHandSideVector, BaseClassRightHandSideVector, IntegrationWeight);
>>>>>>> 95a85d31

      HMVariables.DeltaTime = mTimeStep;
      HMVariables.detF0 = rVariables.detF0;
      HMVariables.CurrentRadius = rVariables.CurrentRadius;
      //HMVariables.ConstrainedModulus
      HMVariables.number_of_variables = number_of_variables;

<<<<<<< HEAD
      rRightHandSideVector = WaterUtility.CalculateAndAddHydromechanicalRHS( HMVariables, rRightHandSideVector, BaseClassRightHandSideVector, IntegrationWeight);
=======
      rVariables.detF = DeterminantF;
      rVariables.detF0 /= rVariables.detF;
>>>>>>> 95a85d31

      KRATOS_CATCH("")

<<<<<<< HEAD
      rVariables.detF = DeterminantF;
      rVariables.detF0 /= rVariables.detF;

      KRATOS_CATCH("")

   }
=======
   }


   int AxisymUpdatedLagrangianUwPElement::Check( const ProcessInfo & rCurrentProcessInfo )
   {
	KRATOS_TRY
	int correct = 0;
>>>>>>> 95a85d31

	correct = AxisymmetricUpdatedLagrangianElement::Check( rCurrentProcessInfo );


      if ( this->GetProperties().Has(THICKNESS) ) {
	      double thickness = this->GetProperties()[THICKNESS];
	      if ( thickness <= 0.0) {
		      this->GetProperties()[THICKNESS] = 1.0;
	      }
      } else {
	     this->GetProperties()[THICKNESS] = 1.0;
      } 

	return correct;
	KRATOS_CATCH("");

   }
   //************************************************************************************
   //************************************************************************************

   void AxisymUpdatedLagrangianUwPElement::save( Serializer& rSerializer ) const
   {
      KRATOS_SERIALIZE_SAVE_BASE_CLASS( rSerializer, AxisymmetricUpdatedLagrangianElement )
   }

   void AxisymUpdatedLagrangianUwPElement::load( Serializer& rSerializer )
   {
      KRATOS_SERIALIZE_LOAD_BASE_CLASS( rSerializer, AxisymmetricUpdatedLagrangianElement )
   }



}  // END KRATOS NAMESPACE
<|MERGE_RESOLUTION|>--- conflicted
+++ resolved
@@ -249,19 +249,11 @@
          std::vector<double>& rValues,
          const ProcessInfo& rCurrentProcessInfo )
    {
-<<<<<<< HEAD
 
       /*const unsigned int& integration_points_number = mConstitutiveLawVector.size();
         if ( rValues.size() != integration_points_number )
         rValues.resize( integration_points_number );*/
 
-=======
-
-      /*const unsigned int& integration_points_number = mConstitutiveLawVector.size();
-        if ( rValues.size() != integration_points_number )
-        rValues.resize( integration_points_number );*/
-
->>>>>>> 95a85d31
       if ( rVariable == POROSITY ||  rVariable == DENSITY )
       {
          CalculateOnIntegrationPoints( rVariable, rValues, rCurrentProcessInfo );
@@ -297,15 +289,9 @@
 
       }
       else{
-<<<<<<< HEAD
 
          LargeDisplacementElement::GetValueOnIntegrationPoints( rVariable, rValues, rCurrentProcessInfo );
 
-=======
-
-         LargeDisplacementElement::GetValueOnIntegrationPoints( rVariable, rValues, rCurrentProcessInfo );
-
->>>>>>> 95a85d31
       }
 
 
@@ -334,7 +320,6 @@
    void AxisymUpdatedLagrangianUwPElement::CalculateOnIntegrationPoints(const Variable<double>& rVariable, std::vector<double>& rOutput, const ProcessInfo& rCurrentProcessInfo)
    {
 
-<<<<<<< HEAD
 
       if ( rVariable == POROSITY ) {
 
@@ -350,23 +335,6 @@
          if (rOutput.size() != integration_points_number)
             rOutput.resize( integration_points_number) ;
 
-=======
-
-      if ( rVariable == POROSITY ) {
-
-         const unsigned int& integration_points_number = mConstitutiveLawVector.size();
-         const double InitialPorosity  = GetProperties()[INITIAL_POROSITY];
-
-         if ( rOutput.size() != mConstitutiveLawVector.size() )
-            rOutput.resize( mConstitutiveLawVector.size() );
-
-         std::vector<double>  DetF0; 
-         GetValueOnIntegrationPoints( DETERMINANT_F, DetF0, rCurrentProcessInfo);
-
-         if (rOutput.size() != integration_points_number)
-            rOutput.resize( integration_points_number) ;
-
->>>>>>> 95a85d31
          for ( unsigned int PointNumber = 0; PointNumber < integration_points_number; PointNumber++ )
          {
             rOutput[PointNumber] = 1.0 - (1.0 - InitialPorosity) / DetF0[PointNumber] ;
@@ -556,19 +524,11 @@
          }
 
 
-<<<<<<< HEAD
       }
       else
       {
          LargeDisplacementElement::CalculateOnIntegrationPoints( rVariable, rOutput, rCurrentProcessInfo);
       }
-=======
-      }
-      else
-      {
-         LargeDisplacementElement::CalculateOnIntegrationPoints( rVariable, rOutput, rCurrentProcessInfo);
-      }
->>>>>>> 95a85d31
    }
 
 
@@ -713,7 +673,6 @@
       double DeterminantF = rVariables.detF;
       rVariables.detF = 1.0;
 
-<<<<<<< HEAD
 
       //contribution of the internal and external forces
       VectorType& rRightHandSideVector = rLocalSystem.GetRightHandSideVector(); 
@@ -741,34 +700,6 @@
       HMVariables.SetDeformationGradient( TotalF);
       HMVariables.SetVolumeForce( rVolumeForce);
       HMVariables.SetShapeFunctions( rVariables.N);
-=======
-
-      //contribution of the internal and external forces
-      VectorType& rRightHandSideVector = rLocalSystem.GetRightHandSideVector(); 
-
-      // Compute Base Class RHS
-      LocalSystemComponents BaseClassLocalSystem;
-      Vector BaseClassRightHandSideVector = ZeroVector ( dimension * number_of_nodes );
-      BaseClassLocalSystem.SetRightHandSideVector(BaseClassRightHandSideVector );
-      Vector VolumeForce = rVolumeForce; 
-      VolumeForce *= 0.0;
-      AxisymmetricUpdatedLagrangianElement::CalculateAndAddRHS( BaseClassLocalSystem, rVariables, VolumeForce, rIntegrationWeight);
-
-
-      // Reshape the BaseClass RHS and Add the Hydro Part
-      AxisymWaterPressureUtilities WaterUtility;
-      Matrix TotalF = prod( rVariables.F, rVariables.F0);
-      int number_of_variables = dimension+1; 
-      double IntegrationWeight = rIntegrationWeight * 2.0 * 3.141592654 * rVariables.CurrentRadius / GetProperties()[THICKNESS];
-
-      // 1. Create (make pointers) variables
-      WaterPressureUtilities::HydroMechanicalVariables HMVariables(GetGeometry(), GetProperties() );
-
-      HMVariables.SetBMatrix( rVariables.B);
-      HMVariables.SetShapeFunctionsDerivatives( rVariables.DN_DX);
-      HMVariables.SetDeformationGradient( TotalF);
-      HMVariables.SetVolumeForce( rVolumeForce);
-      HMVariables.SetShapeFunctions( rVariables.N);
 
       HMVariables.DeltaTime = mTimeStep;
       HMVariables.detF0 = rVariables.detF0;
@@ -777,31 +708,13 @@
       HMVariables.number_of_variables = number_of_variables;
 
       rRightHandSideVector = WaterUtility.CalculateAndAddHydromechanicalRHS( HMVariables, rRightHandSideVector, BaseClassRightHandSideVector, IntegrationWeight);
->>>>>>> 95a85d31
-
-      HMVariables.DeltaTime = mTimeStep;
-      HMVariables.detF0 = rVariables.detF0;
-      HMVariables.CurrentRadius = rVariables.CurrentRadius;
-      //HMVariables.ConstrainedModulus
-      HMVariables.number_of_variables = number_of_variables;
-
-<<<<<<< HEAD
-      rRightHandSideVector = WaterUtility.CalculateAndAddHydromechanicalRHS( HMVariables, rRightHandSideVector, BaseClassRightHandSideVector, IntegrationWeight);
-=======
+
+
       rVariables.detF = DeterminantF;
       rVariables.detF0 /= rVariables.detF;
->>>>>>> 95a85d31
 
       KRATOS_CATCH("")
 
-<<<<<<< HEAD
-      rVariables.detF = DeterminantF;
-      rVariables.detF0 /= rVariables.detF;
-
-      KRATOS_CATCH("")
-
-   }
-=======
    }
 
 
@@ -809,7 +722,6 @@
    {
 	KRATOS_TRY
 	int correct = 0;
->>>>>>> 95a85d31
 
 	correct = AxisymmetricUpdatedLagrangianElement::Check( rCurrentProcessInfo );
 
