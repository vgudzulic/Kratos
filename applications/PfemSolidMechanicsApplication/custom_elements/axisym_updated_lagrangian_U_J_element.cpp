//
//   Project Name:        KratosSolidMechanicsApplication $
//   Last modified by:    $Author:              LMonforte $
//   Date:                $Date:                July 2015 $
//   Revision:            $Revision:                 -0.1 $
//
//

// System includes

// External includes

// Project includes
#include "custom_elements/axisym_updated_lagrangian_U_J_element.hpp"
#include "pfem_solid_mechanics_application_variables.h"


namespace Kratos
{


   //******************************CONSTRUCTOR*******************************************
   //************************************************************************************
   // Aquest a l'altre no hi és....
   AxisymUpdatedLagrangianUJElement::AxisymUpdatedLagrangianUJElement()
      : UpdatedLagrangianUJElement()
   {
      //DO NOT CALL IT: only needed for Register and Serialization!!!
   }


   //******************************CONSTRUCTOR*******************************************
   //************************************************************************************

   AxisymUpdatedLagrangianUJElement::AxisymUpdatedLagrangianUJElement( IndexType NewId, GeometryType::Pointer pGeometry )
      : UpdatedLagrangianUJElement( NewId, pGeometry )
   {
      //DO NOT ADD DOFS HERE!!!
   }


   //******************************CONSTRUCTOR*******************************************
   //************************************************************************************

   AxisymUpdatedLagrangianUJElement::AxisymUpdatedLagrangianUJElement( IndexType NewId, GeometryType::Pointer pGeometry, PropertiesType::Pointer pProperties )
      : UpdatedLagrangianUJElement( NewId, pGeometry, pProperties )
   {
   }


   //******************************COPY CONSTRUCTOR**************************************
   //************************************************************************************

   AxisymUpdatedLagrangianUJElement::AxisymUpdatedLagrangianUJElement( AxisymUpdatedLagrangianUJElement const& rOther)
      :UpdatedLagrangianUJElement(rOther)
   {
   }


   //*******************************ASSIGMENT OPERATOR***********************************
   //************************************************************************************

   AxisymUpdatedLagrangianUJElement&  AxisymUpdatedLagrangianUJElement::operator=(AxisymUpdatedLagrangianUJElement const& rOther)
   {
      UpdatedLagrangianUJElement::operator=(rOther);

      mDeformationGradientF0.clear();
      mDeformationGradientF0.resize(rOther.mDeformationGradientF0.size());

      for(unsigned int i=0; i<mConstitutiveLawVector.size(); i++)
      {
         mDeformationGradientF0[i] = rOther.mDeformationGradientF0[i];
      }

      mDeterminantF0 = rOther.mDeterminantF0;

      return *this;
   }


   //*********************************OPERATIONS*****************************************
   //************************************************************************************

   Element::Pointer AxisymUpdatedLagrangianUJElement::Create( IndexType NewId, NodesArrayType const& rThisNodes, PropertiesType::Pointer pProperties ) const
   {
      return Element::Pointer( new AxisymUpdatedLagrangianUJElement( NewId, GetGeometry().Create( rThisNodes ), pProperties ) );
   }


   //************************************CLONE*******************************************
   //************************************************************************************

   Element::Pointer AxisymUpdatedLagrangianUJElement::Clone( IndexType NewId, NodesArrayType const& rThisNodes ) const
   {

      AxisymUpdatedLagrangianUJElement NewElement( NewId, GetGeometry().Create( rThisNodes ), pGetProperties() );

      //-----------//

      NewElement.mThisIntegrationMethod = mThisIntegrationMethod;


      if ( NewElement.mConstitutiveLawVector.size() != mConstitutiveLawVector.size() )
      {
         NewElement.mConstitutiveLawVector.resize(mConstitutiveLawVector.size());

         if( NewElement.mConstitutiveLawVector.size() != NewElement.GetGeometry().IntegrationPointsNumber() )
            KRATOS_THROW_ERROR( std::logic_error, "constitutive law not has the correct size ", NewElement.mConstitutiveLawVector.size() )
      }

      for(unsigned int i=0; i<mConstitutiveLawVector.size(); i++)
      {
         NewElement.mConstitutiveLawVector[i] = mConstitutiveLawVector[i]->Clone();
      }

      //-----------//

      if ( NewElement.mDeformationGradientF0.size() != mDeformationGradientF0.size() )
         NewElement.mDeformationGradientF0.resize(mDeformationGradientF0.size());

      for(unsigned int i=0; i<mDeformationGradientF0.size(); i++)
      {
         NewElement.mDeformationGradientF0[i] = mDeformationGradientF0[i];
      }

      NewElement.mDeterminantF0 = mDeterminantF0;

      NewElement.SetData(this->GetData());
      NewElement.SetFlags(this->GetFlags());

      return Element::Pointer( new AxisymUpdatedLagrangianUJElement(NewElement) );
   }


   //*******************************DESTRUCTOR*******************************************
   //************************************************************************************

   AxisymUpdatedLagrangianUJElement::~AxisymUpdatedLagrangianUJElement()
   {
   }


   //************* GETTING METHODS
   //************************************************************************************
   //************************************************************************************



   //************************************************************************************
   //************************************************************************************

   int  AxisymUpdatedLagrangianUJElement::Check( const ProcessInfo& rCurrentProcessInfo )
   {
      KRATOS_TRY

      int correct = 0;

      correct = UpdatedLagrangianUJElement::Check(rCurrentProcessInfo);


      //verify compatibility with the constitutive law
      ConstitutiveLaw::Features LawFeatures;
      this->GetProperties().GetValue( CONSTITUTIVE_LAW )->GetLawFeatures(LawFeatures);

      if(LawFeatures.mOptions.Is(ConstitutiveLaw::U_P_LAW))
         KRATOS_THROW_ERROR( std::logic_error, "constitutive law is not compatible with the U-J element type ", " AxisymUpdatedLagrangianUJElement" )

            //verify that the variables are correctly initialized

            if ( JACOBIAN.Key() == 0 )
            KRATOS_THROW_ERROR( std::invalid_argument, "JACOBIAN has Key zero! (check if the application is correctly registered", "" )



                  return correct;

      KRATOS_CATCH( "" );
   }


   //************* STARTING - ENDING  METHODS
   //************************************************************************************
   //************************************************************************************
   void AxisymUpdatedLagrangianUJElement::Initialize()
   {
      KRATOS_TRY

      UpdatedLagrangianUJElement::Initialize();

      SizeType integration_points_number = GetGeometry().IntegrationPointsNumber( mThisIntegrationMethod );

      //Resize historic deformation gradient
      if ( mDeformationGradientF0.size() != integration_points_number )
         mDeformationGradientF0.resize( integration_points_number );

      if ( mDeterminantF0.size() != integration_points_number )
         mDeterminantF0.resize( integration_points_number, false );

      for ( unsigned int PointNumber = 0; PointNumber < integration_points_number; PointNumber++ )
      {
         mDeterminantF0[PointNumber] = 1;
         mDeformationGradientF0[PointNumber] = identity_matrix<double> (3);
      }

      const unsigned int number_of_nodes = GetGeometry().size();
      for (unsigned int Node = 0; Node < number_of_nodes; Node++) {
         double& DetFNodal = GetGeometry()[Node].GetSolutionStepValue(JACOBIAN );
         DetFNodal = 1.0;
      }

      KRATOS_CATCH( "" )
   }


   //************************************************************************************
   //************************************************************************************

   void AxisymUpdatedLagrangianUJElement::InitializeElementVariables (ElementVariables & rVariables, const ProcessInfo& rCurrentProcessInfo)
   {
      // copy from a non-derived class
      const unsigned int number_of_nodes = GetGeometry().size();

      rVariables.detF  = 1;

      rVariables.detF0 = 1;

      rVariables.detH = 1;

      rVariables.B.resize( 4 , number_of_nodes * 2 );

      rVariables.F.resize( 3, 3 );

      rVariables.F0.resize( 3, 3 );

      rVariables.H.resize( 3, 3 );

      rVariables.ConstitutiveMatrix.resize( 4, 4 );

      rVariables.StrainVector.resize( 4 );

      rVariables.StressVector.resize( 4 );

      rVariables.DN_DX.resize( number_of_nodes, 2 );

      //set variables including all integration points values

      //reading shape functions
      rVariables.SetShapeFunctions(GetGeometry().ShapeFunctionsValues( mThisIntegrationMethod ));

      //reading shape functions local gradients
      rVariables.SetShapeFunctionsGradients(GetGeometry().ShapeFunctionsLocalGradients( mThisIntegrationMethod ));

      //calculating the current jacobian from cartesian coordinates to parent coordinates for all integration points [dx_n+1/d£]
      rVariables.j = GetGeometry().Jacobian( rVariables.j, mThisIntegrationMethod );


      //Calculate Delta Position
      rVariables.DeltaPosition = CalculateDeltaPosition(rVariables.DeltaPosition);

      //calculating the reference jacobian from cartesian coordinates to parent coordinates for all integration points [dx_n/d£]
      rVariables.J = GetGeometry().Jacobian( rVariables.J, mThisIntegrationMethod, rVariables.DeltaPosition );

    //stabilization factor
    double StabilizationFactor = 0.20;
    if( GetProperties().Has(STABILIZATION_FACTOR_J) ) {
        StabilizationFactor = GetProperties()[STABILIZATION_FACTOR_J];
    }
    else if( rCurrentProcessInfo.Has(STABILIZATION_FACTOR_J) ) {
        StabilizationFactor = rCurrentProcessInfo[STABILIZATION_FACTOR_J];
    }
    GetProperties().SetValue(STABILIZATION_FACTOR_J, StabilizationFactor);


   }

   //************************************************************************************
   //************************************************************************************


   void AxisymUpdatedLagrangianUJElement::CalculateDeformationMatrix(Matrix& rB,
         Matrix& rDN_DX,
         Vector& rN,
         double & rCurrentRadius)
   {
      KRATOS_TRY


      const unsigned int number_of_nodes = GetGeometry().PointsNumber();
      const unsigned int dimension       = GetGeometry().WorkingSpaceDimension();

      rB.clear(); //set all components to zero

      if( dimension == 2 )
      {

         for ( unsigned int i = 0; i < number_of_nodes; i++ )
         {
            unsigned int index = 2 * i;

            rB( 0, index + 0 ) = rDN_DX( i, 0 );
            rB( 1, index + 1 ) = rDN_DX( i, 1 );
            rB( 2, index + 0 ) = rN[i]/rCurrentRadius;
            rB( 3, index + 0 ) = rDN_DX( i, 1 );
            rB( 3, index + 1 ) = rDN_DX( i, 0 );

         }

      }
      else if( dimension == 3 )
      {

         std::cout<<" AXISYMMETRIC case and 3D is not possible "<<std::endl;

      }
      else
      {

         KRATOS_THROW_ERROR( std::invalid_argument, "something is wrong with the dimension", "" )

      }

      KRATOS_CATCH( "" )
   }



   //*************************COMPUTE DEFORMATION GRADIENT*******************************
   //************************************************************************************

   void AxisymUpdatedLagrangianUJElement::CalculateDeformationGradient(const Matrix& rDN_DX,
         Matrix& rF,
         Matrix& rDeltaPosition, 
         double & rCurrentRadius, 
         double & rReferenceRadius)
   {

      KRATOS_TRY

      const unsigned int number_of_nodes = GetGeometry().PointsNumber();
      const unsigned int dimension       = GetGeometry().WorkingSpaceDimension();

      rF = identity_matrix<double> ( 3 );

      if( dimension == 2 )
      {

         for ( unsigned int i = 0; i < number_of_nodes; i++ )
         {
            rF ( 0 , 0 ) += rDeltaPosition(i,0)*rDN_DX ( i , 0 );
            rF ( 0 , 1 ) += rDeltaPosition(i,0)*rDN_DX ( i , 1 );
            rF ( 1 , 0 ) += rDeltaPosition(i,1)*rDN_DX ( i , 0 );
            rF ( 1 , 1 ) += rDeltaPosition(i,1)*rDN_DX ( i , 1 );
         }

         rF ( 2 , 2 ) = rCurrentRadius/rReferenceRadius;
      }
      else if( dimension == 3)
      {

         std::cout<<" AXISYMMETRIC case and 3D is not possible "<<std::endl;
      }
      else
      {

         KRATOS_THROW_ERROR( std::invalid_argument, "something is wrong with the dimension", "" );

      }


      KRATOS_CATCH( "" )
   }
//************************************************************************************
//************************************************************************************

void AxisymUpdatedLagrangianUJElement::CalculateGreenLagrangeStrain(const Matrix& rF,
        Vector& rStrainVector )
{
    KRATOS_TRY

    const unsigned int dimension  = GetGeometry().WorkingSpaceDimension();

    //Right Cauchy-Green Calculation
    Matrix C ( 3, 3 );
    noalias( C ) = prod( trans( rF ), rF );

    if( dimension == 2 )
    {

        //Green Lagrange Strain Calculation
        if ( rStrainVector.size() != 4 ) rStrainVector.resize( 4, false );

        rStrainVector[0] = 0.5 * ( C( 0, 0 ) - 1.00 );

        rStrainVector[1] = 0.5 * ( C( 1, 1 ) - 1.00 );

        rStrainVector[2] = 0.5 * ( C( 2, 2 ) - 1.00 );

        rStrainVector[3] = C( 0, 1 ); // xy

    }
    else if( dimension == 3 )
    {

        std::cout<<" AXISYMMETRIC case and 3D is not possible "<<std::endl;

    }
    else
    {

        KRATOS_THROW_ERROR( std::invalid_argument, "something is wrong with the dimension", "" );

    }

    KRATOS_CATCH( "" )
}

//************************************************************************************
//************************************************************************************

void AxisymUpdatedLagrangianUJElement::CalculateAlmansiStrain(const Matrix& rF,
        Vector& rStrainVector )
{
    KRATOS_TRY

    const unsigned int dimension = GetGeometry().WorkingSpaceDimension();

    //Left Cauchy-Green Calculation
    Matrix LeftCauchyGreen(rF.size1(),rF.size1());
    noalias(LeftCauchyGreen) = prod( rF, trans( rF ) );

    //Calculating the inverse of the jacobian
    Matrix InverseLeftCauchyGreen(rF.size1(),rF.size1());
    double det_b=0;
    MathUtils<double>::InvertMatrix( LeftCauchyGreen, InverseLeftCauchyGreen, det_b);

    if( dimension == 2 )
    {

        //Almansi Strain Calculation
        if ( rStrainVector.size() != 4 ) rStrainVector.resize( 4, false );

        rStrainVector[0] = 0.5 * (  1.00 - InverseLeftCauchyGreen( 0, 0 ) );

        rStrainVector[1] = 0.5 * (  1.00 - InverseLeftCauchyGreen( 1, 1 ) );

        rStrainVector[2] = 0.5 * ( 1.00 - InverseLeftCauchyGreen( 2, 2 ) );

        rStrainVector[3] = - InverseLeftCauchyGreen( 0, 1 ); // xy

    }
    else if( dimension == 3 )
    {

        std::cout<<" AXISYMMETRIC case and 3D is not possible "<<std::endl;

    }
    else
    {

        KRATOS_THROW_ERROR( std::invalid_argument, "something is wrong with the dimension", "" )

    }


    KRATOS_CATCH( "" )
}



   //************* COMPUTING  METHODS
   //************************************************************************************
   //************************************************************************************


   //*********************************COMPUTE KINEMATICS*********************************
   //************************************************************************************
   void AxisymUpdatedLagrangianUJElement::CalculateKinematics(ElementVariables& rVariables,
         const double& rPointNumber)

   {
      KRATOS_TRY

      // copy of a non-derived class

      //Get the parent coodinates derivative [dN/d£]
      const GeometryType::ShapeFunctionsGradientsType& DN_De = rVariables.GetShapeFunctionsGradients();

      //Get the shape functions for the order of the integration method [N]
      const Matrix& Ncontainer = rVariables.GetShapeFunctions();

      //Parent to reference configuration
      rVariables.StressMeasure = ConstitutiveLaw::StressMeasure_Cauchy;

      //Calculating the inverse of the jacobian and the parameters needed [d£/dx_n]
      Matrix InvJ;
      MathUtils<double>::InvertMatrix( rVariables.J[rPointNumber], InvJ, rVariables.detJ);

      //Compute cartesian derivatives [dN/dx_n]
      noalias( rVariables.DN_DX ) = prod( DN_De[rPointNumber], InvJ );

      //Set Shape Functions Values for this integration point
      rVariables.N=row( Ncontainer, rPointNumber);

      //Calculate IntegrationPoint radius
      CalculateRadius (rVariables.CurrentRadius, rVariables.ReferenceRadius, rVariables.N);

      //Current Deformation Gradient [dx_n+1/dx_n]
      CalculateDeformationGradient (rVariables.DN_DX, rVariables.F, rVariables.DeltaPosition, rVariables.CurrentRadius, rVariables.ReferenceRadius);

      //Determinant of the deformation gradient F
      rVariables.detF  = MathUtils<double>::Det(rVariables.F);

      //Calculating the inverse of the jacobian and the parameters needed [d£/dx_n+1]
      Matrix Invj;
      MathUtils<double>::InvertMatrix( rVariables.j[rPointNumber], Invj, rVariables.detJ); //overwrites detJ

      //Compute cartesian derivatives [dN/dx_n+1]
      rVariables.DN_DX = prod( DN_De[rPointNumber], Invj ); //overwrites DX now is the current position dx

      //Determinant of the Deformation Gradient F0
      rVariables.detF0 = mDeterminantF0[rPointNumber];
      rVariables.F0    = mDeformationGradientF0[rPointNumber];

      //Compute the deformation matrix B
      CalculateDeformationMatrix(rVariables.B, rVariables.DN_DX, rVariables.N, rVariables.CurrentRadius);


      KRATOS_CATCH( "" )
   }

   //*************************COMPUTE AXYSIMMETRIC RADIUS********************************
   //************************************************************************************

   void AxisymUpdatedLagrangianUJElement::CalculateRadius(double & rCurrentRadius,
         double & rReferenceRadius,
         const Vector& rN)


   {

      KRATOS_TRY

      const unsigned int number_of_nodes = GetGeometry().PointsNumber();

      unsigned int dimension = GetGeometry().WorkingSpaceDimension();

      rCurrentRadius=0;
      rReferenceRadius=0;

      if ( dimension == 2 )
      {
         for ( unsigned int i = 0; i < number_of_nodes; i++ )
         {
            //Displacement from the reference to the current configuration
            array_1d<double, 3 > & CurrentDisplacement  = GetGeometry()[i].FastGetSolutionStepValue(DISPLACEMENT);
            array_1d<double, 3 > & PreviousDisplacement = GetGeometry()[i].FastGetSolutionStepValue(DISPLACEMENT,1);
            array_1d<double, 3 > DeltaDisplacement      = CurrentDisplacement-PreviousDisplacement;
            array_1d<double, 3 > & CurrentPosition      = GetGeometry()[i].Coordinates();
            array_1d<double, 3 > ReferencePosition      = CurrentPosition - DeltaDisplacement;

            rCurrentRadius   += CurrentPosition[0]*rN[i];
            rReferenceRadius += ReferencePosition[0]*rN[i];
            //std::cout<<" node "<<i<<" -> DeltaDisplacement : "<<DeltaDisplacement<<std::endl;
         }
      }


      if ( dimension == 3 )
      {
         std::cout<<" AXISYMMETRIC case and 3D is not possible "<<std::endl;
      }

      KRATOS_CATCH( "" )
   }

   //************************************************************************************
   //************************************************************************************

   void AxisymUpdatedLagrangianUJElement::CalculateAndAddLHS(LocalSystemComponents& rLocalSystem, ElementVariables& rVariables, double& rIntegrationWeight)
   {

      double IntegrationWeight = rIntegrationWeight * 2.0 * 3.141592654 * rVariables.CurrentRadius / GetProperties()[THICKNESS];


      UpdatedLagrangianUJElement::CalculateAndAddLHS( rLocalSystem, rVariables, IntegrationWeight);

   }

   //************************************************************************************
   //************************************************************************************

   void AxisymUpdatedLagrangianUJElement::CalculateAndAddRHS(LocalSystemComponents& rLocalSystem, ElementVariables& rVariables, Vector& rVolumeForce, double& rIntegrationWeight)
   {

      double IntegrationWeight = rIntegrationWeight * 2.0 * 3.141592654 * rVariables.CurrentRadius / GetProperties()[THICKNESS];

      UpdatedLagrangianUJElement::CalculateAndAddRHS( rLocalSystem, rVariables, rVolumeForce, IntegrationWeight);

   }


   //******************************** JACOBIAN FORCES  **********************************
   //************************************************************************************
   void AxisymUpdatedLagrangianUJElement::CalculateAndAddJacobianForces(VectorType& rRightHandSideVector,
         ElementVariables & rVariables,
         double& rIntegrationWeight)
   {
      KRATOS_TRY

      const unsigned int number_of_nodes = GetGeometry().PointsNumber();
      unsigned int dimension = GetGeometry().WorkingSpaceDimension();

      unsigned int indexp = dimension;

      VectorType Fh=rRightHandSideVector;


      for ( unsigned int i = 0; i < number_of_nodes; i++ )
      {
         for ( unsigned int j = 0; j < number_of_nodes; j++ )
         {

            const double& NodalJac = (GetGeometry()[j].GetSolutionStepValue( JACOBIAN) );

            rRightHandSideVector[indexp] +=   rVariables.N[i] * rVariables.N[j]  * NodalJac * rIntegrationWeight / rVariables.detH;

         }

         rRightHandSideVector[indexp] -= rVariables.N[i] * rVariables.detH * rIntegrationWeight / rVariables.detH;



         indexp += (dimension + 1);

      }

      KRATOS_CATCH( "" )

   }



   //****************** STABILIZATION *********************************************************
   //************************* defined in the Stab element ************************************

   void AxisymUpdatedLagrangianUJElement::CalculateAndAddStabilizedJacobian(VectorType& rRightHandSideVector,
         ElementVariables & rVariables,
         double& rIntegrationWeight)
   {
      KRATOS_TRY

      const unsigned int number_of_nodes = GetGeometry().PointsNumber();
      unsigned int dimension = GetGeometry().WorkingSpaceDimension();

      unsigned int indexp = dimension;

      // VectorType Fh=rRightHandSideVector;
      // std::cout<<" Element "<<this->Id()<<" "<<std::endl;

      //use of this variable for the complete parameter: (deffault: 4)
      double AlphaStabilization  = 4.0; 
      double StabilizationFactor = GetProperties()[STABILIZATION_FACTOR_J];
      AlphaStabilization *= StabilizationFactor; 

      const double& YoungModulus          = GetProperties()[YOUNG_MODULUS];
      const double& PoissonCoefficient    = GetProperties()[POISSON_RATIO];

      double LameMu =  YoungModulus/(2*(1+PoissonCoefficient));
      double BulkModulus= YoungModulus/(3*(1-2*PoissonCoefficient));

      AlphaStabilization=(AlphaStabilization/(18.0*LameMu));

      AlphaStabilization *= BulkModulus;  // TIMES THE BULK MODULUS BECAUSE I HAVE ALL THE EQUATION MULTIPLIED BY THE BULK MODULUS

      if (YoungModulus < 0.00001)
      {
         AlphaStabilization = 4.0 * StabilizationFactor / 18.0;
         AlphaStabilization *= mElementStabilizationNumber; 

      }

      double consistent = 1;

      for ( unsigned int i = 0; i < number_of_nodes; i++ )
      {
         for ( unsigned int j = 0; j < number_of_nodes; j++ )
         {

            consistent=(-1.0)*AlphaStabilization;
            if(i==j)
               consistent=2.0*AlphaStabilization;

            double& Jacobian= GetGeometry()[j].FastGetSolutionStepValue(JACOBIAN);
            rRightHandSideVector[indexp] += consistent * Jacobian * rIntegrationWeight / (rVariables.detH);

            // std::cout<<" Pressure "<<Pressure<<std::endl;
         }


         indexp += (dimension + 1);
      }


      // std::cout<<std::endl;
      // std::cout<<" IntegrationWeight "<<rIntegrationWeight<<" detF "<<rVariables.detF0<<std::endl;
      // std::cout<<" FpStab "<<rRightHandSideVector-Fh<<std::endl;

      KRATOS_CATCH( "" )

   }


   //******** Kuu Material************************************************************
   //***************** It includes the pw geometric stiffness ************************

   void AxisymUpdatedLagrangianUJElement::CalculateAndAddKuum(MatrixType& rLeftHandSideMatrix,
         ElementVariables& rVariables,
         double& rIntegrationWeight)
   {
      KRATOS_TRY

      //assemble into rk the material uu contribution:
      const unsigned int number_of_nodes = GetGeometry().PointsNumber();
      unsigned int dimension = GetGeometry().WorkingSpaceDimension();
      double dimension_double = 3.0;

      Matrix ConstitutiveMatrix = rVariables.ConstitutiveMatrix;

      unsigned int voigtsize = 4;

      Matrix DeviatoricTensor = ZeroMatrix(voigtsize,voigtsize);
      Vector Identity = ZeroVector(voigtsize);

      for (unsigned int i = 0; i < voigtsize ; ++i) {
         DeviatoricTensor(i,i) = 1.0;
      }
      for (unsigned int i = 0; i < 3; i++) {
         Identity(i) = 1.0;
         for (unsigned int j = 0; j < 3; j++) {
            DeviatoricTensor( i,j) -= 1.0/dimension_double;
         }
      }


      ConstitutiveMatrix = prod( ConstitutiveMatrix, DeviatoricTensor);

      if ( this->Id() == 0) 
      {
         std::cout << " CONS 0 " << rVariables.ConstitutiveMatrix << std::endl;
         std::cout << " CONS 1 " << ConstitutiveMatrix << std::endl;
      }
      Matrix AuxMatrix = ZeroMatrix(voigtsize,voigtsize);

      for (unsigned int i = 0; i < voigtsize; i++) {
         for (unsigned int j = 0; j < voigtsize; j++) {
            ConstitutiveMatrix(i,j)  += (1 -  2/dimension_double) * rVariables.StressVector(i) * Identity(j);
            AuxMatrix(i,j) += rVariables.StressVector(i) * Identity(j);
         }
      }

      if ( this->Id() == 0) 
      {
         std::cout << " CONS 2 " << ConstitutiveMatrix << std::endl;
         std::cout << " AUX MATRIX " << AuxMatrix << std::endl;
         std::cout << " stressVector " << rVariables.StressVector << std::endl;
         std::cout << std::endl;
      }


      Matrix Kuu = prod( trans( rVariables.B ),  rIntegrationWeight * Matrix( prod( ConstitutiveMatrix, rVariables.B ) ) ); 

      MatrixType Kh=rLeftHandSideMatrix;

      unsigned int indexi = 0;
      unsigned int indexj  = 0;
      for ( unsigned int i = 0; i < number_of_nodes; i++ )
      {
         for ( unsigned int idim = 0; idim < dimension ; idim ++)
         {
            indexj=0;
            for ( unsigned int j = 0; j < number_of_nodes; j++ )
            {
               for ( unsigned int jdim = 0; jdim < dimension ; jdim ++)
               {
                  rLeftHandSideMatrix(indexi+i,indexj+j)+=Kuu(indexi,indexj);
                  indexj++;
               }
            }
            indexi++;
         }
      }

      // std::cout<<std::endl;
      //if ( this->Id() < 10) 
      //   std::cout<<" Kmat "<<rLeftHandSideMatrix-Kh<<std::endl;

      KRATOS_CATCH( "" )
   }

   //************************************************************************************
   //************************************************************************************

   void AxisymUpdatedLagrangianUJElement::CalculateAndAddKuJ (MatrixType& rLeftHandSideMatrix,
         ElementVariables& rVariables,
         double& rIntegrationWeight)
   {

      
      KRATOS_TRY

      const unsigned int number_of_nodes = GetGeometry().size();
      const unsigned int dimension = GetGeometry().WorkingSpaceDimension();
      double dimension_double = 3.0;

      Matrix ConstitutiveMatrix = rVariables.ConstitutiveMatrix;
      unsigned int voigtsize = 4;

    // Trying to do it new
    Vector Identity = ZeroVector(voigtsize);
    for (unsigned int i = 0; i < 3; i++)
        Identity(i) = 1.0;

    Vector ConstVector = prod( ConstitutiveMatrix, Identity);
    ConstVector /= dimension_double;

    ConstVector += ( 2.0/dimension_double-1.0) * rVariables.StressVector;

    double ElementJacobian = 0.0;

      for ( unsigned int i = 0; i <  number_of_nodes ; i++)
         ElementJacobian += GetGeometry()[i].GetSolutionStepValue( JACOBIAN ) * rVariables.N[i] ;

    ConstVector /= ElementJacobian;

    Vector KuJ = prod( trans( rVariables.B), (ConstVector) );

          Matrix SecondMatrix = ZeroMatrix( dimension*number_of_nodes, number_of_nodes);

    for (unsigned int i = 0; i < dimension*number_of_nodes; i++) {
        for (unsigned int j = 0; j < number_of_nodes; j++) {
            SecondMatrix(i,j) =KuJ(i) * rVariables.N[j];
         }
      }
      SecondMatrix *= rIntegrationWeight;


      // Add the matrix in its place
      MatrixType Kh=rLeftHandSideMatrix;
    for (unsigned int i = 0; i < number_of_nodes; i++) {
        for (unsigned int idim = 0; idim < dimension; idim++) {
            for (unsigned int j = 0; j < number_of_nodes; j++) {
                rLeftHandSideMatrix(i*(dimension+1) + idim, (dimension+1)*(j+1) -1 ) += SecondMatrix( i*(dimension) + idim, j);
               }
         }
      }

      //std::cout << std::endl;
      //std::cout << " TRUE MATRIX " << rLeftHandSideMatrix - Kh << std::endl;
      //std::cout << std::endl;

      KRATOS_CATCH( "" )
   }



   //******************* Kuug ********************************************************
   //*********************************************************************************

   void AxisymUpdatedLagrangianUJElement::CalculateAndAddKuug(MatrixType& rLeftHandSideMatrix,
         ElementVariables& rVariables,
         double& rIntegrationWeight)

   {
      KRATOS_TRY

      const unsigned int number_of_nodes = GetGeometry().size();
      const unsigned int dimension = GetGeometry().WorkingSpaceDimension();

      int size = number_of_nodes * dimension;

      Matrix Kuu = zero_matrix<double>(size,size);

      // axisymmetric geometric matrix

      double alpha1 = 0;
      double alpha2 = 0;
      double alpha3 = 0;

      unsigned int indexi = 0;
      unsigned int indexj = 0;

      for ( unsigned int i = 0; i < number_of_nodes; i++ )
      {
         indexj =0;
         for ( unsigned int j = 0; j < number_of_nodes; j++ )
         {
            alpha1 = rVariables.DN_DX(j,0) * ( rVariables.DN_DX(i,0) * rVariables.StressVector[0] + rVariables.DN_DX(i,1) * rVariables.StressVector[3] );
            alpha2 = rVariables.DN_DX(j,1) * ( rVariables.DN_DX(i,0) * rVariables.StressVector[3] + rVariables.DN_DX(i,1) * rVariables.StressVector[1] );
            alpha3 = rVariables.N[i] * rVariables.N[j] * rVariables.StressVector[2] * (1.0/rVariables.CurrentRadius*rVariables.CurrentRadius);

            Kuu(indexi,indexj)     = alpha1 + alpha2 + alpha3 ;
            Kuu(indexi+1,indexj+1) = alpha1 + alpha2 ;

            indexj+=2;
         }

         indexi+=2;

      }

      Kuu *= rIntegrationWeight;

      //std::cout<<std::endl;
      //std::cout<<" Kuu "<<Kuu<<std::endl;


      MatrixType Kh=rLeftHandSideMatrix;

      //assemble into rk the geometric uu contribution:
      indexi = 0;
      indexj = 0;
      for ( unsigned int i = 0; i < number_of_nodes; i++ )
      {
         for ( unsigned int idim = 0; idim < dimension ; idim ++)
         {
            indexj=0;
            for ( unsigned int j = 0; j < number_of_nodes; j++ )
            {
               for ( unsigned int jdim = 0; jdim < dimension ; jdim ++)
               {
                  rLeftHandSideMatrix(indexi+i,indexj+j)+=Kuu(indexi,indexj);
                  indexj++;
               }
            }
            indexi++;
         }
      }

      //std::cout<<std::endl;
      //std::cout<<" Kgeo "<<rK-Kh<<std::endl;

      KRATOS_CATCH( "" )

   
   }



   //************************************************************************************
   //************************************************************************************

   void AxisymUpdatedLagrangianUJElement::CalculateAndAddKJu (MatrixType& rLeftHandSideMatrix,
         ElementVariables& rVariables,
         double& rIntegrationWeight)

   {
      KRATOS_TRY



      const unsigned int number_of_nodes = GetGeometry().size();
      const unsigned int dimension = GetGeometry().WorkingSpaceDimension();


      MatrixType Kh=rLeftHandSideMatrix;

      //contributions to stiffness matrix calculated on the reference configuration
      unsigned int indexp = dimension;


      for (unsigned int i = 0; i < number_of_nodes; i++)
      {
         for (unsigned int j = 0; j < number_of_nodes; j++)
         {
            int indexup = dimension*j + j;
            for (unsigned int k = 0; k < dimension; k++)
            {
               rLeftHandSideMatrix(indexp, indexup + k) += rVariables.N[i] * rVariables.DN_DX( j, k) * rIntegrationWeight ;
               if ( k == 0)
                  rLeftHandSideMatrix(indexp, indexup + k) += rVariables.N[i] * rVariables.N[j] * ( 1.0/ rVariables.CurrentRadius) * rIntegrationWeight; 
            }

         }
         indexp += (dimension + 1);
      }


      //std::cout<<std::endl;
      //std::cout<<" Kpu "<<rLeftHandSideMatrix-Kh<<std::endl;


      KRATOS_CATCH( "" )
   }



   // ^^^^^^^^^^^^^^^^^^^^^ KJJ ***************************************************
   // ********************************************************************************
   void AxisymUpdatedLagrangianUJElement::CalculateAndAddKJJ (MatrixType& rLeftHandSideMatrix,
         ElementVariables& rVariables,
         double& rIntegrationWeight)
   {
      KRATOS_TRY

      const unsigned int number_of_nodes = GetGeometry().size();
      const unsigned int dimension = GetGeometry().WorkingSpaceDimension();

      Matrix TotalF = prod( rVariables.F, rVariables.F0);

      MatrixType Kh=rLeftHandSideMatrix;

      //contributions to stiffness matrix calculated on the reference configuration
      unsigned int indexpi = dimension;

      for ( unsigned int i = 0; i < number_of_nodes; i++ )
      {
         unsigned int indexpj = dimension;
         for ( unsigned int j = 0; j < number_of_nodes; j++ )
         {

            rLeftHandSideMatrix(indexpi,indexpj)  -= rVariables.N[i] * rVariables.N[j] * rIntegrationWeight / rVariables.detH;
            indexpj += (dimension+1);
         }

         indexpi += (dimension + 1);
      }

      KRATOS_CATCH( "" )
   }





   //************************************************************************************
   //************************************************************************************

   void AxisymUpdatedLagrangianUJElement::CalculateAndAddKJJStab (MatrixType& rLeftHandSideMatrix,
         ElementVariables & rVariables,
         double& rIntegrationWeight)
   {

      KRATOS_TRY

      //repasar

      const unsigned int number_of_nodes = GetGeometry().size();
      const unsigned int dimension = GetGeometry().WorkingSpaceDimension();

      // MatrixType Kh=rLeftHandSideMatrix;

      //contributions to stiffness matrix calculated on the reference configuration
      unsigned int indexpi = dimension;
      double consistent = 1.0;

      //use of this variable for the complete parameter: (deffault: 4)
      double AlphaStabilization  = 4.0; 
      double StabilizationFactor = GetProperties()[STABILIZATION_FACTOR_J];
      AlphaStabilization *= StabilizationFactor; 

      const double& YoungModulus          = GetProperties()[YOUNG_MODULUS];
      const double& PoissonCoefficient    = GetProperties()[POISSON_RATIO];

      double LameMu =  YoungModulus/(2*(1+PoissonCoefficient));
      double BulkModulus= YoungModulus/(3*(1-2*PoissonCoefficient));

      AlphaStabilization=(AlphaStabilization/(18.0*LameMu));

      AlphaStabilization *= BulkModulus;  // TIMES THE BULK MODULUS BECAUSE I HAVE ALL THE EQUATION MULTIPLIED BY THE BULK MODULUS

      if (YoungModulus < 0.00001)
      {
         AlphaStabilization = 4.0 * StabilizationFactor / 18.0;
         AlphaStabilization *= mElementStabilizationNumber; 
      }

      for ( unsigned int i = 0; i < number_of_nodes; i++ )
      {
         unsigned int indexpj = dimension;
         for ( unsigned int j = 0; j < number_of_nodes; j++ )
         {
            consistent=(-1.0)*AlphaStabilization;
            if(indexpi==indexpj)
               consistent=2.0*AlphaStabilization;

            rLeftHandSideMatrix(indexpi,indexpj) -= consistent * rIntegrationWeight / (rVariables.detF0/rVariables.detF);     //2D

            indexpj += (dimension + 1);
         }

         indexpi += (dimension + 1);
      }

      // std::cout<<std::endl;
      // std::cout<<" KppStab "<<rLeftHandSideMatrix-Kh<<std::endl;

      KRATOS_CATCH( "" )

   }

   //************************************************************************************
   //************************************************************************************
   // Calculate mass matrix. copied from AxisymUpdatedLagrangianUPElement
   void AxisymUpdatedLagrangianUJElement::CalculateMassMatrix( MatrixType& rMassMatrix, ProcessInfo& rCurrentProcessInfo )
   {
      KRATOS_TRY

      //lumped
      const unsigned int dimension = GetGeometry().WorkingSpaceDimension();
      const unsigned int number_of_nodes = GetGeometry().size();
      unsigned int MatSize = number_of_nodes * dimension + number_of_nodes;

      if ( rMassMatrix.size1() != MatSize )
         rMassMatrix.resize( MatSize, MatSize, false );

      rMassMatrix = ZeroMatrix( MatSize, MatSize );

      // Not Lumped Mass Matrix (numerical integration):

      //reading integration points
      IntegrationMethod CurrentIntegrationMethod = mThisIntegrationMethod; //GeometryData::GI_GAUSS_2; //GeometryData::GI_GAUSS_1;

      const GeometryType::IntegrationPointsArrayType& integration_points = GetGeometry().IntegrationPoints( CurrentIntegrationMethod  );

<<<<<<< HEAD
      GeneralVariables Variables;
      this->InitializeGeneralVariables(Variables,rCurrentProcessInfo);
=======
      ElementVariables Variables;
      this->InitializeElementVariables(Variables,rCurrentProcessInfo);
>>>>>>> f97a51ca


      for ( unsigned int PointNumber = 0; PointNumber < integration_points.size(); PointNumber++ )
      {

         //compute element kinematics
         this->CalculateKinematics( Variables, PointNumber );

         //getting informations for integration
         double IntegrationWeight = integration_points[PointNumber].Weight() * Variables.detJ * 2.0 * 3.141592654 * Variables.CurrentRadius;


         //compute point volume change
         double PointVolumeChange = 0;
         PointVolumeChange = this->CalculateVolumeChange( PointVolumeChange, Variables );

         double CurrentDensity = PointVolumeChange * GetProperties()[DENSITY];

         for ( unsigned int i = 0; i < number_of_nodes; i++ )
         {
            unsigned int indexupi = dimension * i + i;

            for ( unsigned int j = 0; j < number_of_nodes; j++ )
            {
               unsigned int indexupj = dimension * j + j;

               for ( unsigned int k = 0; k < dimension; k++ )
               {
                  rMassMatrix( indexupi+k , indexupj+k ) += Variables.N[i] * Variables.N[j] * CurrentDensity * IntegrationWeight;
               }
            }
         }

      }

      // Lumped Mass Matrix:

      // double TotalMass = 0;

      // this->CalculateTotalMass( TotalMass, rCurrentProcessInfo );

      // Vector LumpFact = ZeroVector(number_of_nodes);

      // LumpFact = GetGeometry().LumpingFactors( LumpFact );

      // for ( unsigned int i = 0; i < number_of_nodes; i++ )
      // 	{
      // 	  double temp = LumpFact[i] * TotalMass;

      // 	  unsigned int indexup = dimension * i + i;

      // 	  for ( unsigned int j = 0; j < dimension; j++ )
      // 	    {
      // 	      rMassMatrix( indexup+j , indexup+j ) += temp;
      // 	    }
      // 	}

      // std::cout<<std::endl;
      // std::cout<<" Mass Matrix "<<rMassMatrix<<std::endl;

      KRATOS_CATCH( "" )
   }

   //************************************************************************************
   //************************************************************************************

   void AxisymUpdatedLagrangianUJElement::GetHistoricalVariables( ElementVariables& rVariables, const double& rPointNumber )
   {
      UpdatedLagrangianUJElement::GetHistoricalVariables(rVariables,rPointNumber);

      //Deformation Gradient F0
      rVariables.detF0 = mDeterminantF0[rPointNumber];
      rVariables.F0    = mDeformationGradientF0[rPointNumber];
   }



<<<<<<< HEAD
   void AxisymUpdatedLagrangianUJElement::ComputeConstitutiveVariables(  GeneralVariables& rVariables, Matrix& rFT, double& rDetFT)
=======
   void AxisymUpdatedLagrangianUJElement::ComputeConstitutiveVariables(  ElementVariables& rVariables, Matrix& rFT, double& rDetFT)
>>>>>>> f97a51ca
   {
      KRATOS_TRY

      const unsigned int number_of_nodes = GetGeometry().size();

      double dimension_double = 3.0; 

      rDetFT = 0;
      for (unsigned int i = 0; i < number_of_nodes; i++) 
         rDetFT += GetGeometry()[i].GetSolutionStepValue( JACOBIAN ) * rVariables.N[i];

      rFT = rVariables.H;

      rFT *=  pow( rDetFT/ rVariables.detH, 1.0/ dimension_double );

      // COMPUTE THE EFFECT OF THE INTERPOLATION, LETS SEE
      std::vector< Matrix > EECCInverseDefGrad;
      ProcessInfo SomeProcessInfo;
      this->GetValueOnIntegrationPoints( INVERSE_DEFORMATION_GRADIENT, EECCInverseDefGrad, SomeProcessInfo);
    if(  EECCInverseDefGrad[0].size1() == 0)
        return;
      Matrix EECCInverseBig = EECCInverseDefGrad[0];
      Matrix EECCDefGradInverse = ZeroMatrix(3,3);

      for (unsigned int i = 0; i < 3; i++) {
         for (unsigned int j = 0; j < 3; j++) {
            EECCDefGradInverse(i,j) = EECCInverseBig(i,j);
         }
      }

      double det;
      Matrix EECCDefGrad;
      MathUtils<double>::InvertMatrix( EECCDefGradInverse, EECCDefGrad, det);

      double detF0 = 0;
      unsigned int step = 1;
      if ( mFinalizedStep ==  true) 
         step = 0;
      for ( unsigned int i = 0; i < number_of_nodes; i++)
         detF0 += GetGeometry()[i].GetSolutionStepValue( JACOBIAN, step ) * rVariables.N[i];

      Matrix F0 = rVariables.F0;
      F0 *= pow( detF0 / rVariables.detF0, 1.0/ dimension_double );

      Matrix F0Inverse;
      MathUtils<double>::InvertMatrix( F0, F0Inverse, det);

      Matrix Update = prod( F0Inverse, EECCDefGrad);

      if ( this->Id() == 0)
      {
         std::cout << " TRY TO SEE WHAT I DID " << std::endl;
         std::cout << " CONSTITUTIVE INVERSE " << EECCInverseDefGrad[0] << std::endl;
         std::cout << "  CONSTITUTIVE " << EECCDefGrad << std::endl;
         std::cout << std::endl;
         std::cout << " FINALIZED ?: " << mFinalizedStep << std::endl;
         std::cout << " NODAL " << detF0 << std::endl;
         std::cout << " PREVIOUS DISPL F " << rVariables.F0 << std::endl;
         std::cout << "   MAYBE " << rVariables.H << std::endl;
         std::cout << " SO FINALLY F0 displ theta " << F0 << std::endl;
         std::cout << " and the Inverse is: " << F0Inverse << std::endl;
         std::cout << " UPDATE ?" << Update << std::endl;
         std::cout << " AND THE LAST ONE " << prod( rFT, Update) << std::endl;
         std::cout << std::endl;
      }

      // SO FINALLY I DO THAT
      rFT = prod( rFT, Update);


      KRATOS_CATCH( " " )
   }


   //************************************************************************************
   //************************************************************************************

   void AxisymUpdatedLagrangianUJElement::save( Serializer& rSerializer ) const
   {
      KRATOS_SERIALIZE_SAVE_BASE_CLASS( rSerializer, UpdatedLagrangianUJElement )
   }

   void AxisymUpdatedLagrangianUJElement::load( Serializer& rSerializer )
   {
      KRATOS_SERIALIZE_LOAD_BASE_CLASS( rSerializer, UpdatedLagrangianUJElement )
   }




}<|MERGE_RESOLUTION|>--- conflicted
+++ resolved
@@ -1122,13 +1122,8 @@
 
       const GeometryType::IntegrationPointsArrayType& integration_points = GetGeometry().IntegrationPoints( CurrentIntegrationMethod  );
 
-<<<<<<< HEAD
-      GeneralVariables Variables;
-      this->InitializeGeneralVariables(Variables,rCurrentProcessInfo);
-=======
       ElementVariables Variables;
       this->InitializeElementVariables(Variables,rCurrentProcessInfo);
->>>>>>> f97a51ca
 
 
       for ( unsigned int PointNumber = 0; PointNumber < integration_points.size(); PointNumber++ )
@@ -1206,11 +1201,7 @@
 
 
 
-<<<<<<< HEAD
-   void AxisymUpdatedLagrangianUJElement::ComputeConstitutiveVariables(  GeneralVariables& rVariables, Matrix& rFT, double& rDetFT)
-=======
    void AxisymUpdatedLagrangianUJElement::ComputeConstitutiveVariables(  ElementVariables& rVariables, Matrix& rFT, double& rDetFT)
->>>>>>> f97a51ca
    {
       KRATOS_TRY
 
