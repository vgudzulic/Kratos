--- conflicted
+++ resolved
@@ -35,11 +35,8 @@
 #include "custom_utilities/integration_point_to_node_transformation_utility.h"
 #include "custom_utilities/periodic_condition_utilities.h"
 #include "custom_utilities/compressible_element_rotation_utility.h"
-<<<<<<< HEAD
+#include "custom_utilities/acceleration_limitation_utilities.h"
 #include "custom_utilities/steady_state_indicator_utility.h"
-=======
-#include "custom_utilities/acceleration_limitation_utilities.h"
->>>>>>> 25d22104
 
 #include "utilities/split_tetrahedra.h"
 
@@ -67,15 +64,9 @@
         ;
 
     // Estimate time step utilities
-<<<<<<< HEAD
     class_<EstimateDtUtility < 2 > >(m,"EstimateDtUtility2D")
         .def(init< ModelPart&, const double, const double, const double, const bool >())
         .def(init< ModelPart&, Parameters& >())
-=======
-    py::class_<EstimateDtUtility < 2 > >(m,"EstimateDtUtility2D")
-        .def(py::init< ModelPart&, const double, const double, const double >())
-        .def(py::init< ModelPart&, Parameters& >())
->>>>>>> 25d22104
         .def("SetCFL",&EstimateDtUtility < 2 > ::SetCFL)
         .def("SetDtMax",&EstimateDtUtility < 2 > ::SetDtMin)
         .def("SetDtMax",&EstimateDtUtility < 2 > ::SetDtMax)
@@ -83,15 +74,9 @@
         .def("CalculateLocalCFL",&EstimateDtUtility < 2 > ::CalculateLocalCFL)
         ;
 
-<<<<<<< HEAD
     class_<EstimateDtUtility < 3 > >(m,"EstimateDtUtility3D")
         .def(init< ModelPart&, const double, const double, const double, const bool >())
         .def(init< ModelPart&, Parameters& >())
-=======
-    py::class_<EstimateDtUtility < 3 > >(m,"EstimateDtUtility3D")
-        .def(py::init< ModelPart&, const double, const double, const double >())
-        .def(py::init< ModelPart&, Parameters& >())
->>>>>>> 25d22104
         .def("SetCFL",&EstimateDtUtility < 3 > ::SetCFL)
         .def("SetDtMax",&EstimateDtUtility < 3 > ::SetDtMin)
         .def("SetDtMax",&EstimateDtUtility < 3 > ::SetDtMax)
