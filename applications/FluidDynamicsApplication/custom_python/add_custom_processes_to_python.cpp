--- conflicted
+++ resolved
@@ -67,11 +67,7 @@
 
     class_<BoussinesqForceProcess, BoussinesqForceProcess::Pointer, Process>
     (m,"BoussinesqForceProcess")
-<<<<<<< HEAD
     .def(init<ModelPart&, Parameters& >())
-=======
-    .def(init<ModelPart*, Parameters& >())
->>>>>>> 80d0024d
     ;
 
     class_<WindkesselModel, WindkesselModel::Pointer, Process>
