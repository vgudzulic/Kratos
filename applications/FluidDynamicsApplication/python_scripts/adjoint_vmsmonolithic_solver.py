from __future__ import print_function, absolute_import, division  # makes KratosMultiphysics backward compatible with python 2.6 and 2.7
# Importing the Kratos Library
import KratosMultiphysics

# Import applications
import KratosMultiphysics.FluidDynamicsApplication as KratosCFD

# Import base class file
from adjoint_fluid_solver import AdjointFluidSolver

def CreateSolver(main_model_part, custom_settings):
    return AdjointVMSMonolithicSolver(main_model_part, custom_settings)

class AdjointVMSMonolithicSolver(AdjointFluidSolver):

    def _ValidateSettings(self, settings):
        # default settings string in json format
        default_settings = KratosMultiphysics.Parameters("""
        {
            "solver_type" : "adjoint_vmsmonolithic_solver",
            "model_part_name": "",
            "domain_size": -1,
            "scheme_settings" : {
                "scheme_type" : "bossak"
            },
            "response_function_settings" : {
                "response_type" : "drag"
            },
            "relative_tolerance"  : 1e-3,
            "absolute_tolerance"  : 1e-6,
            "maximum_iterations"  : 1000,
            "model_import_settings" : {
                "input_type"     : "mdpa",
                "input_filename" : "unknown_name"
            },
            "linear_solver_settings" : {
                "solver_type" : "AMGCL"
            },
            "volume_model_part_name" : "volume_model_part",
            "skin_parts"  : [""],
            "no_skin_parts"  : [""],
            "dynamic_tau" : 0.0,
            "oss_switch"  : 0,
            "echo_level"  : 0,
            "time_stepping"               : {
                "automatic_time_step" : false,
                "time_step"           : -0.1
        }
        }""")

        settings.ValidateAndAssignDefaults(default_settings)
        return settings

    def __init__(self, model, custom_settings):
        super(AdjointVMSMonolithicSolver,self).__init__(model,custom_settings)

        # There is only a single rank in OpenMP, we always print
        self._is_printing_rank = True

        self.element_name = "VMSAdjointElement"
        if self.settings["domain_size"].GetInt() == 2:
            self.condition_name = "LineCondition"
        elif self.settings["domain_size"].GetInt() == 3:
            self.condition_name = "SurfaceCondition"

        # construct the linear solver
        import linear_solver_factory
        self.linear_solver = linear_solver_factory.ConstructSolver(self.settings["linear_solver_settings"])

        KratosMultiphysics.Logger.PrintInfo(self.__class__.__name__, "Construction of AdjointVMSMonolithicSolver finished.")

    def AddVariables(self):

        self.main_model_part.AddNodalSolutionStepVariable(KratosMultiphysics.VELOCITY)
        self.main_model_part.AddNodalSolutionStepVariable(KratosMultiphysics.ACCELERATION)
        self.main_model_part.AddNodalSolutionStepVariable(KratosMultiphysics.PRESSURE)
        self.main_model_part.AddNodalSolutionStepVariable(KratosMultiphysics.ADJOINT_FLUID_VECTOR_1)
        self.main_model_part.AddNodalSolutionStepVariable(KratosMultiphysics.ADJOINT_FLUID_VECTOR_2)
        self.main_model_part.AddNodalSolutionStepVariable(KratosMultiphysics.ADJOINT_FLUID_VECTOR_3)
        self.main_model_part.AddNodalSolutionStepVariable(KratosMultiphysics.AUX_ADJOINT_FLUID_VECTOR_1)
        self.main_model_part.AddNodalSolutionStepVariable(KratosMultiphysics.ADJOINT_FLUID_SCALAR_1)
        self.main_model_part.AddNodalSolutionStepVariable(KratosMultiphysics.VISCOSITY)
        self.main_model_part.AddNodalSolutionStepVariable(KratosMultiphysics.DENSITY)
        self.main_model_part.AddNodalSolutionStepVariable(KratosMultiphysics.BODY_FORCE)
        self.main_model_part.AddNodalSolutionStepVariable(KratosMultiphysics.SHAPE_SENSITIVITY)
        self.main_model_part.AddNodalSolutionStepVariable(KratosMultiphysics.NORMAL_SENSITIVITY)

        KratosMultiphysics.Logger.PrintInfo(self.__class__.__name__, "Adjoint fluid solver variables added correctly.")

    def PrepareModelPart(self):
        self._set_physical_properties()
        super(AdjointVMSMonolithicSolver, self).PrepareModelPart()

    def Initialize(self):

        self.computing_model_part = self.GetComputingModelPart()

        domain_size = self.main_model_part.ProcessInfo[KratosMultiphysics.DOMAIN_SIZE]

        if self.settings["response_function_settings"]["response_type"].GetString() == "drag":
            if (domain_size == 2):
                self.response_function = KratosCFD.DragResponseFunction2D(self.settings["response_function_settings"])
            elif (domain_size == 3):
                self.response_function = KratosCFD.DragResponseFunction3D(self.settings["response_function_settings"])
            else:
                raise Exception("Invalid DOMAIN_SIZE: " + str(domain_size))
        else:
            raise Exception("invalid response_type: " + self.settings["response_function_settings"]["response_type"].GetString())

        calculation_time_step = 1

        if self.settings["scheme_settings"]["scheme_type"].GetString() == "bossak":
            self.time_scheme = KratosMultiphysics.ResidualBasedAdjointBossakScheme(self.settings["scheme_settings"], self.response_function)
        elif self.settings["scheme_settings"]["scheme_type"].GetString() == "steady":
            self.time_scheme = KratosMultiphysics.ResidualBasedAdjointSteadyScheme(self.settings["scheme_settings"], self.response_function)
        elif self.settings["scheme_settings"]["scheme_type"].GetString() == "bossak_old":
            self.time_scheme = KratosCFD.AdjointBossakScheme(self.settings["scheme_settings"], self.response_function)
<<<<<<< HEAD
        elif self.settings["scheme_settings"]["scheme_type"].GetString() == "stabilized_bossak":
            bossak_settings = self.settings["scheme_settings"]["bossak_scheme_settings"]
            bossak_settings.AddEmptyValue("scheme_type")
            bossak_settings["scheme_type"].SetString("bossak")
            calculation_time_step = self.settings["scheme_settings"]["stabilization_settings"]["calculation_step"].GetInt()
            self.time_scheme = KratosCFD.StabilizedAdjointBossakScheme(self.settings["scheme_settings"], bossak_settings, self.response_function)
=======
>>>>>>> 5817a89f
        else:
            raise Exception("invalid scheme_type: " + self.settings["scheme_settings"]["scheme_type"].GetString())

        builder_and_solver = KratosMultiphysics.ResidualBasedBlockBuilderAndSolver(self.linear_solver)

        if calculation_time_step<0:
            raise Exception("invalid calculation step. 1 >= \"calculation_step\" >= 0 [ %d < 0 ]" % calculation_time_step)
        if calculation_time_step>1:
            raise Exception("invalid calculation step. 1 >= \"calculation_step\" >= 0 [ %d > 1 ]" % calculation_time_step)

        if calculation_time_step == 0:
            # Creating the solution strategy
            self.conv_criteria = KratosCFD.AdjointFluidConvergenceCriteria( \
                                                         self.settings["relative_tolerance"].GetDouble(),
                                                         self.settings["absolute_tolerance"].GetDouble())

            self.solver = KratosMultiphysics.ResidualBasedNewtonRaphsonStrategy(\
                                                                            self.main_model_part,
                                                                            self.time_scheme,
                                                                            self.linear_solver,
                                                                            self.conv_criteria,
                                                                            builder_and_solver,
                                                                            self.settings["maximum_iterations"].GetInt(),
                                                                            False,
                                                                            False,
                                                                            False)
        else:
            self.solver = KratosMultiphysics.ResidualBasedLinearStrategy(self.main_model_part,
                                                                         self.time_scheme,
                                                                         self.linear_solver,
                                                                         builder_and_solver,
                                                                         False,
                                                                         False,
                                                                         False,
                                                                         False)

        (self.solver).SetEchoLevel(self.settings["echo_level"].GetInt())

        (self.solver).Initialize()

        (self.solver).Check()

        self.main_model_part.ProcessInfo.SetValue(KratosMultiphysics.DYNAMIC_TAU, self.settings["dynamic_tau"].GetDouble())
        self.main_model_part.ProcessInfo.SetValue(KratosMultiphysics.OSS_SWITCH, self.settings["oss_switch"].GetInt())

        KratosMultiphysics.Logger.PrintInfo(self.__class__.__name__, "Solver initialization finished.")

    def _set_physical_properties(self):
        # Transfer density and (kinematic) viscostity to the nodes
        for el in self.main_model_part.Elements:
            rho = el.Properties.GetValue(KratosMultiphysics.DENSITY)
            if rho <= 0.0:
                raise Exception("DENSITY set to {0} in Properties {1}, positive number expected.".format(rho,el.Properties.Id))
            dyn_viscosity = el.Properties.GetValue(KratosMultiphysics.DYNAMIC_VISCOSITY)
            if dyn_viscosity <= 0.0:
                raise Exception("DYNAMIC_VISCOSITY set to {0} in Properties {1}, positive number expected.".format(dyn_viscosity,el.Properties.Id))
            kin_viscosity = dyn_viscosity / rho
            break

        KratosMultiphysics.VariableUtils().SetScalarVar(KratosMultiphysics.DENSITY, rho, self.main_model_part.Nodes)
        KratosMultiphysics.VariableUtils().SetScalarVar(KratosMultiphysics.VISCOSITY, kin_viscosity, self.main_model_part.Nodes)<|MERGE_RESOLUTION|>--- conflicted
+++ resolved
@@ -115,15 +115,12 @@
             self.time_scheme = KratosMultiphysics.ResidualBasedAdjointSteadyScheme(self.settings["scheme_settings"], self.response_function)
         elif self.settings["scheme_settings"]["scheme_type"].GetString() == "bossak_old":
             self.time_scheme = KratosCFD.AdjointBossakScheme(self.settings["scheme_settings"], self.response_function)
-<<<<<<< HEAD
         elif self.settings["scheme_settings"]["scheme_type"].GetString() == "stabilized_bossak":
             bossak_settings = self.settings["scheme_settings"]["bossak_scheme_settings"]
             bossak_settings.AddEmptyValue("scheme_type")
             bossak_settings["scheme_type"].SetString("bossak")
             calculation_time_step = self.settings["scheme_settings"]["stabilization_settings"]["calculation_step"].GetInt()
             self.time_scheme = KratosCFD.StabilizedAdjointBossakScheme(self.settings["scheme_settings"], bossak_settings, self.response_function)
-=======
->>>>>>> 5817a89f
         else:
             raise Exception("invalid scheme_type: " + self.settings["scheme_settings"]["scheme_type"].GetString())
 
