from __future__ import print_function, absolute_import, division  # makes KratosMultiphysics backward compatible with python 2.6 and 2.7
# Importing the Kratos Library
import KratosMultiphysics

# Import applications
import KratosMultiphysics.FluidDynamicsApplication as KratosCFD

# Import base class file
from adjoint_fluid_solver import AdjointFluidSolver

def CreateSolver(main_model_part, custom_settings):
    return AdjointVMSMonolithicSolver(main_model_part, custom_settings)

class AdjointVMSMonolithicSolver(AdjointFluidSolver):

    def _ValidateSettings(self, settings):
        # default settings string in json format
        default_settings = KratosMultiphysics.Parameters("""
        {
            "solver_type" : "adjoint_vmsmonolithic_solver",
            "model_part_name": "",
            "domain_size": -1,
            "scheme_settings" : {
                "scheme_type" : "bossak"
            },
            "response_function_settings" : {
                "response_type" : "drag"
            },
<<<<<<< HEAD
            "relative_tolerance"  : 1e-3,
            "absolute_tolerance"  : 1e-6,
            "maximum_iterations"  : 1000,
=======
            "sensitivity_settings" : {},
>>>>>>> c87a38ab
            "model_import_settings" : {
                "input_type"     : "mdpa",
                "input_filename" : "unknown_name"
            },
            "linear_solver_settings" : {
                "solver_type" : "AMGCL"
            },
            "volume_model_part_name" : "volume_model_part",
            "skin_parts"  : [""],
            "no_skin_parts"  : [""],
            "dynamic_tau" : 0.0,
            "oss_switch"  : 0,
            "echo_level"  : 0,
            "time_stepping"               : {
                "automatic_time_step" : false,
                "time_step"           : -0.1
        }
        }""")

        settings.ValidateAndAssignDefaults(default_settings)
        return settings

    def __init__(self, model, custom_settings):
        super(AdjointVMSMonolithicSolver,self).__init__(model,custom_settings)

        # There is only a single rank in OpenMP, we always print
        self._is_printing_rank = True

        self.element_name = "VMSAdjointElement"
        if self.settings["domain_size"].GetInt() == 2:
            self.condition_name = "LineCondition"
        elif self.settings["domain_size"].GetInt() == 3:
            self.condition_name = "SurfaceCondition"

        # construct the linear solver
        import linear_solver_factory
        self.linear_solver = linear_solver_factory.ConstructSolver(self.settings["linear_solver_settings"])

        KratosMultiphysics.Logger.PrintInfo(self.__class__.__name__, "Construction of AdjointVMSMonolithicSolver finished.")

    def AddVariables(self):

        self.main_model_part.AddNodalSolutionStepVariable(KratosMultiphysics.VELOCITY)
        self.main_model_part.AddNodalSolutionStepVariable(KratosMultiphysics.ACCELERATION)
        self.main_model_part.AddNodalSolutionStepVariable(KratosMultiphysics.PRESSURE)
        self.main_model_part.AddNodalSolutionStepVariable(KratosMultiphysics.ADJOINT_FLUID_VECTOR_1)
        self.main_model_part.AddNodalSolutionStepVariable(KratosMultiphysics.ADJOINT_FLUID_VECTOR_2)
        self.main_model_part.AddNodalSolutionStepVariable(KratosMultiphysics.ADJOINT_FLUID_VECTOR_3)
        self.main_model_part.AddNodalSolutionStepVariable(KratosMultiphysics.AUX_ADJOINT_FLUID_VECTOR_1)
        self.main_model_part.AddNodalSolutionStepVariable(KratosMultiphysics.AUX_ADJOINT_ACCELERATION)
        self.main_model_part.AddNodalSolutionStepVariable(KratosMultiphysics.ADJOINT_FLUID_SCALAR_1)
        self.main_model_part.AddNodalSolutionStepVariable(KratosMultiphysics.VISCOSITY)
        self.main_model_part.AddNodalSolutionStepVariable(KratosMultiphysics.DENSITY)
        self.main_model_part.AddNodalSolutionStepVariable(KratosMultiphysics.BODY_FORCE)
        self.main_model_part.AddNodalSolutionStepVariable(KratosMultiphysics.SHAPE_SENSITIVITY)
        self.main_model_part.AddNodalSolutionStepVariable(KratosMultiphysics.NORMAL_SENSITIVITY)

        KratosMultiphysics.Logger.PrintInfo(self.__class__.__name__, "Adjoint fluid solver variables added correctly.")

    def PrepareModelPart(self):
        self._set_physical_properties()
        super(AdjointVMSMonolithicSolver, self).PrepareModelPart()

    def Initialize(self):

        self.computing_model_part = self.GetComputingModelPart()

        domain_size = self.main_model_part.ProcessInfo[KratosMultiphysics.DOMAIN_SIZE]

        if self.settings["response_function_settings"]["response_type"].GetString() == "drag":
            if (domain_size == 2):
                self.response_function = KratosCFD.DragResponseFunction2D(self.settings["response_function_settings"], self.main_model_part)
            elif (domain_size == 3):
                self.response_function = KratosCFD.DragResponseFunction3D(self.settings["response_function_settings"], self.main_model_part)
            else:
                raise Exception("Invalid DOMAIN_SIZE: " + str(domain_size))
        else:
            raise Exception("invalid response_type: " + self.settings["response_function_settings"]["response_type"].GetString())

<<<<<<< HEAD
        calculation_time_step = 1
=======
        self.sensitivity_builder = KratosCFD.SensitivityBuilder(self.settings["sensitivity_settings"], self.main_model_part, self.response_function)
>>>>>>> c87a38ab

        if self.settings["scheme_settings"]["scheme_type"].GetString() == "bossak":
            self.time_scheme = KratosMultiphysics.ResidualBasedAdjointBossakScheme(self.settings["scheme_settings"], self.response_function)
        elif self.settings["scheme_settings"]["scheme_type"].GetString() == "steady":
            self.time_scheme = KratosMultiphysics.ResidualBasedAdjointSteadyScheme(self.settings["scheme_settings"], self.response_function)
        elif self.settings["scheme_settings"]["scheme_type"].GetString() == "bossak_old":
            self.time_scheme = KratosCFD.AdjointBossakScheme(self.settings["scheme_settings"], self.response_function)
        elif self.settings["scheme_settings"]["scheme_type"].GetString() == "stabilized_bossak":
            bossak_settings = self.settings["scheme_settings"]["bossak_scheme_settings"]
            bossak_settings.AddEmptyValue("scheme_type")
            bossak_settings["scheme_type"].SetString("bossak")
            calculation_time_step = self.settings["scheme_settings"]["stabilization_settings"]["calculation_step"].GetInt()
            self.time_scheme = KratosCFD.StabilizedAdjointBossakScheme(self.settings["scheme_settings"], bossak_settings, self.response_function)
        else:
            raise Exception("invalid scheme_type: " + self.settings["scheme_settings"]["scheme_type"].GetString())

        builder_and_solver = KratosMultiphysics.ResidualBasedBlockBuilderAndSolver(self.linear_solver)

        if calculation_time_step<0:
            raise Exception("invalid calculation step. 1 >= \"calculation_step\" >= 0 [ %d < 0 ]" % calculation_time_step)
        if calculation_time_step>1:
            raise Exception("invalid calculation step. 1 >= \"calculation_step\" >= 0 [ %d > 1 ]" % calculation_time_step)

        if calculation_time_step == 0:
            # Creating the solution strategy
            self.conv_criteria = KratosCFD.AdjointFluidConvergenceCriteria( \
                                                         self.settings["relative_tolerance"].GetDouble(),
                                                         self.settings["absolute_tolerance"].GetDouble())

            self.solver = KratosMultiphysics.ResidualBasedNewtonRaphsonStrategy(\
                                                                            self.main_model_part,
                                                                            self.time_scheme,
                                                                            self.linear_solver,
                                                                            self.conv_criteria,
                                                                            builder_and_solver,
                                                                            self.settings["maximum_iterations"].GetInt(),
                                                                            False,
                                                                            False,
                                                                            False)
        else:
            self.solver = KratosMultiphysics.ResidualBasedLinearStrategy(self.main_model_part,
                                                                         self.time_scheme,
                                                                         self.linear_solver,
                                                                         builder_and_solver,
                                                                         False,
                                                                         False,
                                                                         False,
                                                                         False)

        (self.solver).SetEchoLevel(self.settings["echo_level"].GetInt())

        (self.solver).Check()

        self.main_model_part.ProcessInfo.SetValue(KratosMultiphysics.DYNAMIC_TAU, self.settings["dynamic_tau"].GetDouble())
        self.main_model_part.ProcessInfo.SetValue(KratosMultiphysics.OSS_SWITCH, self.settings["oss_switch"].GetInt())

        (self.solver).Initialize()
        (self.response_function).Initialize()
        (self.sensitivity_builder).Initialize()
        KratosMultiphysics.Logger.PrintInfo(self.__class__.__name__, "Solver initialization finished.")
    
    def _set_physical_properties(self):
        # Transfer density and (kinematic) viscostity to the nodes
        for el in self.main_model_part.Elements:
            rho = el.Properties.GetValue(KratosMultiphysics.DENSITY)
            if rho <= 0.0:
                raise Exception("DENSITY set to {0} in Properties {1}, positive number expected.".format(rho,el.Properties.Id))
            dyn_viscosity = el.Properties.GetValue(KratosMultiphysics.DYNAMIC_VISCOSITY)
            if dyn_viscosity <= 0.0:
                raise Exception("DYNAMIC_VISCOSITY set to {0} in Properties {1}, positive number expected.".format(dyn_viscosity,el.Properties.Id))
            kin_viscosity = dyn_viscosity / rho
            break

        KratosMultiphysics.VariableUtils().SetScalarVar(KratosMultiphysics.DENSITY, rho, self.main_model_part.Nodes)
        KratosMultiphysics.VariableUtils().SetScalarVar(KratosMultiphysics.VISCOSITY, kin_viscosity, self.main_model_part.Nodes)<|MERGE_RESOLUTION|>--- conflicted
+++ resolved
@@ -26,13 +26,10 @@
             "response_function_settings" : {
                 "response_type" : "drag"
             },
-<<<<<<< HEAD
             "relative_tolerance"  : 1e-3,
             "absolute_tolerance"  : 1e-6,
             "maximum_iterations"  : 1000,
-=======
             "sensitivity_settings" : {},
->>>>>>> c87a38ab
             "model_import_settings" : {
                 "input_type"     : "mdpa",
                 "input_filename" : "unknown_name"
@@ -112,11 +109,8 @@
         else:
             raise Exception("invalid response_type: " + self.settings["response_function_settings"]["response_type"].GetString())
 
-<<<<<<< HEAD
         calculation_time_step = 1
-=======
         self.sensitivity_builder = KratosCFD.SensitivityBuilder(self.settings["sensitivity_settings"], self.main_model_part, self.response_function)
->>>>>>> c87a38ab
 
         if self.settings["scheme_settings"]["scheme_type"].GetString() == "bossak":
             self.time_scheme = KratosMultiphysics.ResidualBasedAdjointBossakScheme(self.settings["scheme_settings"], self.response_function)
@@ -177,7 +171,7 @@
         (self.response_function).Initialize()
         (self.sensitivity_builder).Initialize()
         KratosMultiphysics.Logger.PrintInfo(self.__class__.__name__, "Solver initialization finished.")
-    
+
     def _set_physical_properties(self):
         # Transfer density and (kinematic) viscostity to the nodes
         for el in self.main_model_part.Elements:
