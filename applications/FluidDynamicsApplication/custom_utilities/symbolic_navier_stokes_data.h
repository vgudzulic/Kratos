//    |  /           |
//    ' /   __| _` | __|  _ \   __|
//    . \  |   (   | |   (   |\__ `
//   _|\_\_|  \__,_|\__|\___/ ____/
//                   Multi-Physics
//
//  License:         BSD License
//                   Kratos default license: kratos/license.txt
//
//  Main authors:    Jordi Cotela
//


#if !defined(KRATOS_SYMBOLIC_NAVIER_STOKES_DATA_H)
#define KRATOS_SYMBOLIC_NAVIER_STOKES_DATA_H

#include "includes/constitutive_law.h"

#include "fluid_dynamics_application_variables.h"
#include "custom_utilities/fluid_element_data.h"
#include "custom_utilities/element_size_calculator.h"

namespace Kratos {

///@addtogroup FluidDynamicsApplication
///@{

///@name Kratos classes
///@{

template< size_t TDim, size_t TNumNodes >
class SymbolicNavierStokesData : public FluidElementData<TDim,TNumNodes, true>
{
public:

///@name Type Definitions
///@{

using NodalScalarData = typename FluidElementData<TDim,TNumNodes, true>::NodalScalarData;
using NodalVectorData = typename FluidElementData<TDim,TNumNodes, true>::NodalVectorData;
using ShapeFunctionsType = typename FluidElementData<TDim,TNumNodes, true>::ShapeFunctionsType;
using MatrixRowType = typename FluidElementData<TDim,TNumNodes, true>::MatrixRowType;

///@}
///@name Public Members
///@{

NodalVectorData Velocity;
NodalVectorData Velocity_OldStep1;
NodalVectorData Velocity_OldStep2;
NodalVectorData MeshVelocity;
NodalVectorData BodyForce;

NodalScalarData Pressure;
NodalScalarData Pressure_OldStep1;
NodalScalarData Pressure_OldStep2;

double Density;
double DynamicViscosity;
double SoundVelocity;  // (needed if artificial compressibility is considered)
double DeltaTime;      // Time increment
double DynamicTau;     // Dynamic tau considered in ASGS stabilization coefficients

double bdf0;
double bdf1;
double bdf2;

// Auxiliary containers for the symbolically-generated matrices
BoundedMatrix<double,TNumNodes*(TDim+1),TNumNodes*(TDim+1)> lhs;
array_1d<double,TNumNodes*(TDim+1)> rhs;

double ElementSize;

///@}
///@name Public Operations
///@{

void Initialize(const Element& rElement, const ProcessInfo& rProcessInfo) override
{
    // Base class Initialize manages constitutive law parameters
    FluidElementData<TDim,TNumNodes, true>::Initialize(rElement,rProcessInfo);

    const Geometry< Node<3> >& r_geometry = rElement.GetGeometry();
    const Properties& r_properties = rElement.GetProperties();
    this->FillFromNodalData(Velocity,VELOCITY,r_geometry);
    this->FillFromHistoricalNodalData(Velocity_OldStep1,VELOCITY,r_geometry,1);
    this->FillFromHistoricalNodalData(Velocity_OldStep2,VELOCITY,r_geometry,2);
    this->FillFromNodalData(MeshVelocity,MESH_VELOCITY,r_geometry);
    this->FillFromNodalData(BodyForce,BODY_FORCE,r_geometry);
    this->FillFromNodalData(Pressure,PRESSURE,r_geometry);
    this->FillFromHistoricalNodalData(Pressure_OldStep1,PRESSURE,r_geometry,1);
    this->FillFromHistoricalNodalData(Pressure_OldStep2,PRESSURE,r_geometry,2);
    this->FillFromProperties(Density,DENSITY,r_properties);
    this->FillFromProperties(DynamicViscosity,DYNAMIC_VISCOSITY,r_properties);
    this->FillFromProcessInfo(SoundVelocity,SOUND_VELOCITY,rProcessInfo);
    this->FillFromProcessInfo(DeltaTime,DELTA_TIME,rProcessInfo);
    this->FillFromProcessInfo(DynamicTau,DYNAMIC_TAU,rProcessInfo);

    const Vector& BDFVector = rProcessInfo[BDF_COEFFICIENTS];
    bdf0 = BDFVector[0];
    bdf1 = BDFVector[1];
    bdf2 = BDFVector[2];

    ElementSize = ElementSizeCalculator<TDim,TNumNodes>::AverageElementSize(r_geometry);

    noalias(lhs) = ZeroMatrix(TNumNodes*(TDim+1),TNumNodes*(TDim+1));
    noalias(rhs) = ZeroVector(TNumNodes*(TDim+1));
}

<<<<<<< HEAD
=======
void UpdateGeometryValues(
    const unsigned int IntegrationPointIndex,
    double NewWeight,
    const MatrixRowType& rN,
    const BoundedMatrix<double, TNumNodes, TDim>& rDN_DX) override
{
    FluidElementData<TDim,TNumNodes, true>::UpdateGeometryValues(IntegrationPointIndex,NewWeight,rN,rDN_DX);
    ElementSize = ElementSizeCalculator<TDim,TNumNodes>::GradientsElementSize(rDN_DX);
}

>>>>>>> 68b4e795
static int Check(const Element& rElement, const ProcessInfo& rProcessInfo)
{
    const Geometry< Node<3> >& r_geometry = rElement.GetGeometry();

    KRATOS_CHECK_VARIABLE_KEY(VELOCITY);
    KRATOS_CHECK_VARIABLE_KEY(MESH_VELOCITY);
    KRATOS_CHECK_VARIABLE_KEY(BODY_FORCE);
    KRATOS_CHECK_VARIABLE_KEY(PRESSURE);

    for (unsigned int i = 0; i < TNumNodes; i++)
    {
        KRATOS_CHECK_VARIABLE_IN_NODAL_DATA(VELOCITY,r_geometry[i]);
        KRATOS_CHECK_VARIABLE_IN_NODAL_DATA(MESH_VELOCITY,r_geometry[i]);
        KRATOS_CHECK_VARIABLE_IN_NODAL_DATA(BODY_FORCE,r_geometry[i]);
        KRATOS_CHECK_VARIABLE_IN_NODAL_DATA(PRESSURE,r_geometry[i]);
    }

    KRATOS_CHECK_VARIABLE_KEY(DENSITY);
    KRATOS_CHECK_VARIABLE_KEY(DYNAMIC_VISCOSITY);
    KRATOS_CHECK_VARIABLE_KEY(SOUND_VELOCITY);
    KRATOS_CHECK_VARIABLE_KEY(DELTA_TIME);
    KRATOS_CHECK_VARIABLE_KEY(DYNAMIC_TAU);
    KRATOS_CHECK_VARIABLE_KEY(BDF_COEFFICIENTS);

    return 0;
}

///@}

};

///@}

///@}

}

#endif<|MERGE_RESOLUTION|>--- conflicted
+++ resolved
@@ -107,8 +107,6 @@
     noalias(rhs) = ZeroVector(TNumNodes*(TDim+1));
 }
 
-<<<<<<< HEAD
-=======
 void UpdateGeometryValues(
     const unsigned int IntegrationPointIndex,
     double NewWeight,
@@ -119,7 +117,6 @@
     ElementSize = ElementSizeCalculator<TDim,TNumNodes>::GradientsElementSize(rDN_DX);
 }
 
->>>>>>> 68b4e795
 static int Check(const Element& rElement, const ProcessInfo& rProcessInfo)
 {
     const Geometry< Node<3> >& r_geometry = rElement.GetGeometry();
