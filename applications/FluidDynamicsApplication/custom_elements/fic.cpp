--- conflicted
+++ resolved
@@ -213,7 +213,7 @@
 
             // Prepare new set of data
             rValues.resize(number_of_gauss_points);
-            
+
             // Iterate over integration points to evaluate local contribution
             for (unsigned int g = 0; g < number_of_gauss_points; g++)
             {
@@ -225,7 +225,7 @@
                 array_1d<double,3> convective_velocity = this->GetAtCoordinate(data.Velocity,data.N) - this->GetAtCoordinate(data.MeshVelocity,data.N);
                 array_1d<double,3> TauGrad(3,0.0);
                 this->CalculateTau(data,convective_velocity,TauIncompr,TauMomentum,TauGrad);
-                
+
                 rValues[g] = TauIncompr;
             }
         }
@@ -606,11 +606,7 @@
 
     const double density = this->GetAtCoordinate(rData.Density,rData.N);
     const double viscosity = this->GetAtCoordinate(rData.EffectiveViscosity,rData.N);
-<<<<<<< HEAD
-    
-=======
-
->>>>>>> d0eef523
+
     double InvTau = c1 * viscosity / (Havg*Havg) + density * c2 * velocity_norm / Havg;
     TauIncompr = 1.0/InvTau;
     TauMomentum = (Hvel / (density * c2 * velocity_norm) );
