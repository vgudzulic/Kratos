set(CMAKE_INCLUDE_CURRENT_DIR ON)

message("**** configuring KratosFluidDynamicsApplication ****")

include_directories( ${KRATOS_SOURCE_DIR}/kratos )

## define application core sources (pure C++ parts)
set( KRATOS_FLUID_DYNAMICS_APPLICATION_CORE_SOURCES

  # application class and variables
  ${CMAKE_CURRENT_SOURCE_DIR}/fluid_dynamics_application.cpp
  ${CMAKE_CURRENT_SOURCE_DIR}/fluid_dynamics_application_variables.cpp

  # utilities (compiled first because they are used within the element cpps)
  ${CMAKE_CURRENT_SOURCE_DIR}/custom_utilities/fluid_element_data.cpp
  ${CMAKE_CURRENT_SOURCE_DIR}/custom_utilities/fluid_element_utilities.cpp
  ${CMAKE_CURRENT_SOURCE_DIR}/custom_utilities/drag_utilities.cpp
  ${CMAKE_CURRENT_SOURCE_DIR}/custom_utilities/element_size_calculator.cpp
  ${CMAKE_CURRENT_SOURCE_DIR}/custom_utilities/statistics_record.cpp
  ${CMAKE_CURRENT_SOURCE_DIR}/custom_utilities/vorticity_utilities.cpp
  ${CMAKE_CURRENT_SOURCE_DIR}/custom_utilities/acceleration_limitation_utilities.cpp

  # elements
  ${CMAKE_CURRENT_SOURCE_DIR}/custom_elements/vms.cpp
  ${CMAKE_CURRENT_SOURCE_DIR}/custom_elements/fluid_element.cpp
  ${CMAKE_CURRENT_SOURCE_DIR}/custom_elements/qs_vms.cpp
  ${CMAKE_CURRENT_SOURCE_DIR}/custom_elements/d_vms.cpp
  ${CMAKE_CURRENT_SOURCE_DIR}/custom_elements/symbolic_navier_stokes.cpp
  ${CMAKE_CURRENT_SOURCE_DIR}/custom_elements/embedded_fluid_element.cpp
  ${CMAKE_CURRENT_SOURCE_DIR}/custom_elements/embedded_fluid_element_discontinuous.cpp
  ${CMAKE_CURRENT_SOURCE_DIR}/custom_elements/fic.cpp
  ${CMAKE_CURRENT_SOURCE_DIR}/custom_elements/dynamic_vms.cpp
  ${CMAKE_CURRENT_SOURCE_DIR}/custom_elements/fractional_step.cpp
  ${CMAKE_CURRENT_SOURCE_DIR}/custom_elements/fractional_step_discontinuous.cpp
  ${CMAKE_CURRENT_SOURCE_DIR}/custom_elements/spalart_allmaras.cpp
  ${CMAKE_CURRENT_SOURCE_DIR}/custom_elements/stationary_stokes.cpp
  ${CMAKE_CURRENT_SOURCE_DIR}/custom_elements/stokes_3D.cpp
  ${CMAKE_CURRENT_SOURCE_DIR}/custom_elements/stokes_3D_twofluid.cpp
  ${CMAKE_CURRENT_SOURCE_DIR}/custom_elements/navier_stokes.cpp
  ${CMAKE_CURRENT_SOURCE_DIR}/custom_elements/embedded_ausas_navier_stokes.cpp
  #${CMAKE_CURRENT_SOURCE_DIR}/custom_elements/compressible_navier_stokes.cpp
  ${CMAKE_CURRENT_SOURCE_DIR}/custom_elements/compressible_navier_stokes2D.cpp
  ${CMAKE_CURRENT_SOURCE_DIR}/custom_elements/compressible_navier_stokes3D.cpp
  ${CMAKE_CURRENT_SOURCE_DIR}/custom_elements/two_fluid_navier_stokes.cpp
  ${CMAKE_CURRENT_SOURCE_DIR}/custom_elements/vms_adjoint_element.cpp

  # conditions
  ${CMAKE_CURRENT_SOURCE_DIR}/custom_conditions/wall_condition.cpp
  ${CMAKE_CURRENT_SOURCE_DIR}/custom_conditions/fs_werner_wengle_wall_condition.cpp
  ${CMAKE_CURRENT_SOURCE_DIR}/custom_conditions/fs_generalized_wall_condition.cpp
  ${CMAKE_CURRENT_SOURCE_DIR}/custom_conditions/wall_condition_discontinuous.cpp
  ${CMAKE_CURRENT_SOURCE_DIR}/custom_conditions/monolithic_wall_condition.cpp
  ${CMAKE_CURRENT_SOURCE_DIR}/custom_conditions/stokes_wall_condition.cpp
  ${CMAKE_CURRENT_SOURCE_DIR}/custom_conditions/fs_periodic_condition.cpp
  ${CMAKE_CURRENT_SOURCE_DIR}/custom_conditions/navier_stokes_wall_condition.cpp
  ${CMAKE_CURRENT_SOURCE_DIR}/custom_conditions/embedded_ausas_navier_stokes_wall_condition.cpp


  # fluid constitutive laws
  ${CMAKE_CURRENT_SOURCE_DIR}/custom_constitutive/fluid_constitutive_law.cpp
  ${CMAKE_CURRENT_SOURCE_DIR}/custom_constitutive/bingham_3d_law.cpp
  ${CMAKE_CURRENT_SOURCE_DIR}/custom_constitutive/euler_2d_law.cpp
  ${CMAKE_CURRENT_SOURCE_DIR}/custom_constitutive/euler_3d_law.cpp
  ${CMAKE_CURRENT_SOURCE_DIR}/custom_constitutive/newtonian_2d_law.cpp
  ${CMAKE_CURRENT_SOURCE_DIR}/custom_constitutive/newtonian_temperature_dependent_2d_law.cpp
  ${CMAKE_CURRENT_SOURCE_DIR}/custom_constitutive/newtonian_temperature_dependent_3d_law.cpp
  ${CMAKE_CURRENT_SOURCE_DIR}/custom_constitutive/newtonian_3d_law.cpp
  ${CMAKE_CURRENT_SOURCE_DIR}/custom_constitutive/newtonian_two_fluid_2d_law.cpp
  ${CMAKE_CURRENT_SOURCE_DIR}/custom_constitutive/newtonian_two_fluid_3d_law.cpp
  ${CMAKE_CURRENT_SOURCE_DIR}/custom_constitutive/herschel_bulkley_3d_law.cpp

  # processes
  ${CMAKE_CURRENT_SOURCE_DIR}/custom_processes/boussinesq_force_process.cpp
  ${CMAKE_CURRENT_SOURCE_DIR}/custom_processes/distance_modification_process.cpp
  ${CMAKE_CURRENT_SOURCE_DIR}/custom_processes/embedded_skin_visualization_process.cpp
  ${CMAKE_CURRENT_SOURCE_DIR}/custom_processes/mass_conservation_check_process.cpp
  ${CMAKE_CURRENT_SOURCE_DIR}/custom_processes/two_fluids_inlet_process.cpp
)

## define python interface sources
set( KRATOS_FLUID_DYNAMICS_PYTHON_INTERFACE_SOURCES
  ${CMAKE_CURRENT_SOURCE_DIR}/custom_python/add_custom_strategies_to_python.cpp
  ${CMAKE_CURRENT_SOURCE_DIR}/custom_python/add_custom_utilities_to_python.cpp
  ${CMAKE_CURRENT_SOURCE_DIR}/custom_python/add_custom_processes_to_python.cpp
  ${CMAKE_CURRENT_SOURCE_DIR}/custom_python/add_custom_constitutive_laws_to_python.cpp
  ${CMAKE_CURRENT_SOURCE_DIR}/custom_python/add_custom_response_functions_to_python.cpp
  ${CMAKE_CURRENT_SOURCE_DIR}/custom_python/fluid_dynamics_python_application.cpp
)

## define fluid dynamics test sources
if(${KRATOS_BUILD_TESTING} MATCHES ON)
 	file(GLOB_RECURSE KRATOS_FLUID_DYNAMICS_TESTING_SOURCES ${CMAKE_CURRENT_SOURCE_DIR}/tests/cpp_tests/*.cpp)
endif(${KRATOS_BUILD_TESTING} MATCHES ON)

#get_property(inc_dirs DIRECTORY PROPERTY INCLUDE_DIRECTORIES)
#message("KratosIncompressibleFluidApplication subdir inc_dirs = ${inc_dirs}")

###############################################################################
## FluidDynamicsApplication core library (C++ parts)
add_library( KratosFluidDynamicsCore SHARED ${KRATOS_FLUID_DYNAMICS_APPLICATION_CORE_SOURCES} ${KRATOS_FLUID_DYNAMICS_TESTING_SOURCES} )
target_link_libraries( KratosFluidDynamicsCore PUBLIC KratosCore)
set_target_properties( KratosFluidDynamicsCore PROPERTIES COMPILE_DEFINITIONS "FLUID_DYNAMICS_APPLICATION=EXPORT,API")

## FluidDynamicsApplication python module
pybind11_add_module( KratosFluidDynamicsApplication MODULE THIN_LTO ${KRATOS_FLUID_DYNAMICS_PYTHON_INTERFACE_SOURCES} )
target_link_libraries( KratosFluidDynamicsApplication PRIVATE KratosFluidDynamicsCore)
set_target_properties( KratosFluidDynamicsApplication PROPERTIES PREFIX "")

###############################################################################
# changing the .dll suffix to .pyd
if(${CMAKE_SYSTEM_NAME} MATCHES "Windows")
  set_target_properties(KratosFluidDynamicsApplication PROPERTIES SUFFIX .pyd)
endif(${CMAKE_SYSTEM_NAME} MATCHES "Windows")

# changing the .dylib suffix to .so
if(${CMAKE_SYSTEM_NAME} MATCHES "Darwin")
	set_target_properties(KratosFluidDynamicsApplication PROPERTIES SUFFIX .so)
endif(${CMAKE_SYSTEM_NAME} MATCHES "Darwin")

###############################################################################
if(USE_COTIRE MATCHES ON)
    cotire(KratosFluidDynamicsCore)
    cotire(KratosFluidDynamicsApplication)
endif(USE_COTIRE MATCHES ON)

###############################################################################
## installing the resulting libraries

install(TARGETS KratosFluidDynamicsCore DESTINATION libs )
install(TARGETS KratosFluidDynamicsApplication DESTINATION libs )

# Add to the KratosMultiphisics Python module
install(FILES "${CMAKE_CURRENT_SOURCE_DIR}/FluidDynamicsApplication.py" DESTINATION "KratosMultiphysics/FluidDynamicsApplication" RENAME "__init__.py")

if(${INSTALL_PYTHON_FILES} MATCHES ON)
  get_filename_component (CURRENT_DIR_NAME ${CMAKE_CURRENT_SOURCE_DIR} NAME)
  install(DIRECTORY ${CMAKE_CURRENT_SOURCE_DIR}/python_scripts DESTINATION applications/${CURRENT_DIR_NAME}  FILES_MATCHING PATTERN "*.py"  PATTERN ".svn" EXCLUDE)
endif(${INSTALL_PYTHON_FILES} MATCHES ON)

# Kratos Testing. Install everything except sources to ensure that reference and configuration files are copied.
if(${INSTALL_TESTING_FILES} MATCHES ON )
  get_filename_component (CURRENT_DIR_NAME ${CMAKE_CURRENT_SOURCE_DIR} NAME)
  install(DIRECTORY ${CMAKE_CURRENT_SOURCE_DIR}/tests DESTINATION applications/${CURRENT_DIR_NAME}
<<<<<<< HEAD
          PATTERN "*.git" EXCLUDE
          PATTERN "*.c" EXCLUDE
          PATTERN "*.h" EXCLUDE
          PATTERN "*.cpp" EXCLUDE
          PATTERN "*.hpp" EXCLUDE
)
=======
    PATTERN "*.git" EXCLUDE
    PATTERN "*.c" EXCLUDE
    PATTERN "*.h" EXCLUDE
    PATTERN "*.cpp" EXCLUDE
    PATTERN "*.hpp" EXCLUDE
  )
>>>>>>> 9de041fd
endif(${INSTALL_TESTING_FILES} MATCHES ON)<|MERGE_RESOLUTION|>--- conflicted
+++ resolved
@@ -141,19 +141,10 @@
 if(${INSTALL_TESTING_FILES} MATCHES ON )
   get_filename_component (CURRENT_DIR_NAME ${CMAKE_CURRENT_SOURCE_DIR} NAME)
   install(DIRECTORY ${CMAKE_CURRENT_SOURCE_DIR}/tests DESTINATION applications/${CURRENT_DIR_NAME}
-<<<<<<< HEAD
-          PATTERN "*.git" EXCLUDE
-          PATTERN "*.c" EXCLUDE
-          PATTERN "*.h" EXCLUDE
-          PATTERN "*.cpp" EXCLUDE
-          PATTERN "*.hpp" EXCLUDE
-)
-=======
     PATTERN "*.git" EXCLUDE
     PATTERN "*.c" EXCLUDE
     PATTERN "*.h" EXCLUDE
     PATTERN "*.cpp" EXCLUDE
     PATTERN "*.hpp" EXCLUDE
   )
->>>>>>> 9de041fd
 endif(${INSTALL_TESTING_FILES} MATCHES ON)