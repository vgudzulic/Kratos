--- conflicted
+++ resolved
@@ -143,11 +143,7 @@
 install(TARGETS KratosFluidDynamicsApplication DESTINATION libs )
 
 ## If trilinos is avaliable, switch on the Fluid trilinos extension
-<<<<<<< HEAD
-if((${USE_MPI} MATCHES ON) AND (${TRILINOS_APPLICATION} MATCHES ON))
-=======
 if(${USE_MPI})
->>>>>>> master
   message("Enabling trilinos extension for KratosFluidDynamicsApplication")
   add_subdirectory(trilinos_extension)
 endif(${USE_MPI})