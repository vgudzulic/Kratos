{
    "problem_data"     : {
        "problem_name"  : "ale_fluid_test",
        "parallel_type" : "OpenMP",
        "echo_level"    : 0,
        "start_time"    : 0.0,
        "end_time"      : 1
    },
    "output_processes" : { },
    "solver_settings"  : {
        "solver_type" : "ale_fluid",
        "ale_boundary_parts" : ["NoSlip2D_cylinder"],
        "mesh_motion_solver_settings" : {
            "solver_type"         : "mesh_solver_structural_similarity"
        },
        "mesh_velocity_calculation"   : {
            "time_scheme" : "bdf2"
        },
        "fluid_solver_settings" :{
            "model_part_name"             : "FluidModelPart",
            "domain_size"                 : 2,
            "solver_type"                 : "Monolithic",
            "model_import_settings"       : {
                "input_type"     : "mdpa",
                "input_filename" : "ale_fluid_test"
            },
            "echo_level"                  : 0,
            "formulation" : {
<<<<<<< HEAD
                "element_type"            : "vms"
=======
                "element_type": "vms"
>>>>>>> babb1184
            },
            "maximum_iterations"          : 10,
            "relative_velocity_tolerance" : 0.001,
            "absolute_velocity_tolerance" : 1e-5,
            "relative_pressure_tolerance" : 0.001,
            "absolute_pressure_tolerance" : 1e-5,
            "volume_model_part_name"      : "Parts_domain",
            "skin_parts"                  : ["AutomaticInlet2D_inlet","Outlet2D_outlet","NoSlip2D_walls","NoSlip2D_cylinder"],
            "no_skin_parts"               : [],
            "time_stepping"               : {
                "automatic_time_step" : false,
                "time_step"           : 0.1
            }
        }
    },
    "processes"        : {
        "initial_conditions_process_list"  : [],
        "boundary_conditions_process_list" : [{
            "python_module" : "apply_inlet_process",
            "kratos_module" : "KratosMultiphysics.FluidDynamicsApplication",
            "Parameters"    : {
                "model_part_name" : "FluidModelPart.AutomaticInlet2D_inlet",
                "variable_name"   : "VELOCITY",
                "modulus"         : 3.0,
                "direction"       : "automatic_inwards_normal",
                "interval"        : [0.0,"End"]
            }
        },{
            "python_module" : "apply_outlet_process",
            "kratos_module" : "KratosMultiphysics.FluidDynamicsApplication",
            "Parameters"    : {
                "model_part_name"    : "FluidModelPart.Outlet2D_outlet",
                "variable_name"      : "PRESSURE",
                "constrained"        : true,
                "value"              : 0.0,
                "hydrostatic_outlet" : false,
                "h_top"              : 0.0
            }
        },{
            "python_module" : "apply_noslip_process",
            "kratos_module" : "KratosMultiphysics.FluidDynamicsApplication",
            "Parameters"    : {
                "model_part_name" : "FluidModelPart.NoSlip2D_walls"
            }
        },{
            "python_module" : "apply_noslip_process",
            "kratos_module" : "KratosMultiphysics.FluidDynamicsApplication",
            "Parameters"    : {
                "model_part_name" : "FluidModelPart.NoSlip2D_cylinder"
            }
        }],
        "auxiliar_process_list"            : [{
            "python_module"       : "assign_vector_variable_process",
            "kratos_module"       : "KratosMultiphysics",
            "process_name"        : "AssignVectorVariableProcess",
            "Parameters"          : {
                "model_part_name" : "FluidModelPart.NoSlip2D_cylinder",
                "variable_name"   : "MESH_DISPLACEMENT",
                "value"           : ["0.3*t", "0.1*t", 0.0]
            }
        },{
            "python_module"       : "assign_scalar_variable_process",
            "kratos_module"       : "KratosMultiphysics",
            "process_name"        : "AssignScalarVariableProcess",
            "Parameters"          : {
                "model_part_name" : "FluidModelPart.AutomaticInlet2D_inlet",
                "variable_name"   : "MESH_DISPLACEMENT_X"
            }
        },{
            "python_module"       : "assign_scalar_variable_process",
            "kratos_module"       : "KratosMultiphysics",
            "process_name"        : "AssignScalarVariableProcess",
            "Parameters"          : {
                "model_part_name" : "FluidModelPart.Outlet2D_outlet",
                "variable_name"   : "MESH_DISPLACEMENT_X"
            }
        },{
            "python_module"       : "assign_scalar_variable_process",
            "kratos_module"       : "KratosMultiphysics",
            "process_name"        : "AssignScalarVariableProcess",
            "Parameters"          : {
                "model_part_name" : "FluidModelPart.NoSlip2D_walls",
                "variable_name"   : "MESH_DISPLACEMENT_Y"
            }
        },{
            "kratos_module"   : "KratosMultiphysics",
            "python_module"   : "multiple_points_output_process",
            "help"            : "",
            "process_name"    : "MultiplePointsOutputProcess",
            "Parameters" : {
                "positions"         : [
                    [3.150768, 4.043068, 0.0],
                    [4.849232, 4.043068, 0.0],
                    [3.0, 1.3, 0.0],
                    [4.5, 1.3, 0.0]
                ],
                "model_part_name"  : "FluidModelPart.Parts_domain",
                "output_file_settings": {
                    "file_name"  : "cylinder_test_probe.dat"
                },
                "output_variables" : [
                    "VELOCITY_X",
                    "VELOCITY_Y",
                    "MESH_VELOCITY_X",
                    "MESH_VELOCITY_Y",
                    "MESH_DISPLACEMENT_X",
                    "MESH_DISPLACEMENT_Y",
                    "PRESSURE"]
            }
         },{
            "python_module" : "compute_body_fitted_drag_process",
            "kratos_module" : "KratosMultiphysics.FluidDynamicsApplication",
            "process_name"  : "ComputeBodyFittedDragProcess",
            "Parameters"    : {
                "model_part_name"        : "FluidModelPart.NoSlip2D_cylinder",
                "write_drag_output_file" : true,
                "print_drag_to_screen"   : false,
                "interval"               : [0.0,"End"]
            }
        },{
            "python_module"   : "compare_two_files_check_process",
            "kratos_module"   : "KratosMultiphysics",
            "help"            : "",
            "process_name"    : "CompareTwoFilesCheckProcess",
            "Parameters" :{
                "output_file_name"    : "cylinder_test_probe_1.dat",
                "reference_file_name" : "cylinder_test_probe_1_ref.dat",
                "comparison_type"     : "dat_file_variables_time_history",
                "remove_output_file"    : true,
                "tolerance"             : 1e-6
            }
        },{
            "python_module"   : "compare_two_files_check_process",
            "kratos_module"   : "KratosMultiphysics",
            "help"            : "",
            "process_name"    : "CompareTwoFilesCheckProcess",
            "Parameters" :{
                "output_file_name"    : "cylinder_test_probe_2.dat",
                "reference_file_name" : "cylinder_test_probe_2_ref.dat",
                "comparison_type"     : "dat_file_variables_time_history",
                "remove_output_file"    : true,
                "tolerance"             : 1e-6
            }
        },{
            "python_module"   : "compare_two_files_check_process",
            "kratos_module"   : "KratosMultiphysics",
            "help"            : "",
            "process_name"    : "CompareTwoFilesCheckProcess",
            "Parameters" :{
                "output_file_name"    : "cylinder_test_probe_3.dat",
                "reference_file_name" : "cylinder_test_probe_3_ref.dat",
                "comparison_type"     : "dat_file_variables_time_history",
                "remove_output_file"    : true,
                "tolerance"             : 1e-6
            }
        },{
            "python_module"   : "compare_two_files_check_process",
            "kratos_module"   : "KratosMultiphysics",
            "help"            : "",
            "process_name"    : "CompareTwoFilesCheckProcess",
            "Parameters" :{
                "output_file_name"    : "cylinder_test_probe_4.dat",
                "reference_file_name" : "cylinder_test_probe_4_ref.dat",
                "comparison_type"     : "dat_file_variables_time_history",
                "remove_output_file"    : true,
                "tolerance"             : 1e-6
            }
        },{
            "python_module"   : "compare_two_files_check_process",
            "kratos_module"   : "KratosMultiphysics",
            "help"            : "",
            "process_name"    : "CompareTwoFilesCheckProcess",
            "Parameters" :{
                "output_file_name"    : "FluidModelPart.NoSlip2D_cylinder_drag.dat",
                "reference_file_name" : "FluidModelPart.NoSlip2D_cylinder_drag_ref.dat",
                "comparison_type"     : "dat_file_variables_time_history",
                "remove_output_file"    : true,
                "tolerance"             : 1e-6
            }
        }]
    }
}<|MERGE_RESOLUTION|>--- conflicted
+++ resolved
@@ -26,11 +26,7 @@
             },
             "echo_level"                  : 0,
             "formulation" : {
-<<<<<<< HEAD
                 "element_type"            : "vms"
-=======
-                "element_type": "vms"
->>>>>>> babb1184
             },
             "maximum_iterations"          : 10,
             "relative_velocity_tolerance" : 0.001,
