{
    "problem_data"                     : {
        "problem_name"    : "cylinder_test",
        "start_time"      : 0.0,
        "end_time"        : 0.095,
        "echo_level"      : 0,
        "parallel_type"   : "OpenMP"
    },
    "output_processes" : {
        "gid_output" : [{
            "python_module" : "gid_output_process",
            "kratos_module" : "KratosMultiphysics",
            "process_name"  : "GiDOutputProcess",
            "help"          : "This process writes postprocessing files for GiD",
            "Parameters"    : {
                "model_part_name"        : "MainModelPart",
                "output_name"            : "interface_test",
                "postprocess_parameters" : {
                    "result_file_configuration" : {
                        "gidpost_flags" : {
                            "GiDPostMode"           : "GiD_PostBinary",
                            "WriteDeformedMeshFlag" : "WriteUndeformed",
                            "WriteConditionsFlag"   : "WriteElementsOnly",
                            "MultiFileFlag"         : "SingleFile"
                        },
                        "file_label"          : "time",
                        "output_control_type" : "step",
                        "output_frequency"    : 1.0,
                        "body_output"         : true,
                        "node_output"         : false,
                        "skin_output"         : false,
                        "plane_output"        : [],
                        "nodal_results"       : ["VELOCITY","PRESSURE"],
                        "gauss_point_results" : []
                    },
                    "point_data_configuration"  : []
                }
            }
        }]
    },
    "restart_options"                  : {
        "SaveRestart"      : "False",
        "RestartFrequency" : 0,
        "LoadRestart"      : "False",
        "Restart_Step"     : 0
    },
    "solver_settings"                  : {
        "solver_type"                  : "Monolithic",
        "model_import_settings"        : {
            "input_type"     : "mdpa",
            "input_filename" : "AdjointVMSSensitivity2DTest/cylinder_test"
        },
        "model_part_name"              : "MainModelPart",
        "domain_size"                  : 2,
        "maximum_iterations"           : 10,
        "echo_level"                   : 0,
        "consider_periodic_conditions" : false,
        "compute_reactions"            : true,
        "reform_dofs_at_each_step"     : false,
        "relative_velocity_tolerance"  : 1e-3,
        "absolute_velocity_tolerance"  : 1e-5,
        "relative_pressure_tolerance"  : 1e-3,
        "absolute_pressure_tolerance"  : 1e-5,
        "linear_solver_settings"       : {
            "solver_type"         : "amgcl_ns",
            "verbosity"           : 0,
            "coarse_enough"       : 500
        },
        "volume_model_part_name"       : "Parts_Fluid",
        "skin_parts"                   : ["Inlet2D_Inlet","Outlet2D_Outlet","NoSlip2D_Wall","NoSlip2D_Cylinder"],
        "no_skin_parts"                : [],
        "time_stepping"               : {
            "automatic_time_step" : false,
            "time_step"           : 0.01
        },
        "formulation" : {
            "element_type"             : "vms",
            "use_orthogonal_subscales" : false,
            "dynamic_tau"              : 1.0
        }
    },
    "processes": {
        "initial_conditions_process_list"  : [],
        "boundary_conditions_process_list" : [{
            "python_module" : "assign_vector_variable_process",
            "kratos_module" : "KratosMultiphysics",
            "process_name"  : "AssignVectorVariableProcess",
            "Parameters"    : {
                "mesh_id"         : 0,
                "model_part_name" : "Inlet2D_Inlet",
                "variable_name"   : "VELOCITY",
                "value"           : [0.0001, 0.0, 0.0]
            }
        },{
            "python_module" : "assign_scalar_variable_process",
<<<<<<< HEAD
            "kratos_module" : "KratosMultiphysics",
            "process_name"  : "AssignScalarVariableProcess",
            "Parameters"    : {
                "mesh_id"         : 0,
                "model_part_name" : "Outlet2D_Outlet",
                "variable_name"   : "PRESSURE",
                "value"           : 0
            }
        },{
            "python_module" : "apply_noslip_process",
            "kratos_module" : "KratosMultiphysics.FluidDynamicsApplication",
            "process_name"  : "ApplyNoSlipProcess",
            "Parameters"    : {
                "mesh_id"         : 0,
                "model_part_name" : "NoSlip2D_Wall"
            }
        },{
            "python_module" : "apply_noslip_process",
            "kratos_module" : "KratosMultiphysics.FluidDynamicsApplication",
            "process_name"  : "ApplyNoSlipProcess",
            "Parameters"    : {
                "mesh_id"         : 0,
                "model_part_name" : "NoSlip2D_Cylinder"
            }
        }],
        "gravity"                          : [{
            "python_module" : "assign_vector_by_direction_process",
            "kratos_module" : "KratosMultiphysics",
=======
            "kratos_module" : "KratosMultiphysics",
            "process_name"  : "AssignScalarVariableProcess",
            "Parameters"    : {
                "mesh_id"         : 0,
                "model_part_name" : "Outlet2D_Outlet",
                "variable_name"   : "PRESSURE",
                "value"           : 0
            }
        },{
            "python_module" : "apply_noslip_process",
            "kratos_module" : "KratosMultiphysics.FluidDynamicsApplication",
            "process_name"  : "ApplyNoSlipProcess",
            "Parameters"    : {
                "mesh_id"         : 0,
                "model_part_name" : "NoSlip2D_Wall"
            }
        },{
            "python_module" : "apply_noslip_process",
            "kratos_module" : "KratosMultiphysics.FluidDynamicsApplication",
            "process_name"  : "ApplyNoSlipProcess",
            "Parameters"    : {
                "mesh_id"         : 0,
                "model_part_name" : "NoSlip2D_Cylinder"
            }
        }],
        "gravity"                          : [{
            "python_module" : "assign_vector_by_direction_process",
            "kratos_module" : "KratosMultiphysics",
>>>>>>> 40d6a000
            "process_name"  : "AssignVectorByDirectoinProcess",
            "Parameters"    : {
                "mesh_id"         : 0,
                "model_part_name" : "Parts_Fluid",
                "variable_name"   : "BODY_FORCE",
                "modulus"         : 0.0,
                "constrained"     : false,
                "direction"       : [0.0,-1.0,0.0]
            }
        }],
        "auxiliar_process_list" :[{
            "kratos_module" : "KratosMultiphysics.HDF5Application",
            "python_module" : "single_mesh_primal_output_process",
            "help"          : "",
            "process_name"  : "",
            "Parameters" : {
                "model_part_name" : "MainModelPart",
                "file_settings" : {
                    "file_access_mode" : "truncate"
                },
                "model_part_output_settings" : {
                    "prefix" : "/ModelData"
                },
                "nodal_solution_step_data_settings" : {
                    "list_of_variables": ["VELOCITY", "ACCELERATION", "PRESSURE"]
                },
                "output_time_settings" : {
                    "output_step_frequency": 1
                }
            }
        },{
            "python_module" : "compute_body_fitted_drag_process",
                "kratos_module" : "KratosMultiphysics",
                "process_name"  : "ComputeBodyFittedDragProcess",
                "Parameters" : {
                    "model_part_name"           : "NoSlip2D_Cylinder",
                    "interval"                  : [0.0, 1e30],
                    "write_drag_output_file"    : true,
                    "print_drag_to_screen"      : false,
                    "print_format"              : "22.15e"
                }
        },{
            "kratos_module"   : "KratosMultiphysics",
            "python_module"   : "point_output_process",
            "help"            : "",
            "process_name"    : "PointOutputProcess",
            "Parameters" : {
                "position"         : [0.015717, 0.0043484, 0.0],
                "model_part_name"  : "Parts_Fluid",
                "output_file_settings": {
                    "file_name"  : "cylinder_test_probe1.dat",
                    "folder_name": "AdjointVMSSensitivity2DTest"
                },
                "output_variables" : [
                    "VELOCITY_X",
                    "VELOCITY_Y",
                    "PRESSURE"]
            }
        },{
            "kratos_module"   : "KratosMultiphysics",
            "python_module"   : "point_output_process",
            "help"            : "",
            "process_name"    : "PointOutputProcess",
            "Parameters" : {
                "position"         : [0.02601,-0.0018744, 0.0],
                "model_part_name"  : "Parts_Fluid",
                "output_file_settings": {
                    "file_name"  : "cylinder_test_probe2.dat",
                    "folder_name": "AdjointVMSSensitivity2DTest"
                },
                "output_variables" : [
                    "VELOCITY_X",
                    "VELOCITY_Y",
                    "PRESSURE"]
            }
        },{
            "python_module"   : "compare_two_files_check_process",
            "kratos_module"   : "KratosMultiphysics",
            "help"            : "",
            "process_name"    : "CompareTwoFilesCheckProcess",
            "Parameters" :{
                "output_file_name"    : "AdjointVMSSensitivity2DTest/cylinder_test_probe1.dat",
                "reference_file_name" : "AdjointVMSSensitivity2DTest/cylinder_test_probe1_ref.dat",
                "comparison_type"     : "dat_file",
                "tolerance"           : 1e-7
            }
        },{
            "python_module"   : "compare_two_files_check_process",
            "kratos_module"   : "KratosMultiphysics",
            "help"            : "",
            "process_name"    : "CompareTwoFilesCheckProcess",
            "Parameters" :{
                "output_file_name"    : "AdjointVMSSensitivity2DTest/cylinder_test_probe2.dat",
                "reference_file_name" : "AdjointVMSSensitivity2DTest/cylinder_test_probe2_ref.dat",
                "comparison_type"     : "dat_file",
                "tolerance"           : 1e-7
            }
        }]
    }
}<|MERGE_RESOLUTION|>--- conflicted
+++ resolved
@@ -93,7 +93,6 @@
             }
         },{
             "python_module" : "assign_scalar_variable_process",
-<<<<<<< HEAD
             "kratos_module" : "KratosMultiphysics",
             "process_name"  : "AssignScalarVariableProcess",
             "Parameters"    : {
@@ -122,36 +121,6 @@
         "gravity"                          : [{
             "python_module" : "assign_vector_by_direction_process",
             "kratos_module" : "KratosMultiphysics",
-=======
-            "kratos_module" : "KratosMultiphysics",
-            "process_name"  : "AssignScalarVariableProcess",
-            "Parameters"    : {
-                "mesh_id"         : 0,
-                "model_part_name" : "Outlet2D_Outlet",
-                "variable_name"   : "PRESSURE",
-                "value"           : 0
-            }
-        },{
-            "python_module" : "apply_noslip_process",
-            "kratos_module" : "KratosMultiphysics.FluidDynamicsApplication",
-            "process_name"  : "ApplyNoSlipProcess",
-            "Parameters"    : {
-                "mesh_id"         : 0,
-                "model_part_name" : "NoSlip2D_Wall"
-            }
-        },{
-            "python_module" : "apply_noslip_process",
-            "kratos_module" : "KratosMultiphysics.FluidDynamicsApplication",
-            "process_name"  : "ApplyNoSlipProcess",
-            "Parameters"    : {
-                "mesh_id"         : 0,
-                "model_part_name" : "NoSlip2D_Cylinder"
-            }
-        }],
-        "gravity"                          : [{
-            "python_module" : "assign_vector_by_direction_process",
-            "kratos_module" : "KratosMultiphysics",
->>>>>>> 40d6a000
             "process_name"  : "AssignVectorByDirectoinProcess",
             "Parameters"    : {
                 "mesh_id"         : 0,
