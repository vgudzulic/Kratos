--- conflicted
+++ resolved
@@ -126,10 +126,7 @@
 
         self.fluid_model_part.SetBufferSize(2)
         vms_monolithic_solver.AddDofs(self.fluid_model_part)
-
         thermal_solver.AddDofs(self.fluid_model_part)
-
-        self.fluid_model_part.ProcessInfo.SetValue(DOMAIN_SIZE,self.domain_size)
 
         # Building custom fluid solver
         self.fluid_solver = vms_monolithic_solver.MonolithicSolver(self.fluid_model_part,self.domain_size)
@@ -172,15 +169,10 @@
         self.fluid_solver.divergence_clearance_steps = 0
         self.fluid_solver.use_slip_conditions = 0
 
-<<<<<<< HEAD
-        if self.convection_diffusion_solver == 'eulerian':# Duplicate model part
-            thermal_model_part = ModelPart("Thermal")
-=======
         if self.convection_diffusion_solver == 'eulerian':
             # Duplicate model part
 
             thermal_model_part = self.model.CreateModelPart("Thermal")
->>>>>>> a9deaac6
             conv_diff_element = "EulerianConvDiff2D"
             conv_diff_condition = "Condition2D2N"
 
@@ -256,7 +248,6 @@
         for step in range(self.nsteps):
             time = time+self.dt
             self.fluid_model_part.CloneTimeStep(time)
-            self.fluid_model_part.ProcessInfo[STEP] += 1
             self.buoyancy_process.ExecuteInitializeSolutionStep()
             self.fluid_solver.Solve()
             self.thermal_solver.Solve()
