--- conflicted
+++ resolved
@@ -38,11 +38,7 @@
             "turbulent_intensity" : 0.05,
             "echo_level"          : 0,
             "is_fixed"            : true,
-<<<<<<< HEAD
-            "min_value"           : 1e-18
-=======
             "min_value"           : 1e-14
->>>>>>> 2126730f
         })");
 
     mrParameters.ValidateAndAssignDefaults(default_parameters);
