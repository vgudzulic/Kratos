from __future__ import print_function, absolute_import, division #makes KratosMultiphysics backward compatible with python 2.6 and 2.7

#TODO: test DEM bounding box

import os
import sys
import math
from KratosMultiphysics import *
from KratosMultiphysics.DEMApplication import *
from KratosMultiphysics.SwimmingDEMApplication import *
from DEM_procedures import KratosPrint as Say
import CFD_DEM_coupling
import swimming_DEM_procedures as SDP
import swimming_DEM_gid_output
import embedded
import variables_management as vars_man
import time as timer
import os

try:
    import define_output  # MA: some GUI write this file, some others not!
except ImportError:
    pass

# Import MPI modules if needed. This way to do this is only valid when using OpenMPI. For other implementations of MPI it will not work.
if "OMPI_COMM_WORLD_SIZE" in os.environ:
    # Kratos MPI
    from KratosMultiphysics.MetisApplication import *
    from KratosMultiphysics.MPISearchApplication import *
    from KratosMultiphysics.mpi import *

    # DEM Application MPI
    import DEM_procedures_mpi as DEM_procedures
    import DEM_material_test_script_mpi as DEM_material_test_script
    Say('Running under MPI...........\n')
else:
    # DEM Application
    import DEM_procedures
    import DEM_material_test_script
    Say('Running under OpenMP........\n')

sys.path.insert(0,'')

class Logger(object):
    def __init__(self):
        self.terminal = sys.stdout
        self.console_output_file_name = 'console_output.txt'
        self.path_to_console_out_file = os.getcwd()
        self.path_to_console_out_file += '/' + self.console_output_file_name
        self.log = open(self.path_to_console_out_file, "a")

    def write(self, message):
        self.terminal.write(message)
        self.log.write(message)

    def flush(self):
        #this flush method is needed for python 3 compatibility.
        #this handles the flush command by doing nothing.
        #you might want to specify some extra behavior here.
        pass

class Algorithm(object):
    def __enter__ (self):
        # sys.stdout = Logger()
        return self

    def __exit__(self, exception_type, exception_value, traceback):
        pass

    def __init__(self, varying_parameters = Parameters("{}")):
        sys.stdout = Logger()
        self.StartTimer()
        self.main_path = os.getcwd()

        self.SetFluidAlgorithm()
        self.fluid_solution.coupling_algorithm = self

        self.pp = self.fluid_solution.pp

        self.SetCouplingParameters(varying_parameters)

        self.SetDispersePhaseAlgorithm()
        self.disperse_phase_solution.coupling_algorithm = self

        self.procedures = self.disperse_phase_solution.procedures
        self.report = DEM_procedures.Report()

        # creating a basset_force tool to perform the operations associated with the calculation of this force along the path of each particle
        self.GetBassetForceTools()

    def SetFluidAlgorithm(self):
        import eulerian_fluid_ready_for_coupling
        self.fluid_solution = eulerian_fluid_ready_for_coupling.Solution()
        self.fluid_solution.main_path = self.main_path

    def SetDispersePhaseAlgorithm(self):
        import dem_main_script_ready_for_coupling as DEM_algorithm
        self.disperse_phase_solution = DEM_algorithm.Solution(self.pp)

    def SetCouplingParameters(self, varying_parameters):
        with open(self.main_path + '/ProjectParametersDEM.json', 'r') as parameters_file:
            self.pp.CFD_DEM = Parameters(parameters_file.read())
        self.SetDoSolveDEMVariable()
        self.SetBetaParameters()
        self.SetCustomBetaParameters(varying_parameters)

    def SetAllModelParts(self):
        self.all_model_parts = self.disperse_phase_solution.all_model_parts

        # defining a fluid model
        self.all_model_parts.Add(self.fluid_solution.fluid_model_part)

        self.fluid_model_part = self.fluid_solution.fluid_model_part

        # defining a model part for the mixed part
        self.all_model_parts.Add(ModelPart("MixedPart"))

        self.mixed_model_part = self.all_model_parts.Get('MixedPart')


    def StartTimer(self):
        self.timer = timer
        self.simulation_start_time = timer.time()

    def SetBetaParameters(self): # These are input parameters that have not yet been transferred to the interface
        # import the configuration data as read from the GiD
        ##############################################################################
        #                                                                            #
        #    INITIALIZE                                                              #
        #                                                                            #
        ##############################################################################

        #G
        self.pp.CFD_DEM.AddEmptyValue("fluid_already_calculated").SetBool(False)
        self.pp.CFD_DEM.AddEmptyValue("recovery_echo_level").SetInt(1)
        self.pp.CFD_DEM.AddEmptyValue("gradient_calculation_type").SetInt(1)
        self.pp.CFD_DEM.AddEmptyValue("pressure_grad_recovery_type").SetInt(0)
        self.pp.CFD_DEM.AddEmptyValue("fluid_fraction_grad_type").SetInt(0)
        self.pp.CFD_DEM.AddEmptyValue("store_full_gradient_option").SetBool(False)
        self.pp.CFD_DEM.AddEmptyValue("store_fluid_pressure_option").SetBool(False)
        self.pp.CFD_DEM.AddEmptyValue("laplacian_calculation_type").SetInt(0)
        self.pp.CFD_DEM.AddEmptyValue("do_search_neighbours").SetBool(True)
        self.pp.CFD_DEM.AddEmptyValue("faxen_terms_type").SetInt(0)
        self.pp.CFD_DEM.AddEmptyValue("material_acceleration_calculation_type").SetInt(1)
        self.pp.CFD_DEM.AddEmptyValue("faxen_force_type").SetInt(0)
        self.pp.CFD_DEM.AddEmptyValue("vorticity_calculation_type").SetInt(5)
        self.pp.CFD_DEM.AddEmptyValue("print_FLUID_VEL_PROJECTED_RATE_option").SetBool(False)
        self.pp.CFD_DEM.AddEmptyValue("print_MATERIAL_FLUID_ACCEL_PROJECTED_option").SetBool(True)
        self.pp.CFD_DEM.AddEmptyValue("basset_force_type").SetInt(0)
        self.pp.CFD_DEM.AddEmptyValue("print_BASSET_FORCE_option").SetBool(True)
        self.pp.CFD_DEM.AddEmptyValue("basset_force_integration_type").SetInt(2)
        self.pp.CFD_DEM.AddEmptyValue("n_init_basset_steps").SetInt(0)
        self.pp.CFD_DEM.AddEmptyValue("time_steps_per_quadrature_step").SetInt(1)
        self.pp.CFD_DEM.AddEmptyValue("delta_time_quadrature").SetDouble(
            self.pp.CFD_DEM["time_steps_per_quadrature_step"].GetInt() * self.pp.CFD_DEM["MaxTimeStep"].GetDouble())
        self.pp.CFD_DEM.AddEmptyValue("quadrature_order").SetInt(2)
        self.pp.CFD_DEM.AddEmptyValue("time_window").SetDouble(0.8)
        self.pp.CFD_DEM.AddEmptyValue("number_of_exponentials").SetInt(2)
        self.pp.CFD_DEM.AddEmptyValue("number_of_quadrature_steps_in_window").SetInt(
            int(self.pp.CFD_DEM["time_window"].GetDouble() / self.pp.CFD_DEM["delta_time_quadrature"].GetDouble()))
        self.pp.CFD_DEM.AddEmptyValue("do_impose_flow_from_field_option").SetBool(False)
        self.pp.CFD_DEM.AddEmptyValue("print_MATERIAL_ACCELERATION_option").SetBool(True)
        self.pp.CFD_DEM.AddEmptyValue("print_FLUID_ACCEL_FOLLOWING_PARTICLE_PROJECTED_option").SetBool(False)
        self.pp.CFD_DEM.AddEmptyValue("print_VORTICITY_option").SetBool(True)
        self.pp.CFD_DEM.AddEmptyValue("print_MATERIAL_ACCELERATION_option").SetBool(True)
        self.pp.CFD_DEM.AddEmptyValue("print_VELOCITY_GRADIENT_option").SetBool(True)
        self.pp.CFD_DEM.AddEmptyValue("print_DISPERSE_FRACTION_option").SetBool(False)
        self.pp.CFD_DEM.AddEmptyValue("print_FLUID_FRACTION_GRADIENT_option").SetBool(False)
        self.pp.CFD_DEM.AddEmptyValue("print_FLUID_FRACTION_GRADIENT_PROJECTED_option").SetBool(False)
        self.pp.CFD_DEM.AddEmptyValue("calculate_diffusivity_option").SetBool(False)
        self.pp.CFD_DEM.AddEmptyValue("print_CONDUCTIVITY_option").SetBool(False)
        self.pp.CFD_DEM.AddEmptyValue("filter_velocity_option").SetBool(False)
        self.pp.CFD_DEM.AddEmptyValue("print_PARTICLE_VEL_option").SetBool(False)
        self.pp.CFD_DEM.AddEmptyValue("apply_time_filter_to_fluid_fraction_option").SetBool(False)
        self.pp.CFD_DEM.AddEmptyValue("full_particle_history_watcher").SetString("Empty")
        self.pp.CFD_DEM.AddEmptyValue("prerun_fluid_file_name").SetString("")
        self.pp.CFD_DEM.print_DISPERSE_FRACTION_option = False
        self.pp.CFD_DEM.print_steps_per_plot_step = 1
        self.pp.CFD_DEM.PostCationConcentration = False
        # Making the fluid step an exact multiple of the DEM step
        self.pp.Dt = int(self.pp.Dt / self.pp.CFD_DEM["MaxTimeStep"].GetDouble()) * self.pp.CFD_DEM["MaxTimeStep"].GetDouble()
        self.pp.viscosity_modification_type = 0.0
        self.domain_size = 3
        self.pp.type_of_inlet = 'VelocityImposed' # 'VelocityImposed' or 'ForceImposed'
        self.pp.force = Vector(3)
        self.pp.force[0] = 0
        self.pp.force[1] = 0
        self.pp.force[2] = 1e-10

        # defining and adding imposed porosity fields
        self.pp.fluid_fraction_fields = []
        field1 = SDP.FluidFractionFieldUtility.LinearField(0.0,
                                                          [0.0, 0.0, 0.0],
                                                          [-1.0, -1.0, 0.15],
                                                          [1.0, 1.0, 0.3])
        from math import pi
        self.pp.CFD_DEM.AddEmptyValue("fluid_domain_volume").SetDouble(0.5 ** 2 * 2 * pi) # write down the volume you know it has

        self.pp.fluid_fraction_fields.append(field1)

    def SetDoSolveDEMVariable(self):
        self.pp.do_solve_dem = not self.pp.CFD_DEM["flow_in_porous_DEM_medium_option"].GetBool()

    def SetCustomBetaParameters(self, custom_parameters): # this method is ugly. The way to go is to have all input parameters as a dictionary
        custom_parameters.ValidateAndAssignDefaults(self.pp.CFD_DEM)
        self.pp.CFD_DEM = custom_parameters
        # TO DO: remove next lines as info is taken from Parameters object everywhere
        # var_names = [k for k in dictionary.keys()]
        # var_values = [k for k in dictionary.values()]
        # for name, value in zip(var_names, var_values):
        #     self.pp.CFD_DEM.__setitem__(name, value)

    def Run(self):
        self.Initialize()
        self.RunMainTemporalLoop()
        self.Finalize()

        return self.GetReturnValue()

    def SetUpResultsDatabase(self):
        pass

    def ReadDispersePhaseModelParts(self, starting_node_Id = 0, starting_elem_Id = 0, starting_cond_Id = 0):
        fluid_mp = self.fluid_model_part
        max_node_Id = self.disperse_phase_solution.creator_destructor.FindMaxNodeIdInModelPart(fluid_mp)
        max_elem_Id = self.disperse_phase_solution.creator_destructor.FindMaxElementIdInModelPart(fluid_mp)
        max_cond_Id = self.disperse_phase_solution.creator_destructor.FindMaxConditionIdInModelPart(fluid_mp)
        self.disperse_phase_solution.BaseReadModelParts(max_node_Id, max_elem_Id, max_cond_Id)

    def Initialize(self):

        Say('\nInitializing Problem...\n')

        self.run_code = self.GetRunCode()

        # Moving to the recently created folder
        os.chdir(self.main_path)
        [self.post_path, data_and_results, self.graphs_path, MPI_results] = self.procedures.CreateDirectories(str(self.main_path), str(self.pp.CFD_DEM["problem_name"].GetString()), self.run_code)
        SDP.CopyInputFilesIntoFolder(self.main_path, self.post_path)

        #self.mixed_model_part = self.all_model_parts.Get('MixedPart')

        self.vars_man = vars_man
        self.vars_man.ConstructListsOfVariables(self.pp)

        self.FluidInitialize()
        self.DispersePhaseInitialize()

        self.SetAllModelParts()

        self.SetCutsOutput()

        self.swimming_DEM_gid_io = swimming_DEM_gid_output.SwimmingDEMGiDOutput(self.pp.problem_name,
                                                                           self.pp.VolumeOutput,
                                                                           self.pp.GiDPostMode,
                                                                           self.pp.GiDMultiFileFlag,
                                                                           self.pp.GiDWriteMeshFlag,
                                                                           self.pp.GiDWriteConditionsFlag)

        self.swimming_DEM_gid_io.initialize_swimming_DEM_results(self.disperse_phase_solution.spheres_model_part,
                                                                 self.disperse_phase_solution.cluster_model_part,
                                                                 self.disperse_phase_solution.rigid_face_model_part,
                                                                 self.mixed_model_part)

        self.SetDragOutput()

        self.SetPointGraphPrinter()

        self.TransferGravityFromDisperseToFluid()

        # coarse-graining: applying changes to the physical properties of the model to adjust for
        # the similarity transformation if required (fluid effects only).
        SDP.ApplySimilarityTransformations(self.fluid_model_part,
                                           self.pp.CFD_DEM["similarity_transformation_type"].GetInt(),
                                           self.pp.CFD_DEM["model_over_real_diameter_factor"].GetDouble())

        self.SetPostUtils()

        # creating an IOTools object to perform other printing tasks
        self.io_tools = SDP.IOTools(self.pp)

        # creating a projection module for the fluid-DEM coupling
        self.h_min = 0.01
        n_balls = 1
        fluid_volume = 10
        self.pp.CFD_DEM.n_particles_in_depth = int(math.sqrt(n_balls / fluid_volume)) # only relevant in 2D problems
        # creating a physical calculations module to analyse the DEM model_part
        dem_physics_calculator = SphericElementGlobalPhysicsCalculator(self.disperse_phase_solution.spheres_model_part)

        field_utility = self.GetFieldUtility()

        if self.pp.CFD_DEM["coupling_level_type"].GetInt():

            if self.pp.CFD_DEM["meso_scale_length"].GetDouble() <= 0.0 and self.disperse_phase_solution.spheres_model_part.NumberOfElements(0) > 0:
                biggest_size = 2 * dem_physics_calculator.CalculateMaxNodalVariable(self.disperse_phase_solution.spheres_model_part, RADIUS)
                self.pp.CFD_DEM.meso_scale_length  = 20 * biggest_size

            elif self.disperse_phase_solution.spheres_model_part.NumberOfElements(0) == 0:
                self.pp.CFD_DEM.meso_scale_length  = 1.0

            self.projection_module = CFD_DEM_coupling.ProjectionModule(self.fluid_model_part, self.disperse_phase_solution.spheres_model_part, self.disperse_phase_solution.rigid_face_model_part, self.pp.domain_size, self.pp, field_utility)
            self.projection_module.UpdateDatabase(self.h_min)

        # creating a custom functions calculator for the implementation of additional custom functions
        self.custom_functions_tool = SDP.FunctionsCalculator(self.pp)

        # creating a derivative recovery tool to calculate the necessary derivatives from the fluid solution (gradient, laplacian, material acceleration...)
        self.derivative_recovery_tool = DerivativeRecoveryTool3D(self.fluid_model_part)

        # creating a stationarity assessment tool
        self.stationarity_tool = SDP.StationarityAssessmentTool(self.pp.CFD_DEM["max_pressure_variation_rate_tol"].GetDouble() , self.custom_functions_tool)

        # creating a debug tool
        self.dem_volume_tool = self.GetVolumeDebugTool()

        #self.SetEmbeddedTools()

        Say('Initialization Complete\n')

        self.step           = 0
        self.time           = self.pp.Start_time
        self.Dt             = self.pp.Dt
        self.out            = self.Dt
        self.final_time     = self.pp.CFD_DEM["FinalTime"].GetDouble()
        self.output_time    = self.pp.CFD_DEM["OutputTimeStep"].GetDouble()

        self.report.Prepare(self.timer, self.pp.CFD_DEM["ControlTime"].GetDouble())

        #first_print = True; index_5 = 1; index_10 = 1; index_50 = 1; control = 0.0

        if self.pp.CFD_DEM["ModelDataInfo"].GetBool():
            os.chdir(data_and_results)
            if self.pp.CFD_DEM.ContactMeshOption == "ON":
                (coordination_number) = self.procedures.ModelData(self.disperse_phase_solution.spheres_model_part, self.solver) # Calculates the mean number of neighbours the mean radius, etc..
                Say('Coordination Number: ' + str(coordination_number) + '\n')
                os.chdir(self.main_path)
            else:
                Say('Activate Contact Mesh for ModelData information\n')

        if self.pp.CFD_DEM["flow_in_porous_medium_option"].GetBool():
            fluid_frac_util = SDP.FluidFractionFieldUtility(self.fluid_model_part, self.pp.CFD_DEM.min_fluid_fraction )

            for field in self.pp.fluid_fraction_fields:
                fluid_frac_util.AppendLinearField(field)

            fluid_frac_util.AddFluidFractionField()

        if self.pp.CFD_DEM["flow_in_porous_DEM_medium_option"].GetBool():
            SDP.FixModelPart(self.disperse_phase_solution.spheres_model_part)

        # choosing the directory in which we want to work (print to)

        os.chdir(self.post_path)



        ######################################################################################################################################

        #                      I N I T I A L I Z I N G    T I M E    L O O P     ...   ( M I X E D    F L U I D / D E M    B L O C K )

        ######################################################################################################################################

        # setting up loop counters: Counter(steps_per_tick_step, initial_step, active_or_inactive_boolean, dead_or_not)
        self.fluid_solve_counter          = self.GetFluidSolveCounter()
        #self.embedded_counter             = self.GetEmbeddedCounter()
        self.DEM_to_fluid_counter         = self.GetBackwardCouplingCounter()
        self.derivative_recovery_counter  = self.GetRecoveryCounter()
        self.stationarity_counter         = self.GetStationarityCounter()
        self.print_counter                = self.GetPrintCounter()
        self.debug_info_counter           = self.GetDebugInfo()
        self.particles_results_counter    = self.GetParticlesResultsCounter()
        self.quadrature_counter           = self.GetHistoryForceQuadratureCounter()
        self.mat_deriv_averager           = SDP.Averager(1, 3)
        self.laplacian_averager           = SDP.Averager(1, 3)

        ##############################################################################
        #                                                                            #
        #    MAIN LOOP                                                               #
        #                                                                            #
        ##############################################################################

        self.DEM_step     = 0      # necessary to get a good random insertion of particles   # relevant to the stationarity assessment tool
        self.time_dem     = 0.0
        self.Dt_DEM       = self.disperse_phase_solution.spheres_model_part.ProcessInfo.GetValue(DELTA_TIME)
        self.disperse_phase_solution.rigid_face_model_part.ProcessInfo[DELTA_TIME] = self.Dt_DEM
        self.disperse_phase_solution.cluster_model_part.ProcessInfo[DELTA_TIME] = self.Dt_DEM
        self.stationarity = False

        self.report.total_steps_expected = int(self.pp.CFD_DEM["FinalTime"].GetDouble() / self.Dt_DEM)

        Say(self.report.BeginReport(self.timer))

        # creating a Post Utils object that executes several post-related tasks
        self.post_utils_DEM = DEM_procedures.PostUtils(self.pp.CFD_DEM, self.disperse_phase_solution.spheres_model_part)

        SDP.InitializeVariablesWithNonZeroValues(self.fluid_model_part, self.disperse_phase_solution.spheres_model_part, self.pp) # otherwise variables are set to 0 by default

        self.SetUpResultsDatabase()

        # ANALYTICS BEGIN
        self.pp.CFD_DEM.perform_analytics_option = False

        if self.pp.CFD_DEM.perform_analytics_option:
            import analytics
            variables_to_measure = [PRESSURE]
            steps_between_measurements = 100
            gauge = analytics.Gauge(self.fluid_model_part, self.Dt, self.final_time, variables_to_measure, steps_between_measurements)
            point_coors = [0.0, 0.0, 0.01]
            target_node = SDP.FindClosestNode(self.fluid_model_part, point_coors)
            target_id = target_node.Id
            Say(target_node.X, target_node.Y, target_node.Z)
            Say(target_id)
            def condition(node):
                return node.Id == target_id

            gauge.ConstructArrayOfNodes(condition)
            Say(gauge.variables)
            #print_analytics_counter = SDP.Counter( 5 * steps_between_measurements, 1, 1) # MA: not used anywhere?
        # ANALYTICS END

        import derivative_recovery.derivative_recovery_strategy as derivative_recoverer

        self.recovery = derivative_recoverer.DerivativeRecoveryStrategy(self.pp, self.fluid_model_part, self.derivative_recovery_tool, self.custom_functions_tool)

        self.FillHistoryForcePrecalculatedVectors()

        self.PerformZeroStepInitializations()

        self.post_utils.Writeresults(self.time)

    def FluidInitialize(self):
        self.fluid_model_part = self.fluid_solution.fluid_model_part
        self.fluid_solution.vars_man=self.vars_man

        self.fluid_solution.SetFluidSolverModule()
        self.fluid_solution.AddFluidVariables()
        self.vars_man.AddExtraProcessInfoVariablesToFluidModelPart(self.pp, self.fluid_model_part)
        self.ReadFluidModelParts()
        self.fluid_solution.SetFluidBufferSizeAndAddDofs()
        SDP.AddExtraDofs(self.pp, self.fluid_model_part, self.disperse_phase_solution.spheres_model_part, self.disperse_phase_solution.cluster_model_part, self.disperse_phase_solution.DEM_inlet_model_part)
        self.fluid_solution.SetFluidSolver()
        self.fluid_solution.fluid_solver.Initialize()
        self.fluid_solution.ActivateTurbulenceModel()

    def ReadFluidModelParts(self):
        self.fluid_solution.ReadFluidModelPart()

    def DispersePhaseInitialize(self):
        self.spheres_model_part = self.disperse_phase_solution.spheres_model_part
        self.vars_man.AddNodalVariables(self.disperse_phase_solution.spheres_model_part, self.pp.dem_vars)
        self.vars_man.AddNodalVariables(self.disperse_phase_solution.rigid_face_model_part, self.pp.rigid_faces_vars)
        self.vars_man.AddNodalVariables(self.disperse_phase_solution.DEM_inlet_model_part, self.pp.inlet_vars)
        self.vars_man.AddExtraProcessInfoVariablesToDispersePhaseModelPart(self.pp, self.disperse_phase_solution.spheres_model_part)

        self.disperse_phase_solution.Initialize()

    def SetPostUtils(self):
          # creating a Post Utils object that executes several post-related tasks
        self.post_utils = SDP.PostUtils(self.swimming_DEM_gid_io,
                                        self.pp,
                                        self.fluid_model_part,
                                        self.disperse_phase_solution.spheres_model_part,
                                        self.disperse_phase_solution.cluster_model_part,
                                        self.disperse_phase_solution.rigid_face_model_part,
                                        self.mixed_model_part)

    def SetEmbeddedTools(self):
    # creating a distance calculation process for the embedded technology
        # (used to calculate elemental distances defining the structure embedded in the fluid mesh)
        if self.pp.CFD_DEM["embedded_option"].GetBool():
            self.calculate_distance_process = CalculateSignedDistanceTo3DSkinProcess(self.disperse_phase_solution.rigid_face_model_part, self.fluid_model_part)
            self.calculate_distance_process.Execute()

    def TheSimulationMustGoOn(self):
        return self.time <= self.final_time

    def RunMainTemporalLoop(self):

        while self.TheSimulationMustGoOn():

            self.time = self.time + self.Dt
            self.step += 1
            self.TransferTimeToFluidSolver()
            self.CloneTimeStep()
            self.TellTime(self.time)


            if self.pp.CFD_DEM["coupling_scheme_type"].GetString() == "UpdatedDEM":
                time_final_DEM_substepping = self.time + self.Dt

            else:
                time_final_DEM_substepping = self.time

            #self.PerformEmbeddedOperations() #TODO: it's crashing

            # solving the fluid part

            if self.step >= self.GetFirstStepForFluidComputation():
                self.FluidSolve(self.time, solve_system = self.fluid_solve_counter.Tick() and not self.stationarity)

            # assessing stationarity

                if self.stationarity_counter.Tick():
                    Say("Assessing Stationarity...\n")
                    self.stationarity = self.stationarity_tool.Assess(self.fluid_model_part)
                    self.stationarity_counter.Deactivate(self.stationarity)

            # printing if required

            if self.particles_results_counter.Tick():
                # eliminating remote balls

                #if self.pp.dem.BoundingBoxOption == "ON":
                #    self.creator_destructor.DestroyParticlesOutsideBoundingBox(self.disperse_phase_solution.spheres_model_part)

                self.io_tools.PrintParticlesResults(self.pp.variables_to_print_in_file, self.time, self.disperse_phase_solution.spheres_model_part)
                #self.graph_printer.PrintGraphs(self.time) #MA: commented out because the constructor was already commented out
                self.PrintDrag(self.drag_list, self.drag_file_output_list, self.fluid_model_part, self.time)

            if self.output_time <= self.out and self.pp.CFD_DEM["coupling_scheme_type"].GetString() == "UpdatedDEM":

                if self.pp.CFD_DEM["coupling_level_type"].GetInt() > 0:
                    self.projection_module.ComputePostProcessResults(self.disperse_phase_solution.spheres_model_part.ProcessInfo)

                self.post_utils.Writeresults(self.time)
                self.out = 0

            # solving the DEM part
            interaction_start_time = self.pp.CFD_DEM["interaction_start_time"].GetDouble()

            self.derivative_recovery_counter.Activate(self.time > interaction_start_time)

            if self.derivative_recovery_counter.Tick():
                self.recovery.Recover()

            Say('Solving DEM... (', self.disperse_phase_solution.spheres_model_part.NumberOfElements(0), 'elements )')
            first_dem_iter = True

            coupling_level_type = self.pp.CFD_DEM["coupling_level_type"].GetInt()
            project_at_every_substep_option = self.pp.CFD_DEM["project_at_every_substep_option"].GetBool()
            coupling_scheme_type = self.pp.CFD_DEM["coupling_scheme_type"].GetString()
            integration_scheme = self.pp.CFD_DEM["IntegrationScheme"].GetString()
            basset_force_type = self.pp.CFD_DEM["basset_force_type"].GetInt()
            dem_inlet_option = self.pp.CFD_DEM["dem_inlet_option"].GetBool()

            for self.time_dem in self.yield_DEM_time(self.time_dem, time_final_DEM_substepping, self.Dt_DEM):
                self.DEM_step += 1   # this variable is necessary to get a good random insertion of particles
                self.disperse_phase_solution.spheres_model_part.ProcessInfo[TIME_STEPS]    = self.DEM_step
                self.disperse_phase_solution.rigid_face_model_part.ProcessInfo[TIME_STEPS] = self.DEM_step
<<<<<<< HEAD
                self.disperse_phase_solution.cluster_model_part.ProcessInfo[TIME_STEPS]   = self.DEM_step
=======
                self.disperse_phase_solution.cluster_model_part.ProcessInfo[TIME_STEPS]    = self.DEM_step

>>>>>>> f3a8bfda
                self.PerformInitialDEMStepOperations(self.time_dem)

                if self.time >= interaction_start_time and coupling_level_type and (project_at_every_substep_option or first_dem_iter):

                    if coupling_scheme_type == "UpdatedDEM":
                        self.ApplyForwardCoupling()

                    else:
                        self.ApplyForwardCoupling((time_final_DEM_substepping - self.time_dem) / self.Dt)

                        if integration_scheme in {'Hybrid_Bashforth', 'TerminalVelocityScheme'}:
                            self.DEMSolve(self.time_dem)
                            self.ApplyForwardCouplingOfVelocityOnly(self.time_dem)
                        else:
                            if basset_force_type > 0:
                                node.SetSolutionStepValue(SLIP_VELOCITY_X, vx)
                                node.SetSolutionStepValue(SLIP_VELOCITY_Y, vy)

                        if self.quadrature_counter.Tick():
                            self.AppendValuesForTheHistoryForce()

                # performing the time integration of the DEM part

                self.disperse_phase_solution.spheres_model_part.ProcessInfo[TIME]    = self.time_dem
                self.disperse_phase_solution.rigid_face_model_part.ProcessInfo[TIME] = self.time_dem
                self.disperse_phase_solution.cluster_model_part.ProcessInfo[TIME]    = self.time_dem

                if self.pp.do_solve_dem:
                    self.DEMSolve(self.time_dem)

                self.disperse_phase_solution.DEMFEMProcedures.MoveAllMeshes(self.all_model_parts, self.time_dem, self.Dt_DEM)

                #### TIME CONTROL ##################################

                # adding DEM elements by the inlet:
                if dem_inlet_option:
                    self.disperse_phase_solution.DEM_inlet.CreateElementsFromInletMesh(self.disperse_phase_solution.spheres_model_part, self.disperse_phase_solution.cluster_model_part, self.disperse_phase_solution.creator_destructor)  # After solving, to make sure that neighbours are already set.

                if self.output_time <= self.out and coupling_scheme_type == "UpdatedFluid":

                    if coupling_level_type:
                        self.projection_module.ComputePostProcessResults(self.disperse_phase_solution.spheres_model_part.ProcessInfo)

                    self.post_utils.Writeresults(self.time_dem)
                    self.out = 0

                self.out = self.out + self.Dt_DEM
                first_dem_iter = False

                # applying DEM-to-fluid coupling

                if self.DEM_to_fluid_counter.Tick() and self.time >= interaction_start_time:
                    self.projection_module.ProjectFromParticles()

            #### PRINTING GRAPHS ####
            os.chdir(self.graphs_path)
            # measuring mean velocities in a certain control volume (the 'velocity trap')
            if self.pp.CFD_DEM["VelocityTrapOption"].GetBool():
                self.post_utils_DEM.ComputeMeanVelocitiesinTrap("Average_Velocity.txt", self.time)

            os.chdir(self.post_path)

            # coupling checks (debugging)
            if self.debug_info_counter.Tick():
                self.dem_volume_tool.UpdateDataAndPrint(self.pp.CFD_DEM["fluid_domain_volume"].GetDouble())

            # printing if required

            if self.particles_results_counter.Tick():
                self.io_tools.PrintParticlesResults(self.pp.variables_to_print_in_file, self.time, self.disperse_phase_solution.spheres_model_part)
                #self.graph_printer.PrintGraphs(self.time) #MA: commented out because the constructor was already commented out
                self.PrintDrag(self.drag_list, self.drag_file_output_list, self.fluid_model_part, self.time)



    def GetFirstStepForFluidComputation(self):
        return 3;

    def TransferTimeToFluidSolver(self):
        pass

    def CloneTimeStep(self):
        self.fluid_model_part.CloneTimeStep(self.time)

    def DEMSolve(self, time = 'None'): # time is passed in case it is needed
        self.disperse_phase_solution.solver.Solve()

    def FluidSolve(self, time = 'None', solve_system = True):
        Say('Solving Fluid... (', self.fluid_model_part.NumberOfElements(0), 'elements )\n')

        if solve_system:
            self.fluid_solution.fluid_solver.Solve()
        else:
            Say("Skipping solving system...\n")

    def PerformZeroStepInitializations(self):
        pass

    def PerformInitialDEMStepOperations(self, time = None):
        pass

    def PerformEmbeddedOperations(self):
        # calculating elemental distances defining the structure embedded in the fluid mesh
        if self.pp.CFD_DEM["embedded_option"].GetBool():
            self.calculate_distance_process.Execute()

        if self.embedded_counter.Tick():
            embedded.ApplyEmbeddedBCsToFluid(self.fluid_model_part)
            embedded.ApplyEmbeddedBCsToBalls(self.disperse_phase_solution.spheres_model_part, self.pp.CFD_DEM)

    def SetInlet(self):
        if self.pp.CFD_DEM["dem_inlet_option"].GetBool():
            #Constructing the inlet and initializing it (must be done AFTER the self.disperse_phase_solution.spheres_model_part Initialize)
            # Note that right now only inlets of a single type are possible. This should be generalized.
            if self.pp.type_of_inlet == 'VelocityImposed':
                self.DEM_inlet = DEM_Inlet(self.DEM_inlet_model_part)
            elif self.pp.type_of_inlet == 'ForceImposed':
                self.DEM_inlet = DEM_Force_Based_Inlet(self.DEM_inlet_model_part, self.pp.force)

            self.DEM_inlet.InitializeDEM_Inlet(self.disperse_phase_solution.spheres_model_part, self.creator_destructor)

    def SetAnalyticFaceWatcher(self):
        from analytic_tools import analytic_data_procedures
        self.watcher = AnalyticFaceWatcher()
        self.watcher_analyser = analytic_data_procedures.FaceWatcherAnalyzer(analytic_face_watcher = self.watcher, path = self.main_path)

    def SetAnalyticParticleWatcher(self):
        from analytic_tools import analytic_data_procedures
        self.particle_watcher = AnalyticParticleWatcher()
        self.particle_watcher_analyser = analytic_data_procedures.ParticleWatcherAnalyzer(analytic_particle_watcher = self.particle_watcher, path = self.main_path)

    def SetInletWatcher(self):
        self.watcher_analyser.SetInlet(self.DEM_inlet)

    def TellTime(self, time):
        Say('\nTIME = ', time)
        Say('ELAPSED TIME = ', self.timer.time() - self.simulation_start_time, '\n')

    def TellFinalSummary(self, time, step, DEM_step):
        Say('*************************************************************')
        Say('CALCULATIONS FINISHED. THE SIMULATION ENDED SUCCESSFULLY.')
        simulation_elapsed_time = self.timer.time() - self.simulation_start_time
        Say('Elapsed time: ' + '%.5f'%(simulation_elapsed_time) + ' s ')
        Say('per fluid time step: ' + '%.5f'%(simulation_elapsed_time / step) + ' s ')
        Say('per DEM time step: ' + '%.5f'%(simulation_elapsed_time / DEM_step) + ' s ')
        Say('*************************************************************\n')

    def GetFluidSolveCounter(self):
        return SDP.Counter(is_dead = (self.pp.CFD_DEM["drag_force_type"].GetInt() == 9))

    def GetEmbeddedCounter(self):
        return SDP.Counter(1, 3, self.pp.CFD_DEM["embedded_option"].GetBool())  # MA: because I think DISTANCE,1 (from previous time step) is not calculated correctly for step=1

    def GetBackwardCouplingCounter(self):
        return SDP.Counter(1, 1, self.pp.CFD_DEM["coupling_level_type"].GetInt() > 1)

    def GetRecoveryCounter(self):
        return SDP.Counter(1, 1, self.pp.CFD_DEM["coupling_level_type"].GetInt() or self.pp.CFD_DEM["print_PRESSURE_GRADIENT_option"].GetBool())

    def GetStationarityCounter(self):
        return SDP.Counter(steps_in_cycle = self.pp.CFD_DEM["time_steps_per_stationarity_step"].GetInt(),
                           beginning_step = 1,
                           is_active = self.pp.CFD_DEM["stationary_problem_option"].GetBool())

    def GetPrintCounter(self):
        return SDP.Counter(1, 1, 10) # still unused

    def GetDebugInfo(self):
        return SDP.Counter(self.pp.CFD_DEM["debug_tool_cycle"].GetInt(), 1, self.pp.CFD_DEM["print_debug_info_option"].GetBool())

    def GetParticlesResultsCounter(self):
        return SDP.Counter(self.pp.CFD_DEM["print_particles_results_cycle"].GetInt(), 1, self.pp.CFD_DEM["print_particles_results_option"].GetBool())

    def GetHistoryForceQuadratureCounter(self):
        return SDP.Counter(self.pp.CFD_DEM["time_steps_per_quadrature_step"].GetInt(), 1, self.pp.CFD_DEM["basset_force_type"].GetInt())

    def GetVolumeDebugTool(self):
        return SDP.ProjectionDebugUtils(self.pp.CFD_DEM["fluid_domain_volume"].GetDouble(), self.fluid_model_part, self.disperse_phase_solution.spheres_model_part, self.custom_functions_tool)

    def GetRunCode(self):
        return SDP.CreateRunCode(self.pp)

    def FillHistoryForcePrecalculatedVectors(self):
        # Warning: this estimation is based on a constant time step for DEM. This is usually the case, but could not be so. A more robust implementation is needed!
        N_steps = int(self.pp.CFD_DEM["FinalTime"].GetDouble() / self.pp.CFD_DEM["MaxTimeStep"].GetDouble()) + 20
        spheres_model_part = self.all_model_parts.Get('SpheresPart')
        if self.pp.CFD_DEM["basset_force_type"].GetInt() > 0:
            self.basset_force_tool.FillDaitcheVectors(N_steps, self.pp.CFD_DEM["quadrature_order"].GetInt(), self.pp.CFD_DEM["time_steps_per_quadrature_step"].GetInt())
        if self.pp.CFD_DEM["basset_force_type"].GetInt() >= 3 or self.pp.CFD_DEM["basset_force_type"].GetInt() == 1:
            self.basset_force_tool.FillHinsbergVectors(spheres_model_part, self.pp.CFD_DEM["number_of_exponentials"].GetInt(), self.pp.CFD_DEM["number_of_quadrature_steps_in_window"].GetInt())

    def AppendValuesForTheHistoryForce(self):
        spheres_model_part = self.all_model_parts.Get('SpheresPart')

        if self.pp.CFD_DEM["basset_force_type"].GetInt() == 1 or self.pp.CFD_DEM["basset_force_type"].GetInt() >= 3:
            self.basset_force_tool.AppendIntegrandsWindow(spheres_model_part)
        elif self.pp.CFD_DEM["basset_force_type"].GetInt() == 2:
            self.basset_force_tool.AppendIntegrands(spheres_model_part)

    def GetBassetForceTools(self):
        self.basset_force_tool = SDP.BassetForceTools()


    def GetFieldUtility(self):
        return None

    def GetResultsCreator(self):
        return None

    def ApplyForwardCoupling(self, alpha = 'None'):
        self.projection_module.ApplyForwardCoupling(alpha)

    def ApplyForwardCouplingOfVelocityOnly(self, time = None):
        self.projection_module.ApplyForwardCouplingOfVelocityOnly()

    def PerformFinalOperations(self, time = None):
        os.chdir(self.main_path)
        del self.post_utils
        self.ModifyResultsFolderName(time)

    def ModifyResultsFolderName(self, time):
        pass

    def Finalize(self):

        self.swimming_DEM_gid_io.finalize_results()

        self.PerformFinalOperations(self.time_dem)

        self.FinalizeDragOutput()

        self.TellFinalSummary(self.step, self.time, self.DEM_step)

    def FinalizeDragOutput(self):
        for i in self.drag_file_output_list:
            i.close()

    def SetCutsOutput(self):
        if not self.pp.VolumeOutput:
            cut_list = define_output.DefineCutPlanes()
            self.swimming_DEM_gid_io.define_cuts(self.fluid_model_part, cut_list)

    def SetDragOutput(self):
        # define the drag computation list
        self.drag_list = define_output.DefineDragList()
        self.drag_file_output_list = []
        for it in self.drag_list:
            f = open(it[1], 'w')
            self.drag_file_output_list.append(f)
            tmp = "#Drag for group " + it[1] + "\n"
            f.write(tmp)
            tmp = "time RX RY RZ"
            f.write(tmp)
            f.flush()

        Say(self.drag_file_output_list)

    def SetPointGraphPrinter(self):
        pass
         # preparing output of point graphs
        #import point_graph_printer

        #output_nodes_list = define_output.DefineOutputPoints()
        #self.graph_printer = point_graph_printer.PrintGraphPrinter(
            #output_nodes_list,
            #fluid_model_part,
            #variables_dictionary,
            #domain_size)

    def TransferGravityFromDisperseToFluid(self):
        # setting fluid's body force to the same as DEM's
        if self.pp.CFD_DEM["body_force_on_fluid_option"].GetBool():

            for node in self.fluid_model_part.Nodes:
                node.SetSolutionStepValue(BODY_FORCE_X, 0, self.pp.CFD_DEM["GravityX"].GetDouble())
                node.SetSolutionStepValue(BODY_FORCE_Y, 0, self.pp.CFD_DEM["GravityY"].GetDouble())
                node.SetSolutionStepValue(BODY_FORCE_Z, 0, self.pp.CFD_DEM["GravityZ"].GetDouble())

    def yield_DEM_time(self, current_time, current_time_plus_increment, delta_time):
            current_time += delta_time

            tolerance = 0.0001
            while current_time < (current_time_plus_increment - tolerance * delta_time):
                yield current_time
                current_time += delta_time

            current_time = current_time_plus_increment
            yield current_time

    def PrintDrag(self, drag_list, drag_file_output_list, fluid_model_part, time):
        i = 0
        for it in drag_list:
            nodes = self.fluid_model_part.GetNodes(it[0])
            drag = Vector(3)
            drag[0] = 0.0
            drag[1] = 0.0
            drag[2] = 0.0
            for node in nodes:
                reaction = node.GetSolutionStepValue(REACTION, 0)
                drag[0] += reaction[0]
                drag[1] += reaction[1]
                drag[2] += reaction[2]

            output = str(time) + " " + str(drag[0]) + " " + str(drag[1]) + " " + str(drag[2]) + "\n"
            # print self.drag_file_output_list[i]
            # print output
            self.drag_file_output_list[i].write(output)
            self.drag_file_output_list[i].flush()
            i = i + 1

    def GetReturnValue(self):
        return 0.0<|MERGE_RESOLUTION|>--- conflicted
+++ resolved
@@ -547,12 +547,8 @@
                 self.DEM_step += 1   # this variable is necessary to get a good random insertion of particles
                 self.disperse_phase_solution.spheres_model_part.ProcessInfo[TIME_STEPS]    = self.DEM_step
                 self.disperse_phase_solution.rigid_face_model_part.ProcessInfo[TIME_STEPS] = self.DEM_step
-<<<<<<< HEAD
-                self.disperse_phase_solution.cluster_model_part.ProcessInfo[TIME_STEPS]   = self.DEM_step
-=======
                 self.disperse_phase_solution.cluster_model_part.ProcessInfo[TIME_STEPS]    = self.DEM_step
 
->>>>>>> f3a8bfda
                 self.PerformInitialDEMStepOperations(self.time_dem)
 
                 if self.time >= interaction_start_time and coupling_level_type and (project_at_every_substep_option or first_dem_iter):
