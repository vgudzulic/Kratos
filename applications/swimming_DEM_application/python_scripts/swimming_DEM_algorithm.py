from __future__ import print_function, absolute_import, division #makes KratosMultiphysics backward compatible with python 2.6 and 2.7

#TODO: test DEM bounding box

import os
import sys
import math
from KratosMultiphysics import *
from KratosMultiphysics.DEMApplication import *
from KratosMultiphysics.SwimmingDEMApplication import *
import CFD_DEM_coupling
import swimming_DEM_procedures as SDP
import swimming_DEM_gid_output
import embedded
import variables_management as vars_man
import time as timer

try:
    import define_output  # MA: some GUI write this file, some others not!
except ImportError:
    pass

# Import MPI modules if needed. This way to do this is only valid when using OpenMPI. For other implementations of MPI it will not work.
if "OMPI_COMM_WORLD_SIZE" in os.environ:
    # Kratos MPI
    from KratosMultiphysics.MetisApplication import *
    from KratosMultiphysics.MPISearchApplication import *
    from KratosMultiphysics.mpi import *

    # DEM Application MPI
    import DEM_procedures_mpi as DEM_procedures
    import DEM_material_test_script_mpi as DEM_material_test_script
    print("Running under MPI...........")
else:
    # DEM Application
    import DEM_procedures
    import DEM_material_test_script
    print("Running under OpenMP........")

sys.path.insert(0,'')

class Logger(object):
    def __init__(self):
        self.terminal = sys.stdout
        self.path_to_console_out_file = "console_output.txt"
        self.log = open(self.path_to_console_out_file, "a")

    def write(self, message):
        self.terminal.write(message)
        self.log.write(message)  

    def flush(self):
        #this flush method is needed for python 3 compatibility.
        #this handles the flush command by doing nothing.
        #you might want to specify some extra behavior here.
        pass    
    
sys.stdout = Logger()


class Algorithm(object):
    def __init__(self, varying_parameters = dict()):
        
        self.StartTimer()
        self.main_path = os.getcwd()                
        
        self.SetFluidAlgorithm()
        self.fluid_algorithm.coupling_algorithm = self

        self.pp = self.fluid_algorithm.pp   
        
        
        self.SetCouplingParameters(varying_parameters)
                                                
        self.SetDispersePhaseAlgorithm()
        self.disperse_phase_algorithm.coupling_algorithm = self
                
        self.procedures = self.disperse_phase_algorithm.procedures        
        self.KRATOSprint = self.disperse_phase_algorithm.KRATOSprint    
        self.report        = DEM_procedures.Report() 
        
        # creating a basset_force tool to perform the operations associated with the calculation of this force along the path of each particle
        self.GetBassetForceTools()
        
    def SetFluidAlgorithm(self):
        import eulerian_fluid_ready_for_coupling as fluid_algorithm
        self.fluid_algorithm = fluid_algorithm.Solution()
        self.fluid_algorithm.main_path = self.main_path
    
    def SetDispersePhaseAlgorithm(self):
        import dem_main_script_ready_for_coupling as DEM_algorithm
        self.disperse_phase_algorithm = DEM_algorithm.Solution(self.pp)            
        
    def SetCouplingParameters(self, varying_parameters):
        import DEM_explicit_solver_var as DEM_parameters
        self.pp.CFD_DEM = DEM_parameters
        self.SetDoSolveDEMVariable()        
        self.SetBetaParameters()
        self.SetCustomBetaParameters(varying_parameters)
        
    def SetAllModelParts(self):
        self.all_model_parts = self.disperse_phase_algorithm.all_model_parts
        
        # defining a fluid model
        self.all_model_parts.Add(self.fluid_algorithm.fluid_model_part)        
        
        self.fluid_model_part = self.fluid_algorithm.fluid_model_part
        
        # defining a model part for the mixed part
        self.all_model_parts.Add(ModelPart("MixedPart"))  
        
        self.mixed_model_part = self.all_model_parts.Get('MixedPart')
        
        
    def StartTimer(self):
        self.timer = timer
        self.simulation_start_time = timer.time()

    def SetBetaParameters(self): # These are input parameters that have not yet been transferred to the interface
        # import the configuration data as read from the GiD                
        ##############################################################################
        #                                                                            #
        #    INITIALIZE                                                              #
        #                                                                            #
        ##############################################################################

        #G
        self.pp.CFD_DEM.fluid_already_calculated = 0
        self.pp.CFD_DEM.recovery_echo_level = 1
        self.pp.CFD_DEM.gradient_calculation_type = 1
        self.pp.CFD_DEM.pressure_grad_recovery_type = 1
        self.pp.CFD_DEM.fluid_fraction_grad_type = 0
        self.pp.CFD_DEM.store_full_gradient = 0
        self.pp.CFD_DEM.laplacian_calculation_type = 0
        self.pp.CFD_DEM.do_search_neighbours = True
        self.pp.CFD_DEM.faxen_terms_type = 0
        self.pp.CFD_DEM.material_acceleration_calculation_type = 1
        self.pp.CFD_DEM.faxen_force_type = 0
        self.pp.CFD_DEM.vorticity_calculation_type = 5
        self.pp.CFD_DEM.print_FLUID_VEL_PROJECTED_RATE_option = 0
        self.pp.CFD_DEM.print_MATERIAL_FLUID_ACCEL_PROJECTED_option = True
        self.pp.CFD_DEM.basset_force_type = 0
        self.pp.CFD_DEM.print_BASSET_FORCE_option = 1
        self.pp.CFD_DEM.basset_force_integration_type = 2
        self.pp.CFD_DEM.n_init_basset_steps = 0
        self.pp.CFD_DEM.time_steps_per_quadrature_step = 1
        self.pp.CFD_DEM.delta_time_quadrature = self.pp.CFD_DEM.time_steps_per_quadrature_step * self.pp.CFD_DEM.MaxTimeStep
        self.pp.CFD_DEM.quadrature_order = 2
        self.pp.CFD_DEM.time_window = 0.8
        self.pp.CFD_DEM.number_of_exponentials = 10
        self.pp.CFD_DEM.number_of_quadrature_steps_in_window = int(self.pp.CFD_DEM.time_window / self.pp.CFD_DEM.delta_time_quadrature)
        self.pp.CFD_DEM.print_steps_per_plot_step = 1
        self.pp.CFD_DEM.PostCationConcentration = False
        self.pp.CFD_DEM.do_impose_flow_from_field = False
        self.pp.CFD_DEM.print_MATERIAL_ACCELERATION_option = True
        self.pp.CFD_DEM.print_FLUID_ACCEL_FOLLOWING_PARTICLE_PROJECTED_option = False
        self.pp.CFD_DEM.print_VELOCITY_GRADIENT_option = 1
        self.pp.CFD_DEM.print_FLUID_FRACTION_GRADIENT_option = 0
        self.pp.CFD_DEM.print_FLUID_FRACTION_GRADIENT_PROJECTED_option = 0
        self.pp.CFD_DEM.print_VORTICITY_option = 1
        self.pp.CFD_DEM.print_MATERIAL_ACCELERATION_option = True
        self.pp.CFD_DEM.calculate_diffusivity_option = False
        self.pp.CFD_DEM.print_CONDUCTIVITY_option = False
        self.pp.CFD_DEM.filter_velocity_option = False
        self.pp.CFD_DEM.print_PARTICLE_VEL_option = False
        self.pp.CFD_DEM.apply_time_filter_to_fluid_fraction = False
        # Making the fluid step an exact multiple of the DEM step
        self.pp.Dt = int(self.pp.Dt / self.pp.CFD_DEM.MaxTimeStep) * self.pp.CFD_DEM.MaxTimeStep
        self.pp.viscosity_modification_type = 0.0
        self.domain_size = 3
        self.pp.type_of_inlet = 'VelocityImposed' # 'VelocityImposed' or 'ForceImposed'
        self.pp.force = Vector(3)
        self.pp.force[0] = 0
        self.pp.force[1] = 0
        self.pp.force[2] = 1e-10

        # defining and adding imposed porosity fields        
        self.pp.fluid_fraction_fields = []
        field1 = SDP.FluidFractionFieldUtility.LinearField(0.0,
                                                          [0.0, 0.0, 0.0],
                                                          [-1.0, -1.0, 0.15],
                                                          [1.0, 1.0, 0.3])
        from math import pi
        self.pp.CFD_DEM.fluid_domain_volume = 0.5 ** 2 * 2 * pi # write down the volume you know it has

        self.pp.fluid_fraction_fields.append(field1)

    def SetDoSolveDEMVariable(self):
        self.pp.do_solve_dem = not self.pp.CFD_DEM.flow_in_porous_DEM_medium_option

    def SetCustomBetaParameters(self, dictionary):
        if len(dictionary) == 0:
            return
        else: # assign the specified values to the specified variables
            var_names = [k for k in dictionary.keys()]
            var_values = [k for k in dictionary.values()]
            for name, value in zip(var_names, var_values):
                globals()['self.pp.CFD_DEM.' + name] = value                                            
        
    def Run(self):
        self.Initialize()
        self.RunMainTemporalLoop()
        self.Finalize()
        
        return self.GetReturnValue()

    def SetUpResultsDatabase(self):
        pass

    def ReadDispersePhaseModelParts(self, starting_node_Id = 0, starting_elem_Id = 0, starting_cond_Id = 0):        
        fluid_mp = self.fluid_model_part
        max_node_Id = self.disperse_phase_algorithm.creator_destructor.FindMaxNodeIdInModelPart(fluid_mp)
        max_elem_Id = self.disperse_phase_algorithm.creator_destructor.FindMaxElementIdInModelPart(fluid_mp)
        max_cond_Id = self.disperse_phase_algorithm.creator_destructor.FindMaxConditionIdInModelPart(fluid_mp)
        self.disperse_phase_algorithm.BaseReadModelParts(max_node_Id, max_elem_Id, max_cond_Id)        

    def Initialize(self):
        
        print("\nInitializing Problem...")
        sys.stdout.flush()
                
        #run_code = self.GetRunCode() ##MA: NOT USED?

        # Moving to the recently created folder
        os.chdir(self.main_path)
        [self.post_path, data_and_results, self.graphs_path, MPI_results] = self.procedures.CreateDirectories(str(self.main_path), str(self.pp.CFD_DEM.problem_name))
        SDP.CopyInputFilesIntoFolder(self.main_path, self.post_path)

        #self.mixed_model_part = self.all_model_parts.Get('MixedPart')

        self.vars_man = vars_man
        self.vars_man.ConstructListsOfVariables(self.pp)        

        self.FluidInitialize()
        self.DispersePhaseInitialize()
        
        self.SetAllModelParts()
                                        
        self.SetCutsOutput()        
        
        self.swimming_DEM_gid_io = swimming_DEM_gid_output.SwimmingDEMGiDOutput(self.pp.problem_name,
                                                                           self.pp.VolumeOutput,
                                                                           self.pp.GiDPostMode,
                                                                           self.pp.GiDMultiFileFlag,
                                                                           self.pp.GiDWriteMeshFlag,
                                                                           self.pp.GiDWriteConditionsFlag)

        self.swimming_DEM_gid_io.initialize_swimming_DEM_results(self.disperse_phase_algorithm.spheres_model_part, self.disperse_phase_algorithm.cluster_model_part, self.disperse_phase_algorithm.rigid_face_model_part, self.mixed_model_part)

        self.SetDragOutput()
          
        self.SetPointGraphPrinter()
        
        self.TransferGravityFromDisperseToFluid()               

        # coarse-graining: applying changes to the physical properties of the model to adjust for
        # the similarity transformation if required (fluid effects only).
        SDP.ApplySimilarityTransformations(self.fluid_model_part, self.pp.CFD_DEM.similarity_transformation_type , self.pp.CFD_DEM.model_over_real_diameter_factor )

        # creating a Post Utils object that executes several post-related tasks
        self.post_utils = SDP.PostUtils(self.swimming_DEM_gid_io,
                                                       self.pp,
                                                       self.fluid_model_part,
                                                       self.disperse_phase_algorithm.spheres_model_part,
                                                       self.disperse_phase_algorithm.cluster_model_part,
                                                       self.disperse_phase_algorithm.rigid_face_model_part,
                                                       self.mixed_model_part)

        # creating an IOTools object to perform other printing tasks
        self.io_tools = SDP.IOTools(self.pp)

        # creating a projection module for the fluid-DEM coupling
<<<<<<< HEAD
        h_min = 0.01
=======
        self.h_min = 0.01
>>>>>>> 0b82cfc8
        n_balls = 1
        fluid_volume = 10
        self.pp.CFD_DEM.n_particles_in_depth = int(math.sqrt(n_balls / fluid_volume)) # only relevant in 2D problems
        # creating a physical calculations module to analyse the DEM model_part
        dem_physics_calculator = SphericElementGlobalPhysicsCalculator(self.disperse_phase_algorithm.spheres_model_part)

        if self.pp.CFD_DEM.coupling_level_type:

            if self.pp.CFD_DEM.meso_scale_length <= 0.0 and self.disperse_phase_algorithm.spheres_model_part.NumberOfElements(0) > 0:
                biggest_size = 2 * dem_physics_calculator.CalculateMaxNodalVariable(self.disperse_phase_algorithm.spheres_model_part, RADIUS)
                self.pp.CFD_DEM.meso_scale_length  = 20 * biggest_size

            elif self.disperse_phase_algorithm.spheres_model_part.NumberOfElements(0) == 0:
                self.pp.CFD_DEM.meso_scale_length  = 1.0

            field_utility = self.GetFieldUtility()

            self.projection_module = CFD_DEM_coupling.ProjectionModule(self.fluid_model_part, self.disperse_phase_algorithm.spheres_model_part, self.disperse_phase_algorithm.rigid_face_model_part, self.pp.domain_size, self.pp, field_utility)
<<<<<<< HEAD
            self.projection_module.UpdateDatabase(h_min)
=======
            self.projection_module.UpdateDatabase(self.h_min)
>>>>>>> 0b82cfc8

        # creating a custom functions calculator for the implementation of additional custom functions
        self.custom_functions_tool = SDP.FunctionsCalculator(self.pp)

        # creating a derivative recovery tool to calculate the necessary derivatives from the fluid solution (gradient, laplacian, material acceleration...)
        self.derivative_recovery_tool = DerivativeRecoveryTool3D(self.fluid_model_part)

        # creating a stationarity assessment tool
        self.stationarity_tool = SDP.StationarityAssessmentTool(self.pp.CFD_DEM.max_pressure_variation_rate_tol , self.custom_functions_tool)

        # creating a debug tool
        self.dem_volume_tool = SDP.ProjectionDebugUtils(self.pp.CFD_DEM.fluid_domain_volume, self.fluid_model_part, self.disperse_phase_algorithm.spheres_model_part, self.custom_functions_tool)

        self.SetEmbeddedTools()
        
        self.KRATOSprint("Initialization Complete" + "\n")
        sys.stdout.flush()

        self.step           = 0
        self.time           = self.pp.Start_time
        self.Dt             = self.pp.Dt
        self.out            = self.Dt
        self.final_time     = self.pp.CFD_DEM.FinalTime
        self.output_time    = self.pp.CFD_DEM.OutputTimeStep

        self.report.Prepare(self.timer, self.pp.CFD_DEM.ControlTime)

        #first_print = True; index_5 = 1; index_10 = 1; index_50 = 1; control = 0.0

        if (self.pp.CFD_DEM.ModelDataInfo == "ON"):
            os.chdir(data_and_results)
            if (self.pp.CFD_DEM.ContactMeshOption == "ON"):
                (coordination_number) = self.procedures.ModelData(self.disperse_phase_algorithm.spheres_model_part, self.solver) # Calculates the mean number of neighbours the mean radius, etc..
                self.KRATOSprint ("Coordination Number: " + str(coordination_number) + "\n")
                os.chdir(self.main_path)
            else:
                self.KRATOSprint("Activate Contact Mesh for ModelData information")

        if self.pp.CFD_DEM.flow_in_porous_medium_option:
            fluid_frac_util = SDP.FluidFractionFieldUtility(self.fluid_model_part, self.pp.CFD_DEM.min_fluid_fraction )

            for field in self.pp.fluid_fraction_fields:
                fluid_frac_util.AppendLinearField(field)

            fluid_frac_util.AddFluidFractionField()

        if self.pp.CFD_DEM.flow_in_porous_DEM_medium_option:
            SDP.FixModelPart(self.disperse_phase_algorithm.spheres_model_part)

        # choosing the directory in which we want to work (print to)

        os.chdir(self.post_path)

        

        ######################################################################################################################################

        #                      I N I T I A L I Z I N G    T I M E    L O O P     ...   ( M I X E D    F L U I D / D E M    B L O C K )

        ######################################################################################################################################

        # setting up loop counters: Counter(steps_per_tick_step, initial_step, active_or_inactive_boolean, dead_or_not)
        self.fluid_solve_counter          = self.GetFluidSolveCounter()
        self.embedded_counter             = self.GetEmbeddedCounter()
        self.DEM_to_fluid_counter         = self.GetBackwardCouplingCounter()
        self.derivative_recovery_counter  = self.GetRecoveryCounter()
        self.stationarity_counter         = self.GetStationarityCounter()
        self.print_counter                = self.GetPrintCounter()
        self.debug_info_counter           = self.GetDebugInfo()
        self.particles_results_counter    = self.GetParticlesResultsCounter()
        self.quadrature_counter           = self.HistoryForceQuadratureCounter()
        self.mat_deriv_averager           = SDP.Averager(1, 3)
        self.laplacian_averager           = SDP.Averager(1, 3)

        ##############################################################################
        #                                                                            #
        #    MAIN LOOP                                                               #
        #                                                                            #
        ##############################################################################

        self.DEM_step     = 0      # necessary to get a good random insertion of particles   # relevant to the stationarity assessment tool
        self.time_dem     = 0.0
        self.Dt_DEM       = self.disperse_phase_algorithm.spheres_model_part.ProcessInfo.GetValue(DELTA_TIME)
        self.disperse_phase_algorithm.rigid_face_model_part.ProcessInfo[DELTA_TIME] = self.Dt_DEM
        self.disperse_phase_algorithm.cluster_model_part.ProcessInfo[DELTA_TIME] = self.Dt_DEM
        self.stationarity = False

        self.report.total_steps_expected = int(self.pp.CFD_DEM.FinalTime / self.Dt_DEM)

        self.KRATOSprint(self.report.BeginReport(self.timer))

        # creating a Post Utils object that executes several post-related tasks
        self.post_utils_DEM = DEM_procedures.PostUtils(self.pp.CFD_DEM, self.disperse_phase_algorithm.spheres_model_part)

        SDP.InitializeVariablesWithNonZeroValues(self.fluid_model_part, self.disperse_phase_algorithm.spheres_model_part, self.pp) # otherwise variables are set to 0 by default

        self.SetUpResultsDatabase()

        # ANALYTICS BEGIN
        self.pp.CFD_DEM.perform_analytics_option = False

        if self.pp.CFD_DEM.perform_analytics_option:
            import analytics
            variables_to_measure = [PRESSURE]
            steps_between_measurements = 100
            gauge = analytics.Gauge(self.fluid_model_part, self.Dt, self.final_time, variables_to_measure, steps_between_measurements)
            point_coors = [0.0, 0.0, 0.01]
            target_node = SDP.FindClosestNode(self.fluid_model_part, point_coors)
            target_id = target_node.Id
            print(target_node.X, target_node.Y, target_node.Z)
            print(target_id)
            def condition(node):
                return node.Id == target_id

            gauge.ConstructArrayOfNodes(condition)
            print(gauge.variables)
            #print_analytics_counter = SDP.Counter( 5 * steps_between_measurements, 1, 1) # MA: not used anywhere?
        # ANALYTICS END

        import derivative_recovery.derivative_recovery_strategy as derivative_recoverer
        self.recovery = derivative_recoverer.DerivativeRecoveryStrategy(self.pp, self.fluid_model_part, self.derivative_recovery_tool, self.custom_functions_tool)

        self.FillHistoryForcePrecalculatedVectors()

        self.PerformZeroStepInitializations()

        self.post_utils.Writeresults(self.time)
                              
        
    def FluidInitialize(self):
        
        self.fluid_model_part = self.fluid_algorithm.fluid_model_part
        self.fluid_algorithm.vars_man=self.vars_man
        
        self.fluid_algorithm.SetFluidSolverModule()
        self.fluid_algorithm.AddFluidVariables()  
        self.vars_man.AddExtraProcessInfoVariablesToFluidModelPart(self.pp, self.fluid_model_part)        
        self.fluid_algorithm.ReadFluidModelPart()
        self.fluid_algorithm.SetFluidBufferSizeAndAddDofs() 
        SDP.AddExtraDofs(self.pp, self.fluid_model_part, self.disperse_phase_algorithm.spheres_model_part, self.disperse_phase_algorithm.cluster_model_part, self.disperse_phase_algorithm.DEM_inlet_model_part)
        self.fluid_algorithm.SetFluidSolver()        
        self.fluid_algorithm.fluid_solver.Initialize()        
        self.fluid_algorithm.ActivateTurbulenceModel()
                
        
    def DispersePhaseInitialize(self):
        
        self.spheres_model_part = self.disperse_phase_algorithm.spheres_model_part
        self.vars_man.AddNodalVariables(self.disperse_phase_algorithm.spheres_model_part, self.pp.dem_vars)
        self.vars_man.AddNodalVariables(self.disperse_phase_algorithm.rigid_face_model_part, self.pp.rigid_faces_vars)
        self.vars_man.AddNodalVariables(self.disperse_phase_algorithm.DEM_inlet_model_part, self.pp.inlet_vars)
        self.vars_man.AddExtraProcessInfoVariablesToDispersePhaseModelPart(self.pp, self.disperse_phase_algorithm.spheres_model_part)
        
        self.disperse_phase_algorithm.Initialize()  
        
    def SetEmbeddedTools(self):
    # creating a distance calculation process for the embedded technology
        # (used to calculate elemental distances defining the structure embedded in the fluid mesh)
        if self.pp.CFD_DEM.embedded_option:
            self.calculate_distance_process = CalculateSignedDistanceTo3DSkinProcess(self.disperse_phase_algorithm.rigid_face_model_part, self.fluid_model_part)
            self.calculate_distance_process.Execute()
        
              
    def RunMainTemporalLoop(self):

        while (self.time <= self.final_time):

            self.time = self.time + self.Dt
            self.step += 1
<<<<<<< HEAD
=======
            self.TransferTimeToFluidSolver()
>>>>>>> 0b82cfc8
            self.CloneTimeStep()            
            self.TellTime(self.time)


            if self.pp.CFD_DEM.coupling_scheme_type  == "UpdatedDEM":
                time_final_DEM_substepping = self.time + self.Dt

            else:
                time_final_DEM_substepping = self.time

            self.PerformEmbeddedOperations()            

            # solving the fluid part

            if self.step >= 3 and not self.stationarity:
                print("Solving Fluid... (", self.fluid_model_part.NumberOfElements(0), "elements )")
                sys.stdout.flush()

                if self.fluid_solve_counter.Tick():
                    self.FluidSolve(self.time)

            # assessing stationarity

                if self.stationarity_counter.Tick():
                    print("Assessing Stationarity...")
                    sys.stdout.flush()
                    self.stationarity = self.stationarity_tool.Assess(self.fluid_model_part)
                    sys.stdout.flush()

            # printing if required

            if self.particles_results_counter.Tick():
                # eliminating remote balls

                #if self.pp.dem.BoundingBoxOption == "ON":
                #    self.creator_destructor.DestroyParticlesOutsideBoundingBox(self.disperse_phase_algorithm.spheres_model_part)

                self.io_tools.PrintParticlesResults(self.pp.variables_to_print_in_file, self.time, self.disperse_phase_algorithm.spheres_model_part)
                #self.graph_printer.PrintGraphs(self.time) #MA: commented out because the constructor was already commented out
                self.PrintDrag(self.drag_list, self.drag_file_output_list, self.fluid_model_part, self.time)

            if self.output_time <= self.out and self.pp.CFD_DEM.coupling_scheme_type == "UpdatedDEM":

                if self.pp.CFD_DEM.coupling_level_type > 0:
                    self.projection_module.ComputePostProcessResults(self.disperse_phase_algorithm.spheres_model_part.ProcessInfo)

                self.post_utils.Writeresults(self.time)
                self.out = 0

            # solving the DEM part
            self.derivative_recovery_counter.Switch(self.time > self.pp.CFD_DEM.interaction_start_time)

            if self.derivative_recovery_counter.Tick():
                self.recovery.Recover()

            print("Solving DEM... (", self.disperse_phase_algorithm.spheres_model_part.NumberOfElements(0), "elements )")
            sys.stdout.flush()
            first_dem_iter = True

            for self.time_dem in self.yield_DEM_time(self.time_dem, time_final_DEM_substepping, self.Dt_DEM):
                self.DEM_step += 1   # this variable is necessary to get a good random insertion of particles
                self.disperse_phase_algorithm.spheres_model_part.ProcessInfo[TIME_STEPS]    = self.DEM_step
                self.disperse_phase_algorithm.rigid_face_model_part.ProcessInfo[TIME_STEPS] = self.DEM_step
                self.disperse_phase_algorithm.cluster_model_part.ProcessInfo[TIME_STEPS]    = self.DEM_step

                self.PerformInitialDEMStepOperations(self.time_dem)

                if self.time >= self.pp.CFD_DEM.interaction_start_time and self.pp.CFD_DEM.coupling_level_type and (self.pp.CFD_DEM.project_at_every_substep_option or first_dem_iter):

                    if self.pp.CFD_DEM.coupling_scheme_type == "UpdatedDEM":
                        self.ApplyForwardCoupling()

                    else:
                        self.ApplyForwardCoupling((time_final_DEM_substepping - self.time_dem) / self.Dt)
<<<<<<< HEAD

                        if self.pp.CFD_DEM.IntegrationScheme in {'Hybrid_Bashforth', 'TerminalVelocityScheme'}:
                            self.DEMSolve(self.time_dem)
                            self.ApplyForwardCouplingOfVelocityOnly(self.time_dem)
                        else:
                            if self.pp.CFD_DEM.basset_force_type > 0:
                                node.SetSolutionStepValue(SLIP_VELOCITY_X, vx)
                                node.SetSolutionStepValue(SLIP_VELOCITY_Y, vy)

                        if self.quadrature_counter.Tick():
                            self.AppendValuesForTheHistoryForce()

=======

                        if self.pp.CFD_DEM.IntegrationScheme in {'Hybrid_Bashforth', 'TerminalVelocityScheme'}:
                            self.DEMSolve(self.time_dem)
                            self.ApplyForwardCouplingOfVelocityOnly(self.time_dem)
                        else:
                            if self.pp.CFD_DEM.basset_force_type > 0:
                                node.SetSolutionStepValue(SLIP_VELOCITY_X, vx)
                                node.SetSolutionStepValue(SLIP_VELOCITY_Y, vy)

                        if self.quadrature_counter.Tick():
                            self.AppendValuesForTheHistoryForce()

>>>>>>> 0b82cfc8
                # performing the time integration of the DEM part

                self.disperse_phase_algorithm.spheres_model_part.ProcessInfo[TIME]    = self.time_dem
                self.disperse_phase_algorithm.rigid_face_model_part.ProcessInfo[TIME] = self.time_dem
                self.disperse_phase_algorithm.cluster_model_part.ProcessInfo[TIME]    = self.time_dem

                if self.pp.do_solve_dem:
                    self.DEMSolve(self.time_dem)

                self.disperse_phase_algorithm.DEMFEMProcedures.MoveAllMeshes(self.all_model_parts, self.time_dem, self.Dt_DEM)

                #### TIME CONTROL ##################################

                # adding DEM elements by the inlet:
                if self.pp.CFD_DEM.dem_inlet_option:
                    self.disperse_phase_algorithm.DEM_inlet.CreateElementsFromInletMesh(self.disperse_phase_algorithm.spheres_model_part, self.disperse_phase_algorithm.cluster_model_part, self.disperse_phase_algorithm.creator_destructor)  # After solving, to make sure that neighbours are already set.

                if self.output_time <= self.out and self.pp.CFD_DEM.coupling_scheme_type == "UpdatedFluid":

                    if self.pp.CFD_DEM.coupling_level_type:
                        self.projection_module.ComputePostProcessResults(self.disperse_phase_algorithm.spheres_model_part.ProcessInfo)

                    self.post_utils.Writeresults(self.time_dem)
                    self.out = 0

                self.out = self.out + self.Dt_DEM
                first_dem_iter = False

                # applying DEM-to-fluid coupling

                if self.DEM_to_fluid_counter.Tick() and self.time >= self.pp.CFD_DEM.interaction_start_time:
                    self.projection_module.ProjectFromParticles()

            #### PRINTING GRAPHS ####
            os.chdir(self.graphs_path)
            # measuring mean velocities in a certain control volume (the 'velocity trap')
            if self.pp.CFD_DEM.VelocityTrapOption:
                self.post_utils_DEM.ComputeMeanVelocitiesinTrap("Average_Velocity.txt", self.time)

            os.chdir(self.post_path)

            # coupling checks (debugging)
            if self.debug_info_counter.Tick():
                self.dem_volume_tool.UpdateDataAndPrint(self.pp.CFD_DEM.fluid_domain_volume)

            # printing if required

            if self.particles_results_counter.Tick():
                self.io_tools.PrintParticlesResults(self.pp.variables_to_print_in_file, self.time, self.disperse_phase_algorithm.spheres_model_part)
                #self.graph_printer.PrintGraphs(self.time) #MA: commented out because the constructor was already commented out
                self.PrintDrag(self.drag_list, self.drag_file_output_list, self.fluid_model_part, self.time)
                
    
<<<<<<< HEAD
=======
    def TransferTimeToFluidSolver(self):
        pass
        
>>>>>>> 0b82cfc8
    def CloneTimeStep(self):
        self.fluid_model_part.CloneTimeStep(self.time)
        
    def DEMSolve(self, time = 'None'): # time is passed in case it is needed
        self.disperse_phase_algorithm.solver.Solve()

    def FluidSolve(self, time = 'None'):
        self.fluid_algorithm.fluid_solver.Solve()

    def PerformZeroStepInitializations(self):
        pass

    def PerformInitialDEMStepOperations(self, time = None):
        pass
    
    def PerformEmbeddedOperations(self):
        # calculating elemental distances defining the structure embedded in the fluid mesh
        if self.pp.CFD_DEM.embedded_option:
            self.calculate_distance_process.Execute()

        if self.embedded_counter.Tick():
            embedded.ApplyEmbeddedBCsToFluid(self.fluid_model_part)
            embedded.ApplyEmbeddedBCsToBalls(self.disperse_phase_algorithm.spheres_model_part, self.pp.CFD_DEM)

    def SetInlet(self):
        if self.pp.CFD_DEM.dem_inlet_option:
            #Constructing the inlet and initializing it (must be done AFTER the self.disperse_phase_algorithm.spheres_model_part Initialize)
            # Note that right now only inlets of a single type are possible. This should be generalized.
            if self.pp.type_of_inlet == 'VelocityImposed':
                self.DEM_inlet = DEM_Inlet(self.DEM_inlet_model_part)
            elif self.pp.type_of_inlet == 'ForceImposed':
                self.DEM_inlet = DEM_Force_Based_Inlet(self.DEM_inlet_model_part, self.pp.force)

            self.DEM_inlet.InitializeDEM_Inlet(self.disperse_phase_algorithm.spheres_model_part, self.creator_destructor)

    def SetAnalyticFaceWatcher(self):
        from analytic_tools import analytic_data_procedures
        self.watcher = AnalyticFaceWatcher()
        self.watcher_analyser = analytic_data_procedures.FaceWatcherAnalyzer(analytic_face_watcher = self.watcher, path = self.main_path)

    def SetAnalyticParticleWatcher(self):
        from analytic_tools import analytic_data_procedures
        self.particle_watcher = AnalyticParticleWatcher()
        self.particle_watcher_analyser = analytic_data_procedures.ParticleWatcherAnalyzer(analytic_particle_watcher = self.particle_watcher, path = self.main_path)

    def SetInletWatcher(self):
        self.watcher_analyser.SetInlet(self.DEM_inlet) 

    def TellTime(self, time):
        print("\n", "TIME = ", time)
        print('ELAPSED TIME = ', self.timer.time() - self.simulation_start_time)
        print()
        sys.stdout.flush()

    def TellFinalSummary(self, time, step, DEM_step):
        print()
        print()
        print('*************************************************************')
        print("CALCULATIONS FINISHED. THE SIMULATION ENDED SUCCESSFULLY.")
        simulation_elapsed_time = self.timer.time() - self.simulation_start_time
        print("Elapsed time: " + "%.5f"%(simulation_elapsed_time) + " s ")
        print("per fluid time step: " + "%.5f"%(simulation_elapsed_time / step) + " s ")
        print("per DEM time step: " + "%.5f"%(simulation_elapsed_time / DEM_step) + " s")
        print('*************************************************************')
        print()
        sys.stdout.flush()

    def GetFluidSolveCounter(self):
        return SDP.Counter(is_dead = (self.pp.CFD_DEM.drag_force_type == 9))

    def GetEmbeddedCounter(self):
        return SDP.Counter(1, 3, self.pp.CFD_DEM.embedded_option)  # MA: because I think DISTANCE,1 (from previous time step) is not calculated correctly for step=1

    def GetBackwardCouplingCounter(self):
        return SDP.Counter(1, 1, self.pp.CFD_DEM.coupling_level_type > 1)

    def GetRecoveryCounter(self):
        return SDP.Counter(1, 1, self.pp.CFD_DEM.coupling_level_type or self.pp.CFD_DEM.print_PRESSURE_GRADIENT_option)

    def GetStationarityCounter(self):
        return SDP.Counter(self.pp.CFD_DEM.time_steps_per_stationarity_step, 1, self.pp.CFD_DEM.stationary_problem_option)

    def GetPrintCounter(self):
        return SDP.Counter(1, 1, 10) # still unused

    def GetDebugInfo(self):
        return SDP.Counter(self.pp.CFD_DEM.debug_tool_cycle, 1, self.pp.CFD_DEM.print_debug_info_option)

    def GetParticlesResultsCounter(self):
        return SDP.Counter(self.pp.CFD_DEM.print_particles_results_cycle, 1, self.pp.CFD_DEM.print_particles_results_option)

    def HistoryForceQuadratureCounter(self):
        return SDP.Counter(self.pp.CFD_DEM.time_steps_per_quadrature_step, 1, self.pp.CFD_DEM.basset_force_type)

    def GetRunCode(self):
        return SDP.CreateRunCode(self.pp)

    def FillHistoryForcePrecalculatedVectors(self):
        # Warning: this estimation is based on a constant time step for DEM. This is usually the case, but could not be so. A more robust implementation is needed!
        N_steps = int(self.pp.CFD_DEM.FinalTime / self.pp.CFD_DEM.MaxTimeStep) + 20
        spheres_model_part = self.all_model_parts.Get('SpheresPart')
        if self.pp.CFD_DEM.basset_force_type > 0:
            self.basset_force_tool.FillDaitcheVectors(N_steps, self.pp.CFD_DEM.quadrature_order, self.pp.CFD_DEM.time_steps_per_quadrature_step)
        if self.pp.CFD_DEM.basset_force_type >= 3 or self.pp.CFD_DEM.basset_force_type == 1:
            self.basset_force_tool.FillHinsbergVectors(spheres_model_part, self.pp.CFD_DEM.number_of_exponentials, self.pp.CFD_DEM.number_of_quadrature_steps_in_window)

    def AppendValuesForTheHistoryForce(self):
        spheres_model_part = self.all_model_parts.Get('SpheresPart')

        if self.pp.CFD_DEM.basset_force_type == 1 or self.pp.CFD_DEM.basset_force_type >= 3:
            self.basset_force_tool.AppendIntegrandsWindow(spheres_model_part)
        elif self.pp.CFD_DEM.basset_force_type == 2:
            self.basset_force_tool.AppendIntegrands(spheres_model_part)

    def GetBassetForceTools(self):
        self.basset_force_tool = SDP.BassetForceTools()

    
    def GetFieldUtility(self):
        return None

    def GetResultsCreator(self):
        return None

    def ApplyForwardCoupling(self, alpha = 'None'):
        self.projection_module.ApplyForwardCoupling(alpha)

    def ApplyForwardCouplingOfVelocityOnly(self, time = None):
        self.projection_module.ApplyForwardCouplingOfVelocityOnly()

    def PerformFinalOperations(self, time = None):
        pass
    
    def Finalize(self):
        
        self.swimming_DEM_gid_io.finalize_results()

        self.PerformFinalOperations(self.time_dem)

<<<<<<< HEAD
        for i in self.drag_file_output_list:
            i.close()

        self.TellFinalSummary(self.step, self.time, self.DEM_step)
        
    
=======
        self.FinalizeDragOutput()        

        self.TellFinalSummary(self.step, self.time, self.DEM_step)
        
    def FinalizeDragOutput(self):        
        for i in self.drag_file_output_list:
            i.close()
        
>>>>>>> 0b82cfc8
    def SetCutsOutput(self):             
        if not self.pp.VolumeOutput: 
            cut_list = define_output.DefineCutPlanes() 
            self.swimming_DEM_gid_io.define_cuts(self.fluid_model_part, cut_list) 
    
    def SetDragOutput(self):
        # define the drag computation list
        self.drag_list = define_output.DefineDragList()
        self.drag_file_output_list = []
        for it in self.drag_list:
            f = open(it[1], 'w')
            self.drag_file_output_list.append(f)
            tmp = "#Drag for group " + it[1] + "\n"
            f.write(tmp)
            tmp = "time RX RY RZ"
            f.write(tmp)
            f.flush()

        print(self.drag_file_output_list)  
        sys.stdout.flush()
    
    def SetPointGraphPrinter(self):
        pass
         # preparing output of point graphs
        #import point_graph_printer

        #output_nodes_list = define_output.DefineOutputPoints()
        #self.graph_printer = point_graph_printer.PrintGraphPrinter(
            #output_nodes_list,
            #fluid_model_part,
            #variables_dictionary,
            #domain_size)
    
    
            
    def TransferGravityFromDisperseToFluid(self):
        # setting fluid's body force to the same as DEM's
        if self.pp.CFD_DEM.body_force_on_fluid_option:

            for node in self.fluid_model_part.Nodes:
                node.SetSolutionStepValue(BODY_FORCE_X, 0, self.pp.CFD_DEM.GravityX)
                node.SetSolutionStepValue(BODY_FORCE_Y, 0, self.pp.CFD_DEM.GravityY)
                node.SetSolutionStepValue(BODY_FORCE_Z, 0, self.pp.CFD_DEM.GravityZ)
    
    def yield_DEM_time(self, current_time, current_time_plus_increment, delta_time):
            current_time += delta_time

            tolerance = 0.0001
            while current_time < (current_time_plus_increment - tolerance * delta_time):
                yield current_time
                current_time += delta_time

            current_time = current_time_plus_increment
            yield current_time
            
    def PrintDrag(self, drag_list, drag_file_output_list, fluid_model_part, time):
        i = 0
        for it in drag_list:
            print(it[0])
            nodes = self.fluid_model_part.GetNodes(it[0])
            drag = Vector(3)
            drag[0] = 0.0
            drag[1] = 0.0
            drag[2] = 0.0
            for node in nodes:
                reaction = node.GetSolutionStepValue(REACTION, 0)
                drag[0] += reaction[0]
                drag[1] += reaction[1]
                drag[2] += reaction[2]

            output = str(time) + " " + str(drag[0]) + " " + str(drag[1]) + " " + str(drag[2]) + "\n"
            # print self.drag_file_output_list[i]
            # print output
            self.drag_file_output_list[i].write(output)
            self.drag_file_output_list[i].flush()
            i = i + 1
    
    
    def GetReturnValue(self):
        return 0.0

    <|MERGE_RESOLUTION|>--- conflicted
+++ resolved
@@ -270,11 +270,7 @@
         self.io_tools = SDP.IOTools(self.pp)
 
         # creating a projection module for the fluid-DEM coupling
-<<<<<<< HEAD
-        h_min = 0.01
-=======
         self.h_min = 0.01
->>>>>>> 0b82cfc8
         n_balls = 1
         fluid_volume = 10
         self.pp.CFD_DEM.n_particles_in_depth = int(math.sqrt(n_balls / fluid_volume)) # only relevant in 2D problems
@@ -293,11 +289,7 @@
             field_utility = self.GetFieldUtility()
 
             self.projection_module = CFD_DEM_coupling.ProjectionModule(self.fluid_model_part, self.disperse_phase_algorithm.spheres_model_part, self.disperse_phase_algorithm.rigid_face_model_part, self.pp.domain_size, self.pp, field_utility)
-<<<<<<< HEAD
-            self.projection_module.UpdateDatabase(h_min)
-=======
             self.projection_module.UpdateDatabase(self.h_min)
->>>>>>> 0b82cfc8
 
         # creating a custom functions calculator for the implementation of additional custom functions
         self.custom_functions_tool = SDP.FunctionsCalculator(self.pp)
@@ -467,10 +459,7 @@
 
             self.time = self.time + self.Dt
             self.step += 1
-<<<<<<< HEAD
-=======
             self.TransferTimeToFluidSolver()
->>>>>>> 0b82cfc8
             self.CloneTimeStep()            
             self.TellTime(self.time)
 
@@ -545,7 +534,6 @@
 
                     else:
                         self.ApplyForwardCoupling((time_final_DEM_substepping - self.time_dem) / self.Dt)
-<<<<<<< HEAD
 
                         if self.pp.CFD_DEM.IntegrationScheme in {'Hybrid_Bashforth', 'TerminalVelocityScheme'}:
                             self.DEMSolve(self.time_dem)
@@ -558,20 +546,6 @@
                         if self.quadrature_counter.Tick():
                             self.AppendValuesForTheHistoryForce()
 
-=======
-
-                        if self.pp.CFD_DEM.IntegrationScheme in {'Hybrid_Bashforth', 'TerminalVelocityScheme'}:
-                            self.DEMSolve(self.time_dem)
-                            self.ApplyForwardCouplingOfVelocityOnly(self.time_dem)
-                        else:
-                            if self.pp.CFD_DEM.basset_force_type > 0:
-                                node.SetSolutionStepValue(SLIP_VELOCITY_X, vx)
-                                node.SetSolutionStepValue(SLIP_VELOCITY_Y, vy)
-
-                        if self.quadrature_counter.Tick():
-                            self.AppendValuesForTheHistoryForce()
-
->>>>>>> 0b82cfc8
                 # performing the time integration of the DEM part
 
                 self.disperse_phase_algorithm.spheres_model_part.ProcessInfo[TIME]    = self.time_dem
@@ -625,12 +599,9 @@
                 self.PrintDrag(self.drag_list, self.drag_file_output_list, self.fluid_model_part, self.time)
                 
     
-<<<<<<< HEAD
-=======
     def TransferTimeToFluidSolver(self):
         pass
         
->>>>>>> 0b82cfc8
     def CloneTimeStep(self):
         self.fluid_model_part.CloneTimeStep(self.time)
         
@@ -770,14 +741,6 @@
 
         self.PerformFinalOperations(self.time_dem)
 
-<<<<<<< HEAD
-        for i in self.drag_file_output_list:
-            i.close()
-
-        self.TellFinalSummary(self.step, self.time, self.DEM_step)
-        
-    
-=======
         self.FinalizeDragOutput()        
 
         self.TellFinalSummary(self.step, self.time, self.DEM_step)
@@ -786,7 +749,6 @@
         for i in self.drag_file_output_list:
             i.close()
         
->>>>>>> 0b82cfc8
     def SetCutsOutput(self):             
         if not self.pp.VolumeOutput: 
             cut_list = define_output.DefineCutPlanes() 
