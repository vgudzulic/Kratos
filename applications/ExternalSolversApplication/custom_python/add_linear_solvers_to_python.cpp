//    |  /           |
//    ' /   __| _` | __|  _ \   __|
//    . \  |   (   | |   (   |\__ `
//   _|\_\_|  \__,_|\__|\___/ ____/
//                   Multi-Physics
//
//  License:		 BSD License
//					 Kratos default license: kratos/license.txt
//
//  Main authors:    Riccardo Rossi
//

// System includes

// External includes
#include <complex>


// Project includes
#include "includes/define.h"
#include "includes/kratos_parameters.h"
#include "python/add_linear_solvers_to_python.h"
#include "spaces/ublas_space.h"

#include "linear_solvers/direct_solver.h"
#include "linear_solvers/iterative_solver.h"
#include "linear_solvers/skyline_lu_factorization_solver.h"
#include "external_includes/superlu_solver.h"
#include "external_includes/superlu_iterative_solver.h"
#include "external_includes/gmres_solver.h"

#ifdef INCLUDE_FEAST
  #include "external_includes/feast_solver.h"
#endif

#ifdef INCLUDE_PASTIX
  #include "external_includes/pastix_solver.h"
  #include "external_includes/pastix_complex_solver.h"
#endif


namespace Kratos
{

namespace Python
{
template <class TDataType>
using TSpaceType = UblasSpace<TDataType, compressed_matrix<TDataType>, vector<TDataType>>;
template <class TDataType>
using TLocalSpaceType = UblasSpace<TDataType, matrix<TDataType>, vector<TDataType>>;
template <class TDataType>
using TLinearSolverType = LinearSolver<TSpaceType<TDataType>, TLocalSpaceType<TDataType>>;
template <class TDataType>
using TDirectSolverType = DirectSolver<TSpaceType<TDataType>, TLocalSpaceType<TDataType>>;

void  AddLinearSolversToPython(pybind11::module& m)
{
    typedef UblasSpace<double, CompressedMatrix, Vector> SpaceType;
    typedef UblasSpace<double, Matrix, Vector> LocalSpaceType;
    typedef LinearSolver<SpaceType,  LocalSpaceType> LinearSolverType;
    typedef DirectSolver<SpaceType,  LocalSpaceType> DirectSolverType;
    typedef SuperLUSolver<SpaceType,  LocalSpaceType> SuperLUSolverType;
    typedef SuperLUIterativeSolver<SpaceType,  LocalSpaceType> SuperLUIterativeSolverType;
    typedef IterativeSolver<SpaceType, LocalSpaceType> IterativeSolverType;
    typedef GMRESSolver<SpaceType, LocalSpaceType> GMRESSolverType;
    typedef Preconditioner<SpaceType,  LocalSpaceType> PreconditionerType;

    using namespace pybind11;


    //***************************************************************************
    //linear solvers
    //***************************************************************************
#ifdef INCLUDE_FEAST
    typedef FEASTSolver<SpaceType, LocalSpaceType> FEASTSolverType;                          //SOME PROBLEM WITH THE SKYLINE_CUSTOM ... TO BE FIXED
    class_<FEASTSolverType, FEASTSolverType::Pointer, LinearSolverType >
        (m, "FEASTSolver")
        .def(init<Parameters::Pointer>() )
        .def(init<Parameters::Pointer, TLinearSolverType<std::complex<double>>::Pointer>())
        ;
<<<<<<< HEAD
#endif


    class_<SuperLUSolverType, bases<DirectSolverType>, boost::noncopyable >
    ( "SuperLUSolver",
      init<>() )
      .def(init<Parameters>());

    class_<SuperLUIterativeSolverType, bases<LinearSolverType>, boost::noncopyable >
    ( "SuperLUIterativeSolver",init<>() )
=======
#endif    
          
    
    class_<SuperLUSolverType, typename SuperLUSolverType::Pointer,DirectSolverType>
    (m, "SuperLUSolver")
      .def(init<>() )
      .def(init<Parameters>());
      
    class_<SuperLUIterativeSolverType, typename SuperLUIterativeSolverType::Pointer,LinearSolverType>
    (m, "SuperLUIterativeSolver")
    .def(init<>() )
>>>>>>> e5a3b164
    .def(init<double,int,int,double,double,double>())
    .def(init<Parameters>())
    ;

#ifdef INCLUDE_PASTIX
    typedef PastixSolver<SpaceType,  LocalSpaceType> PastixSolverType;
    class_<PastixSolverType, typename PastixSolverType::Pointer, LinearSolverType>
    (m, "PastixSolver")
    .def(init<int,bool>() )
    .def(init<double,int,int,int,bool>())
    .def(init<Parameters>());
    ;
    typedef PastixComplexSolver<TSpaceType<std::complex<double>>, TLocalSpaceType<std::complex<double>>> PastixComplexSolverType;
    class_<PastixComplexSolverType, typename PastixComplexSolverType::Pointer, TDirectSolverType<std::complex<double>>>
    (m,"PastixComplexSolver")
    .def(init<Parameters&>())
    ;
#endif
<<<<<<< HEAD

    class_<GMRESSolverType, bases<IterativeSolverType>, boost::noncopyable >
    ( "GMRESSolver")
=======
    
    class_<GMRESSolverType,typename GMRESSolverType::Pointer, IterativeSolverType>
    (m, "GMRESSolver")
>>>>>>> e5a3b164
    .def(init<Parameters >())
    .def(init<double>())
    .def(init<double, unsigned int>())
    .def(init<double, unsigned int,  PreconditionerType::Pointer>())
    .def("__repr__", &GMRESSolverType::Info)
    ;
}

}  // namespace Python.

} // Namespace Kratos
<|MERGE_RESOLUTION|>--- conflicted
+++ resolved
@@ -78,18 +78,6 @@
         .def(init<Parameters::Pointer>() )
         .def(init<Parameters::Pointer, TLinearSolverType<std::complex<double>>::Pointer>())
         ;
-<<<<<<< HEAD
-#endif
-
-
-    class_<SuperLUSolverType, bases<DirectSolverType>, boost::noncopyable >
-    ( "SuperLUSolver",
-      init<>() )
-      .def(init<Parameters>());
-
-    class_<SuperLUIterativeSolverType, bases<LinearSolverType>, boost::noncopyable >
-    ( "SuperLUIterativeSolver",init<>() )
-=======
 #endif    
           
     
@@ -101,7 +89,6 @@
     class_<SuperLUIterativeSolverType, typename SuperLUIterativeSolverType::Pointer,LinearSolverType>
     (m, "SuperLUIterativeSolver")
     .def(init<>() )
->>>>>>> e5a3b164
     .def(init<double,int,int,double,double,double>())
     .def(init<Parameters>())
     ;
@@ -120,15 +107,9 @@
     .def(init<Parameters&>())
     ;
 #endif
-<<<<<<< HEAD
-
-    class_<GMRESSolverType, bases<IterativeSolverType>, boost::noncopyable >
-    ( "GMRESSolver")
-=======
     
     class_<GMRESSolverType,typename GMRESSolverType::Pointer, IterativeSolverType>
     (m, "GMRESSolver")
->>>>>>> e5a3b164
     .def(init<Parameters >())
     .def(init<double>())
     .def(init<double, unsigned int>())
