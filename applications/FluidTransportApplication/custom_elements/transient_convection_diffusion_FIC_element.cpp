//    |  /           |
//    ' /   __| _` | __|  _ \   __|
//    . \  |   (   | |   (   |\__ `
//   _|\_\_|  \__,_|\__|\___/ ____/
//                   Multi-Physics
//
//  License:         BSD License
//                   Kratos default license: kratos/license.txt
//
//  Main authors:    Albert Puigferrat Perez
//                   Ignasi de Pouplana
//

// Application includes
#include "custom_elements/transient_convection_diffusion_FIC_element.hpp"

namespace Kratos
{

template< unsigned int TDim, unsigned int TNumNodes >
Element::Pointer TransientConvectionDiffusionFICElement<TDim,TNumNodes>::Create( IndexType NewId, NodesArrayType const& ThisNodes, PropertiesType::Pointer pProperties ) const
{
    return Element::Pointer( new TransientConvectionDiffusionFICElement( NewId, this->GetGeometry().Create( ThisNodes ), pProperties ) );
}

//----------------------------------------------------------------------------------------

template< unsigned int TDim, unsigned int TNumNodes >
Element::Pointer TransientConvectionDiffusionFICElement<TDim,TNumNodes>::Create(IndexType NewId, GeometryType::Pointer pGeom, PropertiesType::Pointer pProperties) const
{
    return Element::Pointer( new TransientConvectionDiffusionFICElement( NewId, pGeom, pProperties ) );
}

//----------------------------------------------------------------------------------------

template< unsigned int TDim, unsigned int TNumNodes >
int TransientConvectionDiffusionFICElement<TDim,TNumNodes>::Check( const ProcessInfo& rCurrentProcessInfo )
{
    KRATOS_TRY

    // Base class checks for positive area and Id > 0
    int ierr = SteadyConvectionDiffusionFICElement<TDim,TNumNodes>::Check(rCurrentProcessInfo);
    if(ierr != 0) return ierr;

    return ierr;

    KRATOS_CATCH( "" );
}

//----------------------------------------------------------------------------------------------------------------------------------------------------------------------------------

template< unsigned int TDim, unsigned int TNumNodes >
void TransientConvectionDiffusionFICElement<TDim,TNumNodes>::InitializeNonLinearIteration(ProcessInfo& rCurrentProcessInfo)
{
    KRATOS_TRY

    //Previous definitions
    const GeometryType& Geom = this->GetGeometry();
    GeometryData::IntegrationMethod ThisIntegrationMethod = SteadyConvectionDiffusionFICElement<TDim,TNumNodes>::GetIntegrationMethod();
    const GeometryType::IntegrationPointsArrayType& integration_points = Geom.IntegrationPoints( ThisIntegrationMethod );
    const unsigned int NumGPoints = integration_points.size();

    //Containers of variables at all integration points
    GeometryType::ShapeFunctionsGradientsType DN_DXContainer(NumGPoints);
    Vector detJContainer(NumGPoints);
    Geom.ShapeFunctionsIntegrationPointsGradients(DN_DXContainer,detJContainer,ThisIntegrationMethod);

    //Initializing variables
    ConvectionDiffusionSettings::Pointer my_settings = rCurrentProcessInfo.GetValue(CONVECTION_DIFFUSION_SETTINGS);

    array_1d<double,TNumNodes> NodalPhi;
    BoundedMatrix<double,TNumNodes,TDim> GradNT;
    array_1d<double,TDim> GradPhi;

    //Nodal Variables
    for (unsigned int i = 0; i < TNumNodes; i++)
    {
        NodalPhi[i] = Geom[i].FastGetSolutionStepValue(TEMPERATURE,1);
    }

    //Extrapolation variables
    Matrix GradPhiContainer(NumGPoints,TDim);

    //Loop over integration points
    for( unsigned int GPoint = 0; GPoint < NumGPoints; GPoint++)
    {
        noalias(GradNT) = DN_DXContainer[GPoint];

        noalias(GradPhi) = prod(trans(GradNT), NodalPhi);

        this->SaveGPGradPhi(GradPhiContainer,GradPhi,GPoint);
    }

    this->ExtrapolateGPValues(GradPhiContainer);

    KRATOS_CATCH( "" )
}

//----------------------------------------------------------------------------------------------------------------------------------------------------------------------------------

template< unsigned int TDim, unsigned int TNumNodes >
void TransientConvectionDiffusionFICElement<TDim, TNumNodes>::CalculateFirstDerivativesContributions(MatrixType& rLeftHandSideMatrix,
                        VectorType& rRightHandSideVector,
                        ProcessInfo& rCurrentProcessInfo)
{
    KRATOS_TRY

    const unsigned int element_size = TNumNodes;

    //Resetting the LHS
    if ( rLeftHandSideMatrix.size1() != element_size )
        rLeftHandSideMatrix.resize( element_size, element_size, false );
    noalias( rLeftHandSideMatrix ) = ZeroMatrix( element_size, element_size );

    //Resetting the RHS
    if ( rRightHandSideVector.size() != element_size )
        rRightHandSideVector.resize( element_size, false );
    noalias( rRightHandSideVector ) = ZeroVector( element_size );

    //Previous definitions
    const PropertiesType& Prop = this->GetProperties();
    const GeometryType& Geom = this->GetGeometry();
    GeometryData::IntegrationMethod ThisIntegrationMethod = SteadyConvectionDiffusionFICElement<TDim,TNumNodes>::GetIntegrationMethod();
    const GeometryType::IntegrationPointsArrayType& integration_points = Geom.IntegrationPoints( ThisIntegrationMethod );
    const unsigned int NumGPoints = integration_points.size();

    //Containers of variables at all integration points
    const Matrix& NContainer = Geom.ShapeFunctionsValues( ThisIntegrationMethod );
    GeometryType::ShapeFunctionsGradientsType DN_DXContainer(NumGPoints);
    Vector detJContainer(NumGPoints);
    Geom.ShapeFunctionsIntegrationPointsGradients(DN_DXContainer,detJContainer,ThisIntegrationMethod);

    //Element variables
    ElementVariables Variables;
    this->InitializeElementVariables(Variables,Geom,Prop,rCurrentProcessInfo);

    Variables.IterationNumber = rCurrentProcessInfo[NL_ITERATION_NUMBER];

    BoundedMatrix<double,TNumNodes,TNumNodes> MMatrixAux1 = ZeroMatrix( TNumNodes, TNumNodes );
    BoundedMatrix<double,TNumNodes,TNumNodes> MMatrixAuxRight = ZeroMatrix( TNumNodes, TNumNodes );

    //Loop over integration points
    for( unsigned int GPoint = 0; GPoint < NumGPoints; GPoint++)
    {
        //Compute GradNT
        noalias(Variables.GradNT) = DN_DXContainer[GPoint];

        //Compute N and Interpolated velocity
        noalias(Variables.N) = row(NContainer,GPoint);

        Variables.QSource = 0.0;
        for(unsigned int i=0; i<TNumNodes; i++)
        {
            Variables.QSource += Variables.N[i]*Variables.NodalQSource[i];
        }

        noalias(Variables.VelInter) = ZeroVector(TDim);
        ElementUtilities::InterpolateVariableWithComponents(Variables.VelInter,NContainer,Variables.NodalVel,GPoint);

        noalias(Variables.DifMatrix) = ZeroMatrix( TDim, TDim );

        this->CalculateDiffusivityVariables(Variables,Prop,rCurrentProcessInfo);
        this->CalculateHVector(Variables,Prop,rCurrentProcessInfo);

        //Compute weighting coefficient for integration
        this->CalculateIntegrationCoefficient(Variables.IntegrationCoefficient, detJContainer[GPoint], integration_points[GPoint].Weight() );

        array_1d <double, TNumNodes> AuxMVector;
        noalias(AuxMVector) = Variables.rho_dot_c * (Variables.N + 0.5 * prod(Variables.GradNT,Variables.HVector));

        MMatrixAux1 += outer_prod(AuxMVector,Variables.N) * Variables.IntegrationCoefficient;

        // for (unsigned int i = 0 ; i < TNumNodes ; i++ )
        // {
        //     for (unsigned int j = 0 ; j < TNumNodes ; j ++ )
        //     {
        //         MMatrixAuxRight (i,i) += MMatrixAux1(i,j) / 3.0;
        //     }
        // }

        noalias(rLeftHandSideMatrix) += outer_prod(AuxMVector,Variables.N) * Variables.IntegrationCoefficient;
    }

    //rLeftHandSideMatrix = MMatrixAuxRight;

    //RightHandSideVector

    const double& Theta = rCurrentProcessInfo[THETA];
    const double& DeltaTime = rCurrentProcessInfo[DELTA_TIME];

    ConvectionDiffusionSettings::Pointer my_settings = rCurrentProcessInfo.GetValue(CONVECTION_DIFFUSION_SETTINGS);
    array_1d<double,TNumNodes> NodalPhi0;

    for (unsigned int i = 0; i < TNumNodes; i++)
    {
        NodalPhi0[i] = Geom[i].FastGetSolutionStepValue(TEMPERATURE,1);
    }

    array_1d<double,TNumNodes> aux_vector;

    noalias(aux_vector) = Variables.NodalPhi - NodalPhi0;

    noalias(rRightHandSideVector) -= 1.0 / (Theta*DeltaTime) * prod(rLeftHandSideMatrix, aux_vector);

    KRATOS_CATCH("")
}

//----------------------------------------------------------------------------------------

template< unsigned int TDim, unsigned int TNumNodes >
void TransientConvectionDiffusionFICElement<TDim,TNumNodes>::CalculateFirstDerivativesLHS(MatrixType& rLeftHandSideMatrix,
					      ProcessInfo& rCurrentProcessInfo)
{
    KRATOS_TRY;

    KRATOS_ERROR << "TransientConvectionDiffusionFICElement::CalculateFirstDerivativesLHS not implemented" << std::endl;

    KRATOS_CATCH("");
}

//----------------------------------------------------------------------------------------

template< unsigned int TDim, unsigned int TNumNodes >
void TransientConvectionDiffusionFICElement<TDim,TNumNodes>::CalculateFirstDerivativesRHS(VectorType& rRightHandSideVector,
					      ProcessInfo& rCurrentProcessInfo)
{
    const unsigned int element_size = TNumNodes;

    MatrixType AuxLHS;

    //Resetting the LHS
    if ( AuxLHS.size1() != element_size )
        AuxLHS.resize( element_size, element_size, false );
    noalias( AuxLHS ) = ZeroMatrix( element_size, element_size );

    //Resetting the RHS
    if ( rRightHandSideVector.size() != element_size )
        rRightHandSideVector.resize( element_size, false );
    noalias( rRightHandSideVector ) = ZeroVector( element_size );

    this-> CalculateFirstDerivativesContributions(AuxLHS,rRightHandSideVector, rCurrentProcessInfo);
}

//----------------------------------------------------------------------------------------

template< unsigned int TDim, unsigned int TNumNodes >
void TransientConvectionDiffusionFICElement<TDim,TNumNodes>::CalculateDiffusivityVariables(ElementVariables& rVariables, const PropertiesType& Prop,
                                                                                        const ProcessInfo& CurrentProcessInfo)
{
    KRATOS_TRY

    // GeometryType& rGeom = this->GetGeometry();
    const Geometry<Node<3> >& rGeom = this->GetGeometry();

    ConvectionDiffusionSettings::Pointer my_settings = CurrentProcessInfo.GetValue(CONVECTION_DIFFUSION_SETTINGS);

    //Properties variables
    const Variable<double>& rDiffusionVar = my_settings->GetDiffusionVariable();
    double conductivity = Prop[rDiffusionVar];

    const Variable<double>& rReactionVar = my_settings->GetReactionVariable();
    rVariables.absorption = Prop[rReactionVar];

    ///////////////////////////////////////////////////////////////////////////
    // Adding transient absorption
    ///////////////////////////////////////////////////////////////////////////

    array_1d<double,TNumNodes> NodalPhi0;
    array_1d<double,TNumNodes> PrevNodalPhi;

    double sum_phi = 0.0;
    double sustr_phi = 0.0;
    double theta = CurrentProcessInfo.GetValue(THETA);

    for (unsigned int i = 0; i < TNumNodes; i++)
    {
        NodalPhi0[i] = rGeom[i].FastGetSolutionStepValue(TEMPERATURE,1);
        PrevNodalPhi[i] = rGeom[i].FastGetSolutionStepValue(TEMPERATURE,2);

        // double aux_var = rVariables.NodalPhi[i] - NodalPhi0[i];
        // double aux_var2 = rVariables.NodalPhi[i] + NodalPhi0[i];

        double aux_var = NodalPhi0[i] - PrevNodalPhi[i];
        double aux_var2 = NodalPhi0[i] + PrevNodalPhi[i];

        // TODO: try std::abs
        if(aux_var > sustr_phi)
        {
            sustr_phi = aux_var;
        }

        if(aux_var2 > sum_phi)
        {
            sum_phi = aux_var2;
        }

        if(std::abs(sum_phi) < 1e-5)
        {
            sum_phi = 1e-5;
        }
    }

    double delta_time = CurrentProcessInfo.GetValue(DELTA_TIME);

    //TODO
    double previous_absorption = rVariables.absorption;

    // beta = 1
    // 2.626 = 2 / tanh(1)

    double fk = 2.626 * tanh(1.0 * (sustr_phi) / (sum_phi));

    double st = rVariables.rho_dot_c / (theta * delta_time) * fk;

    rVariables.TransientAbsorption = rVariables.absorption + st;

    if (std::abs(st) > 0.1 * std::abs(previous_absorption))
    {
        rVariables.TransientAbsorption = previous_absorption + 0.1 * previous_absorption;
    }

    // If absorption = 0; no transient absorption is added
    if (std::abs(previous_absorption) < rVariables.LowTolerance)
    {
        rVariables.TransientAbsorption = previous_absorption;
    }

    //rVariables.TransientAbsorption = previous_absorption;

    ///////////////////////////////////////////////////////////////////////////
    ///////////////////////////////////////////////////////////////////////////

    double NormVel = norm_2(rVariables.VelInter);

    noalias(rVariables.GradPhi) = ZeroVector(TDim);

    rVariables.GradPhi = prod(trans(rVariables.GradNT), NodalPhi0);

    for(unsigned int i = 0; i < TDim; i++)
    {
        noalias(rVariables.SecondGradPhi[i]) = prod(trans(rVariables.GradNT), rVariables.NodalPhiGradient[i]);
    }

    rVariables.NormGradPhi = norm_2(rVariables.GradPhi);

    // Unitary velocity vector
    if (NormVel < rVariables.HighTolerance)
    {
        for (unsigned int i = 0; i < TDim; i++)
        {
            rVariables.VelInterHat[i] = 0.0;
        }
    }
    else
    {
        for (unsigned int i = 0; i < TDim; i++)
        {
            rVariables.VelInterHat[i] = rVariables.VelInter[i]/NormVel;
        }
    }

    //////////////////////////////////////////////////////
    // Calculate Dv
    //////////////////////////////////////////////////////

    rVariables.AuxDiffusion = inner_prod(prod(trans(rVariables.VelInterHat), rVariables.DifMatrixK), rVariables.VelInterHat);

    if (NormVel < rVariables.HighTolerance)
    {
        rVariables.AuxDiffusion = conductivity;
    }

    double Domain = rGeom.DomainSize();

    if (TDim == 2)
    {
        rVariables.lv = std::sqrt(2.0*Domain);
        rVariables.lsc = rVariables.lv;
    }
    else
    {
        rVariables.lv = pow( (6.0*Domain/Globals::Pi) , (1.0/3.0) );
        rVariables.lsc = rVariables.lv;
    }

    if (NormVel > rVariables.HighTolerance)
    {
        array_1d <double, 3> Velocity3;
        ElementUtilities::FillArray1dOutput (Velocity3, rVariables.VelInterHat);

        rVariables.lv = ElementSizeCalculator<TDim,TNumNodes>::ProjectedElementSize(rGeom,Velocity3);
    }

    this->CalculateBoundaryLv(rVariables);

    rVariables.AlphaVBar = 0.0;
    rVariables.OmegaV = 0.0;
    rVariables.SigmaV = 0.0;
    rVariables.Peclet = 0.0;

    if (NormVel < rVariables.HighTolerance)
    {

        // TODO: S'ha de posar OmegaV = 0 si v = 0??
        rVariables.OmegaV = rVariables.TransientAbsorption * rVariables.lv * rVariables.lv / conductivity;

        rVariables.SigmaV = rVariables.OmegaV / (2.0 * rVariables.HighTolerance);

        rVariables.Peclet = NormVel * rVariables.lv * rVariables.rho_dot_c / (2.0 * rVariables.AuxDiffusion);

    }
    else
    {
        if (conductivity < rVariables.HighTolerance)
        {
            rVariables.Peclet = 1.0;
        }
        else
        {
            rVariables.Peclet = NormVel * rVariables.lv * rVariables.rho_dot_c / (2.0 * rVariables.AuxDiffusion);
        }

        rVariables.OmegaV = rVariables.TransientAbsorption * rVariables.lv * rVariables.lv / rVariables.AuxDiffusion;

        rVariables.SigmaV = rVariables.OmegaV / (2.0 * rVariables.Peclet);

        rVariables.AlphaVBar = 1.0 / tanh(rVariables.Peclet) - 1.0 / rVariables.Peclet;

    }

    rVariables.LambdaV = std::sqrt(rVariables.Peclet * rVariables.Peclet + rVariables.OmegaV);

    rVariables.XiV = (cosh(rVariables.LambdaV) / cosh(rVariables.Peclet));

    if(rVariables.SigmaV < 0.00024414) // 2^-12
    {
        rVariables.AlphaV = rVariables.SigmaV / 3.0 + rVariables.AlphaVBar * (1.0 - rVariables.SigmaV / rVariables.Peclet);
    }
    else
    {
        rVariables.AlphaV = 2.0 / rVariables.SigmaV * (1.0 - (rVariables.SigmaV * tanh (rVariables.Peclet)) / (rVariables.XiV - 1.0));
    }

    if (std::abs(rVariables.absorption) < rVariables.HighTolerance)
    {
        rVariables.AlphaV = 1.0 / tanh(rVariables.Peclet) - 1.0 / rVariables.Peclet;
    }

    if (rVariables.Peclet < rVariables.LowTolerance)
    {
        rVariables.AlphaV = 0.0;
    }

    if (conductivity < rVariables.HighTolerance)
    {
        rVariables.AlphaV = 1.0;
    }

    //////////////////////////////////////////////////////
    // Calculate Ds
    //////////////////////////////////////////////////////

    BoundedMatrix<double,TDim,TDim> BaricenterMatrix;
    noalias(BaricenterMatrix) = ZeroMatrix(TDim,TDim);


    for(unsigned int i=0; i<TNumNodes; i++)
    {
        array_1d <double, TDim> BarNodeVector;
        array_1d <double, 3> BarNodeVector3D;

        noalias(BarNodeVector3D) = rGeom[i] - rGeom.Center();

        for(unsigned int j=0; j<TDim; j++)
        {
            BarNodeVector [j] = BarNodeVector3D [j];
        }

        noalias(BaricenterMatrix) += outer_prod(BarNodeVector, BarNodeVector);
    }

    noalias(rVariables.DifMatrixS) = (rVariables.absorption / (TNumNodes + 1)) * BaricenterMatrix;

    //////////////////////////////////////////////////////
    // Calculate residuals
    //////////////////////////////////////////////////////

    this->CalculateDifTerm(rVariables);

    // noalias(rVariables.DifMatrixAux) = prod(rVariables.GradNT,rVariables.DifMatrixK);
    // noalias(rVariables.MatrixAux) = prod(rVariables.DifMatrixAux,trans(rVariables.GradNT));

    // array_1d<double,TNumNodes> NormAux1 = ZeroVector(TNumNodes);

    // for (unsigned int i = 0 ; i < TNumNodes ; i++ )
    // {
    //     NormAux1 [i] = rVariables.MatrixAux (i,i) * NodalPhi0 [i];
    // }

    // double NormAux2 = norm_2(NormAux1);

    rVariables.Residual = rVariables.rho_dot_c * inner_prod (rVariables.VelInter , rVariables.GradPhi)
                            - rVariables.NormAux2 * conductivity
                            + rVariables.absorption * inner_prod(rVariables.N, NodalPhi0)
                            - rVariables.QSource;

    rVariables.TransientResidual = rVariables.Residual + rVariables.rho_dot_c * inner_prod(rVariables.N, NodalPhi0 - PrevNodalPhi) * 1.0 / (theta * delta_time);

    //////////////////////////////////////////////////////
    // Calculate Dr
    //////////////////////////////////////////////////////

    // phi = 2 in 2D and 3D

    //TODO until +40 lines
    if (NormVel < rVariables.HighTolerance)
    {

        // TODO: S'ha de posar OmegaV = 0 si v = 0??
        rVariables.OmegaV = previous_absorption * rVariables.lv * rVariables.lv / conductivity;

        rVariables.SigmaV = rVariables.OmegaV / (2.0 * rVariables.HighTolerance);

    }
    else
    {

        rVariables.OmegaV = previous_absorption * rVariables.lv * rVariables.lv / rVariables.AuxDiffusion;

        rVariables.SigmaV = rVariables.OmegaV / (2.0 * rVariables.Peclet);

    }

    rVariables.AlphaR = rVariables.Peclet * (0.5 * rVariables.SigmaV * ((rVariables.XiV + 1.0) / (rVariables.XiV - 1.0)) - rVariables.AlphaV)
                        - 1.0 - (1.0 / rVariables.AuxDiffusion) * inner_prod(rVariables.VelInterHat, prod(rVariables.DifMatrixS, rVariables.VelInterHat));

    if (rVariables.absorption < rVariables.HighTolerance)
    {
        rVariables.AlphaR = 0.0;
    }
    else
    {
        if (rVariables.Peclet < rVariables.LowTolerance)
        {
            rVariables.AlphaR = rVariables.OmegaV / (4.0 * sinh(sqrt(rVariables.OmegaV) / 2.0) * sinh(sqrt(rVariables.OmegaV) / 2.0)) +
                                rVariables.OmegaV / 6.0 - 1.0;

            if (rVariables.OmegaV < rVariables.LowTolerance)
            {
                rVariables.AlphaR = 1.0 / 6.0;
            }
        }
        else if (conductivity < rVariables.HighTolerance)
        {
            rVariables.AlphaR = previous_absorption * rVariables.lv * rVariables.lv / 6.0;
        }
    }

    if(rVariables.Residual < rVariables.LowTolerance)
    {
        noalias(rVariables.DifMatrixR) =  rVariables.AlphaR * rVariables.AuxDiffusion
                                    * outer_prod(rVariables.VelInterHat , rVariables.VelInterHat);
    }
    else
    {
        //TODO
        noalias(rVariables.DifMatrixR) =  std::abs(rVariables.TransientResidual / rVariables.Residual) * rVariables.AlphaR * rVariables.AuxDiffusion
                                    * outer_prod(rVariables.VelInterHat , rVariables.VelInterHat);
        // noalias(rVariables.DifMatrixR) =  rVariables.AlphaR * rVariables.AuxDiffusion
        //                             * outer_prod(rVariables.VelInterHat , rVariables.VelInterHat);
    }

    //////////////////////////////////////////////////////
    // Calculate Dsc
    //////////////////////////////////////////////////////

    // Identity matrix
    noalias(rVariables.IdentityMatrix) = ZeroMatrix(TDim,TDim);
    for(unsigned int i = 0; i < TDim; i++)
    {
        rVariables.IdentityMatrix(i,i) = 1.0;
    }

    this->CalculateFICBeta(rVariables);

    //KRATOS_ERROR_IF(rVariables.Beta < 1.0) << this->Id() << rVariables.Beta << std::endl;

    BoundedMatrix<double,TDim,TDim> AuxMatrix;
    BoundedMatrix<double,TDim,TDim> AuxMatrix2;
    BoundedMatrix<double,TDim,TDim> AuxMatrix3;
    BoundedMatrix<double,TDim,TDim> AuxMatrix4;

    noalias(AuxMatrix2) = outer_prod(rVariables.VelInterHat , rVariables.VelInterHat);

    noalias (AuxMatrix) = rVariables.IdentityMatrix - AuxMatrix2;

    // Double dot product
    AuxMatrix4 = prod((rVariables.DifMatrixK + rVariables.DifMatrixS), trans(AuxMatrix));
    double DoubleDotScalar = 0.0;

    for (unsigned int i = 0 ; i < TDim ; i++ )
    {
        DoubleDotScalar += AuxMatrix4 (i,i);
    }

    rVariables.DifSC = (0.5 * rVariables.lsc * std::abs (rVariables.TransientResidual) / rVariables.NormGradPhi
                                        - DoubleDotScalar) * (1.0 - rVariables.Beta * rVariables.Beta);

    // TODO Check LowTolerance
    if (rVariables.NormGradPhi < rVariables.LowTolerance)
    {
        rVariables.DifSC = (0.5 * rVariables.lsc * std::abs (rVariables.TransientResidual) / rVariables.LowTolerance
                                        - DoubleDotScalar) * (1.0 - rVariables.Beta * rVariables.Beta);
    }

    if (rVariables.DifSC < 0.0)
    {
        rVariables.DifSC = 0.0;
    }

    // On the first iteration, SC can't be used
    if (rVariables.IterationNumber == 1)
    {
        rVariables.DifSC = 0.0;
    }

    noalias(rVariables.DifMatrixSC) = rVariables.DifSC * rVariables.IdentityMatrix;

    // double producte = inner_prod (rVariables.VelInter , rVariables.GradPhi);

    //Calculate Dv and new lsc term for Dv
    this->CalculateNormalsAngle(rVariables);

    if (std::abs(std::abs(rVariables.Beta) - 1.0) > rVariables.LowTolerance)
    {
        rVariables.CosinusNormals = 1.0;
    }

    // TODO: Calculate properly
    if (std::abs(rVariables.GradPhi[0]) < rVariables.LowTolerance || std::abs(rVariables.GradPhi[1]) < rVariables.LowTolerance)
    {
        rVariables.CosinusGradPhi = 1.0;
    }
    else
    {
        rVariables.CosinusGradPhi = 0.0;
    }

    // On the first iteration, SC can't be used
    if (rVariables.IterationNumber == 1)
    {
        rVariables.CosinusGradPhi = 1.0;
        rVariables.CosinusNormals = 1.0;
    }

    noalias(rVariables.DifMatrixV) = 0.5 * (rVariables.lv + rVariables.lsc * (1.0 - rVariables.CosinusGradPhi) * (1.0 - rVariables.CosinusNormals * rVariables.CosinusNormals))
                                                 * rVariables.AlphaV * outer_prod(rVariables.VelInterHat , rVariables.VelInter);

KRATOS_CATCH("")
}


//----------------------------------------------------------------------------------------

template< unsigned int TDim, unsigned int TNumNodes >
void TransientConvectionDiffusionFICElement<TDim,TNumNodes>::CalculateHVector(ElementVariables& rVariables, const PropertiesType& Prop, const ProcessInfo& CurrentProcessInfo)
{
KRATOS_TRY

    ConvectionDiffusionSettings::Pointer my_settings = CurrentProcessInfo.GetValue(CONVECTION_DIFFUSION_SETTINGS);

    //Properties variables
    double NormVel = rVariables.VelInter[0]*rVariables.VelInter[0];
    for (unsigned int d = 1; d < TDim; d++)
        NormVel += rVariables.VelInter[d]*rVariables.VelInter[d];
    NormVel = std::sqrt(NormVel);

    // Compute HvVector
    for (unsigned int i = 0; i < TDim; i++)
    {
        rVariables.HvVector[i] = rVariables.AlphaV * rVariables.lv * rVariables.VelInterHat[i];
    }

    // Compute HrVector
    BoundedMatrix<double,TDim,TDim> AuxMatrix;
    BoundedMatrix<double,TDim,TDim> AuxMatrix2;
    BoundedMatrix<double,TDim,TDim> AuxMatrix3;
    BoundedMatrix<double,TDim,TDim> AuxMatrix4;

    if (std::abs(rVariables.Residual) < rVariables.LowTolerance)
    {
        for (unsigned int i = 0 ; i < TDim ; i++ )
        {
            rVariables.HrVector [i] = 0.0;
        }
    }
    else
    {
        if(std::abs(rVariables.TransientResidual) < rVariables.LowTolerance)
        {
            AuxMatrix3 = (2.0 / rVariables.Residual ) * (rVariables.DifMatrixS
                            + rVariables.AlphaR * rVariables.AuxDiffusion * outer_prod(rVariables.VelInterHat, rVariables.VelInterHat));
        }
        else
        {
            // TODO
            AuxMatrix3 = (2.0 * (rVariables.TransientResidual / std::abs(rVariables.TransientResidual)) / rVariables.Residual ) * (rVariables.DifMatrixS
                            + rVariables.AlphaR * rVariables.AuxDiffusion * outer_prod(rVariables.VelInterHat, rVariables.VelInterHat));

            // AuxMatrix3 = (2.0 / rVariables.Residual ) * (rVariables.DifMatrixS
            //                 + rVariables.AlphaR * rVariables.AuxDiffusion * outer_prod(rVariables.VelInterHat, rVariables.VelInterHat));
        }

        rVariables.HrVector = prod(AuxMatrix3, rVariables.GradPhi);

    }

    // Compute HscVector
    if (std::abs(rVariables.NormGradPhi) < rVariables.LowTolerance)
    {
        for (unsigned int i = 0 ; i < TDim ; i++ )
        {
            rVariables.HscVector [i] = 0.0;
        }
    }
    else
    {
        noalias(AuxMatrix2) = outer_prod(rVariables.VelInterHat , rVariables.VelInterHat);

        for (unsigned int i = 0 ; i < TDim ; i++ )
        {
            for (unsigned int j = 0 ; j < TDim ; j++ )
            {
                AuxMatrix(i,j) = rVariables.IdentityMatrix(i,j) - AuxMatrix2(i,j);
            }
        }

        // Double dot product
        AuxMatrix4 = prod((rVariables.DifMatrixK + rVariables.DifMatrixS), AuxMatrix);
        double DoubleDotScalar = 0.0;

        for (unsigned int i = 0 ; i < TDim ; i++ )
        {
            DoubleDotScalar += AuxMatrix4 (i,i);
        }


        double AuxScalar = (rVariables.lsc * (rVariables.Residual / std::abs(rVariables.Residual)) - 2.0 * rVariables.NormGradPhi / rVariables.Residual
                            * DoubleDotScalar) * (1.0 - rVariables.Beta * rVariables.Beta);

        if (std::abs(rVariables.Residual) < rVariables.LowTolerance)
        {
            AuxScalar = 0.0;
        }

        // On the first iteration, SC can't be used
        if (rVariables.IterationNumber == 1)
        {
            AuxScalar = 0.0;
        }

        rVariables.HscVector = AuxScalar * rVariables.GradPhi / rVariables.NormGradPhi;
    }

    // Compute HVector
    rVariables.HVector = rVariables.HvVector + rVariables.HrVector + rVariables.HscVector;

    KRATOS_CATCH("")
}

//----------------------------------------------------------------------------------------

template< unsigned int TDim, unsigned int TNumNodes >
void TransientConvectionDiffusionFICElement<TDim,TNumNodes>::GetValueOnIntegrationPoints( const Variable<double>& rVariable,std::vector<double>& rValues,
                                                                const ProcessInfo& rCurrentProcessInfo )
{
    const GeometryType& Geom = this->GetGeometry();
    GeometryData::IntegrationMethod ThisIntegrationMethod = this->GetIntegrationMethod();
    const GeometryType::IntegrationPointsArrayType& integration_points = Geom.IntegrationPoints( ThisIntegrationMethod );
    const unsigned int NumGPoints = integration_points.size();

<<<<<<< HEAD
    if ( rVariable == FIC_BETA || rVariable == PECLET || rVariable == COURANT)
=======
    if ( rVariable == FIC_BETA || rVariable == PECLET || rVariable == CFL_NUMBER)
>>>>>>> 77b2fb0f
    {
        if ( rValues.size() != NumGPoints )
            rValues.resize(NumGPoints);

        this->CalculateOnIntegrationPoints( rVariable, rValues, rCurrentProcessInfo );
    }
    else
    {
        if ( rValues.size() != NumGPoints )
            rValues.resize(NumGPoints);

        for ( unsigned int i = 0;  i < NumGPoints; i++ )
        {
            rValues[i] = 0.0;
        }
    }
}

//----------------------------------------------------------------------------------------------------------------------------------------------------------------------------------

template< unsigned int TDim, unsigned int TNumNodes >
void TransientConvectionDiffusionFICElement<TDim,TNumNodes>::CalculateOnIntegrationPoints( const Variable<double>& rVariable,std::vector<double>& rOutput,
                                                                            const ProcessInfo& rCurrentProcessInfo )
{
    KRATOS_TRY

    if(rVariable == PECLET)
    {
        //Previous definitions
        const PropertiesType& Prop = this->GetProperties();
        const GeometryType& Geom = this->GetGeometry();
        GeometryData::IntegrationMethod ThisIntegrationMethod = this->GetIntegrationMethod();
        const GeometryType::IntegrationPointsArrayType& integration_points = Geom.IntegrationPoints( ThisIntegrationMethod );
        const unsigned int NumGPoints = integration_points.size();

        //Containers of variables at all integration points
        const Matrix& NContainer = Geom.ShapeFunctionsValues( ThisIntegrationMethod );
        GeometryType::ShapeFunctionsGradientsType DN_DXContainer(NumGPoints);
        Vector detJContainer(NumGPoints);
        Geom.ShapeFunctionsIntegrationPointsGradients(DN_DXContainer,detJContainer,ThisIntegrationMethod);

        //Element variables
        ElementVariables Variables;
        this->InitializeElementVariables(Variables,Geom,Prop,rCurrentProcessInfo);

        //Loop over integration points
        for( unsigned int GPoint = 0; GPoint < NumGPoints; GPoint++)
        {
            //Compute GradNT
            noalias(Variables.GradNT) = DN_DXContainer[GPoint];
            noalias(Variables.VelInter) = ZeroVector(TDim);

            ElementUtilities::InterpolateVariableWithComponents(Variables.VelInter,NContainer,Variables.NodalVel,GPoint);

            double NormVel = norm_2(Variables.VelInter);

            noalias(Variables.GradPhi) = ZeroVector(TDim);

            Variables.GradPhi = prod(trans(Variables.GradNT), Variables.NodalPhi);

            Variables.NormGradPhi = norm_2(Variables.GradPhi);

            // Unitary velocity vector
            if (NormVel < Variables.LowTolerance)
            {
                for (unsigned int i = 0; i < TDim; i++)
                {
                    Variables.VelInterHat[i] = 0.0;
                }
            }
            else
            {
                for (unsigned int i = 0; i < TDim; i++)
                {
                    Variables.VelInterHat[i] = Variables.VelInter[i]/NormVel;
                }
            }

            this->CalculatePeclet(Variables, Geom, NormVel, rCurrentProcessInfo, Prop);
            rOutput[GPoint] = Variables.Peclet;
        }
    }
    else if(rVariable == FIC_BETA)
    {
        //Previous definitions
        const PropertiesType& Prop = this->GetProperties();
        const GeometryType& Geom = this->GetGeometry();
        GeometryData::IntegrationMethod ThisIntegrationMethod = this->GetIntegrationMethod();
        const GeometryType::IntegrationPointsArrayType& integration_points = Geom.IntegrationPoints( ThisIntegrationMethod );
        const unsigned int NumGPoints = integration_points.size();

        //Containers of variables at all integration points
        const Matrix& NContainer = Geom.ShapeFunctionsValues( ThisIntegrationMethod );
        GeometryType::ShapeFunctionsGradientsType DN_DXContainer(NumGPoints);
        Vector detJContainer(NumGPoints);
        Geom.ShapeFunctionsIntegrationPointsGradients(DN_DXContainer,detJContainer,ThisIntegrationMethod);

        //Element variables
        ElementVariables Variables;
        this->InitializeElementVariables(Variables,Geom,Prop,rCurrentProcessInfo);

        //Loop over integration points
        for( unsigned int GPoint = 0; GPoint < NumGPoints; GPoint++)
        {
            //Compute GradNT
            noalias(Variables.GradNT) = DN_DXContainer[GPoint];

            noalias(Variables.VelInter) = ZeroVector(TDim);
            ElementUtilities::InterpolateVariableWithComponents(Variables.VelInter,NContainer,Variables.NodalVel,GPoint);

            double NormVel = norm_2(Variables.VelInter);

            noalias(Variables.GradPhi) = ZeroVector(TDim);

            Variables.GradPhi = prod(trans(Variables.GradNT), Variables.NodalPhi);

            Variables.NormGradPhi = norm_2(Variables.GradPhi);

            // Unitary velocity vector
            if (NormVel < Variables.LowTolerance)
            {
                for (unsigned int i = 0; i < TDim; i++)
                {
                    Variables.VelInterHat[i] = 0.0;
                }
            }
            else
            {
                for (unsigned int i = 0; i < TDim; i++)
                {
                    Variables.VelInterHat[i] = Variables.VelInter[i]/NormVel;
                }
            }

            this->CalculateFICBeta(Variables);
            rOutput[GPoint] = Variables.Beta;
        }
    }
<<<<<<< HEAD
    else if(rVariable == COURANT)
=======
    else if(rVariable == CFL_NUMBER)
>>>>>>> 77b2fb0f
    {
        //Previous definitions
        const PropertiesType& Prop = this->GetProperties();
        const GeometryType& Geom = this->GetGeometry();
        GeometryData::IntegrationMethod ThisIntegrationMethod = this->GetIntegrationMethod();
        const GeometryType::IntegrationPointsArrayType& integration_points = Geom.IntegrationPoints( ThisIntegrationMethod );
        const unsigned int NumGPoints = integration_points.size();

        //Containers of variables at all integration points
        const Matrix& NContainer = Geom.ShapeFunctionsValues( ThisIntegrationMethod );
        GeometryType::ShapeFunctionsGradientsType DN_DXContainer(NumGPoints);
        Vector detJContainer(NumGPoints);
        Geom.ShapeFunctionsIntegrationPointsGradients(DN_DXContainer,detJContainer,ThisIntegrationMethod);

        //Element variables
        ElementVariables Variables;
        this->InitializeElementVariables(Variables,Geom,Prop,rCurrentProcessInfo);
        double delta_time = rCurrentProcessInfo.GetValue(DELTA_TIME);


        //Loop over integration points
        for( unsigned int GPoint = 0; GPoint < NumGPoints; GPoint++)
        {
            //Compute GradNT
            noalias(Variables.GradNT) = DN_DXContainer[GPoint];

            noalias(Variables.VelInter) = ZeroVector(TDim);
            ElementUtilities::InterpolateVariableWithComponents(Variables.VelInter,NContainer,Variables.NodalVel,GPoint);

            double NormVel = norm_2(Variables.VelInter);

            if (NormVel < Variables.HighTolerance)
            {
                for (unsigned int i = 0; i < TDim; i++)
                {
                    Variables.VelInterHat[i] = 0.0;
                }
            }
            else
            {
                for (unsigned int i = 0; i < TDim; i++)
                {
                    Variables.VelInterHat[i] = Variables.VelInter[i]/NormVel;
                }
            }

            double Domain = Geom.DomainSize();

            if (TDim == 2)
            {
                Variables.lv = std::sqrt(2.0*Domain);
            }
            else
            {
                Variables.lv = pow( (6.0*Domain/Globals::Pi) , (1.0/3.0) );
            }

            if (NormVel > Variables.HighTolerance)
            {
                array_1d <double, 3> Velocity3;
                ElementUtilities::FillArray1dOutput (Velocity3, Variables.VelInterHat);

                Variables.lv = ElementSizeCalculator<TDim,TNumNodes>::ProjectedElementSize(Geom,Velocity3);
            }

            this->CalculateBoundaryLv(Variables);

            Variables.Courant = NormVel * delta_time / Variables.lv;

            rOutput[GPoint] = Variables.Courant;
        }
    }

    KRATOS_CATCH( "" )
}

//----------------------------------------------------------------------------------------

template class TransientConvectionDiffusionFICElement<2,3>;
template class TransientConvectionDiffusionFICElement<2,4>;
template class TransientConvectionDiffusionFICElement<3,4>;
template class TransientConvectionDiffusionFICElement<3,8>;

} // Namespace Kratos<|MERGE_RESOLUTION|>--- conflicted
+++ resolved
@@ -779,11 +779,7 @@
     const GeometryType::IntegrationPointsArrayType& integration_points = Geom.IntegrationPoints( ThisIntegrationMethod );
     const unsigned int NumGPoints = integration_points.size();
 
-<<<<<<< HEAD
-    if ( rVariable == FIC_BETA || rVariable == PECLET || rVariable == COURANT)
-=======
     if ( rVariable == FIC_BETA || rVariable == PECLET || rVariable == CFL_NUMBER)
->>>>>>> 77b2fb0f
     {
         if ( rValues.size() != NumGPoints )
             rValues.resize(NumGPoints);
@@ -922,11 +918,7 @@
             rOutput[GPoint] = Variables.Beta;
         }
     }
-<<<<<<< HEAD
-    else if(rVariable == COURANT)
-=======
     else if(rVariable == CFL_NUMBER)
->>>>>>> 77b2fb0f
     {
         //Previous definitions
         const PropertiesType& Prop = this->GetProperties();
