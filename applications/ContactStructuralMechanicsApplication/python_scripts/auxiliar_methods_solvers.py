from __future__ import print_function, absolute_import, division #makes KratosMultiphysics backward compatible with python 2.6 and 2.7
# Importing the Kratos Library
import KratosMultiphysics as KM

import KratosMultiphysics.ContactStructuralMechanicsApplication as CSMA

def print_on_rank_zero(*args):
    # This function will be overridden in the trilinos-solvers
    KM.Logger.PrintInfo(" ".join(map(str, args)))

def print_warning_on_rank_zero(*args):
    # This function will be overridden in the trilinos-solvers
    KM.Logger.PrintWarning(" ".join(map(str, args)))

def AuxiliarContactSettings():
    contact_settings = KM.Parameters("""
    {
        "contact_settings" :
        {
            "mortar_type"                                       : "",
            "condn_convergence_criterion"                       : false,
            "fancy_convergence_criterion"                       : true,
            "print_convergence_criterion"                       : false,
            "ensure_contact"                                    : false,
            "frictional_decomposed"                             : true,
            "compute_dynamic_factor"                            : false,
            "gidio_debug"                                       : false,
            "adaptative_strategy"                               : false,
            "split_factor"                                      : 10.0,
            "max_number_splits"                                 : 3,
            "inner_loop_iterations"                             : 5,
            "inner_loop_adaptive"                               : false,
            "contact_displacement_relative_tolerance"           : 1.0e-4,
            "contact_displacement_absolute_tolerance"           : 1.0e-9,
            "contact_residual_relative_tolerance"               : 1.0e-4,
            "contact_residual_absolute_tolerance"               : 1.0e-9,
            "frictional_contact_displacement_relative_tolerance": 1.0e-4,
            "frictional_contact_displacement_absolute_tolerance": 1.0e-9,
            "frictional_contact_residual_relative_tolerance"    : 1.0e-4,
            "frictional_contact_residual_absolute_tolerance"    : 1.0e-9,
            "ratio_normal_tangent_threshold"                    : 1.0e-4,
            "silent_strategy"                                   : true,
            "simplified_semi_smooth_newton"                     : false,
            "rescale_linear_solver"                             : false,
            "use_mixed_ulm_solver"                              : true,
            "mixed_ulm_solver_parameters" :
            {
                "solver_type"          : "mixed_ulm_linear_solver",
                "tolerance"            : 1.0e-6,
                "max_iteration_number" : 200,
                "echo_level"           : 0
            }
        }
    }
    """)

    return contact_settings

def AuxiliarExplicitContactSettings():
    contact_settings = KM.Parameters("""
    {
        "contact_settings" :
        {
            "mortar_type"                                       : "",
            "compute_dynamic_factor"                            : true,
            "ensure_contact"                                    : false,
            "silent_strategy"                                   : false,
            "delta_time_factor_for_contact"                     : 5.0e-1
        }
    }
    """)

    return contact_settings

def AuxiliarSetSettings(settings, contact_settings):
    if not settings["clear_storage"].GetBool():
        print_on_rank_zero("Clear storage", "Storage must be cleared each step. Switching to True")
        settings["clear_storage"].SetBool(True)
    if not settings["reform_dofs_at_each_step"].GetBool():
        print_on_rank_zero("Reform DoFs", "DoF must be reformed each time step. Switching to True")
        settings["reform_dofs_at_each_step"].SetBool(True)
    mortar_type = contact_settings["mortar_type"].GetString()
<<<<<<< HEAD
    if mortar_type == "PenaltyContactFrictional" or mortar_type == "ALMContactFrictional":
=======
    if "PenaltyContactFrictional" in mortar_type or "ALMContactFrictional" in mortar_type:
>>>>>>> d6006a71
        if not settings["buffer_size"].GetInt() < 3:
            print_on_rank_zero("Reform Buffer Size", "Buffer size requires a size of at least 3. Switching to 3")
            settings["buffer_size"].SetInt(3)

    return settings

def AuxiliarValidateSettings(solver):
    default_settings = solver.GetDefaultSettings()
    default_settings.RecursivelyAddMissingParameters(solver.settings)
    solver.settings.RecursivelyValidateAndAssignDefaults(default_settings)

def AuxiliarAddVariables(main_model_part, mortar_type = ""):
    if mortar_type != "":
        main_model_part.AddNodalSolutionStepVariable(KM.NORMAL)  # Add normal
        main_model_part.AddNodalSolutionStepVariable(KM.NODAL_H) # Add nodal size variable
        if mortar_type == "PenaltyContactFrictionless":
            main_model_part.AddNodalSolutionStepVariable(CSMA.WEIGHTED_GAP)                         # Add normal contact gap
        elif "PenaltyContactFrictional" in mortar_type:
            main_model_part.AddNodalSolutionStepVariable(CSMA.WEIGHTED_GAP)                         # Add normal contact gap
            main_model_part.AddNodalSolutionStepVariable(CSMA.WEIGHTED_SLIP)                        # Add contact slip
        elif mortar_type == "ALMContactFrictionless":
            main_model_part.AddNodalSolutionStepVariable(CSMA.LAGRANGE_MULTIPLIER_CONTACT_PRESSURE) # Add normal contact stress
            main_model_part.AddNodalSolutionStepVariable(CSMA.WEIGHTED_GAP)                         # Add normal contact gap
            main_model_part.AddNodalSolutionStepVariable(CSMA.WEIGHTED_SCALAR_RESIDUAL)             # Add scalar LM residual
        elif mortar_type == "ALMContactFrictionlessComponents":
            main_model_part.AddNodalSolutionStepVariable(KM.VECTOR_LAGRANGE_MULTIPLIER)             # Add normal contact stress
            main_model_part.AddNodalSolutionStepVariable(CSMA.WEIGHTED_GAP)                         # Add normal contact gap
            main_model_part.AddNodalSolutionStepVariable(CSMA.WEIGHTED_VECTOR_RESIDUAL)             # Add vector LM residual
        elif "ALMContactFrictional" in mortar_type:
            main_model_part.AddNodalSolutionStepVariable(KM.VECTOR_LAGRANGE_MULTIPLIER)             # Add normal contact stress
            main_model_part.AddNodalSolutionStepVariable(CSMA.WEIGHTED_GAP)                         # Add normal contact gap
            main_model_part.AddNodalSolutionStepVariable(CSMA.WEIGHTED_SLIP)                        # Add contact slip
            main_model_part.AddNodalSolutionStepVariable(CSMA.WEIGHTED_VECTOR_RESIDUAL)             # Add vector LM residual
        elif mortar_type == "ScalarMeshTying":
            main_model_part.AddNodalSolutionStepVariable(KM.SCALAR_LAGRANGE_MULTIPLIER)             # Add scalar LM
            main_model_part.AddNodalSolutionStepVariable(CSMA.WEIGHTED_SCALAR_RESIDUAL)             # Add scalar LM residual
        elif mortar_type == "ComponentsMeshTying":
            main_model_part.AddNodalSolutionStepVariable(KM.VECTOR_LAGRANGE_MULTIPLIER)             # Add vector LM
            main_model_part.AddNodalSolutionStepVariable(CSMA.WEIGHTED_VECTOR_RESIDUAL)             # Add vector LM residual

def AuxiliarAddDofs(main_model_part, mortar_type = ""):
    if mortar_type == "ALMContactFrictionless":                                                      # TODO Remove WEIGHTED_SCALAR_RESIDUAL in case of check for reaction is defined
        KM.VariableUtils().AddDof(CSMA.LAGRANGE_MULTIPLIER_CONTACT_PRESSURE, CSMA.WEIGHTED_SCALAR_RESIDUAL, main_model_part)
    elif "ALMContactFrictional" in mortar_type or mortar_type == "ALMContactFrictionlessComponents": # TODO Remove WEIGHTED_VECTOR_RESIDUAL in case of check for reaction is defined
        KM.VariableUtils().AddDof(KM.VECTOR_LAGRANGE_MULTIPLIER_X, CSMA.WEIGHTED_VECTOR_RESIDUAL_X, main_model_part)
        KM.VariableUtils().AddDof(KM.VECTOR_LAGRANGE_MULTIPLIER_Y, CSMA.WEIGHTED_VECTOR_RESIDUAL_Y, main_model_part)
        KM.VariableUtils().AddDof(KM.VECTOR_LAGRANGE_MULTIPLIER_Z, CSMA.WEIGHTED_VECTOR_RESIDUAL_Z, main_model_part)
    elif mortar_type == "ScalarMeshTying":
        KM.VariableUtils().AddDof(KM.SCALAR_LAGRANGE_MULTIPLIER,CSMA.WEIGHTED_SCALAR_RESIDUAL, main_model_part)
    elif mortar_type == "ComponentsMeshTying":
        KM.VariableUtils().AddDof(KM.VECTOR_LAGRANGE_MULTIPLIER_X, CSMA.WEIGHTED_VECTOR_RESIDUAL_X, main_model_part)
        KM.VariableUtils().AddDof(KM.VECTOR_LAGRANGE_MULTIPLIER_Y, CSMA.WEIGHTED_VECTOR_RESIDUAL_Y, main_model_part)
        KM.VariableUtils().AddDof(KM.VECTOR_LAGRANGE_MULTIPLIER_Z, CSMA.WEIGHTED_VECTOR_RESIDUAL_Z, main_model_part)

def AuxiliarSolve(mechanical_solution_strategy):
    # The steps of the solve are Initialize(), InitializeSolutionStep(), Predict(), SolveSolutionStep(), FinalizeSolutionStep()
    mechanical_solution_strategy.Solve()
    # mechanical_solution_strategy.Initialize()
    # mechanical_solution_strategy.InitializeSolutionStep()
    # mechanical_solution_strategy.Predict()
    # mechanical_solution_strategy.SolveSolutionStep()
    # mechanical_solution_strategy.FinalizeSolutionStep()

def AuxiliarComputeDeltaTime(main_model_part, computing_model_part, settings, contact_settings):
    if settings["time_stepping"].Has("time_step"):
        delta_time = settings["time_stepping"]["time_step"].GetDouble()
        if contact_settings["inner_loop_adaptive"].GetBool():
            process_info = computing_model_part.ProcessInfo
            if process_info.Has(CSMA.INNER_LOOP_ITERATION):
                inner_iterations = process_info[CSMA.INNER_LOOP_ITERATION]
                if inner_iterations > 1:
                    delta_time = delta_time/float(inner_iterations)
                    KM.Logger.PrintInfo("::[Contact Mechanical Static Solver]:: ", "Advancing with a reduced delta time of ", delta_time)
        return delta_time
    elif settings["time_stepping"].Has("time_step_intervals"):
        current_time = main_model_part.ProcessInfo[KM.TIME]
        for key in settings["time_stepping"]["time_step_intervals"].keys():
            interval_settings = settings["time_stepping"]["time_step_intervals"][key]
            interval = KM.IntervalUtility(interval_settings)

            # Getting the time step of the interval
            if interval.IsInInterval(current_time):
                return interval_settings["time_step"].GetDouble()
        # If we arrive here we raise an error because the intervals are not well defined
        raise Exception("::[MechanicalSolver]:: Time stepping not well defined!")
    else:
        raise Exception("::[MechanicalSolver]:: Time stepping not defined!")

def AuxiliarCreateConvergenceParameters(main_model_part, settings, contact_settings):
    # Create an auxiliary Kratos parameters object to store the convergence settings.
    if contact_settings["fancy_convergence_criterion"].GetBool():
        table = KM.TableStreamUtility()
        table.SetOnProcessInfo(main_model_part.ProcessInfo)

    conv_params = KM.Parameters("{}")
    conv_params.AddValue("convergence_criterion", settings["convergence_criterion"])
    conv_params.AddValue("rotation_dofs", settings["rotation_dofs"])
    conv_params.AddValue("echo_level", settings["echo_level"])
    conv_params.AddValue("displacement_relative_tolerance", settings["displacement_relative_tolerance"])
    conv_params.AddValue("displacement_absolute_tolerance", settings["displacement_absolute_tolerance"])
    conv_params.AddValue("residual_relative_tolerance", settings["residual_relative_tolerance"])
    conv_params.AddValue("residual_absolute_tolerance", settings["residual_absolute_tolerance"])
    conv_params.AddValue("contact_displacement_relative_tolerance", contact_settings["contact_displacement_relative_tolerance"])
    conv_params.AddValue("contact_displacement_absolute_tolerance", contact_settings["contact_displacement_absolute_tolerance"])
    conv_params.AddValue("contact_residual_relative_tolerance", contact_settings["contact_residual_relative_tolerance"])
    conv_params.AddValue("contact_residual_absolute_tolerance", contact_settings["contact_residual_absolute_tolerance"])
    conv_params.AddValue("frictional_contact_displacement_relative_tolerance", contact_settings["frictional_contact_displacement_relative_tolerance"])
    conv_params.AddValue("frictional_contact_displacement_absolute_tolerance", contact_settings["frictional_contact_displacement_absolute_tolerance"])
    conv_params.AddValue("frictional_contact_residual_relative_tolerance", contact_settings["frictional_contact_residual_relative_tolerance"])
    conv_params.AddValue("frictional_contact_residual_absolute_tolerance", contact_settings["frictional_contact_residual_absolute_tolerance"])
    conv_params.AddValue("ratio_normal_tangent_threshold", contact_settings["ratio_normal_tangent_threshold"])
    conv_params.AddValue("mortar_type", contact_settings["mortar_type"])
    conv_params.AddValue("condn_convergence_criterion", contact_settings["condn_convergence_criterion"])
    conv_params.AddValue("print_convergence_criterion", contact_settings["print_convergence_criterion"])
    conv_params.AddValue("ensure_contact", contact_settings["ensure_contact"])
    conv_params.AddValue("frictional_decomposed", contact_settings["frictional_decomposed"])
    conv_params.AddValue("compute_dynamic_factor", contact_settings["compute_dynamic_factor"])
    conv_params.AddValue("gidio_debug", contact_settings["gidio_debug"])

    return conv_params

def AuxiliarCreateLinearSolver(main_model_part, settings, contact_settings, linear_solver_settings, linear_solver):
    if contact_settings["rescale_linear_solver"].GetBool():
        linear_solver = KM.ScalingSolver(linear_solver, False)
    mortar_type = contact_settings["mortar_type"].GetString()
    if "ALMContactFrictional" in mortar_type or mortar_type == "ALMContactFrictionlessComponents":
        if contact_settings["use_mixed_ulm_solver"].GetBool():
            print_on_rank_zero("::[Contact Mechanical Solver]:: ", "Using MixedULMLinearSolver, definition of ALM parameters recommended")
            name_mixed_solver = contact_settings["mixed_ulm_solver_parameters"]["solver_type"].GetString()
            if name_mixed_solver == "mixed_ulm_linear_solver":
                linear_solver_name = settings["linear_solver_settings"]["solver_type"].GetString()
                if linear_solver_name == "amgcl" or linear_solver_name == "AMGCL" or linear_solver_name == "AMGCLSolver":
                    amgcl_param = KM.Parameters("""
                    {
                        "solver_type"                    : "amgcl",
                        "smoother_type"                  : "ilu0",
                        "krylov_type"                    : "lgmres",
                        "coarsening_type"                : "aggregation",
                        "max_iteration"                  : 100,
                        "provide_coordinates"            : false,
                        "gmres_krylov_space_dimension"   : 100,
                        "verbosity"                      : 1,
                        "tolerance"                      : 1e-6,
                        "scaling"                        : false,
                        "block_size"                     : 3,
                        "use_block_matrices_if_possible" : true,
                        "coarse_enough"                  : 500
                    }
                    """)
                    amgcl_param["block_size"].SetInt(main_model_part.ProcessInfo[KM.DOMAIN_SIZE])
                    linear_solver_settings.RecursivelyValidateAndAssignDefaults(amgcl_param)
                    linear_solver = KM.AMGCLSolver(linear_solver_settings)
                mixed_ulm_solver = CSMA.MixedULMLinearSolver(linear_solver, contact_settings["mixed_ulm_solver_parameters"])
                return mixed_ulm_solver
            else:
                print_on_rank_zero("::[Contact Mechanical Solver]:: ", "Mixed solver not available: " + name_mixed_solver + ". Using not mixed linear solver")
                return linear_solver
        else:
            return linear_solver
    else:
        return linear_solver

def AuxiliarLineSearch(computing_model_part, mechanical_scheme, linear_solver, mechanical_convergence_criterion, builder_and_solver, settings, contact_settings, processes_list, post_process):
    newton_parameters = KM.Parameters("""{}""")
    return CSMA.LineSearchContactStrategy(computing_model_part,
                                            mechanical_scheme,
                                            linear_solver,
                                            mechanical_convergence_criterion,
                                            builder_and_solver,
                                            settings["max_iteration"].GetInt(),
                                            settings["compute_reactions"].GetBool(),
                                            settings["reform_dofs_at_each_step"].GetBool(),
                                            settings["move_mesh_flag"].GetBool(),
                                            newton_parameters
                                            )

def AuxiliarNewton(computing_model_part, mechanical_scheme, linear_solver, mechanical_convergence_criterion, builder_and_solver, settings, contact_settings, processes_list, post_process):
    newton_parameters = KM.Parameters("""{}""")
    newton_parameters.AddValue("adaptative_strategy", contact_settings["adaptative_strategy"])
    newton_parameters.AddValue("split_factor", contact_settings["split_factor"])
    newton_parameters.AddValue("max_number_splits", contact_settings["max_number_splits"])
    newton_parameters.AddValue("inner_loop_iterations", contact_settings["inner_loop_iterations"])
    return CSMA.ResidualBasedNewtonRaphsonContactStrategy(computing_model_part,
                                                            mechanical_scheme,
                                                            linear_solver,
                                                            mechanical_convergence_criterion,
                                                            builder_and_solver,
                                                            settings["max_iteration"].GetInt(),
                                                            settings["compute_reactions"].GetBool(),
                                                            settings["reform_dofs_at_each_step"].GetBool(),
                                                            settings["move_mesh_flag"].GetBool(),
                                                            newton_parameters,
                                                            processes_list,
                                                            post_process
                                                            )<|MERGE_RESOLUTION|>--- conflicted
+++ resolved
@@ -80,11 +80,7 @@
         print_on_rank_zero("Reform DoFs", "DoF must be reformed each time step. Switching to True")
         settings["reform_dofs_at_each_step"].SetBool(True)
     mortar_type = contact_settings["mortar_type"].GetString()
-<<<<<<< HEAD
-    if mortar_type == "PenaltyContactFrictional" or mortar_type == "ALMContactFrictional":
-=======
     if "PenaltyContactFrictional" in mortar_type or "ALMContactFrictional" in mortar_type:
->>>>>>> d6006a71
         if not settings["buffer_size"].GetInt() < 3:
             print_on_rank_zero("Reform Buffer Size", "Buffer size requires a size of at least 3. Switching to 3")
             settings["buffer_size"].SetInt(3)
