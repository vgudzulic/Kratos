--- conflicted
+++ resolved
@@ -156,17 +156,10 @@
 /***********************************************************************************/
 
 template< const SizeType TDim, const SizeType TNumNodes, const FrictionalCase TFrictional, const bool TNormalVariation, const SizeType TNumNodesMaster>
-<<<<<<< HEAD
-void MortarExplicitContributionUtilities<TDim,TNumNodes,TFrictional, TNormalVariation,TNumNodesMaster>::AddExplicitContributionOfMortarFrictionalCondition(
-    PairedCondition* pCondition,
-    ProcessInfo& rCurrentProcessInfo,
-    MortarOperator<TNumNodes, TNumNodesMaster>& rPreviousMortarOperators,
-=======
 typename MortarExplicitContributionUtilities<TDim,TNumNodes,TFrictional, TNormalVariation,TNumNodesMaster>::MortarConditionMatrices MortarExplicitContributionUtilities<TDim,TNumNodes,TFrictional, TNormalVariation,TNumNodesMaster>::AddExplicitContributionOfMortarFrictionalCondition(
     PairedCondition* pCondition,
     ProcessInfo& rCurrentProcessInfo,
     const MortarOperator<TNumNodes, TNumNodesMaster>& rPreviousMortarOperators,
->>>>>>> 9ce36df1
     const IndexType IntegrationOrder,
     const bool AxisymmetricCase,
     const bool ComputeNodalArea
@@ -179,35 +172,18 @@
     const array_1d<double, 3>& r_normal_slave = pCondition->GetValue(NORMAL);
 
     // Create and initialize condition variables
-<<<<<<< HEAD
-    GeneralVariables rVariables;
-
-    // Create the current contact data
-    DerivativeDataType derivative_data;
-    derivative_data.Initialize(r_slave_geometry, rCurrentProcessInfo);
-=======
     GeneralVariables kinematic_variables;
 
     // Create the dual LM operator
     BoundedMatrix<double, TNumNodes, TNumNodes> Ae;
->>>>>>> 9ce36df1
 
     // Create the mortar operators
     MortarConditionMatrices this_mortar_condition_matrices;
 
     // We call the exact integration utility
-<<<<<<< HEAD
-    const double distance_threshold = rCurrentProcessInfo[DISTANCE_THRESHOLD];
-    IntegrationUtility integration_utility = IntegrationUtility (IntegrationOrder, distance_threshold);
-
-    // If we consider the normal variation
-    const NormalDerivativesComputation consider_normal_variation = static_cast<NormalDerivativesComputation>(rCurrentProcessInfo[CONSIDER_NORMAL_VARIATION]);
-
-=======
     const double distance_threshold = rCurrentProcessInfo.Has(DISTANCE_THRESHOLD) ? rCurrentProcessInfo[DISTANCE_THRESHOLD] : 1.0e24;
     IntegrationUtility integration_utility = IntegrationUtility (IntegrationOrder, distance_threshold);
 
->>>>>>> 9ce36df1
     // The master geometry
     GeometryType& r_master_geometry = pCondition->GetPairedGeometry();
 
@@ -226,49 +202,25 @@
         IntegrationMethod this_integration_method = pCondition->GetIntegrationMethod();
 
         // Initialize general variables for the current master element
-<<<<<<< HEAD
-        rVariables.Initialize();
-
-        // Update slave element info
-        derivative_data.UpdateMasterPair(r_master_geometry,rCurrentProcessInfo);
-=======
         kinematic_variables.Initialize();
->>>>>>> 9ce36df1
 
         // Initialize the mortar operators
         this_mortar_condition_matrices.Initialize();
 
-<<<<<<< HEAD
-        const double axisymmetric_coefficient = AxisymmetricCase ? AuxiliarOperationsUtilities::GetAxisymmetricCoefficient(pCondition, rVariables.NSlave) : 1.0;
-        const bool dual_LM = DerivativesUtilitiesType::CalculateAeAndDeltaAe(r_slave_geometry, r_normal_slave, r_master_geometry, derivative_data, rVariables, consider_normal_variation, conditions_points_slave, this_integration_method, axisymmetric_coefficient);
-
-        for (IndexType i_geom = 0; i_geom < conditions_points_slave.size(); ++i_geom) {
-            PointerVector<PointType> points_array (TDim); // The points are stored as local coordinates, we calculate the global coordinates of pCondition points
-            array_1d<BelongType, TDim> belong_array;
-=======
         const double axisymmetric_coefficient = AxisymmetricCase ? AuxiliarOperationsUtilities::GetAxisymmetricCoefficient(pCondition, kinematic_variables.NSlave) : 1.0;
         const bool dual_LM = ExplicitCalculateAe(r_slave_geometry, kinematic_variables, conditions_points_slave, Ae, this_integration_method, axisymmetric_coefficient);
 
         PointerVector<PointType> points_array (TDim); // The points are stored as local coordinates, we calculate the global coordinates of pCondition points
         for (IndexType i_geom = 0; i_geom < conditions_points_slave.size(); ++i_geom) {
->>>>>>> 9ce36df1
             PointType global_point;
             for (IndexType i_node = 0; i_node < TDim; ++i_node) {
                 r_slave_geometry.GlobalCoordinates(global_point, conditions_points_slave[i_geom][i_node]);
                 points_array(i_node) = Kratos::make_shared<PointType>(PointType(global_point));
-<<<<<<< HEAD
-                belong_array[i_node] = conditions_points_slave[i_geom][i_node].GetBelong();
-=======
->>>>>>> 9ce36df1
             }
 
             DecompositionType decomp_geom( points_array );
 
-<<<<<<< HEAD
-            const bool bad_shape = (TDim == 2) ? MortarUtilities::LengthCheck(decomp_geom, r_slave_geometry.Length() * 1.0e-6) : MortarUtilities::HeronCheck(decomp_geom);
-=======
             const bool bad_shape = (TDim == 2) ? MortarUtilities::LengthCheck(decomp_geom, r_slave_geometry.Length() * 1.0e-12) : MortarUtilities::HeronCheck(decomp_geom);
->>>>>>> 9ce36df1
 
             if (!bad_shape) {
                 const GeometryType::IntegrationPointsArrayType& integration_points_slave = decomp_geom.IntegrationPoints( this_integration_method );
@@ -282,21 +234,12 @@
                     r_slave_geometry.PointLocalCoordinates(local_point_parent, gp_global);
 
                     // Calculate the kinematic variables
-<<<<<<< HEAD
-                    CalculateKinematics(pCondition, rVariables, derivative_data, r_normal_master, local_point_decomp, local_point_parent, decomp_geom, dual_LM);
-
-                    const double axisymmetric_coefficient = AxisymmetricCase ? AuxiliarOperationsUtilities::GetAxisymmetricCoefficient(pCondition, rVariables.NSlave) : 1.0;
-                    const double integration_weight = integration_points_slave[point_number].Weight() * axisymmetric_coefficient;
-
-                    this_mortar_condition_matrices.CalculateMortarOperators(rVariables, integration_weight);
-=======
                     ExplicitCalculateKinematics(pCondition, kinematic_variables, Ae, r_normal_master, local_point_decomp, local_point_parent, decomp_geom, dual_LM);
 
                     const double axisymmetric_coefficient = AxisymmetricCase ? AuxiliarOperationsUtilities::GetAxisymmetricCoefficient(pCondition, kinematic_variables.NSlave) : 1.0;
                     const double integration_weight = integration_points_slave[point_number].Weight() * axisymmetric_coefficient;
 
                     this_mortar_condition_matrices.CalculateMortarOperators(kinematic_variables, integration_weight);
->>>>>>> 9ce36df1
                 }
             }
         }
@@ -323,11 +266,7 @@
 
         // Setting the weighted slip
         // The increment of time
-<<<<<<< HEAD
-        const double delta_time = rCurrentProcessInfo[DELTA_TIME];
-=======
         const double delta_time = rCurrentProcessInfo.Has(DELTA_TIME) ? rCurrentProcessInfo[DELTA_TIME] : 1.0;
->>>>>>> 9ce36df1
 
         // Delta mortar condition matrices - DOperator and MOperator
         const BoundedMatrix<double, TNumNodes, TNumNodes> DeltaDOperator = DOperator - rPreviousMortarOperators.DOperator;
@@ -339,15 +278,6 @@
         // The estimation of the slip time derivative
         const BoundedMatrix<double, TNumNodes, TDim> slip_time_derivative = - delta_D_x1_M_x2/delta_time;
 
-<<<<<<< HEAD
-        for (IndexType i_node = 0; i_node < TNumNodes; ++i_node) {
-            const array_1d<double, 3>& r_normal = r_slave_geometry[i_node].FastGetSolutionStepValue(NORMAL);
-            array_1d<double, TDim> normal;
-            for (IndexType i_dim = 0; i_dim < TDim; ++i_dim) {
-                normal[i_dim] = r_normal[i_dim];
-            }
-            const array_1d<double, TDim> aux_array = row(D_x1_M_x2, i_node);
-=======
         array_1d<double, TDim> normal, aux_array;
         for (IndexType i_node = 0; i_node < TNumNodes; ++i_node) {
             const array_1d<double, 3>& r_normal = r_slave_geometry[i_node].FastGetSolutionStepValue(NORMAL);
@@ -355,7 +285,6 @@
                 normal[i_dim] = r_normal[i_dim];
             }
             noalias(aux_array) = row(D_x1_M_x2, i_node);
->>>>>>> 9ce36df1
 
             double& r_weighted_gap = r_slave_geometry[i_node].FastGetSolutionStepValue(WEIGHTED_GAP);
 
@@ -382,19 +311,14 @@
         pCondition->Set(ISOLATED, true);
     }
 
-<<<<<<< HEAD
-=======
     return this_mortar_condition_matrices;
 
->>>>>>> 9ce36df1
     KRATOS_CATCH( "" );
 }
 
 /***********************************************************************************/
 /***********************************************************************************/
 
-<<<<<<< HEAD
-=======
 template< const SizeType TDim, const SizeType TNumNodes, const FrictionalCase TFrictional, const bool TNormalVariation, const SizeType TNumNodesMaster>
 void MortarExplicitContributionUtilities<TDim,TNumNodes,TFrictional, TNormalVariation,TNumNodesMaster>::ComputePreviousMortarOperators(
     PairedCondition* pCondition,
@@ -589,12 +513,11 @@
 /***********************************************************************************/
 /***********************************************************************************/
 
->>>>>>> 9ce36df1
 template< SizeType TDim, SizeType TNumNodes, FrictionalCase TFrictional, bool TNormalVariation, SizeType TNumNodesMaster>
 void MortarExplicitContributionUtilities<TDim,TNumNodes,TFrictional, TNormalVariation,TNumNodesMaster>::CalculateKinematics(
     PairedCondition* pCondition,
     GeneralVariables& rVariables,
-    const DerivativeDataType& derivative_data,
+    const DerivativeDataType& rDerivativeData,
     const array_1d<double, 3>& rNormalMaster,
     const PointType& rLocalPointDecomp,
     const PointType& rLocalPointParent,
@@ -606,11 +529,7 @@
     /* SHAPE FUNCTIONS */
     const auto& r_geometry = pCondition->GetGeometry();
     r_geometry.ShapeFunctionsValues( rVariables.NSlave, rLocalPointParent.Coordinates() );
-<<<<<<< HEAD
-    rVariables.PhiLagrangeMultipliers = (DualLM == true) ? prod(derivative_data.Ae, rVariables.NSlave) : rVariables.NSlave;
-=======
     rVariables.PhiLagrangeMultipliers = (DualLM) ? prod(rDerivativeData.Ae, rVariables.NSlave) : rVariables.NSlave;
->>>>>>> 9ce36df1
 
     /* SHAPE FUNCTION DERIVATIVES */
     r_geometry.ShapeFunctionsLocalGradients( rVariables.DNDeSlave, rLocalPointParent );
