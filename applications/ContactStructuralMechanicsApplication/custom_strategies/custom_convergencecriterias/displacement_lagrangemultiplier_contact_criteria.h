// KRATOS  ___|  |                   |                   |
//       \___ \  __|  __| |   |  __| __| |   |  __| _` | |
//             | |   |    |   | (    |   |   | |   (   | |
//       _____/ \__|_|   \__,_|\___|\__|\__,_|_|  \__,_|_| MECHANICS
//
//  License:             BSD License
//                                       license: StructuralMechanicsApplication/license.txt
//
//  Main authors:    Vicente Mataix Ferrandiz
//

#if !defined(KRATOS_DISPLACEMENT_LAGRANGE_MULTIPLIER_CONTACT_CRITERIA_H)
#define KRATOS_DISPLACEMENT_LAGRANGE_MULTIPLIER_CONTACT_CRITERIA_H

/* System includes */

/* External includes */

/* Project includes */
#include "utilities/table_stream_utility.h"
#include "solving_strategies/convergencecriterias/convergence_criteria.h"
#include "utilities/color_utilities.h"

namespace Kratos
{
///@addtogroup ContactStructuralMechanicsApplication
///@{

///@name Kratos Globals
///@{

///@}
///@name Type Definitions
///@{

///@}
///@name  Enum's
///@{

///@}
///@name  Functions
///@{

///@name Kratos Classes
///@{

/**
 * @class DisplacementLagrangeMultiplierContactCriteria
 * @ingroup ContactStructuralMechanicsApplication
 * @brief Convergence criteria for contact problems
 * @details This class implements a convergence control based on nodal displacement and
 * lagrange multiplier values. The error is evaluated separately for each of them, and
 * relative and absolute tolerances for both must be specified.
 * @author Vicente Mataix Ferrandiz
 */
template<   class TSparseSpace,
            class TDenseSpace >
class DisplacementLagrangeMultiplierContactCriteria
    : public ConvergenceCriteria< TSparseSpace, TDenseSpace >
{
public:

    ///@name Type Definitions
    ///@{

    /// Pointer definition of DisplacementLagrangeMultiplierContactCriteria
    KRATOS_CLASS_POINTER_DEFINITION( DisplacementLagrangeMultiplierContactCriteria );

    /// The base class definition (and it subclasses)
    typedef ConvergenceCriteria< TSparseSpace, TDenseSpace > BaseType;
    typedef typename BaseType::TDataType                    TDataType;
    typedef typename BaseType::DofsArrayType            DofsArrayType;
    typedef typename BaseType::TSystemMatrixType    TSystemMatrixType;
    typedef typename BaseType::TSystemVectorType    TSystemVectorType;

    /// The sparse space used
    typedef TSparseSpace                              SparseSpaceType;

    /// The table stream definition TODO: Replace by logger
    typedef TableStreamUtility::Pointer       TablePrinterPointerType;

    /// The index type definition
    typedef std::size_t                                     IndexType;

    /// The key type definition
    typedef std::size_t                                       KeyType;

    ///@}
    ///@name Life Cycle
    ///@{

    /// Constructor.
    /**
     * @param DispRatioTolerance Relative tolerance for displacement error
     * @param DispAbsTolerance Absolute tolerance for displacement error
     * @param LMRatioTolerance Relative tolerance for lagrange multiplier error
     * @param LMAbsTolerance Absolute tolerance for lagrange multiplier error
     * @param EnsureContact To check if the contact is lost
     * @param pTable The pointer to the output table
     * @param PrintingOutput If the output is going to be printed in a txt file
     */
    explicit DisplacementLagrangeMultiplierContactCriteria(
        const TDataType DispRatioTolerance,
        const TDataType DispAbsTolerance,
        const TDataType LMRatioTolerance,
        const TDataType LMAbsTolerance,
        const bool EnsureContact = false,
        const bool PrintingOutput = false
        )
        : ConvergenceCriteria< TSparseSpace, TDenseSpace >(),
        mEnsureContact(EnsureContact),
        mPrintingOutput(PrintingOutput),
        mTableIsInitialized(false)
    {
        // The displacement solution
        mDispRatioTolerance = DispRatioTolerance;
        mDispAbsTolerance = DispAbsTolerance;

        // The contact solution
        mLMRatioTolerance = LMRatioTolerance;
        mLMAbsTolerance = LMAbsTolerance;
    }

    /**
     * @brief Default constructor (parameters)
     * @param ThisParameters The configuration parameters
     */
    explicit DisplacementLagrangeMultiplierContactCriteria( Parameters ThisParameters = Parameters(R"({})"))
        : ConvergenceCriteria< TSparseSpace, TDenseSpace >(),
          mTableIsInitialized(false)
    {
        // The default parameters
        Parameters default_parameters = Parameters(R"(
        {
            "ensure_contact"                                     : false,
            "print_convergence_criterion"                        : false,
            "displacement_relative_tolerance"                    : 1.0e-4,
            "displacement_absolute_tolerance"                    : 1.0e-9,
            "contact_displacement_relative_tolerance"            : 1.0e-4,
            "contact_displacement_absolute_tolerance"            : 1.0e-9
        })" );

        ThisParameters.ValidateAndAssignDefaults(default_parameters);

        // The displacement solution
        mDispRatioTolerance = ThisParameters["displacement_relative_tolerance"].GetDouble();
        mDispAbsTolerance = ThisParameters["displacement_absolute_tolerance"].GetDouble();

        // The contact solution
        mLMRatioTolerance =  ThisParameters["contact_displacement_relative_tolerance"].GetDouble();
        mLMAbsTolerance =  ThisParameters["contact_displacement_absolute_tolerance"].GetDouble();

<<<<<<< HEAD
        // Additional flags -> NOTE: Replace for a real flag?¿
=======
        // Additional flags -> NOTE: Replace for a real flag?
>>>>>>> b69df7ea
        mEnsureContact = ThisParameters["ensure_contact"].GetBool();
        mPrintingOutput = ThisParameters["print_convergence_criterion"].GetBool();
    }

    // Copy constructor.
    DisplacementLagrangeMultiplierContactCriteria( DisplacementLagrangeMultiplierContactCriteria const& rOther )
      :BaseType(rOther)
      ,mDispRatioTolerance(rOther.mDispRatioTolerance)
      ,mDispAbsTolerance(rOther.mDispAbsTolerance)
      ,mLMRatioTolerance(rOther.mLMRatioTolerance)
      ,mLMAbsTolerance(rOther.mLMAbsTolerance)
      ,mEnsureContact(rOther.mEnsureContact)
      ,mPrintingOutput(rOther.mPrintingOutput)
      ,mTableIsInitialized(rOther.mTableIsInitialized)
    {
    }

    /// Destructor.
    ~DisplacementLagrangeMultiplierContactCriteria() override = default;

    ///@}
    ///@name Operators
    ///@{

    /**
     * @brief Compute relative and absolute error.
     * @param rModelPart Reference to the ModelPart containing the contact problem.
     * @param rDofSet Reference to the container of the problem's degrees of freedom (stored by the BuilderAndSolver)
     * @param rA System matrix (unused)
     * @param rDx Vector of results (variations on nodal variables)
     * @param rb RHS vector (residual)
     * @return true if convergence is achieved, false otherwise
     */
    bool PostCriteria(
        ModelPart& rModelPart,
        DofsArrayType& rDofSet,
        const TSystemMatrixType& rA,
        const TSystemVectorType& rDx,
        const TSystemVectorType& rb
        ) override
    {
        if (SparseSpaceType::Size(rDx) != 0) { //if we are solving for something
            // Initialize
            TDataType disp_solution_norm = 0.0, lm_solution_norm = 0.0, disp_increase_norm = 0.0, lm_increase_norm = 0.0;
            IndexType disp_dof_num(0),lm_dof_num(0);

            // Loop over Dofs
            #pragma omp parallel for reduction(+:disp_solution_norm,lm_solution_norm,disp_increase_norm,lm_increase_norm,disp_dof_num,lm_dof_num)
            for (int i = 0; i < static_cast<int>(rDofSet.size()); i++) {
                auto it_dof = rDofSet.begin() + i;

                std::size_t dof_id;
                TDataType dof_value, dof_incr;

                if (it_dof->IsFree()) {
                    dof_id = it_dof->EquationId();
                    dof_value = it_dof->GetSolutionStepValue(0);
                    dof_incr = rDx[dof_id];

                    const auto curr_var = it_dof->GetVariable();
                    if ((curr_var == VECTOR_LAGRANGE_MULTIPLIER_X) || (curr_var == VECTOR_LAGRANGE_MULTIPLIER_Y) || (curr_var == VECTOR_LAGRANGE_MULTIPLIER_Z) || (curr_var == LAGRANGE_MULTIPLIER_CONTACT_PRESSURE)) {
                        lm_solution_norm += dof_value * dof_value;
                        lm_increase_norm += dof_incr * dof_incr;
                        lm_dof_num++;
                    } else {
                        disp_solution_norm += dof_value * dof_value;
                        disp_increase_norm += dof_incr * dof_incr;
                        disp_dof_num++;
                    }
                }
            }

            if(disp_increase_norm == 0.0) disp_increase_norm = 1.0;
            if(lm_increase_norm == 0.0) lm_increase_norm = 1.0;
            if(disp_solution_norm == 0.0) disp_solution_norm = 1.0;

            KRATOS_ERROR_IF(mEnsureContact && lm_solution_norm == 0.0) << "WARNING::CONTACT LOST::ARE YOU SURE YOU ARE SUPPOSED TO HAVE CONTACT?" << std::endl;

            const TDataType disp_ratio = std::sqrt(disp_increase_norm/disp_solution_norm);
            const TDataType lm_ratio = std::sqrt(lm_increase_norm/lm_solution_norm);

            const TDataType disp_abs = std::sqrt(disp_increase_norm)/ static_cast<TDataType>(disp_dof_num);
            const TDataType lm_abs = std::sqrt(lm_increase_norm)/ static_cast<TDataType>(lm_dof_num);

            // The process info of the model part
            ProcessInfo& r_process_info = rModelPart.GetProcessInfo();

            // We print the results  // TODO: Replace for the new log
            if (rModelPart.GetCommunicator().MyPID() == 0 && this->GetEchoLevel() > 0) {
                if (r_process_info.Has(TABLE_UTILITY)) {
                    std::cout.precision(4);
                    TablePrinterPointerType p_table = r_process_info[TABLE_UTILITY];
                    auto& Table = p_table->GetTable();
                    Table  << disp_ratio  << mDispRatioTolerance  << disp_abs  << mDispAbsTolerance  << lm_ratio  << mLMRatioTolerance  << lm_abs  << mLMAbsTolerance;
                } else {
                    std::cout.precision(4);
                    if (mPrintingOutput == false) {
                        KRATOS_INFO("DisplacementLagrangeMultiplierContactCriteria") << BOLDFONT("DoF ONVERGENCE CHECK") << "\tSTEP: " << r_process_info[STEP] << "\tNL ITERATION: " << r_process_info[NL_ITERATION_NUMBER] << std::endl;
                        KRATOS_INFO("DisplacementLagrangeMultiplierContactCriteria") << BOLDFONT("\tDISPLACEMENT: RATIO = ") << disp_ratio << BOLDFONT(" EXP.RATIO = ") << mDispRatioTolerance << BOLDFONT(" ABS = ") << disp_abs << BOLDFONT(" EXP.ABS = ") << mDispAbsTolerance << std::endl;
                        KRATOS_INFO("DisplacementLagrangeMultiplierContactCriteria") << BOLDFONT(" LAGRANGE MUL:\tRATIO = ") << lm_ratio << BOLDFONT(" EXP.RATIO = ") << mLMRatioTolerance << BOLDFONT(" ABS = ") << lm_abs << BOLDFONT(" EXP.ABS = ") << mLMAbsTolerance << std::endl;
                    } else {
                        KRATOS_INFO("DisplacementLagrangeMultiplierContactCriteria") << "DoF ONVERGENCE CHECK" << "\tSTEP: " << r_process_info[STEP] << "\tNL ITERATION: " << r_process_info[NL_ITERATION_NUMBER] << std::endl;
                        KRATOS_INFO("DisplacementLagrangeMultiplierContactCriteria") << "\tDISPLACEMENT: RATIO = " << disp_ratio << " EXP.RATIO = " << mDispRatioTolerance << " ABS = " << disp_abs << " EXP.ABS = " << mDispAbsTolerance << std::endl;
                        KRATOS_INFO("DisplacementLagrangeMultiplierContactCriteria") << " LAGRANGE MUL:\tRATIO = " << lm_ratio << " EXP.RATIO = " << mLMRatioTolerance << " ABS = " << lm_abs << " EXP.ABS = " << mLMAbsTolerance << std::endl;
                    }
                }
            }

            // We check if converged
            const bool disp_converged = (disp_ratio <= mDispRatioTolerance || disp_abs <= mDispAbsTolerance);
            const bool lm_converged = (!mEnsureContact && lm_solution_norm == 0.0) ? true : (lm_ratio <= mLMRatioTolerance || lm_abs <= mLMAbsTolerance);

            if (disp_converged && lm_converged) {
                if (rModelPart.GetCommunicator().MyPID() == 0 && this->GetEchoLevel() > 0) {
                    if (r_process_info.Has(TABLE_UTILITY)) {
                        TablePrinterPointerType p_table = r_process_info[TABLE_UTILITY];
                        auto& table = p_table->GetTable();
                        if (mPrintingOutput == false)
                            table << BOLDFONT(FGRN("       Achieved"));
                        else
                            table << "Achieved";
                    } else {
                        if (mPrintingOutput == false)
                            KRATOS_INFO("DisplacementLagrangeMultiplierContactCriteria") << BOLDFONT("\tDoF") << " convergence is " << BOLDFONT(FGRN("achieved")) << std::endl;
                        else
                            KRATOS_INFO("DisplacementLagrangeMultiplierContactCriteria") << "\tDoF convergence is achieved" << std::endl;
                    }
                }
                return true;
            } else {
                if (rModelPart.GetCommunicator().MyPID() == 0 && this->GetEchoLevel() > 0) {
                    if (r_process_info.Has(TABLE_UTILITY)) {
                        TablePrinterPointerType p_table = r_process_info[TABLE_UTILITY];
                        auto& table = p_table->GetTable();
                        if (mPrintingOutput == false)
                            table << BOLDFONT(FRED("   Not achieved"));
                        else
                            table << "Not achieved";
                    } else {
                        if (mPrintingOutput == false)
                            KRATOS_INFO("DisplacementLagrangeMultiplierContactCriteria") << BOLDFONT("\tDoF") << " convergence is " << BOLDFONT(FRED(" not achieved")) << std::endl;
                        else
                            KRATOS_INFO("DisplacementLagrangeMultiplierContactCriteria") << "\tDoF convergence is not achieved" << std::endl;
                    }
                }
                return false;
            }
        }
        else // In this case all the displacements are imposed!
            return true;
    }

    /**
     * @brief This function initialize the convergence criteria
     * @param rModelPart Reference to the ModelPart containing the contact problem. (unused)
     */
    void Initialize( ModelPart& rModelPart ) override
    {
        BaseType::mConvergenceCriteriaIsInitialized = true;

        ProcessInfo& r_process_info = rModelPart.GetProcessInfo();
        if (r_process_info.Has(TABLE_UTILITY) && mTableIsInitialized == false) {
            TablePrinterPointerType p_table = r_process_info[TABLE_UTILITY];
            auto& table = p_table->GetTable();
            table.AddColumn("DP RATIO", 10);
            table.AddColumn("EXP. RAT", 10);
            table.AddColumn("ABS", 10);
            table.AddColumn("EXP. ABS", 10);
            table.AddColumn("LM RATIO", 10);
            table.AddColumn("EXP. RAT", 10);
            table.AddColumn("ABS", 10);
            table.AddColumn("EXP. ABS", 10);
            table.AddColumn("CONVERGENCE", 15);
            mTableIsInitialized = true;
        }
    }

    ///@}
    ///@name Operations
    ///@{

    ///@}
    ///@name Acces
    ///@{

    ///@}
    ///@name Inquiry
    ///@{

    ///@}
    ///@name Friends
    ///@{

protected:

    ///@name Protected static Member Variables
    ///@{

    ///@}
    ///@name Protected member Variables
    ///@{

    ///@}
    ///@name Protected Operators
    ///@{

    ///@}
    ///@name Protected Operations
    ///@{

    ///@}
    ///@name Protected  Access
    ///@{

    ///@}
    ///@name Protected Inquiry
    ///@{

    ///@}
    ///@name Protected LifeCycle
    ///@{
    ///@}

private:
    ///@name Static Member Variables
    ///@{

    ///@}
    ///@name Member Variables
    ///@{

    bool mEnsureContact; /// This "flag" is used to check that the norm of the LM is always greater than 0 (no contact)

    bool mPrintingOutput;          /// If the colors and bold are printed
    bool mTableIsInitialized;      /// If the table is already initialized

    TDataType mDispRatioTolerance; /// The ratio threshold for the norm of the displacement
    TDataType mDispAbsTolerance;   /// The absolute value threshold for the norm of the displacement

    TDataType mLMRatioTolerance; /// The ratio threshold for the norm of the LM
    TDataType mLMAbsTolerance;   /// The absolute value threshold for the norm of the LM

    ///@}
    ///@name Private Operators
    ///@{

    ///@}
    ///@name Private Operations
    ///@{

    ///@}
    ///@name Private  Access
    ///@{
    ///@}

    ///@}
    ///@name Serialization
    ///@{

    ///@name Private Inquiry
    ///@{
    ///@}

    ///@name Unaccessible methods
    ///@{
    ///@}
};

///@} // Kratos classes

///@} // Application group
}

#endif	/* KRATOS_DISPLACEMENT_LAGRANGE_MULTIPLIER_CONTACT_CRITERIA_H */
<|MERGE_RESOLUTION|>--- conflicted
+++ resolved
@@ -150,11 +150,7 @@
         mLMRatioTolerance =  ThisParameters["contact_displacement_relative_tolerance"].GetDouble();
         mLMAbsTolerance =  ThisParameters["contact_displacement_absolute_tolerance"].GetDouble();
 
-<<<<<<< HEAD
-        // Additional flags -> NOTE: Replace for a real flag?¿
-=======
         // Additional flags -> NOTE: Replace for a real flag?
->>>>>>> b69df7ea
         mEnsureContact = ThisParameters["ensure_contact"].GetBool();
         mPrintingOutput = ThisParameters["print_convergence_criterion"].GetBool();
     }
