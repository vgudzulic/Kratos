// KRATOS  ___|  |       |       |
//       \___ \  __|  __| |   |  __| __| |   |  __| _` | |
//           | |   |    |   | (    |   |   | |   (   | |
//       _____/ \__|_|   \__,_|\___|\__|\__,_|_|  \__,_|_| MECHANICS
//
//  License: BSD License
//   license: StructuralMechanicsApplication/license.txt
//
//  Main authors:  Vicente Mataix Ferrandiz
//

// System includes

// External includes

// Project includes
/* Mortar includes */
#include "custom_utilities/mortar_explicit_contribution_utilities.h"
#include "custom_conditions/penalty_frictional_mortar_contact_condition.h"

namespace Kratos
{
/************************************* OPERATIONS **********************************/
/***********************************************************************************/

template< std::size_t TDim, std::size_t TNumNodes, bool TNormalVariation, std::size_t TNumNodesMaster>
Condition::Pointer PenaltyMethodFrictionalMortarContactCondition<TDim,TNumNodes,TNormalVariation, TNumNodesMaster>::Create(
    IndexType NewId,
    NodesArrayType const& rThisNodes,
    PropertiesPointerType pProperties ) const
{
    return Kratos::make_intrusive< PenaltyMethodFrictionalMortarContactCondition<TDim,TNumNodes,TNormalVariation, TNumNodesMaster > >( NewId, this->GetGeometry().Create( rThisNodes ), pProperties );
}

/***********************************************************************************/
/***********************************************************************************/

template< std::size_t TDim, std::size_t TNumNodes, bool TNormalVariation, std::size_t TNumNodesMaster>
Condition::Pointer PenaltyMethodFrictionalMortarContactCondition<TDim,TNumNodes,TNormalVariation, TNumNodesMaster>::Create(
    IndexType NewId,
    GeometryPointerType pGeom,
    PropertiesPointerType pProperties) const
{
    return Kratos::make_intrusive< PenaltyMethodFrictionalMortarContactCondition<TDim,TNumNodes,TNormalVariation, TNumNodesMaster> >( NewId, pGeom, pProperties );
}

/***********************************************************************************/
/***********************************************************************************/

template< std::size_t TDim, std::size_t TNumNodes, bool TNormalVariation, std::size_t TNumNodesMaster>
Condition::Pointer PenaltyMethodFrictionalMortarContactCondition<TDim,TNumNodes,TNormalVariation, TNumNodesMaster>::Create(
    IndexType NewId,
    GeometryPointerType pGeom,
    PropertiesType::Pointer pProperties,
    GeometryType::Pointer pMasterGeom ) const
{
    return Kratos::make_intrusive< PenaltyMethodFrictionalMortarContactCondition<TDim,TNumNodes,TNormalVariation, TNumNodesMaster> >( NewId, pGeom, pProperties, pMasterGeom );
}

/************************************* DESTRUCTOR **********************************/
/***********************************************************************************/

template< std::size_t TDim, std::size_t TNumNodes, bool TNormalVariation, std::size_t TNumNodesMaster>
PenaltyMethodFrictionalMortarContactCondition<TDim,TNumNodes,TNormalVariation, TNumNodesMaster>::~PenaltyMethodFrictionalMortarContactCondition( )
= default;

//************************** STARTING - ENDING  METHODS ***************************//
/***********************************************************************************/
/***********************************************************************************/

template< std::size_t TDim, std::size_t TNumNodes, bool TNormalVariation, std::size_t TNumNodesMaster>
void PenaltyMethodFrictionalMortarContactCondition<TDim,TNumNodes,TNormalVariation, TNumNodesMaster>::Initialize( )
{
    KRATOS_TRY;

    BaseType::Initialize();

    // We initailize the previous mortar operators
    mPreviousMortarOperators.Initialize();

    KRATOS_CATCH( "" );
}

/***********************************************************************************/
/***********************************************************************************/

template< std::size_t TDim, std::size_t TNumNodes, bool TNormalVariation, std::size_t TNumNodesMaster>
void PenaltyMethodFrictionalMortarContactCondition<TDim,TNumNodes,TNormalVariation, TNumNodesMaster>::InitializeSolutionStep( ProcessInfo& rCurrentProcessInfo )
{
    KRATOS_TRY;

    BaseType::InitializeSolutionStep(rCurrentProcessInfo);
<<<<<<< HEAD

    // Compute the previous mortar operators
    if (!mPreviousMortarOperatorsInitialized) {
        ComputePreviousMortarOperators(rCurrentProcessInfo);
        mPreviousMortarOperatorsInitialized = true;
    }

    KRATOS_CATCH( "" );
}

/***********************************************************************************/
/***********************************************************************************/

template< std::size_t TDim, std::size_t TNumNodes, bool TNormalVariation, std::size_t TNumNodesMaster>
void PenaltyMethodFrictionalMortarContactCondition<TDim,TNumNodes,TNormalVariation, TNumNodesMaster>::FinalizeSolutionStep( ProcessInfo& rCurrentProcessInfo )
{
    KRATOS_TRY;

    BaseType::FinalizeSolutionStep(rCurrentProcessInfo);

    // Compute the previous mortar operators
    ComputePreviousMortarOperators(rCurrentProcessInfo);

    KRATOS_CATCH( "" );
}

/***********************************************************************************/
/***********************************************************************************/

template< std::size_t TDim, std::size_t TNumNodes, bool TNormalVariation, std::size_t TNumNodesMaster>
void PenaltyMethodFrictionalMortarContactCondition<TDim,TNumNodes,TNormalVariation, TNumNodesMaster>::AddExplicitContribution(ProcessInfo& rCurrentProcessInfo)
{
    KRATOS_TRY;

    MortarExplicitContributionUtilities<TDim, TNumNodes, FrictionalCase::FRICTIONAL_PENALTY, TNormalVariation, TNumNodesMaster>::AddExplicitContributionOfMortarFrictionalCondition(this, rCurrentProcessInfo, mPreviousMortarOperators, BaseType::mIntegrationOrder, false, false);

    KRATOS_CATCH( "" );
}

/***********************************************************************************/
/***********************************************************************************/

template< SizeType TDim, SizeType TNumNodes, bool TNormalVariation, SizeType TNumNodesMaster >
void PenaltyMethodFrictionalMortarContactCondition<TDim,TNumNodes,TNormalVariation,TNumNodesMaster>::AddExplicitContribution(
    const VectorType& rRHSVector,
    const Variable<VectorType>& rRHSVariable,
    Variable<double>& rDestinationVariable,
    const ProcessInfo& rCurrentProcessInfo
    )
{
    KRATOS_TRY;

    // TODO: Add something if necessary

    KRATOS_CATCH("")
}

/***********************************************************************************/
/***********************************************************************************/

template< SizeType TDim, SizeType TNumNodes, bool TNormalVariation, SizeType TNumNodesMaster >
void PenaltyMethodFrictionalMortarContactCondition<TDim,TNumNodes,TNormalVariation,TNumNodesMaster>::AddExplicitContribution(
    const VectorType& rRHSVector,
    const Variable<VectorType>& rRHSVariable,
    Variable<array_1d<double, 3>>& rDestinationVariable,
    const ProcessInfo& rCurrentProcessInfo
    )
{
    KRATOS_TRY;

    // Computing the force residual
    if (rRHSVariable == RESIDUAL_VECTOR && rDestinationVariable == FORCE_RESIDUAL) {
        if (this->Is(ACTIVE)) {
            // Getting geometries
            GeometryType& r_slave_geometry = this->GetGeometry();
            GeometryType& r_master_geometry = this->GetGeometry();

            for ( IndexType i_master = 0; i_master < TNumNodesMaster; ++i_master ) {
                NodeType& r_master_node = r_master_geometry[i_master];
                const IndexType index = TDim * i_master;

                array_1d<double, 3>& r_force_residual = r_master_node.FastGetSolutionStepValue(FORCE_RESIDUAL);

                for (IndexType j = 0; j < TDim; ++j) {
                    #pragma omp atomic
                    r_force_residual[j] += rRHSVector[index + j];
                }
            }
            for ( IndexType i_slave = 0; i_slave < TNumNodes; ++i_slave ) {
                NodeType& r_slave_node = r_slave_geometry[i_slave];
                const IndexType index = TDim * (TNumNodesMaster + i_slave);

                array_1d<double, 3>& r_force_residual = r_slave_node.FastGetSolutionStepValue(FORCE_RESIDUAL);

                for (IndexType j = 0; j < TDim; ++j) {
                    #pragma omp atomic
                    r_force_residual[j] += rRHSVector[index + j];
                }
            }
        }
=======

    // Compute the previous mortar operators
    if (!mPreviousMortarOperatorsInitialized) {
        ComputePreviousMortarOperators(rCurrentProcessInfo);
        mPreviousMortarOperatorsInitialized = true;
>>>>>>> 9ce36df1
    }

    KRATOS_CATCH("")
}


/***********************************************************************************/
/***********************************************************************************/

<<<<<<< HEAD
template< SizeType TDim, SizeType TNumNodes, bool TNormalVariation, SizeType TNumNodesMaster >
void PenaltyMethodFrictionalMortarContactCondition<TDim,TNumNodes,TNormalVariation,TNumNodesMaster>::ComputePreviousMortarOperators( ProcessInfo& rCurrentProcessInfo)
{
    // We "save" the mortar operator for the next step
    // The slave geometry
    GeometryType& r_slave_geometry = this->GetGeometry();
    const array_1d<double, 3>& r_normal_slave = this->GetValue(NORMAL);

    // Create and initialize condition variables
    GeneralVariables rVariables;

    // Create the current contact data
    DerivativeDataType rDerivativeData;
    rDerivativeData.Initialize(r_slave_geometry, rCurrentProcessInfo);

    // We call the exact integration utility
    const double distance_threshold = rCurrentProcessInfo[DISTANCE_THRESHOLD];
    IntegrationUtility integration_utility = IntegrationUtility (BaseType::mIntegrationOrder, distance_threshold);

    // If we consider the normal variation
    const NormalDerivativesComputation consider_normal_variation = static_cast<NormalDerivativesComputation>(rCurrentProcessInfo[CONSIDER_NORMAL_VARIATION]);

    // The master geometry
    GeometryType& r_master_geometry = this->GetPairedGeometry();

    // The normal of the master condition
    const array_1d<double, 3>& r_normal_master = this->GetValue(PAIRED_NORMAL);

    // Reading integration points
    ConditionArrayListType conditions_points_slave;
    const bool is_inside = integration_utility.GetExactIntegration(r_slave_geometry, r_normal_slave, r_master_geometry, r_normal_master, conditions_points_slave);

    double integration_area;
    integration_utility.GetTotalArea(r_slave_geometry, conditions_points_slave, integration_area);

    const double geometry_area = r_slave_geometry.Area();
    if (is_inside && ((integration_area/geometry_area) > 1.0e-5)) {
        IntegrationMethod this_integration_method = this->GetIntegrationMethod();

        // Initialize general variables for the current master element
        rVariables.Initialize();

        // Update slave element info
        rDerivativeData.UpdateMasterPair(r_master_geometry, rCurrentProcessInfo);

        // Initialize the mortar operators
        mPreviousMortarOperators.Initialize();

        const bool dual_LM = DerivativesUtilitiesType::CalculateAeAndDeltaAe(r_slave_geometry, r_normal_slave, r_master_geometry, rDerivativeData, rVariables, consider_normal_variation, conditions_points_slave, this_integration_method, this->GetAxisymmetricCoefficient(rVariables));

        for (IndexType i_geom = 0; i_geom < conditions_points_slave.size(); ++i_geom) {
            PointerVector<PointType> points_array (TDim); // The points are stored as local coordinates, we calculate the global coordinates of this points
            array_1d<BelongType, TDim> belong_array;
            for (IndexType i_node = 0; i_node < TDim; ++i_node) {
                PointType global_point;
                r_slave_geometry.GlobalCoordinates(global_point, conditions_points_slave[i_geom][i_node]);
                points_array(i_node) = Kratos::make_shared<PointType>(PointType(global_point));
                belong_array[i_node] = conditions_points_slave[i_geom][i_node].GetBelong();
            }

            DecompositionType decomp_geom( points_array );

            const bool bad_shape = (TDim == 2) ? MortarUtilities::LengthCheck(decomp_geom, r_slave_geometry.Length() * 1.0e-6) : MortarUtilities::HeronCheck(decomp_geom);

            if (bad_shape == false) {
                const GeometryType::IntegrationPointsArrayType& integration_points_slave = decomp_geom.IntegrationPoints( this_integration_method );

                // Integrating the mortar operators
                for ( IndexType point_number = 0; point_number < integration_points_slave.size(); ++point_number ) {
                    // We compute the local coordinates

                    const PointType local_point_decomp = PointType(integration_points_slave[point_number].Coordinates());
                    PointType local_point_parent;
                    PointType gp_global;
                    decomp_geom.GlobalCoordinates(gp_global, local_point_decomp);
                    r_slave_geometry.PointLocalCoordinates(local_point_parent, gp_global);

                    // Calculate the kinematic variables
                    MortarExplicitContributionUtilities<TDim, TNumNodes, FrictionalCase::FRICTIONAL_PENALTY, TNormalVariation, TNumNodesMaster>::CalculateKinematics(this, rVariables, rDerivativeData, r_normal_master, local_point_decomp, local_point_parent, decomp_geom, dual_LM);

                    const double integration_weight = integration_points_slave[point_number].Weight() * this->GetAxisymmetricCoefficient(rVariables);

                    mPreviousMortarOperators.CalculateMortarOperators(rVariables, integration_weight);
=======
template< std::size_t TDim, std::size_t TNumNodes, bool TNormalVariation, std::size_t TNumNodesMaster>
void PenaltyMethodFrictionalMortarContactCondition<TDim,TNumNodes,TNormalVariation, TNumNodesMaster>::FinalizeSolutionStep( ProcessInfo& rCurrentProcessInfo )
{
    KRATOS_TRY;

    BaseType::FinalizeSolutionStep(rCurrentProcessInfo);

    // Compute the previous mortar operators
    ComputePreviousMortarOperators(rCurrentProcessInfo);

    KRATOS_CATCH( "" );
}

/***********************************************************************************/
/***********************************************************************************/

template< std::size_t TDim, std::size_t TNumNodes, bool TNormalVariation, std::size_t TNumNodesMaster>
void PenaltyMethodFrictionalMortarContactCondition<TDim,TNumNodes,TNormalVariation, TNumNodesMaster>::AddExplicitContribution(ProcessInfo& rCurrentProcessInfo)
{
    KRATOS_TRY;

    MortarExplicitContributionUtilities<TDim, TNumNodes, FrictionalCase::FRICTIONAL_PENALTY, TNormalVariation, TNumNodesMaster>::AddExplicitContributionOfMortarFrictionalCondition(this, rCurrentProcessInfo, mPreviousMortarOperators, false, false);

    KRATOS_CATCH( "" );
}

/***********************************************************************************/
/***********************************************************************************/

template< SizeType TDim, SizeType TNumNodes, bool TNormalVariation, SizeType TNumNodesMaster >
void PenaltyMethodFrictionalMortarContactCondition<TDim,TNumNodes,TNormalVariation,TNumNodesMaster>::AddExplicitContribution(
    const VectorType& rRHSVector,
    const Variable<VectorType>& rRHSVariable,
    Variable<double>& rDestinationVariable,
    const ProcessInfo& rCurrentProcessInfo
    )
{
    KRATOS_TRY;

    // TODO: Add something if necessary

    KRATOS_CATCH("")
}

/***********************************************************************************/
/***********************************************************************************/

template< SizeType TDim, SizeType TNumNodes, bool TNormalVariation, SizeType TNumNodesMaster >
void PenaltyMethodFrictionalMortarContactCondition<TDim,TNumNodes,TNormalVariation,TNumNodesMaster>::AddExplicitContribution(
    const VectorType& rRHSVector,
    const Variable<VectorType>& rRHSVariable,
    Variable<array_1d<double, 3>>& rDestinationVariable,
    const ProcessInfo& rCurrentProcessInfo
    )
{
    KRATOS_TRY;

    // Computing the force residual
    if (rRHSVariable == RESIDUAL_VECTOR && rDestinationVariable == FORCE_RESIDUAL) {
        if (this->Is(ACTIVE)) {
            // Getting geometries
            GeometryType& r_slave_geometry = this->GetGeometry();
            GeometryType& r_master_geometry = this->GetGeometry();

            for ( IndexType i_master = 0; i_master < TNumNodesMaster; ++i_master ) {
                NodeType& r_master_node = r_master_geometry[i_master];
                const IndexType index = TDim * i_master;

                array_1d<double, 3>& r_force_residual = r_master_node.FastGetSolutionStepValue(FORCE_RESIDUAL);

                for (IndexType j = 0; j < TDim; ++j) {
                    #pragma omp atomic
                    r_force_residual[j] += rRHSVector[index + j];
                }
            }
            for ( IndexType i_slave = 0; i_slave < TNumNodes; ++i_slave ) {
                NodeType& r_slave_node = r_slave_geometry[i_slave];
                const IndexType index = TDim * (TNumNodesMaster + i_slave);

                array_1d<double, 3>& r_force_residual = r_slave_node.FastGetSolutionStepValue(FORCE_RESIDUAL);

                for (IndexType j = 0; j < TDim; ++j) {
                    #pragma omp atomic
                    r_force_residual[j] += rRHSVector[index + j];
>>>>>>> 9ce36df1
                }
            }
        }
    }
}


/***********************************************************************************/
/***********************************************************************************/

template< SizeType TDim, SizeType TNumNodes, bool TNormalVariation, SizeType TNumNodesMaster >
void PenaltyMethodFrictionalMortarContactCondition<TDim,TNumNodes,TNormalVariation,TNumNodesMaster>::ComputePreviousMortarOperators( ProcessInfo& rCurrentProcessInfo)
{
    const IndexType integration_order = this->GetProperties().Has(INTEGRATION_ORDER_CONTACT) ? this->GetProperties().GetValue(INTEGRATION_ORDER_CONTACT) : 2;
    MortarExplicitContributionUtilities<TDim, TNumNodes, FrictionalCase::FRICTIONAL_PENALTY, TNormalVariation, TNumNodesMaster>::ComputePreviousMortarOperators(this, rCurrentProcessInfo, mPreviousMortarOperators, integration_order, false);
}

/***************************** BEGIN AD REPLACEMENT ********************************/
/***********************************************************************************/

// replace_lhs

/****************************** END AD REPLACEMENT *********************************/
/***********************************************************************************/

/***************************** BEGIN AD REPLACEMENT ********************************/
/***********************************************************************************/

// replace_rhs

/****************************** END AD REPLACEMENT *********************************/
/***********************************************************************************/

template< std::size_t TDim, std::size_t TNumNodes, bool TNormalVariation, std::size_t TNumNodesMaster>
void PenaltyMethodFrictionalMortarContactCondition<TDim,TNumNodes,TNormalVariation, TNumNodesMaster>::EquationIdVector(
    EquationIdVectorType& rResult,
    ProcessInfo& CurrentProcessInfo
    )
{
    KRATOS_TRY;

    if (rResult.size() != MatrixSize)
        rResult.resize( MatrixSize, false );

    IndexType index = 0;

    /* ORDER - [ MASTER, SLAVE ] */
    GeometryType& r_slave_geometry = this->GetGeometry();
    GeometryType& r_master_geometry = this->GetPairedGeometry();

    // Master Nodes Displacement Equation IDs
    for ( IndexType i_master = 0; i_master < TNumNodes; ++i_master ) { // NOTE: Assuming same number of nodes for master and slave
        NodeType& r_master_node = r_master_geometry[i_master];
        rResult[index++] = r_master_node.GetDof( DISPLACEMENT_X ).EquationId( );
        rResult[index++] = r_master_node.GetDof( DISPLACEMENT_Y ).EquationId( );
        if (TDim == 3) rResult[index++] = r_master_node.GetDof( DISPLACEMENT_Z ).EquationId( );
    }

    // Slave Nodes Displacement Equation IDs
    for ( IndexType i_slave = 0; i_slave < TNumNodes; ++i_slave ) {
        NodeType& r_slave_node = r_slave_geometry[ i_slave ];
        rResult[index++] = r_slave_node.GetDof( DISPLACEMENT_X ).EquationId( );
        rResult[index++] = r_slave_node.GetDof( DISPLACEMENT_Y ).EquationId( );
        if (TDim == 3) rResult[index++] = r_slave_node.GetDof( DISPLACEMENT_Z ).EquationId( );
    }

    KRATOS_CATCH( "" );
}

/***********************************************************************************/
/***********************************************************************************/

template< std::size_t TDim, std::size_t TNumNodes, bool TNormalVariation, std::size_t TNumNodesMaster>
void PenaltyMethodFrictionalMortarContactCondition<TDim,TNumNodes,TNormalVariation, TNumNodesMaster>::GetDofList(
    DofsVectorType& rConditionalDofList,
    ProcessInfo& rCurrentProcessInfo
)
{
    KRATOS_TRY;

    if (rConditionalDofList.size() != MatrixSize)
        rConditionalDofList.resize( MatrixSize );

    IndexType index = 0;

    /* ORDER - [ MASTER, SLAVE ] */
    GeometryType& r_slave_geometry = this->GetGeometry();
    GeometryType& r_master_geometry = this->GetPairedGeometry();

    // Master Nodes Displacement Equation IDs
    for ( IndexType i_master = 0; i_master < TNumNodes; ++i_master ){ // NOTE: Assuming same number of nodes for master and slave
        NodeType& r_master_node = r_master_geometry[i_master];
        rConditionalDofList[index++] = r_master_node.pGetDof( DISPLACEMENT_X );
        rConditionalDofList[index++] = r_master_node.pGetDof( DISPLACEMENT_Y );
        if (TDim == 3) rConditionalDofList[index++] = r_master_node.pGetDof( DISPLACEMENT_Z );
    }

    // Slave Nodes Displacement Equation IDs
    for ( IndexType i_slave = 0; i_slave < TNumNodes; ++i_slave ) {
        NodeType& r_slave_node = r_slave_geometry[ i_slave ];
        rConditionalDofList[index++] = r_slave_node.pGetDof( DISPLACEMENT_X );
        rConditionalDofList[index++] = r_slave_node.pGetDof( DISPLACEMENT_Y );
        if (TDim == 3) rConditionalDofList[index++] = r_slave_node.pGetDof( DISPLACEMENT_Z );
    }

    KRATOS_CATCH( "" );
}

/***********************************************************************************/
/***********************************************************************************/

template< std::size_t TDim, std::size_t TNumNodes, bool TNormalVariation, std::size_t TNumNodesMaster>
int PenaltyMethodFrictionalMortarContactCondition<TDim,TNumNodes,TNormalVariation, TNumNodesMaster>::Check( const ProcessInfo& rCurrentProcessInfo )
{
    KRATOS_TRY

    // Base class checks for positive Jacobian and Id > 0
    int ierr = BaseType::Check(rCurrentProcessInfo);
    if(ierr != 0) return ierr;

    // Check that all required variables have been registered
    KRATOS_CHECK_VARIABLE_KEY(NORMAL)
    KRATOS_CHECK_VARIABLE_KEY(WEIGHTED_SLIP)

    // Check that the element's nodes contain all required SolutionStepData and Degrees of freedom
    GeometryType& r_slave_geometry = this->GetGeometry();
    for ( IndexType i = 0; i < TNumNodes; ++i ) {
        NodeType& r_node = r_slave_geometry[i];
        KRATOS_CHECK_VARIABLE_IN_NODAL_DATA(NORMAL, r_node)
    }

    return ierr;

    KRATOS_CATCH("")
}

/***********************************************************************************/
/***********************************************************************************/

template class PenaltyMethodFrictionalMortarContactCondition<2, 2, false, 2>;
template class PenaltyMethodFrictionalMortarContactCondition<3, 3, false, 3>;
template class PenaltyMethodFrictionalMortarContactCondition<3, 4, false, 4>;
template class PenaltyMethodFrictionalMortarContactCondition<3, 3, false, 4>;
template class PenaltyMethodFrictionalMortarContactCondition<3, 4, false, 3>;
template class PenaltyMethodFrictionalMortarContactCondition<2, 2, true,  2>;
template class PenaltyMethodFrictionalMortarContactCondition<3, 3, true,  3>;
template class PenaltyMethodFrictionalMortarContactCondition<3, 4, true,  4>;
template class PenaltyMethodFrictionalMortarContactCondition<3, 3, true,  4>;
template class PenaltyMethodFrictionalMortarContactCondition<3, 4, true,  3>;

} // Namespace Kratos<|MERGE_RESOLUTION|>--- conflicted
+++ resolved
@@ -90,7 +90,6 @@
     KRATOS_TRY;
 
     BaseType::InitializeSolutionStep(rCurrentProcessInfo);
-<<<<<<< HEAD
 
     // Compute the previous mortar operators
     if (!mPreviousMortarOperatorsInitialized) {
@@ -125,7 +124,7 @@
 {
     KRATOS_TRY;
 
-    MortarExplicitContributionUtilities<TDim, TNumNodes, FrictionalCase::FRICTIONAL_PENALTY, TNormalVariation, TNumNodesMaster>::AddExplicitContributionOfMortarFrictionalCondition(this, rCurrentProcessInfo, mPreviousMortarOperators, BaseType::mIntegrationOrder, false, false);
+    MortarExplicitContributionUtilities<TDim, TNumNodes, FrictionalCase::FRICTIONAL_PENALTY, TNormalVariation, TNumNodesMaster>::AddExplicitContributionOfMortarFrictionalCondition(this, rCurrentProcessInfo, mPreviousMortarOperators, false, false);
 
     KRATOS_CATCH( "" );
 }
@@ -191,196 +190,9 @@
                 }
             }
         }
-=======
-
-    // Compute the previous mortar operators
-    if (!mPreviousMortarOperatorsInitialized) {
-        ComputePreviousMortarOperators(rCurrentProcessInfo);
-        mPreviousMortarOperatorsInitialized = true;
->>>>>>> 9ce36df1
     }
 
     KRATOS_CATCH("")
-}
-
-
-/***********************************************************************************/
-/***********************************************************************************/
-
-<<<<<<< HEAD
-template< SizeType TDim, SizeType TNumNodes, bool TNormalVariation, SizeType TNumNodesMaster >
-void PenaltyMethodFrictionalMortarContactCondition<TDim,TNumNodes,TNormalVariation,TNumNodesMaster>::ComputePreviousMortarOperators( ProcessInfo& rCurrentProcessInfo)
-{
-    // We "save" the mortar operator for the next step
-    // The slave geometry
-    GeometryType& r_slave_geometry = this->GetGeometry();
-    const array_1d<double, 3>& r_normal_slave = this->GetValue(NORMAL);
-
-    // Create and initialize condition variables
-    GeneralVariables rVariables;
-
-    // Create the current contact data
-    DerivativeDataType rDerivativeData;
-    rDerivativeData.Initialize(r_slave_geometry, rCurrentProcessInfo);
-
-    // We call the exact integration utility
-    const double distance_threshold = rCurrentProcessInfo[DISTANCE_THRESHOLD];
-    IntegrationUtility integration_utility = IntegrationUtility (BaseType::mIntegrationOrder, distance_threshold);
-
-    // If we consider the normal variation
-    const NormalDerivativesComputation consider_normal_variation = static_cast<NormalDerivativesComputation>(rCurrentProcessInfo[CONSIDER_NORMAL_VARIATION]);
-
-    // The master geometry
-    GeometryType& r_master_geometry = this->GetPairedGeometry();
-
-    // The normal of the master condition
-    const array_1d<double, 3>& r_normal_master = this->GetValue(PAIRED_NORMAL);
-
-    // Reading integration points
-    ConditionArrayListType conditions_points_slave;
-    const bool is_inside = integration_utility.GetExactIntegration(r_slave_geometry, r_normal_slave, r_master_geometry, r_normal_master, conditions_points_slave);
-
-    double integration_area;
-    integration_utility.GetTotalArea(r_slave_geometry, conditions_points_slave, integration_area);
-
-    const double geometry_area = r_slave_geometry.Area();
-    if (is_inside && ((integration_area/geometry_area) > 1.0e-5)) {
-        IntegrationMethod this_integration_method = this->GetIntegrationMethod();
-
-        // Initialize general variables for the current master element
-        rVariables.Initialize();
-
-        // Update slave element info
-        rDerivativeData.UpdateMasterPair(r_master_geometry, rCurrentProcessInfo);
-
-        // Initialize the mortar operators
-        mPreviousMortarOperators.Initialize();
-
-        const bool dual_LM = DerivativesUtilitiesType::CalculateAeAndDeltaAe(r_slave_geometry, r_normal_slave, r_master_geometry, rDerivativeData, rVariables, consider_normal_variation, conditions_points_slave, this_integration_method, this->GetAxisymmetricCoefficient(rVariables));
-
-        for (IndexType i_geom = 0; i_geom < conditions_points_slave.size(); ++i_geom) {
-            PointerVector<PointType> points_array (TDim); // The points are stored as local coordinates, we calculate the global coordinates of this points
-            array_1d<BelongType, TDim> belong_array;
-            for (IndexType i_node = 0; i_node < TDim; ++i_node) {
-                PointType global_point;
-                r_slave_geometry.GlobalCoordinates(global_point, conditions_points_slave[i_geom][i_node]);
-                points_array(i_node) = Kratos::make_shared<PointType>(PointType(global_point));
-                belong_array[i_node] = conditions_points_slave[i_geom][i_node].GetBelong();
-            }
-
-            DecompositionType decomp_geom( points_array );
-
-            const bool bad_shape = (TDim == 2) ? MortarUtilities::LengthCheck(decomp_geom, r_slave_geometry.Length() * 1.0e-6) : MortarUtilities::HeronCheck(decomp_geom);
-
-            if (bad_shape == false) {
-                const GeometryType::IntegrationPointsArrayType& integration_points_slave = decomp_geom.IntegrationPoints( this_integration_method );
-
-                // Integrating the mortar operators
-                for ( IndexType point_number = 0; point_number < integration_points_slave.size(); ++point_number ) {
-                    // We compute the local coordinates
-
-                    const PointType local_point_decomp = PointType(integration_points_slave[point_number].Coordinates());
-                    PointType local_point_parent;
-                    PointType gp_global;
-                    decomp_geom.GlobalCoordinates(gp_global, local_point_decomp);
-                    r_slave_geometry.PointLocalCoordinates(local_point_parent, gp_global);
-
-                    // Calculate the kinematic variables
-                    MortarExplicitContributionUtilities<TDim, TNumNodes, FrictionalCase::FRICTIONAL_PENALTY, TNormalVariation, TNumNodesMaster>::CalculateKinematics(this, rVariables, rDerivativeData, r_normal_master, local_point_decomp, local_point_parent, decomp_geom, dual_LM);
-
-                    const double integration_weight = integration_points_slave[point_number].Weight() * this->GetAxisymmetricCoefficient(rVariables);
-
-                    mPreviousMortarOperators.CalculateMortarOperators(rVariables, integration_weight);
-=======
-template< std::size_t TDim, std::size_t TNumNodes, bool TNormalVariation, std::size_t TNumNodesMaster>
-void PenaltyMethodFrictionalMortarContactCondition<TDim,TNumNodes,TNormalVariation, TNumNodesMaster>::FinalizeSolutionStep( ProcessInfo& rCurrentProcessInfo )
-{
-    KRATOS_TRY;
-
-    BaseType::FinalizeSolutionStep(rCurrentProcessInfo);
-
-    // Compute the previous mortar operators
-    ComputePreviousMortarOperators(rCurrentProcessInfo);
-
-    KRATOS_CATCH( "" );
-}
-
-/***********************************************************************************/
-/***********************************************************************************/
-
-template< std::size_t TDim, std::size_t TNumNodes, bool TNormalVariation, std::size_t TNumNodesMaster>
-void PenaltyMethodFrictionalMortarContactCondition<TDim,TNumNodes,TNormalVariation, TNumNodesMaster>::AddExplicitContribution(ProcessInfo& rCurrentProcessInfo)
-{
-    KRATOS_TRY;
-
-    MortarExplicitContributionUtilities<TDim, TNumNodes, FrictionalCase::FRICTIONAL_PENALTY, TNormalVariation, TNumNodesMaster>::AddExplicitContributionOfMortarFrictionalCondition(this, rCurrentProcessInfo, mPreviousMortarOperators, false, false);
-
-    KRATOS_CATCH( "" );
-}
-
-/***********************************************************************************/
-/***********************************************************************************/
-
-template< SizeType TDim, SizeType TNumNodes, bool TNormalVariation, SizeType TNumNodesMaster >
-void PenaltyMethodFrictionalMortarContactCondition<TDim,TNumNodes,TNormalVariation,TNumNodesMaster>::AddExplicitContribution(
-    const VectorType& rRHSVector,
-    const Variable<VectorType>& rRHSVariable,
-    Variable<double>& rDestinationVariable,
-    const ProcessInfo& rCurrentProcessInfo
-    )
-{
-    KRATOS_TRY;
-
-    // TODO: Add something if necessary
-
-    KRATOS_CATCH("")
-}
-
-/***********************************************************************************/
-/***********************************************************************************/
-
-template< SizeType TDim, SizeType TNumNodes, bool TNormalVariation, SizeType TNumNodesMaster >
-void PenaltyMethodFrictionalMortarContactCondition<TDim,TNumNodes,TNormalVariation,TNumNodesMaster>::AddExplicitContribution(
-    const VectorType& rRHSVector,
-    const Variable<VectorType>& rRHSVariable,
-    Variable<array_1d<double, 3>>& rDestinationVariable,
-    const ProcessInfo& rCurrentProcessInfo
-    )
-{
-    KRATOS_TRY;
-
-    // Computing the force residual
-    if (rRHSVariable == RESIDUAL_VECTOR && rDestinationVariable == FORCE_RESIDUAL) {
-        if (this->Is(ACTIVE)) {
-            // Getting geometries
-            GeometryType& r_slave_geometry = this->GetGeometry();
-            GeometryType& r_master_geometry = this->GetGeometry();
-
-            for ( IndexType i_master = 0; i_master < TNumNodesMaster; ++i_master ) {
-                NodeType& r_master_node = r_master_geometry[i_master];
-                const IndexType index = TDim * i_master;
-
-                array_1d<double, 3>& r_force_residual = r_master_node.FastGetSolutionStepValue(FORCE_RESIDUAL);
-
-                for (IndexType j = 0; j < TDim; ++j) {
-                    #pragma omp atomic
-                    r_force_residual[j] += rRHSVector[index + j];
-                }
-            }
-            for ( IndexType i_slave = 0; i_slave < TNumNodes; ++i_slave ) {
-                NodeType& r_slave_node = r_slave_geometry[i_slave];
-                const IndexType index = TDim * (TNumNodesMaster + i_slave);
-
-                array_1d<double, 3>& r_force_residual = r_slave_node.FastGetSolutionStepValue(FORCE_RESIDUAL);
-
-                for (IndexType j = 0; j < TDim; ++j) {
-                    #pragma omp atomic
-                    r_force_residual[j] += rRHSVector[index + j];
->>>>>>> 9ce36df1
-                }
-            }
-        }
-    }
 }
 
 
