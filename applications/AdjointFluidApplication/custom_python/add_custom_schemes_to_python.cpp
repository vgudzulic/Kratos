// External includes
#include "pybind11/pybind11.h"

// Project includes
#include "includes/ublas_interface.h"
#include "spaces/ublas_space.h"
#include "solving_strategies/schemes/scheme.h"

// Application includes
#include "custom_python/add_custom_schemes_to_python.h"
#include "custom_schemes/adjoint_bossak_scheme.h"

namespace Kratos
{
namespace Python
{
using namespace pybind11;

void AddCustomSchemesToPython(pybind11::module& m)
{
    typedef UblasSpace<double, CompressedMatrix, Vector> SparseSpaceType;
    typedef UblasSpace<double, Matrix, Vector> LocalSpaceType;
    typedef Scheme<SparseSpaceType, LocalSpaceType> SchemeType;

    class_<
        AdjointBossakScheme<SparseSpaceType, LocalSpaceType>,
        typename AdjointBossakScheme<SparseSpaceType, LocalSpaceType>::Pointer,
        SchemeType>(m,"AdjointBossakScheme")
        .def(init<Parameters&, ResponseFunction::Pointer>())
        ;
<<<<<<< HEAD
=======

    class_<
        AdjointSteadyVelocityPressureScheme<SparseSpaceType, LocalSpaceType>,
        typename AdjointSteadyVelocityPressureScheme<SparseSpaceType, LocalSpaceType>::Pointer,
        SchemeType>(m,"AdjointSteadyVelocityPressureScheme")
        .def(init<Parameters&, ResponseFunction::Pointer>())
        ;
>>>>>>> ecf6617f
}

} // namespace Python

} // namespace Kratos<|MERGE_RESOLUTION|>--- conflicted
+++ resolved
@@ -28,8 +28,6 @@
         SchemeType>(m,"AdjointBossakScheme")
         .def(init<Parameters&, ResponseFunction::Pointer>())
         ;
-<<<<<<< HEAD
-=======
 
     class_<
         AdjointSteadyVelocityPressureScheme<SparseSpaceType, LocalSpaceType>,
@@ -37,7 +35,6 @@
         SchemeType>(m,"AdjointSteadyVelocityPressureScheme")
         .def(init<Parameters&, ResponseFunction::Pointer>())
         ;
->>>>>>> ecf6617f
 }
 
 } // namespace Python
