--- conflicted
+++ resolved
@@ -164,20 +164,10 @@
         KRATOS_REGISTER_VARIABLE(SCALAR_VARIABLE_MAPPED);
         KRATOS_REGISTER_3D_VARIABLE_WITH_COMPONENTS(VECTOR_VARIABLE);
         KRATOS_REGISTER_3D_VARIABLE_WITH_COMPONENTS(VECTOR_VARIABLE_MAPPED);
-<<<<<<< HEAD
-
         // For CAD reconstruction
         KRATOS_REGISTER_VARIABLE(SHAPE_CHANGE_ABSOLUTE);
         KRATOS_REGISTER_3D_VARIABLE_WITH_COMPONENTS(GRAD_SHAPE_CHANGE);
         KRATOS_REGISTER_3D_VARIABLE_WITH_COMPONENTS(FITTING_ERROR);
-
-        // Register conditions
-        KRATOS_REGISTER_CONDITION( "ShapeOptimizationCondition3D3N", mShapeOptimizationCondition3D3N );
-        KRATOS_REGISTER_CONDITION( "ShapeOptimizationCondition3D4N", mShapeOptimizationCondition3D4N );
-        KRATOS_REGISTER_CONDITION( "ShapeOptimizationCondition2D2N", mShapeOptimizationCondition2D2N );
-        KRATOS_REGISTER_CONDITION( "ShapeOptimizationCondition3D2N", mShapeOptimizationCondition3D2N );
-=======
->>>>>>> 17fd864d
  	}
 
 }  // namespace Kratos.
