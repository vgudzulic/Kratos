// ==============================================================================
//  KratosShapeOptimizationApplication
//
//  License:         BSD License
//                   license: ShapeOptimizationApplication/license.txt
//
//  Main authors:    Baumgaertner Daniel, https://github.com/dbaumgaertner,
//                   Willer Matthias, https://github.com/matthiaswiller
//
// ==============================================================================

#ifndef DAMPING_UTILITIES_H
#define DAMPING_UTILITIES_H

// ------------------------------------------------------------------------------
// System includes
// ------------------------------------------------------------------------------
#include <iostream>
#include <string>
#include <algorithm>
#include <pybind11/pybind11.h>

// ------------------------------------------------------------------------------
// Project includes
// ------------------------------------------------------------------------------
#include "includes/define.h"
#include "includes/model_part.h"
#include "spatial_containers/spatial_containers.h"
#include "utilities/builtin_timer.h"
#include "shape_optimization_application.h"
#include "damping_function.h"

// ==============================================================================

namespace Kratos
{

///@name Kratos Globals
///@{

///@}
///@name Type Definitions
///@{

///@}
///@name  Enum's
///@{

///@}
///@name  Functions
///@{

///@}
///@name Kratos Classes
///@{

/// Short class definition.
/** Detail class definition.

*/

class DampingUtilities
{
public:
    ///@name Type Definitions
    ///@{

    // Type definitions for better reading later
    typedef array_1d<double,3> array_3d;
    typedef ModelPart::NodeType NodeType;
    typedef ModelPart::NodeType::Pointer NodeTypePointer;
    typedef std::vector<NodeTypePointer> NodeVector;
    typedef std::vector<NodeTypePointer>::iterator NodeVectorIterator;
    typedef std::vector<double> DoubleVector;
    typedef std::vector<double>::iterator DoubleVectorIterator;
    typedef ModelPart::ConditionsContainerType ConditionsArrayType;

    // Type definitions for tree-search
    typedef Bucket< 3, NodeType, NodeVector, NodeTypePointer, NodeVectorIterator, DoubleVectorIterator > BucketType;
    typedef Tree< KDTreePartition<BucketType> > KDTree;

    /// Pointer definition of DampingUtilities
    KRATOS_CLASS_POINTER_DEFINITION(DampingUtilities);

    ///@}
    ///@name Life Cycle
    ///@{

    /// Default constructor.
    DampingUtilities( ModelPart& modelPartToDamp, pybind11::dict subModelPartsForDamping, Parameters DampingSettings )
        : mrModelPartToDamp( modelPartToDamp ),
          mrDampingRegions( subModelPartsForDamping ),
          mDampingSettings( DampingSettings ),
          mMaxNeighborNodes( DampingSettings["max_neighbor_nodes"].GetInt() )
    {
        BuiltinTimer timer;
        KRATOS_INFO("") << std::endl;
        KRATOS_INFO("ShapeOpt") << "Creating search tree to perform damping..." << std::endl;
        CreateListOfNodesOfModelPart();
        CreateSearchTreeWithAllNodesOfModelPart();
        KRATOS_INFO("ShapeOpt") << "Search tree created in: " << timer.ElapsedSeconds() << " s" << std::endl;

        InitalizeDampingFactorsToHaveNoInfluence();
        SetDampingFactorsForAllDampingRegions();
    }

    /// Destructor.
    virtual ~DampingUtilities()
    {
    }


    ///@}
    ///@name Operators
    ///@{


    ///@}
    ///@name Operations
    ///@{

    // ==============================================================================
    void CreateListOfNodesOfModelPart()
    {
        mListOfNodesOfModelPart.resize(mrModelPartToDamp.Nodes().size());
        int counter = 0;
        for (ModelPart::NodesContainerType::iterator node_it = mrModelPartToDamp.NodesBegin(); node_it != mrModelPartToDamp.NodesEnd(); ++node_it)
        {
            NodeTypePointer pnode = *(node_it.base());
            mListOfNodesOfModelPart[counter++] = pnode;
        }
    }

    // --------------------------------------------------------------------------
    void CreateSearchTreeWithAllNodesOfModelPart()
    {
        mpSearchTree = Kratos::shared_ptr<KDTree>(new KDTree(mListOfNodesOfModelPart.begin(), mListOfNodesOfModelPart.end(), mBucketSize));
    }

    // --------------------------------------------------------------------------
    void InitalizeDampingFactorsToHaveNoInfluence()
    {
        for(auto& node_i : mrModelPartToDamp.Nodes())
        {
            node_i.SetValue(DAMPING_FACTOR_X,1.0);
            node_i.SetValue(DAMPING_FACTOR_Y,1.0);
            node_i.SetValue(DAMPING_FACTOR_Z,1.0);
        }
    }

    // --------------------------------------------------------------------------
    void SetDampingFactorsForAllDampingRegions()
    {
        KRATOS_INFO("") << std::endl;
        KRATOS_INFO("ShapeOpt") << "Starting to prepare damping..." << std::endl;

        // Loop over all regions for which damping is to be applied
        for (unsigned int regionNumber = 0; regionNumber < len(mrDampingRegions); regionNumber++)
        {
            std::string dampingRegionSubModelPartName = mDampingSettings["damping_regions"][regionNumber]["sub_model_part_name"].GetString();
            ModelPart& dampingRegion = pybind11::cast<ModelPart&>( mrDampingRegions[pybind11::str(dampingRegionSubModelPartName)] );

            bool dampX = mDampingSettings["damping_regions"][regionNumber]["damp_X"].GetBool();
            bool dampY = mDampingSettings["damping_regions"][regionNumber]["damp_Y"].GetBool();
            bool dampZ = mDampingSettings["damping_regions"][regionNumber]["damp_Z"].GetBool();
            std::string dampingFunctionType = mDampingSettings["damping_regions"][regionNumber]["damping_function_type"].GetString();
            double dampingRadius = mDampingSettings["damping_regions"][regionNumber]["damping_radius"].GetDouble();

            DampingFunction::Pointer mpDampingFunction = CreateDampingFunction( dampingFunctionType, dampingRadius );

            // Loop over all nodes in specified damping sub-model part
            for(auto& node_i : dampingRegion.Nodes())
            {
                ModelPart::NodeType& currentDampingNode = node_i;
                NodeVector neighbor_nodes( mMaxNeighborNodes );
                DoubleVector resulting_squared_distances( mMaxNeighborNodes,0.0 );
                unsigned int number_of_neighbors = mpSearchTree->SearchInRadius( currentDampingNode,
                                                                                 dampingRadius,
                                                                                 neighbor_nodes.begin(),
                                                                                 resulting_squared_distances.begin(),
                                                                                 mMaxNeighborNodes );

                ThrowWarningIfNodeNeighborsExceedLimit( currentDampingNode, number_of_neighbors );

                // Loop over all nodes in radius (including node on damping region itself)
                for(unsigned int j_itr = 0 ; j_itr<number_of_neighbors ; j_itr++)
                {
                    ModelPart::NodeType& neighbor_node = *neighbor_nodes[j_itr];
                    double dampingFactor = mpDampingFunction->compute_damping_factor( currentDampingNode.Coordinates(), neighbor_node.Coordinates());

                    // For every specified damping direction we check if new damping factor is smaller than the assigned one for current node.
                    // In case yes, we overwrite the value. This ensures that the damping factor of a node is computed by its closest distance to the damping region
                    auto& damping_factor_variable = neighbor_node.GetValue(DAMPING_FACTOR);
                    if(dampX && dampingFactor < damping_factor_variable[0])
                        damping_factor_variable[0] = dampingFactor;
                    if(dampY && dampingFactor < damping_factor_variable[1])
                        damping_factor_variable[1] = dampingFactor;
                    if(dampZ && dampingFactor < damping_factor_variable[2])
                        damping_factor_variable[2] = dampingFactor;
                }
            }
        }

        KRATOS_INFO("ShapeOpt") << "Finished preparation of damping." << std::endl;
    }

    // --------------------------------------------------------------------------
    DampingFunction::Pointer CreateDampingFunction( std::string damping_type, double damping_radius )
    {
        return Kratos::shared_ptr<DampingFunction>(new DampingFunction(damping_type, damping_radius));
    }

    // --------------------------------------------------------------------------
    void ThrowWarningIfNodeNeighborsExceedLimit( ModelPart::NodeType& given_node, unsigned int number_of_neighbors )
    {
        if(number_of_neighbors >= mMaxNeighborNodes)
<<<<<<< HEAD
            KRATOS_WARNING("ShapeOptimization") << "For node " << given_node.Id() << " and specified damping radius, maximum number of neighbor nodes (=" << mMaxNeighborNodes << " nodes) reached!" << std::endl;
=======
            KRATOS_WARNING("ShapeOpt::DampingUtilities") << "For node " << given_node.Id() << " and specified damping radius, maximum number of neighbor nodes (=" << mMaxNeighborNodes << " nodes) reached!" << std::endl;
>>>>>>> d2f75213
    }

    // --------------------------------------------------------------------------
    void DampNodalVariable( const Variable<array_3d> &rNodalVariable )
    {
        for(auto& node_i : mrModelPartToDamp.Nodes())
        {
            auto& damping_factor = node_i.GetValue(DAMPING_FACTOR);
            auto& nodalVariable = node_i.FastGetSolutionStepValue(rNodalVariable);

            nodalVariable[0] *= damping_factor[0];
            nodalVariable[1] *= damping_factor[1];
            nodalVariable[2] *= damping_factor[2];
        }
    }

    // ==============================================================================

    ///@}
    ///@name Access
    ///@{


    ///@}
    ///@name Inquiry
    ///@{


    ///@}
    ///@name Input and output
    ///@{

    /// Turn back information as a string.
    virtual std::string Info() const
    {
        return "DampingUtilities";
    }

    /// Print information about this object.
    virtual void PrintInfo(std::ostream& rOStream) const
    {
        rOStream << "DampingUtilities";
    }

    /// Print object's data.
    virtual void PrintData(std::ostream& rOStream) const
    {
    }


    ///@}
    ///@name Friends
    ///@{


    ///@}

protected:
    ///@name Protected static Member Variables
    ///@{


    ///@}
    ///@name Protected member Variables
    ///@{


    ///@}
    ///@name Protected Operators
    ///@{


    ///@}
    ///@name Protected Operations
    ///@{


    ///@}
    ///@name Protected  Access
    ///@{


    ///@}
    ///@name Protected Inquiry
    ///@{


    ///@}
    ///@name Protected LifeCycle
    ///@{


    ///@}

private:
    ///@name Static Member Variables
    ///@{


    ///@}
    ///@name Member Variables
    ///@{

    // ==============================================================================
    // Initialized by class constructor
    // ==============================================================================
    ModelPart& mrModelPartToDamp;
    pybind11::dict mrDampingRegions;
    Parameters mDampingSettings;

    // ==============================================================================
    // Variables for spatial search
    // ==============================================================================
    unsigned int mBucketSize = 100;
    unsigned int mMaxNeighborNodes = 10000;
    NodeVector mListOfNodesOfModelPart;
    KDTree::Pointer mpSearchTree;

    ///@}
    ///@name Private Operators
    ///@{


    ///@}
    ///@name Private Operations
    ///@{


    ///@}
    ///@name Private  Access
    ///@{


    ///@}
    ///@name Private Inquiry
    ///@{


    ///@}
    ///@name Un accessible methods
    ///@{

    /// Assignment operator.
//      DampingUtilities& operator=(DampingUtilities const& rOther);

    /// Copy constructor.
//      DampingUtilities(DampingUtilities const& rOther);


    ///@}

}; // Class DampingUtilities

///@}

///@name Type Definitions
///@{


///@}
///@name Input and output
///@{

///@}


}  // namespace Kratos.

#endif // DAMPIG_UTILITIES_H<|MERGE_RESOLUTION|>--- conflicted
+++ resolved
@@ -214,11 +214,7 @@
     void ThrowWarningIfNodeNeighborsExceedLimit( ModelPart::NodeType& given_node, unsigned int number_of_neighbors )
     {
         if(number_of_neighbors >= mMaxNeighborNodes)
-<<<<<<< HEAD
-            KRATOS_WARNING("ShapeOptimization") << "For node " << given_node.Id() << " and specified damping radius, maximum number of neighbor nodes (=" << mMaxNeighborNodes << " nodes) reached!" << std::endl;
-=======
             KRATOS_WARNING("ShapeOpt::DampingUtilities") << "For node " << given_node.Id() << " and specified damping radius, maximum number of neighbor nodes (=" << mMaxNeighborNodes << " nodes) reached!" << std::endl;
->>>>>>> d2f75213
     }
 
     // --------------------------------------------------------------------------
