--- conflicted
+++ resolved
@@ -1,9 +1,5 @@
-<<<<<<< HEAD
 **/*.csv
 **/*.h5
 **/*.bin.idx
-=======
-*.csv
-*.unv
 *.vtk
->>>>>>> 6f06b112
+*.unv