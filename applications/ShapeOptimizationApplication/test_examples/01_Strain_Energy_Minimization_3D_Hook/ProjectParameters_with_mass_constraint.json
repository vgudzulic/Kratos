--- conflicted
+++ resolved
@@ -48,15 +48,8 @@
                 "input_type"     : "mdpa",
                 "input_filename" : "3D_Hook"
             },
-<<<<<<< HEAD
-            "time_order"                 : 2,
-            "mesh_reform_dofs_each_step" : false,
-            "mesh_compute_reactions"     : true
-    },
-=======
             "compute_reactions"     : true
     },    
->>>>>>> 884548bc
     "constraints_process_list" : [{
         "python_module"   : "impose_vector_value_by_components_process",
         "kratos_module" : "KratosMultiphysics",
@@ -118,14 +111,9 @@
         "objectives" : [{
                 "identifier"    : "strain_energy",
                 "use_kratos"    : true,
-<<<<<<< HEAD
-                "gradient_mode" : "semi_analytic",
-                "step_size"     : 1e-8,
+                "step_size"     : 1e-5 
+                "gradient_mode" : "semi_analytic", 
                 "discretization_weighting": false
-=======
-                "gradient_mode" : "semi_analytic", 
-                "step_size"     : 1e-5 
->>>>>>> 884548bc
         }],
         "constraints" : [{
                 "identifier"    : "mass",
