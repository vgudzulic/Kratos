# ==============================================================================
#  KratosShapeOptimizationApplication
#
#  License:         BSD License
#                   license: ShapeOptimizationApplication/license.txt
#
#  Main authors:    Baumgaertner Daniel, https://github.com/dbaumgaertner
#                   Geiser Armin, https://github.com/armingeiser
#
# ==============================================================================

# Kratos Core and Apps
from KratosMultiphysics import *
from KratosMultiphysics.ShapeOptimizationApplication import *

# Import logger base classes
from value_logger_base import ValueLogger

# Import additional libraries
import csv
from custom_timer import Timer

# ==============================================================================
class ValueLoggerSteepestDescent( ValueLogger ):
    # --------------------------------------------------------------------------
    def InitializeLogging( self ):
        with open(self.complete_log_file_name, 'w') as csvfile:
            historyWriter = csv.writer(csvfile, delimiter=',',quotechar='|',quoting=csv.QUOTE_MINIMAL)
            row = []
            row.append("{:>4s}".format("itr"))
<<<<<<< HEAD
            row.append("{:>20s}".format("f"))
            row.append("{:>12s}".format("df_abs[%]"))
            row.append("{:>12s}".format("df_rel[%]"))
            row.append("{:>12s}".format("step_size"))
            row.append("{:>12s}".format("norm_df"))
=======
            row.append("{:>13s}".format("f"))
            row.append("{:>13s}".format("df_abs[%]"))
            row.append("{:>13s}".format("df_rel[%]"))
            row.append("{:>13s}".format("step_size"))
>>>>>>> 630a7849
            row.append("{:>25s}".format("time_stamp"))
            historyWriter.writerow(row)

    # --------------------------------------------------------------------------
    def _WriteCurrentValuesToConsole( self ):
        objective_id = self.specified_objectives[0]["identifier"].GetString()
        print("\n> Current value of objective = ", "{:> .5E}".format(self.value_history[objective_id][self.current_iteration]))

        print("> Absolut change of objective = ","{:> .5E}".format(self.value_history["abs_change_obj"][self.current_iteration])," [%]")
        print("> Relative change of objective = ","{:> .5E}".format(self.value_history["rel_change_obj"][self.current_iteration])," [%]\n")

    # --------------------------------------------------------------------------
    def _WriteCurrentValuesToFile( self ):
        with open(self.complete_log_file_name, 'a') as csvfile:
            historyWriter = csv.writer(csvfile, delimiter=',',quotechar='|',quoting=csv.QUOTE_MINIMAL)
            row = []
            row.append("{:>4d}".format(self.current_iteration))

            objective_id = self.specified_objectives[0]["identifier"].GetString()
            row.append(" {:> .5E}".format(self.value_history[objective_id][self.current_iteration]))
            row.append(" {:> .5E}".format(self.value_history["abs_change_obj"][self.current_iteration]))
            row.append(" {:> .5E}".format(self.value_history["rel_change_obj"][self.current_iteration]))

<<<<<<< HEAD
            row.append(str("{:>12f}".format(self.value_history["step_size"][self.current_iteration])))
            row.append(str("{:>12f}".format(self.value_history["norm_obj_gradient"][self.current_iteration])))
=======
            row.append(" {:> .5E}".format(self.value_history["step_size"][self.current_iteration]))
>>>>>>> 630a7849
            row.append("{:>25}".format(Timer().GetTimeStamp()))
            historyWriter.writerow(row)

# ==============================================================================<|MERGE_RESOLUTION|>--- conflicted
+++ resolved
@@ -28,18 +28,11 @@
             historyWriter = csv.writer(csvfile, delimiter=',',quotechar='|',quoting=csv.QUOTE_MINIMAL)
             row = []
             row.append("{:>4s}".format("itr"))
-<<<<<<< HEAD
-            row.append("{:>20s}".format("f"))
-            row.append("{:>12s}".format("df_abs[%]"))
-            row.append("{:>12s}".format("df_rel[%]"))
-            row.append("{:>12s}".format("step_size"))
-            row.append("{:>12s}".format("norm_df"))
-=======
             row.append("{:>13s}".format("f"))
             row.append("{:>13s}".format("df_abs[%]"))
             row.append("{:>13s}".format("df_rel[%]"))
             row.append("{:>13s}".format("step_size"))
->>>>>>> 630a7849
+            row.append("{:>12s}".format("norm_df"))
             row.append("{:>25s}".format("time_stamp"))
             historyWriter.writerow(row)
 
@@ -63,12 +56,8 @@
             row.append(" {:> .5E}".format(self.value_history["abs_change_obj"][self.current_iteration]))
             row.append(" {:> .5E}".format(self.value_history["rel_change_obj"][self.current_iteration]))
 
-<<<<<<< HEAD
-            row.append(str("{:>12f}".format(self.value_history["step_size"][self.current_iteration])))
+            row.append(" {:> .5E}".format(self.value_history["step_size"][self.current_iteration]))
             row.append(str("{:>12f}".format(self.value_history["norm_obj_gradient"][self.current_iteration])))
-=======
-            row.append(" {:> .5E}".format(self.value_history["step_size"][self.current_iteration]))
->>>>>>> 630a7849
             row.append("{:>25}".format(Timer().GetTimeStamp()))
             historyWriter.writerow(row)
 
