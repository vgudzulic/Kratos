--- conflicted
+++ resolved
@@ -32,16 +32,6 @@
             "filter_function_type"       : "linear",
             "filter_radius"              : 1,
             "max_nodes_in_filter_radius" : 10000,
-<<<<<<< HEAD
-            "matrix_free_filtering"      : false
-        },
-        "consistent_mapping_to_geometry_space": false,
-        "align_sensitivities_with_normal" : true,
-        "integration": {
-            "integration_method": "node_sum",
-            "number_of_gauss_points": 0
-        },
-=======
             "matrix_free_filtering"      : false,
             "integration": {
                 "integration_method": "node_sum",
@@ -49,7 +39,6 @@
             }
         },
         "consistent_mapping_to_geometry_space": false,
->>>>>>> b9df3cff
         "damping" : {
             "perform_damping" : false,
             "damping_regions" : []
@@ -57,20 +46,11 @@
     }""")
 
     # overwrite the default settings with user-provided parameters
-<<<<<<< HEAD
-    optimizationSettings["design_variables"].ValidateAndAssignDefaults(default_settings)
-=======
     optimizationSettings["design_variables"].RecursivelyValidateAndAssignDefaults(default_settings)
->>>>>>> b9df3cff
 
     isMatrixFreeMappingRequired = optimizationSettings["design_variables"]["filter"]["matrix_free_filtering"].GetBool()
     integrationMethod = optimizationSettings["design_variables"]["filter"]["integration"]["integration_method"].GetString()
     if isMatrixFreeMappingRequired:
-<<<<<<< HEAD
-        return MapperVertexMorphingMatrixFree( designSurface, optimizationSettings )
-    else:
-        return MapperVertexMorphing( designSurface, optimizationSettings )
-=======
         if optimizationSettings["design_variables"]["consistent_mapping_to_geometry_space"].GetBool():
              raise ValueError ("Matrix free Mapper has no consistent_mapping_to_geometry_space option yet!")
         if integrationMethod != "node_sum":
@@ -84,6 +64,5 @@
             return MapperVertexMorphing( designSurface, optimizationSettings )
         else:
             raise ValueError ("CreateMapper: integration_method not known!")
->>>>>>> b9df3cff
 
 # ==============================================================================