//
// Author:
// Miguel Angel Celigueta maceli@cimne.upc.edu
//

#include <string>
#include <iostream>

#include "inlet.h"
#include "create_and_destroy.h"
#include "custom_elements/spheric_continuum_particle.h"
#include "custom_elements/cluster3D.h"
#include "custom_constitutive/DEM_discontinuum_constitutive_law.h"
#include "custom_constitutive/DEM_continuum_constitutive_law.h"
#include "dem_fem_utilities.h"
#include "GeometryFunctions.h"


namespace Kratos {

    inline double CalculateNormalizedIndentation(SphericParticle& elem_it_1, SphericParticle& elem_it_2) {
        const array_1d<double,3>& coordinates_1 = elem_it_1.GetGeometry()[0].Coordinates();
        const array_1d<double,3>& coordinates_2 = elem_it_2.GetGeometry()[0].Coordinates();

        const double distance = std::sqrt((coordinates_1[0]- coordinates_2[0]) * (coordinates_1[0] - coordinates_2[0]) +
                                          (coordinates_1[1]- coordinates_2[1]) * (coordinates_1[1] - coordinates_2[1]) +
                                          (coordinates_1[2]- coordinates_2[2]) * (coordinates_1[2] - coordinates_2[2]));

        const double radius_sum = elem_it_1.GetInteractionRadius() + elem_it_2.GetInteractionRadius();
        double indentation = radius_sum - distance;

        indentation /= radius_sum;

        return indentation;
    }

    /// Constructor

    DEM_Inlet::DEM_Inlet(ModelPart& inlet_modelpart): mInletModelPart(inlet_modelpart)
    {
        const int number_of_submodelparts = inlet_modelpart.NumberOfSubModelParts();
        mPartialParticleToInsert.resize(number_of_submodelparts, false);
        mLastInjectionTimes.resize(number_of_submodelparts, false);
        //mTotalNumberOfDetachedParticles.resize(number_of_submodelparts, false);
        mLayerRemoved.resize(number_of_submodelparts, false);
        mNumberOfParticlesInjected.resize(number_of_submodelparts, false);
        mMassInjected.resize(number_of_submodelparts, false);

        int smp_iterator_number = 0;
        for (ModelPart::SubModelPartsContainerType::iterator sub_model_part = inlet_modelpart.SubModelPartsBegin(); sub_model_part != inlet_modelpart.SubModelPartsEnd(); ++sub_model_part) {
            mPartialParticleToInsert[smp_iterator_number] = 0.0;
            mLastInjectionTimes[smp_iterator_number] = 0.0;
            mLayerRemoved[smp_iterator_number] = false;
            //mTotalNumberOfDetachedParticles[smp_iterator_number] = 0.0;
            mNumberOfParticlesInjected[smp_iterator_number] = 0;
            mMassInjected[smp_iterator_number] = 0.0;
            smp_iterator_number++;
        }

        mFirstInjectionIsDone = false;
        mBallsModelPartHasSphericity = false;
        mBallsModelPartHasRotation   = false;
        mTotalNumberOfParticlesInjected = 0;
        mTotalMassInjected = 0.0;
        SetNormalizedMaxIndentationForRelease(0.0);
        SetNormalizedMaxIndentationForNewParticleCreation(0.0);

        mWarningTooSmallInlet = false;
        mWarningTooSmallInletForMassFlow = false;
    }

    void DEM_Inlet::CheckSubModelPart(ModelPart& smp) {
        CheckIfSubModelPartHasVariable(smp, IDENTIFIER);
        CheckIfSubModelPartHasVariable(smp, VELOCITY);
        CheckIfSubModelPartHasVariable(smp, MAX_RAND_DEVIATION_ANGLE);
        CheckIfSubModelPartHasVariable(smp, PROPERTIES_ID);
        CheckIfSubModelPartHasVariable(smp, INLET_START_TIME);
        CheckIfSubModelPartHasVariable(smp, INLET_STOP_TIME);
        CheckIfSubModelPartHasVariable(smp, ELEMENT_TYPE);
        CheckIfSubModelPartHasVariable(smp, INJECTOR_ELEMENT_TYPE);
        CheckIfSubModelPartHasVariable(smp, INLET_NUMBER_OF_PARTICLES);
        CheckIfSubModelPartHasVariable(smp, CONTAINS_CLUSTERS);
        CheckIfSubModelPartHasVariable(smp, RIGID_BODY_MOTION);

        if(smp[RIGID_BODY_MOTION]){
            CheckIfSubModelPartHasVariable(smp, LINEAR_VELOCITY);
            CheckIfSubModelPartHasVariable(smp, ANGULAR_VELOCITY);
            CheckIfSubModelPartHasVariable(smp, ANGULAR_VELOCITY_START_TIME);
            CheckIfSubModelPartHasVariable(smp, ANGULAR_VELOCITY_STOP_TIME);
            CheckIfSubModelPartHasVariable(smp, ANGULAR_VELOCITY_PERIOD);
        }
    }

    void DEM_Inlet::InitializeDEM_Inlet(ModelPart& r_modelpart, ParticleCreatorDestructor& creator, const bool using_strategy_for_continuum) {

        mStrategyForContinuum = using_strategy_for_continuum;
        unsigned int& max_Id=creator.mMaxNodeId;
        //CreatePropertiesProxies(mFastProperties, mInletModelPart);
        mFastProperties = PropertiesProxiesManager().GetPropertiesProxies(r_modelpart);
        VariablesList r_modelpart_nodal_variables_list = r_modelpart.GetNodalSolutionStepVariablesList();

        if (r_modelpart_nodal_variables_list.Has(PARTICLE_SPHERICITY)) mBallsModelPartHasSphericity = true;

        if (r_modelpart.GetProcessInfo()[ROTATION_OPTION]) {
            mBallsModelPartHasRotation = true;
            mInletModelPart.GetProcessInfo()[ROTATION_OPTION] = true;
        }
        else {
            mInletModelPart.GetProcessInfo()[ROTATION_OPTION] = false;
        }

        int smp_number = 0;

        for (ModelPart::SubModelPartsContainerType::iterator smp_it = mInletModelPart.SubModelPartsBegin(); smp_it != mInletModelPart.SubModelPartsEnd(); ++smp_it) {
            ModelPart& mp = *smp_it;

            CheckSubModelPart(mp);

            int mesh_size = smp_it->NumberOfNodes();
            if (!mesh_size) continue;
            ModelPart::NodesContainerType::ContainerType& all_nodes = smp_it->NodesArray();
            std::string& identifier = mp[IDENTIFIER];
            mp[INLET_INITIAL_VELOCITY] = mp[LINEAR_VELOCITY];    //This is the velocity of the moving injector of particles
            mp[INLET_INITIAL_PARTICLES_VELOCITY] = mp[VELOCITY]; //This is the initial velocity vector of the injected particles

            array_1d<double, 3>& inlet_velocity = mp[VELOCITY];

            if ((inlet_velocity[0] == 0.0) &&
                (inlet_velocity[1] == 0.0) &&
                (inlet_velocity[2] == 0.0)) {

                KRATOS_THROW_ERROR(std::runtime_error, "The inlet velocity cannot be zero for group ", identifier);
            }

            double max_rand_dev_angle = mp[MAX_RAND_DEVIATION_ANGLE];
            if (max_rand_dev_angle < 0.0 || max_rand_dev_angle > 89.5) {

                KRATOS_THROW_ERROR(std::runtime_error, "The velocity deviation angle must be between 0 and 89.5 degrees for group ", identifier);
            }

            int general_properties_id = mInletModelPart.GetProperties(mp[PROPERTIES_ID]).Id();
            PropertiesProxy* p_fast_properties = NULL;

            for (unsigned int i = 0; i < mFastProperties.size(); i++) {
                int fast_properties_id = mFastProperties[i].GetId();
                if (fast_properties_id == general_properties_id) {
                    p_fast_properties = &(mFastProperties[i]);
                    break;
                }
                mLastInjectionTimes[smp_number] = mp[INLET_START_TIME];
            }

            Element::Pointer dummy_element_pointer;
            std::string& ElementNameString = mp[INJECTOR_ELEMENT_TYPE];
            const Element& r_reference_element = KratosComponents<Element>::Get(ElementNameString);

            Properties::Pointer p_properties = mInletModelPart.pGetProperties(mp[PROPERTIES_ID]);

            for (int i = 0; i < mesh_size; i++) {
                Element* p_element = creator.ElementCreatorWithPhysicalParameters(r_modelpart,
                                                             max_Id+1,
                                                             all_nodes[i],
                                                             dummy_element_pointer,
                                                             p_properties,
                                                             mp,
                                                             r_reference_element,
                                                             p_fast_properties,
                                                             mBallsModelPartHasSphericity,
                                                             mBallsModelPartHasRotation,
                                                             true,
                                                             smp_it->Elements());

                FixInjectorConditions(p_element);
                max_Id++;
                /*if(mStrategyForContinuum){
                    SphericContinuumParticle* p_continuum_spheric_particle = dynamic_cast<SphericContinuumParticle*>(p_element);
                    p_continuum_spheric_particle->mContinuumInitialNeighborsSize=0;
                    p_continuum_spheric_particle->mInitialNeighborsSize=0;
                }*/
            }
            smp_number++;
        } //for smp_it
    } //InitializeDEM_Inlet

    void DEM_Inlet::DettachElements(ModelPart& r_modelpart, unsigned int& max_Id) {

        DenseVector<unsigned int> ElementPartition;
        OpenMPUtils::CreatePartition(OpenMPUtils::GetNumThreads(), r_modelpart.GetCommunicator().LocalMesh().Elements().size(), ElementPartition);
        typedef ElementsArrayType::iterator ElementIterator;
        // This vector collects the ids of the particles that have been dettached
        // so that their id can be removed from the mOriginInletSubmodelPartIndexes map
        std::vector<int> ids_to_remove;

        #pragma omp parallel
        {
        std::vector<int> ids_to_remove_partial;
        #pragma omp for
        for (int k = 0; k < (int)r_modelpart.GetCommunicator().LocalMesh().Elements().size(); k++) {
            ElementIterator elem_it = r_modelpart.GetCommunicator().LocalMesh().Elements().ptr_begin() + k;
            if (elem_it->IsNot(NEW_ENTITY)) continue;
            if (elem_it->Is(DEMFlags::BELONGS_TO_A_CLUSTER)) continue;

            SphericParticle& spheric_particle = dynamic_cast<SphericParticle&>(*elem_it);
            Node<3>& r_node = spheric_particle.GetGeometry()[0];

            bool have_just_stopped_touching = true;

            for (unsigned int i = 0; i < spheric_particle.mNeighbourElements.size(); i++) {
                SphericParticle* p_neighbour_particle = spheric_particle.mNeighbourElements[i];
                if(p_neighbour_particle == NULL) continue;

                Node<3>& neighbour_node = p_neighbour_particle->GetGeometry()[0];

                const double indentation = CalculateNormalizedIndentation(spheric_particle, *p_neighbour_particle);
                const bool indentation_is_significant_for_release = indentation > mNormalizedMaxIndentationForRelease;
                const bool indentation_is_significant_for_injection = indentation > mNormalizedMaxIndentationForNewParticleCreation;
                const bool i_am_injected_he_is_injector = r_node.IsNot(BLOCKED) && neighbour_node.Is(BLOCKED);
                const bool i_am_injector_he_is_injected = r_node.Is(BLOCKED) && neighbour_node.IsNot(BLOCKED);

                if (i_am_injected_he_is_injector && indentation_is_significant_for_release) {
                    have_just_stopped_touching = false;
                    UpdateInjectedParticleVelocity(spheric_particle, *p_neighbour_particle);
                    break;
                }

                if (i_am_injector_he_is_injected && indentation_is_significant_for_injection) {
                    have_just_stopped_touching = false;
                    break;
                }
            }

            if (have_just_stopped_touching) {
                if (r_node.IsNot(BLOCKED)) {//The ball must be freed
                    RemoveInjectionConditions(spheric_particle);
                    ids_to_remove_partial.push_back(spheric_particle.Id());
                    UpdateTotalThroughput(spheric_particle);
                }
                else {
                    //Inlet BLOCKED nodes are ACTIVE when injecting, so when they cease to be in contact with other balls, ACTIVE is set to 'false', as they become available for injecting new elements.
                    r_node.Set(ACTIVE, false);
                    elem_it->Set(ACTIVE, false);
                }
            }
        }

        // removing dettached particle ids from map
        #pragma omp critical
        {
            ids_to_remove.insert(ids_to_remove.end(), ids_to_remove_partial.begin(), ids_to_remove_partial.end());

            for (unsigned int i = 0; i < ids_to_remove.size(); ++i){
                mOriginInletSubmodelPartIndexes.erase(ids_to_remove[i]);
            }
        }
    }

    } //Dettach

    void DEM_Inlet::UpdateInjectedParticleVelocity(Element& particle, Element& injector_element)
    {
        Node<3>& central_node = particle.GetGeometry()[0];
        const array_1d<double, 3 >& ejection_velocity = mInletModelPart.GetSubModelPart(mOriginInletSubmodelPartIndexes[particle.Id()])[VELOCITY];
        const array_1d<double, 3 >& injector_velocity = injector_element.GetGeometry()[0].FastGetSolutionStepValue(VELOCITY);
        array_1d<double, 3 >& velocity = central_node.FastGetSolutionStepValue(VELOCITY);
        noalias(velocity) = ejection_velocity + injector_velocity;
        if (central_node.SolutionStepsDataHas(VELOCITY_OLD)){
            array_1d<double, 3 >& velocity_old = central_node.FastGetSolutionStepValue(VELOCITY_OLD);
            noalias(velocity_old) = velocity;
        }
    }

    void DEM_Inlet::FixInjectorConditions(Element* p_element){}

    void DEM_Inlet::FixInjectionConditions(Element* p_element, Element* p_injector_element)
    {
        UpdateInjectedParticleVelocity(*p_element, *p_injector_element);

        Node<3>& node = p_element->GetGeometry()[0];
        node.pGetDof(VELOCITY_X)->FixDof();
        node.pGetDof(VELOCITY_Y)->FixDof();
        node.pGetDof(VELOCITY_Z)->FixDof();
        node.pGetDof(ANGULAR_VELOCITY_X)->FixDof();
        node.pGetDof(ANGULAR_VELOCITY_Y)->FixDof();
        node.pGetDof(ANGULAR_VELOCITY_Z)->FixDof();

        node.Set(DEMFlags::FIXED_VEL_X, true);
        node.Set(DEMFlags::FIXED_VEL_Y, true);
        node.Set(DEMFlags::FIXED_VEL_Z, true);
        node.Set(DEMFlags::FIXED_ANG_VEL_X, true);
        node.Set(DEMFlags::FIXED_ANG_VEL_Y, true);
        node.Set(DEMFlags::FIXED_ANG_VEL_Z, true);
    }

    void DEM_Inlet::CheckDistanceAndSetFlag(ModelPart& r_modelpart)
    {
            DenseVector<unsigned int> ElementPartition;
            OpenMPUtils::CreatePartition(OpenMPUtils::GetNumThreads(), r_modelpart.GetCommunicator().LocalMesh().Elements().size(), ElementPartition);
            typedef ElementsArrayType::iterator ElementIterator;
            #pragma omp parallel
            {
            #pragma omp for
            for (int k = 0; k < (int)r_modelpart.GetCommunicator().LocalMesh().Elements().size(); k++) {
                ElementIterator elem_it = r_modelpart.GetCommunicator().LocalMesh().Elements().ptr_begin() + k;

                SphericParticle& spheric_particle = dynamic_cast<SphericParticle&>(*elem_it);
                Node<3>& node = spheric_particle.GetGeometry()[0];

                const array_1d<double,3> inlet_velocity = (*(spheric_particle.mpInlet))[VELOCITY];
                const double inlet_velocity_magnitude = DEM_MODULUS_3(inlet_velocity);
                const array_1d<double, 3> unitary_inlet_velocity =  inlet_velocity/inlet_velocity_magnitude;

                const array_1d<double,3>& initial_coordinates = node.GetInitialPosition();
                const array_1d<double,3>& coordinates = node.Coordinates();
                const array_1d<double,3> distance = coordinates - initial_coordinates;
                const double reference_distance = 12.0 * (*(spheric_particle.mpInlet))[RADIUS];

                /// Projection over injection axis
                const double projected_distance = DEM_INNER_PRODUCT_3(distance, unitary_inlet_velocity);
                if (projected_distance < reference_distance) {
                    node.Set(DEMFlags::CUMULATIVE_ZONE, true);
                    spheric_particle.Set(DEMFlags::CUMULATIVE_ZONE, true);
                }else{
                    node.Set(DEMFlags::CUMULATIVE_ZONE, false);
                    spheric_particle.Set(DEMFlags::CUMULATIVE_ZONE, false);
                }
            }
            }
    }

    void DEM_Inlet::RemoveInjectionConditions(Element& element)
    {
        Node<3>& node = element.GetGeometry()[0];
        node.Set(DEMFlags::FIXED_VEL_X, false);
        node.Set(DEMFlags::FIXED_VEL_Y, false);
        node.Set(DEMFlags::FIXED_VEL_Z, false);
        node.Set(DEMFlags::FIXED_ANG_VEL_X, false);
        node.Set(DEMFlags::FIXED_ANG_VEL_Y, false);
        node.Set(DEMFlags::FIXED_ANG_VEL_Z, false);
        element.Set(NEW_ENTITY, 0);
        node.Set(NEW_ENTITY, 0);
        node.pGetDof(VELOCITY_X)->FreeDof();
        node.pGetDof(VELOCITY_Y)->FreeDof();
        node.pGetDof(VELOCITY_Z)->FreeDof();
        node.pGetDof(ANGULAR_VELOCITY_X)->FreeDof();
        node.pGetDof(ANGULAR_VELOCITY_Y)->FreeDof();
        node.pGetDof(ANGULAR_VELOCITY_Z)->FreeDof();

        const int id = element.Id();
        ModelPart& inlet_to_which_it_belongs = mInletModelPart.GetSubModelPart(mOriginInletSubmodelPartIndexes[id]);

        array_1d<double, 3 > ejection_velocity_copy = inlet_to_which_it_belongs[VELOCITY];
        array_1d<double, 3 >& velocity = node.FastGetSolutionStepValue(VELOCITY);
        noalias(velocity) -= ejection_velocity_copy;
        const double max_rand_deviation_angle = inlet_to_which_it_belongs[MAX_RAND_DEVIATION_ANGLE];
        AddRandomPerpendicularComponentToGivenVector(ejection_velocity_copy, max_rand_deviation_angle);
        noalias(velocity) += ejection_velocity_copy;
    }

    void DEM_Inlet::DettachClusters(ModelPart& r_clusters_modelpart, unsigned int& max_Id) {

<<<<<<< HEAD
        vector<unsigned int> ElementPartition;
=======
        DenseVector<unsigned int> ElementPartition;
>>>>>>> eed67c3e
        typedef ElementsArrayType::iterator ElementIterator;
        std::vector<int> ids_to_remove;

        #pragma omp parallel
        {
        std::vector<int> ids_to_remove_partial;
        #pragma omp for
         for (int k = 0; k < (int)r_clusters_modelpart.GetCommunicator().LocalMesh().Elements().size(); k++) {
            ElementIterator elem_it = r_clusters_modelpart.GetCommunicator().LocalMesh().Elements().ptr_begin() + k;
            if (elem_it->IsNot(NEW_ENTITY)) continue;

            Kratos::Cluster3D& r_cluster = dynamic_cast<Kratos::Cluster3D&>(*elem_it);

            bool still_touching=false;

            for (unsigned int j = 0; j < r_cluster.GetSpheres().size(); j++) { //loop over the spheres of the cluster
                SphericParticle* spheric_particle = r_cluster.GetSpheres()[j];
                SphericParticle* p_neighbour;
                for (unsigned int i = 0; i < spheric_particle->mNeighbourElements.size(); i++) { //loop over the neighbor spheres of each sphere of the cluster
                    p_neighbour = spheric_particle->mNeighbourElements[i];

                    if (p_neighbour->GetGeometry()[0].Is(BLOCKED)) {
                        still_touching = true;
                        break;
                    }
                }

                if (still_touching){
                    UpdateInjectedParticleVelocity(r_cluster, *p_neighbour);
                    break;
                }
            }

            if (!still_touching) { //The ball must be freed
                RemoveInjectionConditions(r_cluster);
                ids_to_remove_partial.push_back(r_cluster.Id());

                UpdateTotalThroughput(r_cluster);

                for (unsigned int j = 0; j < r_cluster.GetSpheres().size(); j++) { //loop over the spheres of the cluster
                    SphericParticle* spheric_particle = r_cluster.GetSpheres()[j];
                    Node<3>& node_it = spheric_particle->GetGeometry()[0];
                    spheric_particle->Set(NEW_ENTITY, 0);
                    node_it.Set(NEW_ENTITY, 0);
                }
            }
        }

        // removing dettached particle ids from map
        #pragma omp critical
        {
            ids_to_remove.insert(ids_to_remove.end(), ids_to_remove_partial.begin(), ids_to_remove_partial.end());

            for (unsigned int i = 0; i < ids_to_remove.size(); ++i){
                mOriginInletSubmodelPartIndexes.erase(ids_to_remove[i]);
            }
        }
    }
    } //DettachClusters

    bool DEM_Inlet::OneNeighbourInjectorIsInjecting(const Element::Pointer& element) {
        SphericParticle& spheric_particle = dynamic_cast<SphericParticle&>(*element);
        for(int i=0; i<(int)spheric_particle.mNeighbourElements.size(); i++) {
            if(spheric_particle.mNeighbourElements[i]->Is(BLOCKED) && spheric_particle.mNeighbourElements[i]->Is(ACTIVE)) {
                return true;
            }
        }
        return false;
    }

<<<<<<< HEAD
=======


    void DEM_Inlet::InitializeStep(ModelPart& r_modelpart) {

        for (ModelPart::SubModelPartsContainerType::iterator smp_it = mInletModelPart.SubModelPartsBegin(); smp_it != mInletModelPart.SubModelPartsEnd(); ++smp_it) {
            ModelPart& mp = *smp_it;
            const bool dense_inlet = mp[DENSE_INLET];
            if (dense_inlet){CheckDistanceAndSetFlag(r_modelpart);}
        }
    }

>>>>>>> eed67c3e
    void DEM_Inlet::CreateElementsFromInletMesh(ModelPart& r_modelpart, ModelPart& r_clusters_modelpart, ParticleCreatorDestructor& creator) {
        InitializeStep(r_modelpart);
        unsigned int& max_Id=creator.mMaxNodeId;
        const double current_time = r_modelpart.GetProcessInfo()[TIME];
        DettachElements(r_modelpart, max_Id);
        DettachClusters(r_clusters_modelpart, max_Id);

        int smp_number = 0;
        for (ModelPart::SubModelPartsContainerType::iterator smp_it = mInletModelPart.SubModelPartsBegin(); smp_it != mInletModelPart.SubModelPartsEnd(); ++smp_it) {
            ModelPart& mp = *smp_it;

            const double inlet_start_time = mp[INLET_START_TIME];
            if (current_time < inlet_start_time) continue;

            const int mesh_size_elements = smp_it->NumberOfElements();

            ModelPart::ElementsContainerType::ContainerType& all_elements = smp_it->ElementsArray();

            if (current_time > mp[INLET_STOP_TIME]) {
                if (mLayerRemoved[smp_number]) continue;
                for (int i = 0; i < mesh_size_elements; i++) {
                    all_elements[i]->Set(TO_ERASE);
                    all_elements[i]->GetGeometry()[0].Set(TO_ERASE);
                }
                mLayerRemoved[smp_number] = true;
                continue;
            }

            int total_mesh_size_accross_mpi_processes = mesh_size_elements; //temporary value until reduction is done
            r_modelpart.GetCommunicator().SumAll(total_mesh_size_accross_mpi_processes);
            const double this_mpi_process_portion_of_inlet_mesh = (double) mesh_size_elements / (double) total_mesh_size_accross_mpi_processes;
            double num_part_surface_time = GetInputNumberOfParticles(mp);
            num_part_surface_time *= this_mpi_process_portion_of_inlet_mesh;
            const double delta_t = current_time - mLastInjectionTimes[smp_number]; // FLUID DELTA_T CAN BE USED ALSO, it will depend on how often we call this function
            double surface = 1.0; //inlet_surface, this should probably be projected to velocity vector

            int number_of_particles_to_insert = 0;
            const double mass_flow = mp[MASS_FLOW];
            const bool imposed_mass_flow_option = mp.Has(IMPOSED_MASS_FLOW_OPTION) && mp[IMPOSED_MASS_FLOW_OPTION];
            if(imposed_mass_flow_option){
                number_of_particles_to_insert = mesh_size_elements; // The maximum possible, to increase random.

                if(mass_flow) {
                    const double mean_radius = mp[RADIUS];
                    const double density = mInletModelPart.GetProperties(mp[PROPERTIES_ID])[PARTICLE_DENSITY];
                    const double estimated_mass_of_a_particle = density * 4.0/3.0 * Globals::Pi * mean_radius * mean_radius * mean_radius;
                    const double maximum_time_until_release = estimated_mass_of_a_particle * mesh_size_elements / mass_flow;
                    const double minimum_velocity = mean_radius * 3.0 / maximum_time_until_release; //The distance necessary to get out of the injector, over the time.
                    array_1d<double, 3> & proposed_velocity = mp[VELOCITY];
                    const double modulus_of_proposed_velocity = DEM_MODULUS_3(proposed_velocity);
                    const double factor = 2.0;
                    DEM_MULTIPLY_BY_SCALAR_3(proposed_velocity, factor * minimum_velocity / modulus_of_proposed_velocity);
                }
            }
            else {
                //calculate number of particles to insert from input data
                const double double_number_of_particles_to_insert = num_part_surface_time * delta_t * surface + mPartialParticleToInsert[smp_number];

                if (double_number_of_particles_to_insert < INT_MAX){ // otherwise the precision is not enough to see the residuals
                    number_of_particles_to_insert = std::trunc(double_number_of_particles_to_insert);
                    mPartialParticleToInsert[smp_number] = double_number_of_particles_to_insert - number_of_particles_to_insert;
                }

                else {
                    number_of_particles_to_insert = INT_MAX;
                }
            }

            if (number_of_particles_to_insert) {

                //randomizing mesh
                srand(/*time(NULL)* */r_modelpart.GetProcessInfo()[TIME_STEPS]);

                ModelPart::ElementsContainerType::ContainerType valid_elements(mesh_size_elements); //This is a new vector we are going to work on
                int valid_elements_length = 0;

                for (int i = 0; i < mesh_size_elements; i++) {
                    if (all_elements[i]->IsNot(ACTIVE) && !OneNeighbourInjectorIsInjecting(all_elements[i])) {
                        valid_elements[valid_elements_length] = all_elements[i];
                        valid_elements_length++;
                    } // (push_back) //Inlet BLOCKED nodes are ACTIVE when injecting, but once they are not in contact with other balls, ACTIVE can be reseted.
                }

                 if (valid_elements_length < number_of_particles_to_insert) {
                    number_of_particles_to_insert = valid_elements_length;
                    if(!imposed_mass_flow_option){
                        ThrowWarningTooSmallInlet(mp);
                    }
                }



                PropertiesProxy* p_fast_properties = NULL;
                int general_properties_id = mInletModelPart.GetProperties(mp[PROPERTIES_ID]).Id();
                for (unsigned int i = 0; i < mFastProperties.size(); i++) {
                    int fast_properties_id = mFastProperties[i].GetId();
                    if (fast_properties_id == general_properties_id) {
                        p_fast_properties = &(mFastProperties[i]);
                        break;
                    }
                }


                const array_1d<double, 3> angular_velocity = mp[ANGULAR_VELOCITY];
                const double mod_angular_velocity = MathUtils<double>::Norm3(angular_velocity);
                const double angular_velocity_start_time = mp[ANGULAR_VELOCITY_START_TIME];
                const double angular_velocity_stop_time = mp[ANGULAR_VELOCITY_STOP_TIME];
                const double angular_period = mp[ANGULAR_VELOCITY_PERIOD];
                array_1d<double, 3> angular_velocity_changed, new_axes1, new_axes2, new_axes3;

                // The objective of the function call that follows is to rotate the inlet velocity, thus preserving perpendicularity with respect to the inlet plane.
                // Here we compute the three axis new_axes1, new_axes2, new_axes3 where we will have to project the initial inlet velocity to obtain the actual inlet velocity.
                GeometryFunctions::RotateGridOfNodes(current_time, angular_velocity_start_time, angular_velocity_stop_time, angular_velocity_changed,
                                                     angular_period, mod_angular_velocity, angular_velocity, new_axes1, new_axes2, new_axes3);

                array_1d<double, 3> inlet_initial_velocity = mp[INLET_INITIAL_VELOCITY];
                array_1d<double, 3> inlet_initial_particles_velocity = mp[INLET_INITIAL_PARTICLES_VELOCITY];
                // Dot product to compute the updated inlet velocity from the initial one:
                mp[LINEAR_VELOCITY] = new_axes1 * inlet_initial_velocity[0] + new_axes2 * inlet_initial_velocity[1] + new_axes3 * inlet_initial_velocity[2];
                mp[VELOCITY] = new_axes1 * inlet_initial_particles_velocity[0] + new_axes2 * inlet_initial_particles_velocity[1] + new_axes3 * inlet_initial_particles_velocity[2];

                std::string& ElementNameString = mp[ELEMENT_TYPE];
                const Element& r_reference_element = KratosComponents<Element>::Get(ElementNameString);

                Properties::Pointer p_properties = mInletModelPart.pGetProperties(mp[PROPERTIES_ID]);

                const double mass_that_should_have_been_inserted_so_far = mass_flow * (current_time - inlet_start_time);

                int i=0;
                for (i = 0; i < number_of_particles_to_insert; i++) {

                    if (imposed_mass_flow_option) {
                        if(GetPartialMassInjectedSoFar(smp_number) >= mass_that_should_have_been_inserted_so_far ) {
                            break;
                        }
                    }

                    int random_pos = rand() % valid_elements_length;
                    Element* p_injector_element = valid_elements[random_pos].get();

                    if (mp[CONTAINS_CLUSTERS] == false) {
                        SphericParticle* p_spheric_particle = creator.ElementCreatorWithPhysicalParameters(r_modelpart,
                                                                                    max_Id+1,
                                                                                    valid_elements[random_pos]->GetGeometry()(0),
                                                                                    valid_elements[random_pos],
                                                                                    //This only works for random_pos as real position in the vector if
                                                                                    //we use ModelPart::NodesContainerType::ContainerType instead of ModelPart::NodesContainerType
                                                                                    p_properties,
                                                                                    mp,
                                                                                    r_reference_element,
                                                                                    p_fast_properties,
                                                                                    mBallsModelPartHasSphericity,
                                                                                    mBallsModelPartHasRotation,
                                                                                    false,
                                                                                    smp_it->Elements());

                        mOriginInletSubmodelPartIndexes[p_spheric_particle->Id()] = smp_it->Name();
                        FixInjectionConditions(p_spheric_particle, p_injector_element);
                        UpdatePartialThroughput(*p_spheric_particle, smp_number);
                        max_Id++;
                    }
                    else {

                        int number_of_added_spheres = 0;
                        std::vector<SphericParticle*> new_component_spheres;
                        Cluster3D* p_cluster = creator.ClusterCreatorWithPhysicalParameters(r_modelpart,
                                                                                            r_clusters_modelpart,
                                                                                            max_Id+1,
                                                                                            valid_elements[random_pos]->GetGeometry()(0),
                                                                                            valid_elements[random_pos],
                                                                                            //This only works for random_pos as real position in the vector if
                                                                                            //we use ModelPart::NodesContainerType::ContainerType instead of ModelPart::NodesContainerType
                                                                                            p_properties,
                                                                                            mp,
                                                                                            r_reference_element,
                                                                                            p_fast_properties,
                                                                                            mBallsModelPartHasSphericity,
                                                                                            mBallsModelPartHasRotation,
                                                                                            smp_it->Elements(),
                                                                                            number_of_added_spheres,
                                                                                            mStrategyForContinuum,
                                                                                            new_component_spheres);

                        max_Id += number_of_added_spheres;
                        if (p_cluster) {
                            mOriginInletSubmodelPartIndexes[p_cluster->Id()] = smp_it->Name();
                            UpdateInjectedParticleVelocity(*p_cluster, *p_injector_element);
                        }

                        else {
                            for (unsigned int i = 0; i < new_component_spheres.size(); ++i) {
                                mOriginInletSubmodelPartIndexes[new_component_spheres[i]->Id()] = smp_it->Name();
                                UpdateInjectedParticleVelocity(*new_component_spheres[i], *p_injector_element);

                            }
                        }
                    }

                    valid_elements[random_pos]->Set(ACTIVE); //Inlet BLOCKED nodes are ACTIVE when injecting, but once they are not in contact with other balls, ACTIVE can be reseted.
                    valid_elements[random_pos]->GetGeometry()[0].Set(ACTIVE);
                    valid_elements[random_pos] = valid_elements[valid_elements_length - 1]; //Last position overwrites random_pos
                    valid_elements_length--; //we remove last position and next random_pos has one less option
                }

                if(imposed_mass_flow_option) {
                    if (i == number_of_particles_to_insert && (GetPartialMassInjectedSoFar(smp_number) < mass_that_should_have_been_inserted_so_far ) && mFirstInjectionIsDone == true) {
                        ThrowWarningTooSmallInletForMassFlow(mp);
                    }
                }

            } //if (number_of_particles_to_insert)
            mLastInjectionTimes[smp_number] = current_time;
            smp_number++;
        } // for smp_it

        creator.RemoveUnusedNodesOfTheClustersModelPart(r_clusters_modelpart);
        mFirstInjectionIsDone = true;

    }    //CreateElementsFromInletMesh

    void DEM_Inlet::AddRandomPerpendicularComponentToGivenVector(array_1d<double, 3 >& vector, const double angle_in_degrees)
    {
        KRATOS_TRY
        const double vector_modulus = DEM_MODULUS_3(vector);
        array_1d<double, 3 > unitary_vector;
        noalias(unitary_vector) = vector / vector_modulus;
        array_1d<double, 3 > normal_1;
        array_1d<double, 3 > normal_2;

        if (std::abs(unitary_vector[0])>=0.577) {
            normal_1[0]= - unitary_vector[1];
            normal_1[1]= unitary_vector[0];
            normal_1[2]= 0.0;
        }
        else if (std::abs(unitary_vector[1])>=0.577) {
            normal_1[0]= 0.0;
            normal_1[1]= - unitary_vector[2];
            normal_1[2]= unitary_vector[1];
        }
        else {
            normal_1[0]= unitary_vector[2];
            normal_1[1]= 0.0;
            normal_1[2]= - unitary_vector[0];
        }

        //normalize(normal_1);
        const double distance0 = DEM_MODULUS_3(normal_1);
        const double inv_distance0 = (distance0 != 0.0) ? 1.0 / distance0 : 0.00;
        normal_1[0] *= inv_distance0;
        normal_1[1] *= inv_distance0;
        normal_1[2] *= inv_distance0;

        //CrossProduct(NormalDirection,Vector0,Vector1);
        DEM_SET_TO_CROSS_OF_FIRST_TWO_3(unitary_vector, normal_1, normal_2)

        const double angle_in_radians = angle_in_degrees * Globals::Pi / 180;
        const double radius = tan(angle_in_radians) * vector_modulus;
        const double radius_square = radius * radius;
        double local_added_vector_modulus_square = radius_square + 1.0; //just greater than the radius, to get at least one iteration of the while
        array_1d<double, 3> local_added_vector; local_added_vector[0] = local_added_vector[1] = local_added_vector[2] = 0.0;

        while (local_added_vector_modulus_square > radius_square) {
            //Random in a range: (max - min) * ( (double)rand() / (double)RAND_MAX ) + min
            local_added_vector[0] = 2*radius * (double)rand() / (double)RAND_MAX - radius;
            local_added_vector[1] = 2*radius * (double)rand() / (double)RAND_MAX - radius;
            local_added_vector_modulus_square = local_added_vector[0]*local_added_vector[0] + local_added_vector[1]*local_added_vector[1];
        }

        noalias(vector) += local_added_vector[0] * normal_1 + local_added_vector[1] * normal_2;
        KRATOS_CATCH("")
    }

    void DEM_Inlet::ThrowWarningTooSmallInlet(const ModelPart& mp) {
        if(!mWarningTooSmallInlet) {

            KRATOS_WARNING("DEM") <<std::endl;
            KRATOS_WARNING("DEM") <<std::endl;
            KRATOS_WARNING("DEM") <<"WARNING: At Inlet, the number of injected DEM particles has been reduced to match the available number of nodes for injecting, which was too small. Increase the size of inlet called '"<<mp.Name()<<"'."<<std::endl;
            KRATOS_WARNING("DEM") <<std::endl;
            KRATOS_WARNING("DEM") <<std::endl<<std::flush;

            mWarningTooSmallInlet = true;
        }
    }

    void DEM_Inlet::ThrowWarningTooSmallInletForMassFlow(const ModelPart& mp) {
        if(!mWarningTooSmallInletForMassFlow) {

<<<<<<< HEAD
            std::cout<<std::endl;
            std::cout<<std::endl;
            std::cout<<"WARNING: At Inlet, the mass flow can not be fulfilled because the number of nodes for injecting was too small. Increase the size of inlet called '"<<mp.Name()<<"'."<<std::endl;
            std::cout<<std::endl;
            std::cout<<std::endl<<std::flush;
=======
            KRATOS_WARNING("DEM") <<std::endl;
            KRATOS_WARNING("DEM") <<std::endl;
            KRATOS_WARNING("DEM") <<"WARNING: At Inlet, the mass flow can not be fulfilled because the number of nodes for injecting was too small. Increase the size of inlet called '"<<mp.Name()<<"'."<<std::endl;
            KRATOS_WARNING("DEM") <<std::endl;
            KRATOS_WARNING("DEM") <<std::endl<<std::flush;
>>>>>>> eed67c3e

            mWarningTooSmallInletForMassFlow = true;
        }
    }

    ModelPart& DEM_Inlet::GetInletModelPart()
    {
        return mInletModelPart;
    }

    void DEM_Inlet::SetNormalizedMaxIndentationForRelease(const double value)
    {
        mNormalizedMaxIndentationForRelease = value;
    }

    void DEM_Inlet::SetNormalizedMaxIndentationForNewParticleCreation(const double value)
    {
        mNormalizedMaxIndentationForNewParticleCreation = value;
    }

    int DEM_Inlet::GetPartialNumberOfParticlesInjectedSoFar(const int i)
    {
        return mNumberOfParticlesInjected[i];
    }

    int DEM_Inlet::GetTotalNumberOfParticlesInjectedSoFar()
    {
        return mTotalNumberOfParticlesInjected;
    }

    double DEM_Inlet::GetPartialMassInjectedSoFar(const int i)
    {
        return mMassInjected[i];
    }

    double DEM_Inlet::GetTotalMassInjectedSoFar()
    {
        return mTotalMassInjected;
    }

    void DEM_Inlet::UpdateTotalThroughput(SphericParticle& r_spheric_particle)
    {
        ++mTotalNumberOfParticlesInjected;
        mTotalMassInjected += r_spheric_particle.GetMass();
    }

    void DEM_Inlet::UpdateTotalThroughput(Cluster3D& r_cluster)
    {
        ++mTotalNumberOfParticlesInjected;
        mTotalMassInjected += r_cluster.GetMass();
    }

    void DEM_Inlet::UpdatePartialThroughput(SphericParticle& r_spheric_particle, const int i)
    {
        ++mNumberOfParticlesInjected[i];

        mMassInjected[i] += r_spheric_particle.GetMass();
    }

    void DEM_Inlet::UpdatePartialThroughput(Cluster3D& r_cluster, const int i)
    {
        ++mNumberOfParticlesInjected[i];

        mMassInjected[i] += r_cluster.GetMass();
    }

    double DEM_Inlet::GetInputNumberOfParticles(const ModelPart& mp)
    {
        double num_part_surface_time = mp[INLET_NUMBER_OF_PARTICLES];

        if (num_part_surface_time >= 0){
           return num_part_surface_time;
        }

        else {
            KRATOS_ERROR << "The value of the Model Part variable INLET_NUMBER_OF_PARTICLES is not a positive int: " << num_part_surface_time;
        }
    }


} // namespace Kratos
<|MERGE_RESOLUTION|>--- conflicted
+++ resolved
@@ -358,11 +358,7 @@
 
     void DEM_Inlet::DettachClusters(ModelPart& r_clusters_modelpart, unsigned int& max_Id) {
 
-<<<<<<< HEAD
-        vector<unsigned int> ElementPartition;
-=======
         DenseVector<unsigned int> ElementPartition;
->>>>>>> eed67c3e
         typedef ElementsArrayType::iterator ElementIterator;
         std::vector<int> ids_to_remove;
 
@@ -433,8 +429,6 @@
         return false;
     }
 
-<<<<<<< HEAD
-=======
 
 
     void DEM_Inlet::InitializeStep(ModelPart& r_modelpart) {
@@ -446,7 +440,6 @@
         }
     }
 
->>>>>>> eed67c3e
     void DEM_Inlet::CreateElementsFromInletMesh(ModelPart& r_modelpart, ModelPart& r_clusters_modelpart, ParticleCreatorDestructor& creator) {
         InitializeStep(r_modelpart);
         unsigned int& max_Id=creator.mMaxNodeId;
@@ -735,19 +728,11 @@
     void DEM_Inlet::ThrowWarningTooSmallInletForMassFlow(const ModelPart& mp) {
         if(!mWarningTooSmallInletForMassFlow) {
 
-<<<<<<< HEAD
-            std::cout<<std::endl;
-            std::cout<<std::endl;
-            std::cout<<"WARNING: At Inlet, the mass flow can not be fulfilled because the number of nodes for injecting was too small. Increase the size of inlet called '"<<mp.Name()<<"'."<<std::endl;
-            std::cout<<std::endl;
-            std::cout<<std::endl<<std::flush;
-=======
             KRATOS_WARNING("DEM") <<std::endl;
             KRATOS_WARNING("DEM") <<std::endl;
             KRATOS_WARNING("DEM") <<"WARNING: At Inlet, the mass flow can not be fulfilled because the number of nodes for injecting was too small. Increase the size of inlet called '"<<mp.Name()<<"'."<<std::endl;
             KRATOS_WARNING("DEM") <<std::endl;
             KRATOS_WARNING("DEM") <<std::endl<<std::flush;
->>>>>>> eed67c3e
 
             mWarningTooSmallInletForMassFlow = true;
         }
