--- conflicted
+++ resolved
@@ -56,47 +56,22 @@
     mVectorOfTimeStepDatabases.push_back(time_step_database);
 }
 
-<<<<<<< HEAD
-void AnalyticFaceWatcher::ClearList(boost::python::list& my_list)
-{
-    while (len(my_list)){
-        my_list.pop(); // only way I found to remove all entries
-    }
-}
-
-/* void AnalyticFaceWatcher::GetFaceData(int id,
-                                      boost::python::list times,
-                                      boost::python::list neighbour_ids,
-                                      boost::python::list masses,
-                                      boost::python::list normal_relative_vel,
-                                      boost::python::list tangential_relative_vel)
-=======
 void AnalyticFaceWatcher::GetFaceData(int id,
                                       std::list<double> times,
                                       std::list<int> neighbour_ids,
                                       std::list<double> masses,
                                       std::list<double> normal_relative_vel,
                                       std::list<double> tangential_relative_vel)
->>>>>>> 467dcd5a
 {
     mMapOfFaceHistoryDatabases[id].FillUpPythonLists(times, neighbour_ids, masses, normal_relative_vel, tangential_relative_vel);
 } */
 
-<<<<<<< HEAD
-/* void AnalyticFaceWatcher::GetAllFacesData(ModelPart& analytic_model_part,
-                                          boost::python::list times,
-                                          boost::python::list neighbour_ids,
-                                          boost::python::list masses,
-                                          boost::python::list normal_relative_vel,
-                                          boost::python::list tangential_relative_vel)
-=======
 void AnalyticFaceWatcher::GetAllFacesData(ModelPart& analytic_model_part,
                                           std::list<double> times,
                                           std::list<int> neighbour_ids,
                                           std::list<double> masses,
                                           std::list<double> normal_relative_vel,
                                           std::list<double> tangential_relative_vel)
->>>>>>> 467dcd5a
 {
     times.clear();
     neighbour_ids.clear();
@@ -124,19 +99,11 @@
 
 } */
 
-<<<<<<< HEAD
-/* void AnalyticFaceWatcher::GetTimeStepsData(boost::python::list ids,
-                                           boost::python::list neighbour_ids,
-                                           boost::python::list masses,
-                                           boost::python::list normal_relative_vel,
-                                           boost::python::list tangential_relative_vel)
-=======
 void AnalyticFaceWatcher::GetTimeStepsData(std::list<int> ids,
                                            std::list<int> neighbour_ids,
                                            std::list<double> masses,
                                            std::list<double> normal_relative_vel,
                                            std::list<double> tangential_relative_vel)
->>>>>>> 467dcd5a
 {
     ids.clear();
     neighbour_ids.clear();
