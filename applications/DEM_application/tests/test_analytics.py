import KratosMultiphysics as Kratos
from KratosMultiphysics.DEMApplication import *
import KratosMultiphysics.KratosUnittest as KratosUnittest
import main_script
import os

class AnalyticsTestSolution(main_script.Solution):

    def GetInputParameters(self):
        input_parameters = Kratos.Parameters(("""
        {    
            "problem_name":"analytics_test_1",
            "PostNormalImpactVelocity"              : true,
            "PostTangentialImpactVelocity"          : true,
            "PostFaceNormalImpactVelocity"          : true,
            "PostFaceTangentialImpactVelocity"      : true,
            "FinalTime"                             : 0.6, 
            "OutputTimeStep"                        : 1e-2
        }
        """))
        return input_parameters

    def GetMainPath(self):
        return os.path.join(os.path.dirname(os.path.realpath(__file__)),"analytics_tests_files")

    def GetProblemNameWithPath(self):
        return os.path.join(self.main_path, self.DEM_parameters["problem_name"].GetString())

    def FinalizeTimeStep(self, time):
        tolerance = 1e-3
        for node in self.spheres_model_part.Nodes:
            normal_impact_vel = node.GetSolutionStepValue(NORMAL_IMPACT_VELOCITY)
            face_normal_impact_vel = node.GetSolutionStepValue(FACE_NORMAL_IMPACT_VELOCITY)
            if node.Id ==1:
                if time < 0.03:
                    expected_value = 0.0
                    self.CheckValueOfNormalImpactVelocity(normal_impact_vel, expected_value, tolerance)
                    expected_value = 0.0
                    self.CheckValueOfFaceNormalImpactVelocity(face_normal_impact_vel, expected_value, tolerance)
                elif time > 0.04 and time < 0.28:
                    expected_value = 3.0
                    self.CheckValueOfNormalImpactVelocity(normal_impact_vel, expected_value, tolerance)
                    expected_value = 0.0
                    self.CheckValueOfFaceNormalImpactVelocity(face_normal_impact_vel, expected_value, tolerance)
                elif time > 0.29 and time < 0.41:
                    expected_value = 3.0
                    self.CheckValueOfNormalImpactVelocity(normal_impact_vel, expected_value, tolerance)
                    expected_value = 2.81939
                    self.CheckValueOfFaceNormalImpactVelocity(face_normal_impact_vel, expected_value, tolerance)
                elif time > 0.43:
                    expected_value = 10.268
                    self.CheckValueOfNormalImpactVelocity(normal_impact_vel, expected_value, tolerance)
                    expected_value = 7.1603
                    self.CheckValueOfFaceNormalImpactVelocity(face_normal_impact_vel, expected_value, tolerance)
            if node.Id ==2:
                if time < 0.03:
                    expected_value = 0.0
                    self.CheckValueOfNormalImpactVelocity(normal_impact_vel, expected_value, tolerance)
                elif time > 0.04 and time < 0.13:
                    expected_value = 3.0
                    self.CheckValueOfNormalImpactVelocity(normal_impact_vel, expected_value, tolerance)
                elif time > 0.15 and time < 0.42:
                    expected_value = 3.9602
                    self.CheckValueOfNormalImpactVelocity(normal_impact_vel, expected_value, tolerance)
                elif time > 0.43:
                    expected_value = 10.268
                    self.CheckValueOfNormalImpactVelocity(normal_impact_vel, expected_value, tolerance)
            if node.Id ==3:
                if time < 0.13:
                    expected_value = 0.0
                    self.CheckValueOfNormalImpactVelocity(normal_impact_vel, expected_value, tolerance)
                elif time > 0.15 and time < 0.32:
                    expected_value = 3.9602
                    self.CheckValueOfNormalImpactVelocity(normal_impact_vel, expected_value, tolerance)

    @classmethod
    def CheckValueOfNormalImpactVelocity(self, normal_impact_vel, expected_value, tolerance):
        if normal_impact_vel > expected_value + tolerance or normal_impact_vel < expected_value - tolerance:
            raise ValueError('Incorrect value for NORMAL_IMPACT_VELOCITY')

    @classmethod
    def CheckValueOfFaceNormalImpactVelocity(self, face_normal_impact_vel, expected_value, tolerance):
        if face_normal_impact_vel > expected_value + tolerance or face_normal_impact_vel < expected_value - tolerance:
            raise ValueError('Incorrect value for FACE_NORMAL_IMPACT_VELOCITY')

    def Finalize(self):
        super(AnalyticsTestSolution, self).Finalize()
        self.procedures.RemoveFoldersWithResults(self.main_path, self.problem_name)

class TestAnalytics(KratosUnittest.TestCase):

    def setUp(self):
        pass

<<<<<<< HEAD
    @classmethod
    def test_Analytics_1(self):        
        AnalyticsTestSolution().Run()        
=======
    def test_Analytics_1(self):
        AnalyticsTestSolution().Run()
>>>>>>> b5e6c3b3
    
    @classmethod
    def test_Analytics_2(self):
        pass

if __name__ == '__main__':
    AnalyticsTestSolution().Run()<|MERGE_RESOLUTION|>--- conflicted
+++ resolved
@@ -92,14 +92,9 @@
     def setUp(self):
         pass
 
-<<<<<<< HEAD
     @classmethod
     def test_Analytics_1(self):        
         AnalyticsTestSolution().Run()        
-=======
-    def test_Analytics_1(self):
-        AnalyticsTestSolution().Run()
->>>>>>> b5e6c3b3
     
     @classmethod
     def test_Analytics_2(self):
