--- conflicted
+++ resolved
@@ -25,13 +25,8 @@
         mKt = 0.5 * (element1->GetParticleKTangential() + element2->GetParticleKTangential());
     }
 
-<<<<<<< HEAD
     void DEM_D_Linear_Custom_Constants::InitializeContactWithFEM(SphericParticle* const element, Condition* const wall, const double indentation, const double ini_delta) {
                 
-=======
-    void DEM_D_Linear_Custom_Constants::InitializeContactWithFEM(SphericParticle* const element, DEMWall* const wall, const double indentation, const double ini_delta) {
-
->>>>>>> cee2eda2
         //Normal and Tangent elastic constants
         mKn = element->GetParticleKNormal();
         mKt = element->GetParticleKTangential();
