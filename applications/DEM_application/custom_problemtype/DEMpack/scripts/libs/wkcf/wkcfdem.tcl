--- conflicted
+++ resolved
@@ -607,9 +607,7 @@
     }
 }
 
-proc ::wkcf::WriteBoundingBoxDefaults {fileid} {
-<<<<<<< HEAD
-	
+proc ::wkcf::WriteBoundingBoxDefaults {fileid} {	
 	global KPriv
 
 	if {$KPriv(what_dempack_package) eq "C-DEMPack"} {
@@ -648,23 +646,6 @@
 		puts $fileid "\"BoundingBoxMinY\"                  : -1.00000e+01,"
 		puts $fileid "\"BoundingBoxMinZ\"                  : -1.00000e+01,"
 	}
-=======
-    puts $fileid "BoundingBoxMaxX                  =  10.0"
-    puts $fileid "BoundingBoxMaxY                  =  10.0"
-    puts $fileid "BoundingBoxMaxZ                  =  10.0"
-    puts $fileid "BoundingBoxMinX                  = -10.0"
-    puts $fileid "BoundingBoxMinY                  = -10.0"
-    puts $fileid "BoundingBoxMinZ                  = -10.0"
-}
-
-proc ::wkcf::WriteBoundingBoxDefaultsInJsonFile {fileid} {
-    puts $fileid "\"BoundingBoxMaxX\"                  : 10.0,"
-    puts $fileid "\"BoundingBoxMaxY\"                  : 10.0,"
-    puts $fileid "\"BoundingBoxMaxZ\"                  : 10.0,"
-    puts $fileid "\"BoundingBoxMinX\"                  : -10.0,"
-    puts $fileid "\"BoundingBoxMinY\"                  : -10.0,"
-    puts $fileid "\"BoundingBoxMinZ\"                  : -10.0,"
->>>>>>> 02a4540f
 }
 
 proc ::wkcf::WriteMatTestData {fileid} {
@@ -1286,17 +1267,11 @@
     puts $fileid "\"PostShearStress\"                  : [::wkcf::TranslateToBinaryJson $PrintOrNot],"
     
     # PostReactions
-<<<<<<< HEAD
 	if {$KPriv(what_dempack_package) eq "C-DEMpack"} {
 		set cxpath "$cxpathtoDEMresults//i.DEM-Reactions"
 		set PrintOrNot [::xmlutils::setXml $cxpath "dv"]
 		puts $fileid "\"PostReactions\"                    : [::wkcf::TranslateToBinaryJson [::xmlutils::setXml "$cxpathtoDEMresults//i.DEM-Reactions" "dv"]],"
 	}
-=======
-    #set cxpath "$cxpathtoDEMresults//i.DEM-Reactions"
-    #set PrintOrNot [::xmlutils::setXml $cxpath "dv"]
-    #puts $fileid "\"PostReactions\"                    : [::wkcf::TranslateToBinaryJson [::xmlutils::setXml "$cxpathtoDEMresults//i.DEM-Reactions" "dv"]],"
->>>>>>> 02a4540f
 
     # PostPressure
     set cxpath "$cxpathtoDEMresults//i.DEM-Pressure"
