--- conflicted
+++ resolved
@@ -15,11 +15,7 @@
         ProcessInfo& r_process_info = r_model_part.GetProcessInfo();
 
         if (r_model_part.GetCommunicator().MyPID() == 0) {
-<<<<<<< HEAD
-            std::cout << "------------------CONTINUUM SOLVER STRATEGY---------------------" << "\n" << std::endl;
-=======
             KRATOS_INFO("DEM") << "------------------CONTINUUM SOLVER STRATEGY---------------------" << "\n" << std::endl;
->>>>>>> e2540b3a
         }
 
         // Omp initializations
@@ -508,11 +504,7 @@
             out_coordination_number = ComputeCoordinationNumber(standard_dev);
         }//while
 
-<<<<<<< HEAD
-        if(r_model_part.GetCommunicator().MyPID() == 0) { std::cout<<std::endl;}
-=======
         if(r_model_part.GetCommunicator().MyPID() == 0) { KRATOS_INFO("DEM") <<std::endl;}
->>>>>>> e2540b3a
 
         if (iteration < maxiteration){
             if(r_model_part.GetCommunicator().MyPID() == 0) {
@@ -633,17 +625,6 @@
         unsigned int maximum_number_of_prints = 500;
 
         if ((ratio > max_ratio) && (counter <= maximum_number_of_prints)) {
-<<<<<<< HEAD
-            std::cout<<std::endl;
-            std::cout<<"************************************************************************"<<std::endl;
-            std::cout<<"WARNING! The automatic extension of the search radius, based on mechanical"<<std::endl;
-            std::cout<<"reasons, is trying to extend more than "<<max_ratio<<" times the "<<std::endl;
-            std::cout<<"previously set search radius!"<<std::endl;
-            std::cout<<"Some bonds might break for search reasons instead of mechanical reasons."<<std::endl;
-            std::cout<<"The ratio is limited to that value ("<<max_ratio<<" times by the input "<<std::endl;
-            std::cout<<"variable 'MaxAmplificationRatioOfSearchRadius'"<<std::endl;
-            std::cout<<"************************************************************************"<<std::endl;
-=======
             KRATOS_INFO("DEM") <<std::endl;
             KRATOS_WARNING("DEM") <<"************************************************************************"<<std::endl;
             KRATOS_WARNING("DEM") <<"WARNING! The automatic extension of the search radius, based on mechanical"<<std::endl;
@@ -653,7 +634,6 @@
             KRATOS_WARNING("DEM") <<"The ratio is limited to that value ("<<max_ratio<<" times by the input "<<std::endl;
             KRATOS_WARNING("DEM") <<"variable 'MaxAmplificationRatioOfSearchRadius'"<<std::endl;
             KRATOS_WARNING("DEM") <<"************************************************************************"<<std::endl;
->>>>>>> e2540b3a
         }
 
         ++counter;
@@ -685,11 +665,7 @@
         GetModelPart().GetCommunicator().SumAll(total_spheres_removed);
 
         if(GetModelPart().GetCommunicator().MyPID() == 0) {
-<<<<<<< HEAD
-            std::cout << "A total of "<<total_spheres_removed<<" spheres were removed due to excessive overlapping." << std::endl;
-=======
             KRATOS_WARNING("DEM") << "A total of "<<total_spheres_removed<<" spheres were removed due to excessive overlapping." << std::endl;
->>>>>>> e2540b3a
         }
 
         KRATOS_CATCH("")
