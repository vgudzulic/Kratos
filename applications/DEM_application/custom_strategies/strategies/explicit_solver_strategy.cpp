//
// Author: Miguel AngelCeligueta, maceli@cimne.upc.edu
//

#include "explicit_solver_strategy.h"
#include "custom_utilities/AuxiliaryFunctions.h"
#include "geometries/point_3d.h"

#include <iostream>
#include <fstream>
#include <cmath>
#include <algorithm>

namespace Kratos {

    void ExplicitSolverStrategy::RebuildPropertiesProxyPointers(std::vector<SphericParticle*>& rCustomListOfSphericParticles) {
        //This function is called for the local mesh and the ghost mesh, so mListOfSphericElements must not be used here.
        KRATOS_TRY

        const int number_of_particles = (int) rCustomListOfSphericParticles.size();
        std::vector<PropertiesProxy>& vector_of_properties_proxies = PropertiesProxiesManager().GetPropertiesProxies(*mpDem_model_part);

        #pragma omp parallel for
        for (int i = 0; i < number_of_particles; i++) {
          rCustomListOfSphericParticles[i]->SetFastProperties(vector_of_properties_proxies);
        }
        return;
        KRATOS_CATCH("")
    }

    void ExplicitSolverStrategy::SendProcessInfoToClustersModelPart() {

        KRATOS_TRY

        ProcessInfo& r_process_info = mpDem_model_part->GetProcessInfo();
        ProcessInfo& rClusters_process_info = mpCluster_model_part->GetProcessInfo();

        r_process_info[CONTAINS_CLUSTERS] = false;
        rClusters_process_info[CONTAINS_CLUSTERS] = true;

        rClusters_process_info[GRAVITY] = r_process_info[GRAVITY];
        rClusters_process_info[ROTATION_OPTION] = r_process_info[ROTATION_OPTION];
        rClusters_process_info[DELTA_TIME] = r_process_info[DELTA_TIME];
        rClusters_process_info[VIRTUAL_MASS_OPTION] = r_process_info[VIRTUAL_MASS_OPTION];
        rClusters_process_info[TRIHEDRON_OPTION] = r_process_info[TRIHEDRON_OPTION];
        rClusters_process_info[NODAL_MASS_COEFF] = r_process_info[NODAL_MASS_COEFF];

        KRATOS_CATCH("")
    }

    void ExplicitSolverStrategy::UpdateMaxIdOfCreatorDestructor() {

        KRATOS_TRY

        int max_Id = mpParticleCreatorDestructor->GetCurrentMaxNodeId();
        ModelPart& r_model_part = GetModelPart();
        int max_DEM_Id = mpParticleCreatorDestructor->FindMaxNodeIdInModelPart(r_model_part);
        int max_FEM_Id = mpParticleCreatorDestructor->FindMaxNodeIdInModelPart(*mpFem_model_part);
        int max_cluster_Id = mpParticleCreatorDestructor->FindMaxNodeIdInModelPart(*mpCluster_model_part);

        max_Id = std::max(max_Id, max_DEM_Id);
        max_Id = std::max(max_Id, max_FEM_Id);
        max_Id = std::max(max_Id, max_cluster_Id);
        mpParticleCreatorDestructor->SetMaxNodeId(max_Id);

        KRATOS_CATCH("")
    }

    void ExplicitSolverStrategy::RepairPointersToNormalProperties(std::vector<SphericParticle*>& rCustomListOfSphericParticles) {

        KRATOS_TRY

        bool found = false;
        const int number_of_particles = (int) rCustomListOfSphericParticles.size();
        #pragma omp parallel for
        for (int i = 0; i < number_of_particles; i++) {

            int own_properties_id = rCustomListOfSphericParticles[i]->GetProperties().Id();

            for (PropertiesIterator props_it = mpDem_model_part->GetMesh(0).PropertiesBegin(); props_it != mpDem_model_part->GetMesh(0).PropertiesEnd(); props_it++) {
                int model_part_id = props_it->GetId();
                if (own_properties_id == model_part_id) {
                    rCustomListOfSphericParticles[i]->SetProperties(*(props_it.base()));
                    found = true;
                    break;
                }
            }

            if (found) continue;

            for (PropertiesIterator props_it = mpInlet_model_part->GetMesh(0).PropertiesBegin(); props_it != mpInlet_model_part->GetMesh(0).PropertiesEnd(); props_it++) {
                int model_part_id = props_it->GetId();
                if (own_properties_id == model_part_id) {
                    rCustomListOfSphericParticles[i]->SetProperties(*(props_it.base()));
                    found = true;
                    break;
                }
            }

            if (found) continue;

            for (PropertiesIterator props_it = mpCluster_model_part->GetMesh(0).PropertiesBegin(); props_it != mpCluster_model_part->GetMesh(0).PropertiesEnd(); props_it++) {
                int model_part_id = props_it->GetId();
                if (own_properties_id == model_part_id) {
                    rCustomListOfSphericParticles[i]->SetProperties(*(props_it.base()));
                    found = true;
                    break;
                }
            }

            if (!found) KRATOS_THROW_ERROR(std::logic_error, "This particle could not find its properties!!", "");
        }

        KRATOS_CATCH("")
    }


    void ExplicitSolverStrategy::DisplayThreadInfo() {

        ModelPart& r_model_part = GetModelPart();
        KRATOS_INFO("DEM") << "          **************************************************" << std::endl;
        KRATOS_INFO("DEM") << "            Parallelism Info:  MPI number of nodes: " << r_model_part.GetCommunicator().TotalProcesses() << std::endl;
        if (r_model_part.GetCommunicator().TotalProcesses() > 1)
            KRATOS_INFO("DEM") << "            Parallelism Info:  MPI node Id: " << r_model_part.GetCommunicator().MyPID() << std::endl;
        KRATOS_INFO("DEM") << "            Parallelism Info:  OMP number of processors: " << mNumberOfThreads << std::endl;
        KRATOS_INFO("DEM") << "          **************************************************" << std::endl;
        KRATOS_INFO("DEM") << std::endl;

    }

    void ExplicitSolverStrategy::Initialize() {

        KRATOS_TRY

        ModelPart& r_model_part = GetModelPart();

        ProcessInfo& r_process_info = r_model_part.GetProcessInfo();
        SendProcessInfoToClustersModelPart();

        mNumberOfThreads = OpenMPUtils::GetNumThreads();
        DisplayThreadInfo();

        RebuildListOfSphericParticles<SphericParticle>(r_model_part.GetCommunicator().LocalMesh().Elements(), mListOfSphericParticles);
        RebuildListOfSphericParticles<SphericParticle>(r_model_part.GetCommunicator().GhostMesh().Elements(), mListOfGhostSphericParticles);

        PropertiesProxiesManager().CreatePropertiesProxies(*mpDem_model_part, *mpInlet_model_part, *mpCluster_model_part);

        RepairPointersToNormalProperties(mListOfSphericParticles); // The particles sent to this partition have their own copy of the Kratos properties they were using in the previous partition!!
        RepairPointersToNormalProperties(mListOfGhostSphericParticles);

        RebuildPropertiesProxyPointers(mListOfSphericParticles);
        RebuildPropertiesProxyPointers(mListOfGhostSphericParticles);

        GetSearchControl() = r_process_info[SEARCH_CONTROL];

        InitializeDEMElements();
        InitializeFEMElements();
        UpdateMaxIdOfCreatorDestructor();
        InitializeClusters(); // This adds elements to the balls modelpart

        RebuildListOfSphericParticles<SphericParticle>(r_model_part.GetCommunicator().LocalMesh().Elements(), mListOfSphericParticles);
        RebuildListOfSphericParticles<SphericParticle>(r_model_part.GetCommunicator().GhostMesh().Elements(), mListOfGhostSphericParticles);

        InitializeSolutionStep();

        ApplyInitialConditions();

        // Search Neighbours and related operations
        SetSearchRadiiOnAllParticles(*mpDem_model_part, mpDem_model_part->GetProcessInfo()[SEARCH_RADIUS_INCREMENT], 1.0);
        SearchNeighbours();
        ComputeNewNeighboursHistoricalData();

        SetSearchRadiiOnAllParticles(*mpDem_model_part, mpDem_model_part->GetProcessInfo()[SEARCH_RADIUS_INCREMENT_FOR_WALLS], 1.0);
        SearchRigidFaceNeighbours(); //initial search is performed with hierarchical method in any case MSI
        ComputeNewRigidFaceNeighboursHistoricalData();

        //set flag to 2 (search performed this timestep)
        mSearchControl = 2;

        // Finding overlapping of initial configurations
        if (r_process_info[CLEAN_INDENT_OPTION]) {
            for (int i = 0; i < 10; i++) CalculateInitialMaxIndentations(r_process_info);
        }

        if (r_process_info[CRITICAL_TIME_OPTION]) {
            //InitialTimeStepCalculation();   //obsolete call
            CalculateMaxTimeStep();
        }

        r_process_info[PARTICLE_INELASTIC_FRICTIONAL_ENERGY] = 0.0;

        // 5. Finalize Solution Step.
        //FinalizeSolutionStep();
        ComputeNodalArea();

        KRATOS_CATCH("")
    }// Initialize()

    void ExplicitSolverStrategy::ComputeNodalArea() {

        KRATOS_TRY

        ModelPart& fem_model_part = GetFemModelPart();
        NodesArrayType& pNodes = fem_model_part.Nodes();
        NodesArrayType::iterator i_begin = pNodes.ptr_begin();
        NodesArrayType::iterator i_end = pNodes.ptr_end();

        for (ModelPart::NodeIterator i = i_begin; i != i_end; ++i) {
            double& node_area = i->GetSolutionStepValue(DEM_NODAL_AREA);
            node_area = 0.0;
        }

        ConditionsArrayType& pConditions = GetFemModelPart().GetCommunicator().LocalMesh().Conditions();
        ConditionsArrayType::iterator it_begin = pConditions.ptr_begin();
        ConditionsArrayType::iterator it_end = pConditions.ptr_end();

        for (ConditionsArrayType::iterator it = it_begin; it != it_end; ++it) { //each iteration refers to a different triangle or quadrilateral

            Condition::GeometryType& geometry = it->GetGeometry();
            double Element_Area = geometry.Area();

            for (unsigned int i = 0; i < geometry.size(); i++) { //talking about each of the three nodes of the condition
                double& node_area = geometry[i].FastGetSolutionStepValue(DEM_NODAL_AREA);
                node_area += 0.333333333333333 * Element_Area; //TODO: ONLY FOR TRIANGLE... Generalize for 3 or 4 nodes
            }
        }

        KRATOS_CATCH("")
    }

    void ExplicitSolverStrategy::CalculateMaxTimeStep() {
        KRATOS_TRY
        ModelPart& r_model_part = GetModelPart();
        ProcessInfo& r_process_info = r_model_part.GetProcessInfo();

        bool has_mpi = false; //check MPI not available in this strategy. refer to continuum strategy
        //          Check_MPI(has_mpi);

        std::vector<double> thread_maxima(OpenMPUtils::GetNumThreads(), 0.0);
        const int number_of_particles = (int) mListOfSphericParticles.size();

        #pragma omp parallel for
        for (int i = 0; i < number_of_particles; i++) {
            double max_sqr_period = mListOfSphericParticles[i]->CalculateLocalMaxPeriod(has_mpi, r_process_info);
            if (max_sqr_period > thread_maxima[OpenMPUtils::ThisThread()]) thread_maxima[OpenMPUtils::ThisThread()] = max_sqr_period;
        }

        double max_across_threads = 0.0;
        for (int i = 0; i < OpenMPUtils::GetNumThreads(); i++) {
            if (thread_maxima[i] > max_across_threads) max_across_threads = thread_maxima[i];
        }

        double critical_period = sqrt(max_across_threads);
        double beta = 0.03;
        double critical_timestep = beta * Globals::Pi / critical_period;

        double t = CalculateMaxInletTimeStep();
        if (t<critical_timestep && t>0.0){critical_timestep = t;}

        r_process_info[DELTA_TIME] = critical_timestep;
        KRATOS_INFO("DEM") << " Applied timestep is " << critical_timestep << ". " << "\n" << std::endl;


       //PropertiesContainerType pprop1 = *mpInlet_model_part->pProperties();
       //double young = (*mpInlet_model_part)[YOUNG_MODULUS];  // no funciona pq no forma part de modelpart sino de properties
       //PropertiesContainerType pprop2 = mpInlet_model_part->PropertiesArray(0);
       //long unsigned int pprop4 = mpInlet_model_part->NumberOfSubModelParts();
       KRATOS_CATCH("")
    }

    double ExplicitSolverStrategy::CalculateMaxInletTimeStep() {
        for (PropertiesIterator props_it = mpInlet_model_part->GetMesh(0).PropertiesBegin(); props_it != mpInlet_model_part->GetMesh(0).PropertiesEnd(); props_it++) {
            if ((*props_it).Has(PARTICLE_DENSITY)) {
                int inlet_prop_id = props_it->GetId();
                double young = (*props_it)[YOUNG_MODULUS];
                double density = (*props_it)[PARTICLE_DENSITY];
                double poisson = (*props_it)[POISSON_RATIO];

                for (ModelPart::SubModelPartsContainerType::iterator sub_model_part = mpInlet_model_part->SubModelPartsBegin(); sub_model_part != mpInlet_model_part->SubModelPartsEnd(); ++sub_model_part) {
                    int smp_prop_id = (*sub_model_part)[PROPERTIES_ID];
                    if (smp_prop_id == inlet_prop_id) {
                        double radius = (*sub_model_part)[RADIUS];
                        double shear_modulus = young/(2.0*(1.0+poisson));
                        double t = (Globals::Pi*radius*sqrt(density/shear_modulus))/(0.1630*poisson+0.8766);
                        return t;
                    }
                }
            }
        }
        return 0.0;
    }

    void ExplicitSolverStrategy::InitializeClusters() {
        KRATOS_TRY
        ElementsArrayType& pElements = mpCluster_model_part->GetCommunicator().LocalMesh().Elements();
        const int number_of_clusters = pElements.size();
        ProcessInfo& r_process_info = GetModelPart().GetProcessInfo();
        bool continuum_strategy = r_process_info[CONTINUUM_OPTION];
        std::vector<PropertiesProxy>& vector_of_properties_proxies = PropertiesProxiesManager().GetPropertiesProxies(*mpDem_model_part);

        //mpParticleCreatorDestructor->FindAndSaveMaxNodeIdInModelPart(*mpDem_model_part); //This has been moved to python main script and checks both dem model part and walls model part (also important!)

        #pragma omp parallel for schedule(dynamic, 100)
        for (int k = 0; k < number_of_clusters; k++) {

            ElementsArrayType::iterator it = pElements.ptr_begin() + k;
            Cluster3D& cluster_element = dynamic_cast<Kratos::Cluster3D&> (*it);

            cluster_element.Initialize(r_process_info);

            PropertiesProxy* p_fast_properties = NULL;
            int general_properties_id = cluster_element.GetProperties().Id();
            for (unsigned int i = 0; i < vector_of_properties_proxies.size(); i++) {
                int fast_properties_id = vector_of_properties_proxies[i].GetId();
                if (fast_properties_id == general_properties_id) {
                    p_fast_properties = &(vector_of_properties_proxies[i]);
                    break;
                }
            }
            cluster_element.CreateParticles(mpParticleCreatorDestructor.get(), *mpDem_model_part, p_fast_properties, continuum_strategy);
        }
        KRATOS_CATCH("")
    }

    void ExplicitSolverStrategy::GetClustersForce() {
        KRATOS_TRY
        ProcessInfo& r_process_info = GetModelPart().GetProcessInfo(); //Getting the Process Info of the Balls ModelPart!
        const array_1d<double, 3>& gravity = r_process_info[GRAVITY];

        ElementsArrayType& pElements = mpCluster_model_part->GetCommunicator().LocalMesh().Elements();
        const int number_of_clusters = pElements.size();

        #pragma omp parallel for schedule(dynamic, 50)
        for (int k = 0; k < number_of_clusters; k++) {

            ElementsArrayType::iterator it = pElements.ptr_begin() + k;
            Cluster3D& cluster_element = dynamic_cast<Kratos::Cluster3D&> (*it);

            cluster_element.GetGeometry()[0].FastGetSolutionStepValue(TOTAL_FORCES).clear();
            cluster_element.GetGeometry()[0].FastGetSolutionStepValue(PARTICLE_MOMENT).clear();

            cluster_element.GetClustersForce(gravity);
        } // loop over clusters
        KRATOS_CATCH("")
    }

    void ExplicitSolverStrategy::GetRigidBodyElementsForce() {
        KRATOS_TRY
        CalculateConditionsRHSAndAdd();
        ProcessInfo& r_process_info = GetModelPart().GetProcessInfo(); //Getting the Process Info of the Balls ModelPart!
        const array_1d<double, 3>& gravity = r_process_info[GRAVITY];
        ModelPart& fem_model_part = GetFemModelPart();
        ElementsArrayType& pElements = fem_model_part.GetCommunicator().LocalMesh().Elements();
        const int number_of_rigid_body_elements = pElements.size();

        //DO NOT PARALLELIZE THIS LOOP, IT IS PARALLELIZED INSIDE
        for (int k = 0; k < number_of_rigid_body_elements; k++) {

            ElementsArrayType::iterator it = pElements.ptr_begin() + k;
            RigidBodyElement3D& rigid_body_element = dynamic_cast<Kratos::RigidBodyElement3D&> (*it);
            rigid_body_element.GetGeometry()[0].FastGetSolutionStepValue(TOTAL_FORCES).clear();
            rigid_body_element.GetGeometry()[0].FastGetSolutionStepValue(PARTICLE_MOMENT).clear();
            rigid_body_element.GetRigidBodyElementsForce(gravity);

        } // loop over rigid body elements

        KRATOS_CATCH("")
    }

    double ExplicitSolverStrategy::Solve() {
        KRATOS_TRY
        ModelPart& r_model_part = GetModelPart();

        InitializeSolutionStep();
        SearchDEMOperations(r_model_part);
        SearchFEMOperations(r_model_part);
        ForceOperations(r_model_part);
        PerformTimeIntegrationOfMotion();
        FinalizeSolutionStep();

        return 0.00;

        KRATOS_CATCH("")
    }

    void ExplicitSolverStrategy::SearchDEMOperations(ModelPart& r_model_part, bool has_mpi) {
        KRATOS_TRY
        ProcessInfo& r_process_info = r_model_part.GetProcessInfo();
        int time_step = r_process_info[TIME_STEPS];
        const double time = r_process_info[TIME];
        const bool is_time_to_search_neighbours = (time_step + 1) % mNStepSearch == 0 && (time_step > 0); //Neighboring search. Every N times.
        const bool is_time_to_mark_and_remove = is_time_to_search_neighbours && (r_process_info[BOUNDING_BOX_OPTION] && time >= r_process_info[BOUNDING_BOX_START_TIME] && time <= r_process_info[BOUNDING_BOX_STOP_TIME]);
        BoundingBoxUtility(is_time_to_mark_and_remove);

        if (is_time_to_search_neighbours) {
            if (!is_time_to_mark_and_remove) { //Just in case that some entities were marked as TO_ERASE without a bounding box (manual removal)
                mpParticleCreatorDestructor->DestroyParticles(*mpCluster_model_part);
                mpParticleCreatorDestructor->DestroyParticles(r_model_part);
            }

            RebuildListOfSphericParticles<SphericParticle>(r_model_part.GetCommunicator().LocalMesh().Elements(), mListOfSphericParticles);
            RebuildListOfSphericParticles<SphericParticle>(r_model_part.GetCommunicator().GhostMesh().Elements(), mListOfGhostSphericParticles);

            SearchNeighbours();

            RebuildListOfSphericParticles <SphericParticle> (r_model_part.GetCommunicator().LocalMesh().Elements(), mListOfSphericParticles);
            RebuildListOfSphericParticles <SphericParticle> (r_model_part.GetCommunicator().GhostMesh().Elements(), mListOfGhostSphericParticles);
            RepairPointersToNormalProperties(mListOfSphericParticles);
            RepairPointersToNormalProperties(mListOfGhostSphericParticles);
            RebuildPropertiesProxyPointers(mListOfSphericParticles);
            RebuildPropertiesProxyPointers(mListOfGhostSphericParticles);

            ComputeNewNeighboursHistoricalData();

            mSearchControl = 2; // Search is active and has been performed during this time step
            //ReorderParticles();
        } else {
            mSearchControl = 1; // Search is active but no search has been done this time step;
        }

        //RebuildPropertiesProxyPointers(mListOfSphericParticles);
        //RebuildPropertiesProxyPointers(mListOfGhostSphericParticles);
        KRATOS_CATCH("")
    }//SearchDEMOperations;

    void ExplicitSolverStrategy::SearchFEMOperations(ModelPart& r_model_part, bool has_mpi) {
        KRATOS_TRY
        ProcessInfo& r_process_info = r_model_part.GetProcessInfo();
        int time_step = r_process_info[TIME_STEPS];
        const bool is_time_to_search_neighbours = (time_step + 1) % mNStepSearch == 0 && (time_step > 0); //Neighboring search. Every N times.

        if (is_time_to_search_neighbours) { // for the moment it is always true, until all issues have been solved
            SearchRigidFaceNeighbours();
            ComputeNewRigidFaceNeighboursHistoricalData();
            mSearchControl = 2; // Search is active and has been performed during this time step
        }

        else {
            ConditionsArrayType& pTConditions = mpFem_model_part->GetCommunicator().LocalMesh().Conditions();
            const int number_of_conditions = (int) pTConditions.size();

            if (number_of_conditions > 0) {
                CheckHierarchyWithCurrentNeighbours();
                ComputeNewRigidFaceNeighboursHistoricalData();
                mSearchControl = 1; // Search is active but no search has been done this time step;
            }
        }
        KRATOS_CATCH("")
    }//SearchFEMOperations

    void ExplicitSolverStrategy::ForceOperations(ModelPart& r_model_part) {

        KRATOS_TRY
        // 3. Get and Calculate the forces
        CleanEnergies();
        GetForce(); // Basically only calls CalculateRightHandSide()
        //FastGetForce();
        GetClustersForce();
        GetRigidBodyElementsForce();

        if (r_model_part.GetProcessInfo()[COMPUTE_FEM_RESULTS_OPTION]) {
            CalculateNodalPressuresAndStressesOnWalls();
        }

        // 4. Synchronize (should be just FORCE and TORQUE)
        SynchronizeRHS(r_model_part);

        KRATOS_CATCH("")
    }//ForceOperations;

    void ExplicitSolverStrategy::InitialTimeStepCalculation() // obsoleta delete
    {
        KRATOS_TRY
        ModelPart& r_model_part = GetModelPart();
        ProcessInfo& r_process_info = r_model_part.GetProcessInfo();
        ElementsArrayType& pElements = r_model_part.GetCommunicator().LocalMesh().Elements();

        ElementsIterator it_begin = pElements.ptr_begin();
        ElementsIterator it_end = pElements.ptr_end();

        double& process_info_delta_time = r_process_info[DELTA_TIME];
        process_info_delta_time = mMaxTimeStep;
        double temp_time_step = std::numeric_limits<double>::infinity();
        double elem_critical_time_step = temp_time_step;

        for (ElementsIterator it = it_begin; it != it_end; it++) {
            it->Calculate(DELTA_TIME, elem_critical_time_step, r_process_info);

            if (elem_critical_time_step < temp_time_step) {
                temp_time_step = elem_critical_time_step;
            }

        }

        temp_time_step /= mSafetyFactor;

        if (temp_time_step < mMaxTimeStep) process_info_delta_time = temp_time_step;

        KRATOS_INFO("DEM") << std::scientific;
        KRATOS_INFO("DEM") << std::setprecision(3) << "************* Using " << process_info_delta_time << " time step. (Critical: "
                  << temp_time_step << " with a diving factor: " << mSafetyFactor << " ) *************" << "\n" << std::endl;
        KRATOS_CATCH("")
    }

    void ExplicitSolverStrategy::GetForce() {

        KRATOS_TRY

        ProcessInfo& r_process_info = GetModelPart().GetProcessInfo();
        double dt = r_process_info[DELTA_TIME];
        const array_1d<double, 3>& gravity = r_process_info[GRAVITY];

        const int number_of_particles = (int) mListOfSphericParticles.size();

        #pragma omp parallel for schedule(dynamic, 100)
        for (int i = 0; i < number_of_particles; i++) {
            mListOfSphericParticles[i]->CalculateRightHandSide(r_process_info, dt, gravity, mSearchControl);
        }

        KRATOS_CATCH("")
    }

    void ExplicitSolverStrategy::FastGetForce() {
        KRATOS_TRY
        ProcessInfo& r_process_info = GetModelPart().GetProcessInfo();
        double dt = r_process_info[DELTA_TIME];
        const array_1d<double, 3>& gravity = r_process_info[GRAVITY];
        const int number_of_particles = (int) mListOfSphericParticles.size();

        #pragma omp parallel
        {
            #pragma omp for
            for (int i = 0; i < number_of_particles; i++) {
                mListOfSphericParticles[i]->FirstCalculateRightHandSide(r_process_info, dt, mSearchControl);
            }
            #pragma omp for
            for (int i = 0; i < number_of_particles; i++) {
                mListOfSphericParticles[i]->CollectCalculateRightHandSide(r_process_info);
            }
            #pragma omp for
            for (int i = 0; i < number_of_particles; i++) {
                mListOfSphericParticles[i]->FinalCalculateRightHandSide(r_process_info, dt, gravity);
            }
        }

        KRATOS_CATCH("")
    }

    void ExplicitSolverStrategy::PerformTimeIntegrationOfMotion(int StepFlag) {

        KRATOS_TRY

        ProcessInfo& r_process_info = GetModelPart().GetProcessInfo();
        double delta_t = r_process_info[DELTA_TIME];
        double virtual_mass_coeff = r_process_info[NODAL_MASS_COEFF]; //TODO: change the name of this variable to FORCE_REDUCTION_FACTOR
        bool virtual_mass_option = (bool) r_process_info[VIRTUAL_MASS_OPTION];
        double force_reduction_factor = 1.0;
        if (virtual_mass_option) {
            force_reduction_factor = virtual_mass_coeff;
            if ((force_reduction_factor > 1.0) || (force_reduction_factor < 0.0)) {
                KRATOS_THROW_ERROR(std::runtime_error, "The force reduction factor is either larger than 1 or negative: FORCE_REDUCTION_FACTOR= ", virtual_mass_coeff)
            }
        }

        bool rotation_option = r_process_info[ROTATION_OPTION];

        const int number_of_particles       = (int) mListOfSphericParticles.size();
        const int number_of_ghost_particles = (int) mListOfGhostSphericParticles.size();

        ModelPart& r_clusters_model_part  = *mpCluster_model_part;
        ElementsArrayType& pLocalClusters = r_clusters_model_part.GetCommunicator().LocalMesh().Elements();
        ElementsArrayType& pGhostClusters = r_clusters_model_part.GetCommunicator().GhostMesh().Elements();
        ModelPart& r_fem_model_part  = *mpFem_model_part;
        ElementsArrayType& pFemElements = r_fem_model_part.GetCommunicator().LocalMesh().Elements();

        #pragma omp parallel
        {
            #pragma omp for nowait
            for (int i = 0; i < number_of_particles; i++) {
                mListOfSphericParticles[i]->Move(delta_t, rotation_option, force_reduction_factor, StepFlag);
            }

            #pragma omp for nowait
            for (int i = 0; i < number_of_ghost_particles; i++) {
                mListOfGhostSphericParticles[i]->Move(delta_t, rotation_option, force_reduction_factor, StepFlag);
            }

            #pragma omp for nowait
            for (int k = 0; k < (int) pLocalClusters.size(); k++) {
                ElementsArrayType::iterator it = pLocalClusters.ptr_begin() + k;
                Cluster3D& cluster_element = dynamic_cast<Kratos::Cluster3D&> (*it);
                cluster_element.RigidBodyElement3D::Move(delta_t, rotation_option, force_reduction_factor, StepFlag);
            }

            #pragma omp for nowait
            for (int k = 0; k < (int) pGhostClusters.size(); k++) {
                 ElementsArrayType::iterator it = pGhostClusters.ptr_begin() + k;
                Cluster3D& cluster_element = dynamic_cast<Kratos::Cluster3D&> (*it);
                cluster_element.RigidBodyElement3D::Move(delta_t, rotation_option, force_reduction_factor, StepFlag);
            }

            #pragma omp for nowait
            for (int k = 0; k < (int) pFemElements.size(); k++) {
                ElementsArrayType::iterator it = pFemElements.ptr_begin() + k;
                RigidBodyElement3D& rigid_body_element = dynamic_cast<Kratos::RigidBodyElement3D&> (*it);
                rigid_body_element.Move(delta_t, rotation_option, force_reduction_factor, StepFlag);
            }
        }

        //GetScheme()->Calculate(GetModelPart(), StepFlag);
        //GetScheme()->Calculate(*mpCluster_model_part, StepFlag);
        KRATOS_CATCH("")
    }

    void ExplicitSolverStrategy::InitializeSolutionStep() {
        KRATOS_TRY

        ModelPart& r_model_part = GetModelPart();
        ProcessInfo& r_process_info = r_model_part.GetProcessInfo();
        ElementsArrayType& pElements = r_model_part.GetCommunicator().LocalMesh().Elements();

        ModelPart& r_fem_model_part = GetFemModelPart();
        ProcessInfo& r_fem_process_info = r_fem_model_part.GetProcessInfo();
        ConditionsArrayType& pConditions = r_fem_model_part.GetCommunicator().LocalMesh().Conditions();

        #pragma omp parallel
        {
            #pragma omp for nowait
            for (int k = 0; k < (int) pElements.size(); k++) {
                ElementsArrayType::iterator it = pElements.ptr_begin() + k;
                (it)->InitializeSolutionStep(r_process_info);
            }

            #pragma omp for nowait
            for (int k = 0; k < (int) pConditions.size(); k++) {
                ConditionsArrayType::iterator it = pConditions.ptr_begin() + k;
                (it)->InitializeSolutionStep(r_fem_process_info);
            }
        }

        ApplyPrescribedBoundaryConditions();
        KRATOS_CATCH("")
    }

    void ExplicitSolverStrategy::BoundingBoxUtility(bool is_time_to_mark_and_remove) {
        KRATOS_TRY
        ModelPart& r_model_part = GetModelPart();
        ProcessInfo& r_process_info = r_model_part.GetProcessInfo();

        if (r_process_info[DOMAIN_IS_PERIODIC]) {
            mpParticleCreatorDestructor->MoveParticlesOutsideBoundingBoxBackInside(r_model_part);
        } else if (is_time_to_mark_and_remove) {
            mpParticleCreatorDestructor->DestroyParticlesOutsideBoundingBox(*mpCluster_model_part);
            mpParticleCreatorDestructor->DestroyParticlesOutsideBoundingBox(r_model_part);
        }
        KRATOS_CATCH("")
    }

    void ExplicitSolverStrategy::FinalizeSolutionStep() {

        KRATOS_TRY
        ModelPart& r_model_part = GetModelPart();
        ProcessInfo& r_process_info = r_model_part.GetProcessInfo();
        ElementsArrayType& pElements = r_model_part.GetCommunicator().LocalMesh().Elements();
        OpenMPUtils::CreatePartition(mNumberOfThreads, pElements.size(), this->GetElementPartition());

        #pragma omp parallel for
        for (int k = 0; k < mNumberOfThreads; k++) {
            ElementsArrayType::iterator it_begin = pElements.ptr_begin() + this->GetElementPartition()[k];
            ElementsArrayType::iterator it_end = pElements.ptr_begin() + this->GetElementPartition()[k + 1];

            for (ElementsArrayType::iterator it = it_begin; it != it_end; ++it) {
                (it)->FinalizeSolutionStep(r_process_info); //we use this function to call the set initial contacts and the add continuum contacts
            } //loop over particles
        } // loop over OpenMP threads

        //if (true) AuxiliaryFunctions::ComputeReactionOnTopAndBottomSpheres(r_model_part);

        KRATOS_CATCH("")
    }

    void ExplicitSolverStrategy::InitializeElements() {
        KRATOS_TRY
        ModelPart& r_model_part = GetModelPart();
        ElementsArrayType& pElements = r_model_part.GetCommunicator().LocalMesh().Elements();

        OpenMPUtils::CreatePartition(mNumberOfThreads, pElements.size(), this->GetElementPartition());

        #pragma omp parallel for
        for (int k = 0; k < mNumberOfThreads; k++) {
            ElementsArrayType::iterator it_begin = pElements.ptr_begin() + this->GetElementPartition()[k];
            ElementsArrayType::iterator it_end = pElements.ptr_begin() + this->GetElementPartition()[k + 1];

            for (ElementsArrayType::iterator it = it_begin; it != it_end; ++it) {
                (it)->Initialize();
            }
        }
        KRATOS_CATCH("")
    }

    void ExplicitSolverStrategy::InitializeDEMElements() {

        KRATOS_TRY

        ModelPart& r_model_part = GetModelPart();
        ProcessInfo& r_process_info = r_model_part.GetProcessInfo();
        const int number_of_particles = (int) mListOfSphericParticles.size();
        double total_mass = 0.0;

        #pragma omp parallel for
        for (int i = 0; i < number_of_particles; i++) {
            mListOfSphericParticles[i]->Initialize(r_process_info);
            total_mass += mListOfSphericParticles[i]->GetMass();
        }
		//KRATOS_WATCH(total_mass)

        KRATOS_CATCH("")
    }

    void ExplicitSolverStrategy::InitializeFEMElements() {

        KRATOS_TRY

        ConditionsArrayType& pTConditions = mpFem_model_part->GetCommunicator().LocalMesh().Conditions();
        ModelPart& fem_model_part = GetFemModelPart();

        if (fem_model_part.NumberOfSubModelParts()) {
            for (ModelPart::SubModelPartsContainerType::iterator sub_model_part = fem_model_part.SubModelPartsBegin(); sub_model_part != fem_model_part.SubModelPartsEnd(); ++sub_model_part) {

                ModelPart& submp = *sub_model_part;

                if (!submp[FREE_BODY_MOTION]) {
                        #pragma omp parallel for
                        for (int i=0; i<(int)pTConditions.size(); i++) {
                            ConditionsArrayType::iterator it = pTConditions.ptr_begin() + i;
                            (it)->Initialize();
                        }
                }
                else {
                    InitializeFEMWallsAsRigidBodyElements(sub_model_part);
                }
            }
        }

        KRATOS_CATCH("")
    }

    void ExplicitSolverStrategy::InitializeFEMWallsAsRigidBodyElements(ModelPart::SubModelPartsContainerType::iterator& sub_model_part) {

        ConditionsArrayType& pTConditions = mpFem_model_part->GetCommunicator().LocalMesh().Conditions();
        ModelPart& fem_model_part = GetFemModelPart();
        ProcessInfo& r_process_info = GetModelPart().GetProcessInfo();
        ModelPart& submp = *sub_model_part;
        NodesArrayType& pNodes = sub_model_part->Nodes();

        #pragma omp parallel for
        for (int i=0; i<(int)pTConditions.size(); i++) {
            ConditionsArrayType::iterator it = pTConditions.ptr_begin() + i;
            (it)->Initialize();
        }

        // Central Node
        Node<3>::Pointer central_node;
        Geometry<Node<3> >::PointsArrayType central_node_list;

        array_1d<double, 3> reference_coordinates;
        reference_coordinates[0] = submp[RIGID_BODY_CENTER_OF_MASS][0];
        reference_coordinates[1] = submp[RIGID_BODY_CENTER_OF_MASS][1];
        reference_coordinates[2] = submp[RIGID_BODY_CENTER_OF_MASS][2];

        int Node_Id_1 = mpParticleCreatorDestructor->FindMaxNodeIdInModelPart(fem_model_part);

        mpParticleCreatorDestructor->CentroidCreatorForRigidBodyElements(fem_model_part, central_node, Node_Id_1 + 1, reference_coordinates);

        central_node_list.push_back(central_node);

        int Element_Id_1 = mpParticleCreatorDestructor->FindMaxElementIdInModelPart(fem_model_part);

        Properties::Pointer properties = fem_model_part.GetMesh().pGetProperties(0); ////This is Properties 0 ?????

        std::string ElementNameString = "RigidBodyElement3D";
        const Element& r_reference_element = KratosComponents<Element>::Get(ElementNameString);
        Element::Pointer RigidBodyElement3D_Kratos = r_reference_element.Create(Element_Id_1 + 1, central_node_list, properties);
        RigidBodyElement3D* rigid_body_element = dynamic_cast<RigidBodyElement3D*>(RigidBodyElement3D_Kratos.get());

        fem_model_part.AddElement(RigidBodyElement3D_Kratos); //, Element_Id + 1);

        std::size_t element_id = Element_Id_1 + 1;
        std::vector<std::size_t> ElementIds;
        ElementIds.push_back(element_id);


        std::vector<std::vector<Node<3>::Pointer> > thread_vectors_of_node_pointers;
        thread_vectors_of_node_pointers.resize(mNumberOfThreads);
        std::vector<std::vector<array_1d<double, 3> > > thread_vectors_of_coordinates;
        thread_vectors_of_coordinates.resize(mNumberOfThreads);

        #pragma omp parallel for
        for (int k = 0; k < (int)pNodes.size(); k++) {
            ModelPart::NodeIterator i = pNodes.ptr_begin() + k;
            thread_vectors_of_node_pointers[OpenMPUtils::ThisThread()].push_back(*(i.base())); //TODO: this could be raw pointers. It would be a lot faster here (same speed when reading later on)
            thread_vectors_of_coordinates[OpenMPUtils::ThisThread()].push_back(i->Coordinates() - reference_coordinates);
        }
        for (int i = 0; i < mNumberOfThreads; i++) {
            rigid_body_element->mListOfNodes.insert(rigid_body_element->mListOfNodes.end(), thread_vectors_of_node_pointers[i].begin(), thread_vectors_of_node_pointers[i].end());
            rigid_body_element->mListOfCoordinates.insert(rigid_body_element->mListOfCoordinates.end(), thread_vectors_of_coordinates[i].begin(), thread_vectors_of_coordinates[i].end());
        }


        std::vector<std::vector<RigidFace3D*> > thread_vectors_of_rigid_faces;
        thread_vectors_of_rigid_faces.resize(mNumberOfThreads);

        #pragma omp parallel for
        for (int k = 0; k < (int)pTConditions.size(); k++) {
            ConditionsArrayType::iterator it = pTConditions.ptr_begin() + k;
            RigidFace3D* it_face = dynamic_cast<RigidFace3D*>(&(*it));
            thread_vectors_of_rigid_faces[OpenMPUtils::ThisThread()].push_back(it_face);
        }
        for (int i = 0; i < mNumberOfThreads; i++) {
            rigid_body_element->mListOfRigidFaces.insert(rigid_body_element->mListOfRigidFaces.end(), thread_vectors_of_rigid_faces[i].begin(), thread_vectors_of_rigid_faces[i].end());
        }

        rigid_body_element->Initialize(r_process_info);
    }

    void ExplicitSolverStrategy::CalculateConditionsRHSAndAdd() {

        KRATOS_TRY
        ClearFEMForces();
        ConditionsArrayType& pConditions = GetFemModelPart().GetCommunicator().LocalMesh().Conditions();
        ProcessInfo& r_process_info = GetFemModelPart().GetProcessInfo();

        Vector rhs_cond;
        Vector rhs_cond_elas;
        DenseVector<unsigned int> condition_partition;
        OpenMPUtils::CreatePartition(mNumberOfThreads, pConditions.size(), condition_partition);
        unsigned int index;

        #pragma omp parallel for private (index, rhs_cond, rhs_cond_elas)
        for (int k = 0; k < mNumberOfThreads; k++) {

            ConditionsArrayType::iterator it_begin = pConditions.ptr_begin() + condition_partition[k];
            ConditionsArrayType::iterator it_end = pConditions.ptr_begin() + condition_partition[k + 1];

            for (ConditionsArrayType::iterator it = it_begin; it != it_end; ++it) { //each iteration refers to a different triangle or quadrilateral

                Condition::GeometryType& geom = it->GetGeometry();
                if (geom.size()>2)
                {
                //double Element_Area = geom.Area();

                it->CalculateRightHandSide(rhs_cond, r_process_info);
                DEMWall* p_wall = dynamic_cast<DEMWall*> (&(*it));
                p_wall->CalculateElasticForces(rhs_cond_elas, r_process_info);
                array_1d<double, 3> Normal_to_Element = ZeroVector(3);

<<<<<<< HEAD
                if (geom.size()>2) p_wall->CalculateNormal(Normal_to_Element);
=======
                p_wall->CalculateNormal(Normal_to_Element);
>>>>>>> 452574f2

                const unsigned int& dim = geom.WorkingSpaceDimension();

                for (unsigned int i = 0; i < geom.size(); i++) { //talking about each of the three nodes of the condition
                    //we are studying a certain condition here
                    index = i * dim; //*2;

                    array_1d<double, 3>& node_rhs = geom[i].FastGetSolutionStepValue(CONTACT_FORCES);
                    array_1d<double, 3>& node_rhs_elas = geom[i].FastGetSolutionStepValue(ELASTIC_FORCES);
                    array_1d<double, 3>& node_rhs_tang = geom[i].FastGetSolutionStepValue(TANGENTIAL_ELASTIC_FORCES);
                    double& node_pressure = geom[i].FastGetSolutionStepValue(DEM_PRESSURE);
                    array_1d<double, 3> rhs_cond_comp;

                    geom[i].SetLock();

                    for (unsigned int j = 0; j < dim; j++) { //talking about each coordinate x, y and z, loop on them
                        node_rhs[j] += rhs_cond[index + j];
                        node_rhs_elas[j] += rhs_cond_elas[index + j];
                        rhs_cond_comp[j] = rhs_cond[index + j];
                    }
                    //node_area += 0.333333333333333 * Element_Area; //TODO: ONLY FOR TRIANGLE... Generalize for 3 or 4 nodes.
                    //node_pressure actually refers to normal force. Pressure is actually computed later in function Calculate_Nodal_Pressures_and_Stresses()
                    node_pressure += MathUtils<double>::Abs(GeometryFunctions::DotProduct(rhs_cond_comp, Normal_to_Element));
                    noalias(node_rhs_tang) += rhs_cond_comp - GeometryFunctions::DotProduct(rhs_cond_comp, Normal_to_Element) * Normal_to_Element;

                    geom[i].UnSetLock();
                }
                }
            }
        }
        KRATOS_CATCH("")
    }

    void ExplicitSolverStrategy::ClearFEMForces() {

        KRATOS_TRY
        ModelPart& fem_model_part = GetFemModelPart();
        NodesArrayType& pNodes = fem_model_part.Nodes();

        #pragma omp parallel for
        for (int k = 0; k < (int)pNodes.size(); k++) {
            ModelPart::NodeIterator i = pNodes.begin() + k;

            array_1d<double, 3>& node_rhs = i->FastGetSolutionStepValue(CONTACT_FORCES);
            array_1d<double, 3>& node_rhs_elas = i->FastGetSolutionStepValue(ELASTIC_FORCES);
            array_1d<double, 3>& node_rhs_tang = i->FastGetSolutionStepValue(TANGENTIAL_ELASTIC_FORCES);
            double& node_pressure = i->GetSolutionStepValue(DEM_PRESSURE);
            //double& node_area = i->GetSolutionStepValue(DEM_NODAL_AREA);
            double& shear_stress = i->FastGetSolutionStepValue(SHEAR_STRESS);

            noalias(node_rhs) = ZeroVector(3);
            noalias(node_rhs_elas) = ZeroVector(3);
            noalias(node_rhs_tang) = ZeroVector(3);
            node_pressure = 0.0;
            //node_area = 0.0;
            shear_stress = 0.0;
        }
        KRATOS_CATCH("")
    }

    void ExplicitSolverStrategy::CalculateNodalPressuresAndStressesOnWalls() {
        KRATOS_TRY

        ModelPart& fem_model_part = GetFemModelPart();
        NodesArrayType& pNodes = fem_model_part.Nodes();

        #pragma omp parallel for
        for (int k = 0; k < (int)pNodes.size(); k++) {
            ModelPart::NodeIterator i = pNodes.begin() + k;

            double& node_pressure = i->FastGetSolutionStepValue(DEM_PRESSURE);
            double node_area = i->FastGetSolutionStepValue(DEM_NODAL_AREA);
            double& shear_stress = i->FastGetSolutionStepValue(SHEAR_STRESS);
            array_1d<double, 3>& node_rhs_tang = i->FastGetSolutionStepValue(TANGENTIAL_ELASTIC_FORCES);

            node_pressure = node_pressure / node_area;
            shear_stress = GeometryFunctions::module(node_rhs_tang) / node_area;
        }
        KRATOS_CATCH("")
    }

    void ExplicitSolverStrategy::SetFlagAndVariableToNodes(const Kratos::Flags& r_flag_name, ComponentOf3ComponentsVariableType& r_variable_to_set, const double value, NodesArrayType& r_nodes_array) {
        KRATOS_TRY
        #pragma omp parallel for
        for (int i = 0; i < (int) r_nodes_array.size(); i++) {
            NodesArrayType::iterator node_i = r_nodes_array.ptr_begin() + i;
            node_i->FastGetSolutionStepValue(r_variable_to_set) = value;
            node_i->Set(r_flag_name, true);
        }
        KRATOS_CATCH("")
    }

    void ExplicitSolverStrategy::SetVariableToNodes(ComponentOf3ComponentsVariableType& r_variable_to_set, const double value, NodesArrayType& r_nodes_array) {
        KRATOS_TRY
        #pragma omp parallel for
        for (int i = 0; i < (int) r_nodes_array.size(); i++) {
            NodesArrayType::iterator node_i = r_nodes_array.ptr_begin() + i;
            node_i->FastGetSolutionStepValue(r_variable_to_set) = value;
        }
        KRATOS_CATCH("")
    }

    void ExplicitSolverStrategy::ResetPrescribedMotionFlagsRespectingImposedDofs() {
        KRATOS_TRY
        ModelPart& r_model_part = GetModelPart();

        NodesArrayType& r_model_part_nodes = r_model_part.Nodes();

        if (!r_model_part_nodes.size()) return;

        const unsigned int vel_x_dof_position = (r_model_part.NodesBegin())->GetDofPosition(VELOCITY_X);
        const unsigned int ang_vel_x_dof_position = (r_model_part.NodesBegin())->GetDofPosition(ANGULAR_VELOCITY_X);

        #pragma omp parallel for
        for (int i = 0; i < (int) r_model_part_nodes.size(); i++) {
            ModelPart::NodesContainerType::iterator node_i = r_model_part.NodesBegin() + i;
            if (node_i->Is(BLOCKED)) continue;
            Node<3>& node = *node_i;

            if (node.GetDof(VELOCITY_X, vel_x_dof_position).IsFixed()) {
                node.Set(DEMFlags::FIXED_VEL_X, true);
            } else {
                node.Set(DEMFlags::FIXED_VEL_X, false);
            }
            if (node.GetDof(VELOCITY_Y, vel_x_dof_position + 1).IsFixed()) {
                node.Set(DEMFlags::FIXED_VEL_Y, true);
            } else {
                node.Set(DEMFlags::FIXED_VEL_Y, false);
            }
            if (node.GetDof(VELOCITY_Z, vel_x_dof_position + 2).IsFixed()) {
                node.Set(DEMFlags::FIXED_VEL_Z, true);
            } else {
                node.Set(DEMFlags::FIXED_VEL_Z, false);
            }
            if (node.GetDof(ANGULAR_VELOCITY_X, ang_vel_x_dof_position).IsFixed()) {
                node.Set(DEMFlags::FIXED_ANG_VEL_X, true);
            } else {
                node.Set(DEMFlags::FIXED_ANG_VEL_X, false);
            }
            if (node.GetDof(ANGULAR_VELOCITY_Y, ang_vel_x_dof_position + 1).IsFixed()) {
                node.Set(DEMFlags::FIXED_ANG_VEL_Y, true);
            } else {
                node.Set(DEMFlags::FIXED_ANG_VEL_Y, false);
            }
            if (node.GetDof(ANGULAR_VELOCITY_Z, ang_vel_x_dof_position + 2).IsFixed()) {
                node.Set(DEMFlags::FIXED_ANG_VEL_Z, true);
            } else {
                node.Set(DEMFlags::FIXED_ANG_VEL_Z, false);
            }
        }
        KRATOS_CATCH("")
    }

    void ExplicitSolverStrategy::ApplyPrescribedBoundaryConditions() {

        KRATOS_TRY

        ModelPart& r_model_part = GetModelPart();
        const ProcessInfo& r_process_info = GetModelPart().GetProcessInfo();
        const double time = r_process_info[TIME];

        for (ModelPart::SubModelPartsContainerType::iterator sub_model_part = r_model_part.SubModelPartsBegin(); sub_model_part != r_model_part.SubModelPartsEnd(); ++sub_model_part) {

            double vel_start = 0.0, vel_stop = std::numeric_limits<double>::max();
            if ((*sub_model_part).Has(VELOCITY_START_TIME)) {
                vel_start = (*sub_model_part)[VELOCITY_START_TIME];
            }
            if ((*sub_model_part).Has(VELOCITY_STOP_TIME)) {
                vel_stop = (*sub_model_part)[VELOCITY_STOP_TIME];
            }

            if (time < vel_start || time > vel_stop) continue;

            NodesArrayType& pNodes = sub_model_part->Nodes();

            if ((*sub_model_part).Has(IMPOSED_VELOCITY_X_VALUE)) {
                SetFlagAndVariableToNodes(DEMFlags::FIXED_VEL_X, VELOCITY_X, (*sub_model_part)[IMPOSED_VELOCITY_X_VALUE], pNodes);
            }
            if ((*sub_model_part).Has(IMPOSED_VELOCITY_Y_VALUE)) {
                SetFlagAndVariableToNodes(DEMFlags::FIXED_VEL_Y, VELOCITY_Y, (*sub_model_part)[IMPOSED_VELOCITY_Y_VALUE], pNodes);
            }
            if ((*sub_model_part).Has(IMPOSED_VELOCITY_Z_VALUE)) {
                SetFlagAndVariableToNodes(DEMFlags::FIXED_VEL_Z, VELOCITY_Z, (*sub_model_part)[IMPOSED_VELOCITY_Z_VALUE], pNodes);
            }
            if ((*sub_model_part).Has(IMPOSED_ANGULAR_VELOCITY_X_VALUE)) {
                SetFlagAndVariableToNodes(DEMFlags::FIXED_ANG_VEL_X, ANGULAR_VELOCITY_X, (*sub_model_part)[IMPOSED_ANGULAR_VELOCITY_X_VALUE], pNodes);
            }
            if ((*sub_model_part).Has(IMPOSED_ANGULAR_VELOCITY_Y_VALUE)) {
                SetFlagAndVariableToNodes(DEMFlags::FIXED_ANG_VEL_Y, ANGULAR_VELOCITY_Y, (*sub_model_part)[IMPOSED_ANGULAR_VELOCITY_Y_VALUE], pNodes);
            }
            if ((*sub_model_part).Has(IMPOSED_ANGULAR_VELOCITY_Z_VALUE)) {
                SetFlagAndVariableToNodes(DEMFlags::FIXED_ANG_VEL_Z, ANGULAR_VELOCITY_Z, (*sub_model_part)[IMPOSED_ANGULAR_VELOCITY_Z_VALUE], pNodes);
            }
        } // for each mesh

        ModelPart& fem_model_part = GetFemModelPart();

        unsigned int rigid_body_elements_counter = 0;

        for (ModelPart::SubModelPartsContainerType::iterator sub_model_part = fem_model_part.SubModelPartsBegin(); sub_model_part != fem_model_part.SubModelPartsEnd(); ++sub_model_part) {

            ModelPart& submp = *sub_model_part;
            if (!submp[FREE_BODY_MOTION]) break;

            double vel_start = 0.0, vel_stop = std::numeric_limits<double>::max();
            if ((*sub_model_part).Has(VELOCITY_START_TIME)) {
                vel_start = (*sub_model_part)[VELOCITY_START_TIME];
            }
            if ((*sub_model_part).Has(VELOCITY_STOP_TIME)) {
                vel_stop = (*sub_model_part)[VELOCITY_STOP_TIME];
            }

            if (time < vel_start || time > vel_stop) continue;

            ElementsArrayType& pElements = mpFem_model_part->Elements();
            ElementsArrayType::iterator it = pElements.ptr_begin() + rigid_body_elements_counter;
            RigidBodyElement3D& rigid_body_element = dynamic_cast<Kratos::RigidBodyElement3D&> (*it);

            if ((*sub_model_part).Has(IMPOSED_VELOCITY_X_VALUE)) {
                rigid_body_element.GetGeometry()[0].Set(DEMFlags::FIXED_VEL_X, true);
                rigid_body_element.GetGeometry()[0].FastGetSolutionStepValue(VELOCITY)[0] = (*sub_model_part)[IMPOSED_VELOCITY_X_VALUE];
            }
            if ((*sub_model_part).Has(IMPOSED_VELOCITY_Y_VALUE)) {
                rigid_body_element.GetGeometry()[0].Set(DEMFlags::FIXED_VEL_Y, true);
                rigid_body_element.GetGeometry()[0].FastGetSolutionStepValue(VELOCITY)[1] = (*sub_model_part)[IMPOSED_VELOCITY_Y_VALUE];
            }
            if ((*sub_model_part).Has(IMPOSED_VELOCITY_Z_VALUE)) {
                rigid_body_element.GetGeometry()[0].Set(DEMFlags::FIXED_VEL_Z, true);
                rigid_body_element.GetGeometry()[0].FastGetSolutionStepValue(VELOCITY)[2] = (*sub_model_part)[IMPOSED_VELOCITY_Z_VALUE];
            }
            if ((*sub_model_part).Has(IMPOSED_ANGULAR_VELOCITY_X_VALUE)) {
                rigid_body_element.GetGeometry()[0].Set(DEMFlags::FIXED_ANG_VEL_X, true);
                rigid_body_element.GetGeometry()[0].FastGetSolutionStepValue(ANGULAR_VELOCITY)[0] = (*sub_model_part)[IMPOSED_ANGULAR_VELOCITY_X_VALUE];
            }
            if ((*sub_model_part).Has(IMPOSED_ANGULAR_VELOCITY_Y_VALUE)) {
                rigid_body_element.GetGeometry()[0].Set(DEMFlags::FIXED_ANG_VEL_Y, true);
                rigid_body_element.GetGeometry()[0].FastGetSolutionStepValue(ANGULAR_VELOCITY)[1] = (*sub_model_part)[IMPOSED_ANGULAR_VELOCITY_Y_VALUE];
            }
            if ((*sub_model_part).Has(IMPOSED_ANGULAR_VELOCITY_Z_VALUE)) {
                rigid_body_element.GetGeometry()[0].Set(DEMFlags::FIXED_ANG_VEL_Z, true);
                rigid_body_element.GetGeometry()[0].FastGetSolutionStepValue(ANGULAR_VELOCITY)[2] = (*sub_model_part)[IMPOSED_ANGULAR_VELOCITY_Z_VALUE];
            }

            rigid_body_elements_counter++;
        }

        KRATOS_CATCH("")
    }

    void ExplicitSolverStrategy::ApplyInitialConditions() {

        KRATOS_TRY
        ModelPart& r_model_part = GetModelPart();

        for (ModelPart::SubModelPartsContainerType::iterator sub_model_part = r_model_part.SubModelPartsBegin(); sub_model_part != r_model_part.SubModelPartsEnd(); ++sub_model_part) {

            NodesArrayType& pNodes = sub_model_part->Nodes();

            if ((*sub_model_part).Has(INITIAL_VELOCITY_X_VALUE)) {
                SetVariableToNodes(VELOCITY_X, (*sub_model_part)[INITIAL_VELOCITY_X_VALUE], pNodes);
            }
            if ((*sub_model_part).Has(INITIAL_VELOCITY_Y_VALUE)) {
                SetVariableToNodes(VELOCITY_Y, (*sub_model_part)[INITIAL_VELOCITY_Y_VALUE], pNodes);
            }
            if ((*sub_model_part).Has(INITIAL_VELOCITY_Z_VALUE)) {
                SetVariableToNodes(VELOCITY_Z, (*sub_model_part)[INITIAL_VELOCITY_Z_VALUE], pNodes);
            }
            if ((*sub_model_part).Has(INITIAL_ANGULAR_VELOCITY_X_VALUE)) {
                SetVariableToNodes(ANGULAR_VELOCITY_X, (*sub_model_part)[INITIAL_ANGULAR_VELOCITY_X_VALUE], pNodes);
            }
            if ((*sub_model_part).Has(INITIAL_ANGULAR_VELOCITY_Y_VALUE)) {
                SetVariableToNodes(ANGULAR_VELOCITY_Y, (*sub_model_part)[INITIAL_ANGULAR_VELOCITY_Y_VALUE], pNodes);
            }
            if ((*sub_model_part).Has(INITIAL_ANGULAR_VELOCITY_Z_VALUE)) {
                SetVariableToNodes(ANGULAR_VELOCITY_Z, (*sub_model_part)[INITIAL_ANGULAR_VELOCITY_Z_VALUE], pNodes);
            }
        } // for each mesh

        ModelPart& fem_model_part = GetFemModelPart();

        unsigned int rigid_body_elements_counter = 0;

        for (ModelPart::SubModelPartsContainerType::iterator sub_model_part = fem_model_part.SubModelPartsBegin(); sub_model_part != fem_model_part.SubModelPartsEnd(); ++sub_model_part) {

            ModelPart& submp = *sub_model_part;
            if (!submp[FREE_BODY_MOTION]) break;

            ElementsArrayType& pElements = mpFem_model_part->Elements();
            ElementsArrayType::iterator it = pElements.ptr_begin() + rigid_body_elements_counter;
            RigidBodyElement3D& rigid_body_element = dynamic_cast<Kratos::RigidBodyElement3D&> (*it);

            if ((*sub_model_part).Has(INITIAL_VELOCITY_X_VALUE)) {
                rigid_body_element.GetGeometry()[0].FastGetSolutionStepValue(VELOCITY)[0] = (*sub_model_part)[INITIAL_VELOCITY_X_VALUE];
            }
            if ((*sub_model_part).Has(INITIAL_VELOCITY_Y_VALUE)) {
                rigid_body_element.GetGeometry()[0].FastGetSolutionStepValue(VELOCITY)[1] = (*sub_model_part)[INITIAL_VELOCITY_Y_VALUE];
            }
            if ((*sub_model_part).Has(INITIAL_VELOCITY_Z_VALUE)) {
                rigid_body_element.GetGeometry()[0].FastGetSolutionStepValue(VELOCITY)[2] = (*sub_model_part)[INITIAL_VELOCITY_Z_VALUE];
            }
            if ((*sub_model_part).Has(INITIAL_ANGULAR_VELOCITY_X_VALUE)) {
                rigid_body_element.GetGeometry()[0].FastGetSolutionStepValue(ANGULAR_VELOCITY)[0] = (*sub_model_part)[INITIAL_ANGULAR_VELOCITY_X_VALUE];
            }
            if ((*sub_model_part).Has(INITIAL_ANGULAR_VELOCITY_Y_VALUE)) {
                rigid_body_element.GetGeometry()[0].FastGetSolutionStepValue(ANGULAR_VELOCITY)[1] = (*sub_model_part)[INITIAL_ANGULAR_VELOCITY_Y_VALUE];
            }
            if ((*sub_model_part).Has(INITIAL_ANGULAR_VELOCITY_Z_VALUE)) {
                rigid_body_element.GetGeometry()[0].FastGetSolutionStepValue(ANGULAR_VELOCITY)[2] = (*sub_model_part)[INITIAL_ANGULAR_VELOCITY_Z_VALUE];
            }

            if (submp[FREE_BODY_MOTION]) rigid_body_element.CustomInitialize(submp);

            rigid_body_elements_counter++;
        }

        KRATOS_CATCH("")
    }

    void ExplicitSolverStrategy::SetSearchRadiiOnAllParticles(ModelPart& r_model_part, const double added_search_distance, const double amplification) {
        KRATOS_TRY
        int number_of_elements = r_model_part.GetCommunicator().LocalMesh().ElementsArray().end() - r_model_part.GetCommunicator().LocalMesh().ElementsArray().begin();
        #pragma omp parallel for
        for (int i = 0; i < number_of_elements; i++) {
            mListOfSphericParticles[i]->SetSearchRadius(amplification * (added_search_distance + mListOfSphericParticles[i]->GetRadius()));
        }
        KRATOS_CATCH("")
    }

    void ExplicitSolverStrategy::SetNormalRadiiOnAllParticles(ModelPart& r_model_part) {
        KRATOS_TRY
        int number_of_elements = r_model_part.GetCommunicator().LocalMesh().ElementsArray().end() - r_model_part.GetCommunicator().LocalMesh().ElementsArray().begin();
        #pragma omp parallel for
        for (int i = 0; i < number_of_elements; i++) {
            mListOfSphericParticles[i]->SetRadius();
        }
        KRATOS_CATCH("")
    }

    void ExplicitSolverStrategy::SetSearchRadiiWithFemOnAllParticles(ModelPart& r_model_part, const double added_search_distance, const double amplification) {
        KRATOS_TRY
        int number_of_elements = r_model_part.GetCommunicator().LocalMesh().ElementsArray().end() - r_model_part.GetCommunicator().LocalMesh().ElementsArray().begin();
        #pragma omp parallel for
        for (int i = 0; i < number_of_elements; i++) {
            mListOfSphericParticles[i]->SetSearchRadius(amplification * (added_search_distance + mListOfSphericParticles[i]->GetRadius()));
        }
        KRATOS_CATCH("")
    }

    void ExplicitSolverStrategy::SearchNeighbours() {

        KRATOS_TRY

        if (!mDoSearchNeighbourElements) {
            return;
        }

        ModelPart& r_model_part = GetModelPart();

        int number_of_elements = r_model_part.GetCommunicator().LocalMesh().ElementsArray().end() - r_model_part.GetCommunicator().LocalMesh().ElementsArray().begin();
        if (!number_of_elements) return;

        GetResults().resize(number_of_elements);
        GetResultsDistances().resize(number_of_elements);

        //SetSearchRadiiOnAllParticles(r_model_part, r_model_part.GetProcessInfo()[SEARCH_RADIUS_INCREMENT], 1.0);
        mpSpSearch->SearchElementsInRadiusExclusive(r_model_part, this->GetArrayOfAmplifiedRadii(), this->GetResults(), this->GetResultsDistances());

        const int number_of_particles = (int) mListOfSphericParticles.size();

        #pragma omp parallel for schedule(dynamic, 100)
        for (int i = 0; i < number_of_particles; i++) {
            mListOfSphericParticles[i]->mNeighbourElements.clear();
            for (SpatialSearch::ResultElementsContainerType::iterator neighbour_it = this->GetResults()[i].begin(); neighbour_it != this->GetResults()[i].end(); ++neighbour_it) {
                Element* p_neighbour_element = (*neighbour_it).get();
                SphericParticle* p_spheric_neighbour_particle = dynamic_cast<SphericParticle*> (p_neighbour_element);
                if (mListOfSphericParticles[i]->Is(DEMFlags::BELONGS_TO_A_CLUSTER) && (mListOfSphericParticles[i]->GetClusterId() == p_spheric_neighbour_particle->GetClusterId())) continue;
                mListOfSphericParticles[i]->mNeighbourElements.push_back(p_spheric_neighbour_particle);
            }
            this->GetResults()[i].clear();
            this->GetResultsDistances()[i].clear();
        }
        KRATOS_CATCH("")
    }

    void ExplicitSolverStrategy::ComputeNewNeighboursHistoricalData() {

        KRATOS_TRY
        const int number_of_particles = (int) mListOfSphericParticles.size();

        #pragma omp parallel
        {
            DenseVector<int> mTempNeighboursIds;
            std::vector<array_1d<double, 3> > mTempNeighbourElasticContactForces;
            std::vector<array_1d<double, 3> > mTempNeighbourTotalContactForces;

            #pragma omp for
            for (int i = 0; i < number_of_particles; i++) {
                mListOfSphericParticles[i]->ComputeNewNeighboursHistoricalData(mTempNeighboursIds, mTempNeighbourElasticContactForces);
            }
        }

        KRATOS_CATCH("")
    }

    void ExplicitSolverStrategy::ComputeNewRigidFaceNeighboursHistoricalData() {
        KRATOS_TRY
        const int number_of_particles = (int) mListOfSphericParticles.size();

        #pragma omp parallel for
        for (int i = 0; i < number_of_particles; i++) {
            mListOfSphericParticles[i]->ComputeNewRigidFaceNeighboursHistoricalData();
        }

        KRATOS_CATCH("")
    }

    void ExplicitSolverStrategy::SearchRigidFaceNeighbours() {
        KRATOS_TRY

        ElementsArrayType& pElements = mpDem_model_part->GetCommunicator().LocalMesh().Elements();
        ConditionsArrayType& pTConditions = mpFem_model_part->GetCommunicator().LocalMesh().Conditions();

        if (pTConditions.size() > 0) {
            const int number_of_particles = (int) mListOfSphericParticles.size();

            this->GetRigidFaceResults().resize(number_of_particles);
            this->GetRigidFaceResultsDistances().resize(number_of_particles);

            //Fast Bins Search
            //SetSearchRadiiOnAllParticles(*mpDem_model_part, mpDem_model_part->GetProcessInfo()[SEARCH_RADIUS_INCREMENT_FOR_WALLS], 1.0);
            mpDemFemSearch->SearchRigidFaceForDEMInRadiusExclusiveImplementation(pElements, pTConditions, this->GetRigidFaceResults(), this->GetRigidFaceResultsDistances());


            #pragma omp parallel for schedule(dynamic, 100)
            for (int i = 0; i < number_of_particles; i++) {
                mListOfSphericParticles[i]->mNeighbourPotentialRigidFaces.clear();
                for (ResultConditionsContainerType::iterator neighbour_it = this->GetRigidFaceResults()[i].begin(); neighbour_it != this->GetRigidFaceResults()[i].end(); ++neighbour_it) {
                    Condition* p_neighbour_condition = (*neighbour_it).get();
                    DEMWall* p_wall = dynamic_cast<DEMWall*> (p_neighbour_condition);
                    mListOfSphericParticles[i]->mNeighbourPotentialRigidFaces.push_back(p_wall);
                }//for results iterator
                this->GetRigidFaceResults()[i].clear();
                this->GetRigidFaceResultsDistances()[i].clear();
            }

            CheckHierarchyWithCurrentNeighbours();
            //DoubleHierarchyMethod();

            //typedef WeakPointerVector<Condition >::iterator ConditionWeakIteratorType;
            const int number_of_conditions = (int) pTConditions.size();

            #pragma omp parallel
            {
                #pragma omp for
                for (int i = 0; i < number_of_conditions; i++) {
                    ConditionsArrayType::iterator ic = pTConditions.begin() + i;
                    DEMWall* wall = dynamic_cast<Kratos::DEMWall*> (&(*ic));
                    wall->mNeighbourSphericParticles.resize(0);
                }

                #pragma omp for
                for (int i = 0; i < number_of_particles; i++) {
                    for (unsigned int j = 0; j < mListOfSphericParticles[i]->mNeighbourRigidFaces.size(); j++) {
                        DEMWall* p_wall = mListOfSphericParticles[i]->mNeighbourRigidFaces[j];
                        #pragma omp critical
                        {
                            p_wall->mNeighbourSphericParticles.push_back(mListOfSphericParticles[i]);
                        }
                    }
                }
            }//#pragma omp parallel
        }
        KRATOS_CATCH("")
    }

    void ExplicitSolverStrategy::DoubleHierarchyMethod() {
        KRATOS_TRY
        const int number_of_particles = (int) mListOfSphericParticles.size();

        #pragma omp parallel
        {
        std::vector< double > Distance_Array; //MACELI: reserve.. or take it out of the loop and have one for every thread
        std::vector< array_1d<double, 3> > Normal_Array;
        std::vector< array_1d<double, 4> > Weight_Array;
        std::vector< int > Id_Array;
        std::vector< int > ContactType_Array;
        std::vector<DEMWall*> temporal_neigh;
        std::vector< array_1d<double, 4> > temporal_contact_weights;
        std::vector< int > temporal_contact_types;

        #pragma omp for
        for (int i = 0; i < number_of_particles; i++) {
            SphericParticle* p_sphere_i = mListOfSphericParticles[i];
            p_sphere_i->mNeighbourRigidFaces.resize(0);
            p_sphere_i->mNeighbourPotentialRigidFaces.resize(0);
            p_sphere_i->mContactConditionWeights.resize(0);

            Distance_Array.clear();
            Normal_Array.clear();
            Weight_Array.clear();
            Id_Array.clear();
            ContactType_Array.clear();

            std::vector<DEMWall*>& potential_neighbour_rigid_faces = p_sphere_i->mNeighbourPotentialRigidFaces;

            for (ResultConditionsContainerType::iterator neighbour_it = this->GetRigidFaceResults()[i].begin(); neighbour_it != this->GetRigidFaceResults()[i].end(); ++neighbour_it) {

                Condition* p_neighbour_condition = (*neighbour_it).get();
                DEMWall* p_wall = dynamic_cast<DEMWall*> (p_neighbour_condition);
                RigidFaceGeometricalConfigureType::DoubleHierarchyMethod(p_sphere_i,
                        p_wall,
                        Distance_Array,
                        Normal_Array,
                        Weight_Array,
                        Id_Array,
                        ContactType_Array
                        );
                potential_neighbour_rigid_faces.push_back(p_wall);

            }//for results iterator

            std::vector<DEMWall*>& neighbour_rigid_faces = p_sphere_i->mNeighbourRigidFaces;
            std::vector< array_1d<double, 4> >& neighbour_weights = p_sphere_i->mContactConditionWeights;
            std::vector< int >& neighbor_contact_types = p_sphere_i->mContactConditionContactTypes;

            size_t neigh_size = neighbour_rigid_faces.size();

            temporal_neigh.clear();
            temporal_contact_weights.clear();
            temporal_contact_types.clear();

            for (unsigned int n = 0; n < neigh_size; n++) {

                if (ContactType_Array[n] != -1) //if(it is not a -1 contact neighbour, we copy it)
                {
                    temporal_neigh.push_back(neighbour_rigid_faces[n]);
                    temporal_contact_weights.push_back(Weight_Array[n]);
                    temporal_contact_types.push_back(ContactType_Array[n]);

                }//if(it is not a -1 contact neighbour, we copy it)

            }//loop over temporal neighbours

            //swap

            temporal_neigh.swap(neighbour_rigid_faces);
            temporal_contact_weights.swap(neighbour_weights);
            temporal_contact_types.swap(neighbor_contact_types);

            this->GetRigidFaceResults()[i].clear();
            this->GetRigidFaceResultsDistances()[i].clear();
        }//for particles
        } //parallel region
        KRATOS_CATCH("")
    }//DoubleHierarchyMethod

    void ExplicitSolverStrategy::CheckHierarchyWithCurrentNeighbours()
        {
        KRATOS_TRY
        const int number_of_particles = (int) mListOfSphericParticles.size();

        #pragma omp parallel
        {
            std::vector< double > Distance_Array; //MACELI: reserve.. or take it out of the loop and have one for every thread
            std::vector< array_1d<double, 3> > Normal_Array;
            std::vector< array_1d<double, 4> > Weight_Array;
            std::vector< int > Id_Array;
            std::vector< int > ContactType_Array;

            #pragma omp for schedule(dynamic, 100)
            for (int i = 0; i < number_of_particles; i++) {
                SphericParticle* p_sphere_i = mListOfSphericParticles[i];
                p_sphere_i->mNeighbourRigidFaces.resize(0);
                p_sphere_i->mContactConditionWeights.resize(0);

                Distance_Array.clear();
                Normal_Array.clear();
                Weight_Array.clear();
                Id_Array.clear();
                ContactType_Array.clear();
                std::vector<DEMWall*>& potential_neighbour_rigid_faces = p_sphere_i->mNeighbourPotentialRigidFaces;

                for (unsigned int n = 0; n < potential_neighbour_rigid_faces.size(); ++n) {
                    Condition* p_neighbour_condition = potential_neighbour_rigid_faces[n];
                    DEMWall* p_wall = dynamic_cast<DEMWall*> (p_neighbour_condition);
                    RigidFaceGeometricalConfigureType::DoubleHierarchyMethod(p_sphere_i,
                            p_wall,
                            Distance_Array,
                            Normal_Array,
                            Weight_Array,
                            Id_Array,
                            ContactType_Array
                            );

                }//loop over temporal neighbours

                std::vector<DEMWall*>& neighbour_rigid_faces = p_sphere_i->mNeighbourRigidFaces;
                std::vector< array_1d<double, 4> >& neighbour_weights = p_sphere_i->mContactConditionWeights;
                std::vector< int >& neighbor_contact_types = p_sphere_i->mContactConditionContactTypes;

                size_t neigh_size = neighbour_rigid_faces.size();

                std::vector<DEMWall*> temporal_neigh(0);
                std::vector< array_1d<double, 4> > temporal_contact_weights;
                std::vector< int > temporal_contact_types;

                for (unsigned int n = 0; n < neigh_size; n++) {

                    if (ContactType_Array[n] != -1) //if(it is not a -1 contact neighbour, we copy it)
                    {
                        temporal_neigh.push_back(neighbour_rigid_faces[n]);
                        temporal_contact_weights.push_back(Weight_Array[n]);
                        temporal_contact_types.push_back(ContactType_Array[n]);

                    }//if(it is not a -1 contact neighbour, we copy it)

                }//loop over temporal neighbours

                //swap

                temporal_neigh.swap(neighbour_rigid_faces);
                temporal_contact_weights.swap(neighbour_weights);
                temporal_contact_types.swap(neighbor_contact_types);


            }//for particles
        }

        KRATOS_CATCH("")
        }//CheckHierarchyWithCurrentNeighbours

    void ExplicitSolverStrategy::CalculateInitialMaxIndentations(ProcessInfo& r_process_info) {
        KRATOS_TRY
        std::vector<double> indentations_list, indentations_list_ghost;
        indentations_list.resize(mListOfSphericParticles.size());
        indentations_list_ghost.resize(mListOfGhostSphericParticles.size());

        const int number_of_particles = (int) mListOfSphericParticles.size();

        #pragma omp parallel
        {
            #pragma omp for
            for (int i = 0; i < number_of_particles; i++) {
                double indentation;
                mListOfSphericParticles[i]->CalculateMaxBallToBallIndentation(indentation, r_process_info);
                double max_indentation = std::max(0.0, 0.5 * indentation); // reducing the radius by half the indentation is enough

                mListOfSphericParticles[i]->CalculateMaxBallToFaceIndentation(indentation);
                max_indentation = std::max(max_indentation, indentation);
                indentations_list[i] = max_indentation;
            }

            #pragma omp for //THESE TWO LOOPS CANNOT BE JOINED, BECAUSE THE RADII ARE CHANGING.
            for (int i = 0; i < number_of_particles; i++) {
                mListOfSphericParticles[i]->SetInteractionRadius(mListOfSphericParticles[i]->GetInteractionRadius() - indentations_list[i]);
            }

            #pragma omp single
            {
                SynchronizeHistoricalVariables(GetModelPart());
            }
            const int number_of_ghost_particles = (int) mListOfGhostSphericParticles.size();

            #pragma omp for //THESE TWO LOOPS CANNOT BE JOINED, BECAUSE THE RADII ARE CHANGING.
            for (int i = 0; i < number_of_ghost_particles; i++) {
                mListOfGhostSphericParticles[i]->SetInteractionRadius(mListOfGhostSphericParticles[i]->GetInteractionRadius() - indentations_list_ghost[i]);
            }

            #pragma omp for
            for (int i = 0; i < number_of_particles; i++) {
                double indentation;
                mListOfSphericParticles[i]->CalculateMaxBallToBallIndentation(indentation, r_process_info);
            }
        } //#pragma omp parallel

        KRATOS_CATCH("")
    } // CalculateInitialMaxIndentations()

    void ExplicitSolverStrategy::PrepareContactModelPart(ModelPart& r_model_part, ModelPart& mcontacts_model_part) {
        mcontacts_model_part.GetCommunicator().SetNumberOfColors(r_model_part.GetCommunicator().GetNumberOfColors());
        mcontacts_model_part.GetCommunicator().NeighbourIndices() = r_model_part.GetCommunicator().NeighbourIndices();
    }

    void ExplicitSolverStrategy::PrepareElementsForPrinting() {
        KRATOS_TRY
        ProcessInfo& r_process_info = (*mpDem_model_part).GetProcessInfo();
        ElementsArrayType& pElements = (*mpDem_model_part).GetCommunicator().LocalMesh().Elements();

        DenseVector<unsigned int> element_partition;

        OpenMPUtils::CreatePartition(mNumberOfThreads, pElements.size(), element_partition);

        #pragma omp parallel for
        for (int k = 0; k < (int) pElements.size(); k++) {
            ElementsArrayType::iterator it = pElements.ptr_begin() + k;
            Element* raw_p_element = &(*it);
            SphericParticle* p_sphere = dynamic_cast<SphericParticle*> (raw_p_element);
            p_sphere->PrepareForPrinting(r_process_info);
        }
        KRATOS_CATCH("")
    }

    void ExplicitSolverStrategy::SynchronizeHistoricalVariables(ModelPart& r_model_part) {
        r_model_part.GetCommunicator().SynchronizeNodalSolutionStepsData();
    }

    void ExplicitSolverStrategy::SynchronizeRHS(ModelPart& r_model_part) {
        r_model_part.GetCommunicator().SynchronizeVariable(TOTAL_FORCES);
        r_model_part.GetCommunicator().SynchronizeVariable(PARTICLE_MOMENT);
    }

    void ExplicitSolverStrategy::CleanEnergies() {
        KRATOS_TRY

        ProcessInfo& r_process_info = GetModelPart().GetProcessInfo();
        double& total_elastic_energy = r_process_info[PARTICLE_ELASTIC_ENERGY];
        total_elastic_energy = 0.0;
        double& total_inelastic_frictional_energy = r_process_info[PARTICLE_INELASTIC_FRICTIONAL_ENERGY];
        total_inelastic_frictional_energy  = 0.0;
        double& total_inelastic_viscodamping_energy = r_process_info[PARTICLE_INELASTIC_VISCODAMPING_ENERGY];
        total_inelastic_viscodamping_energy  = 0.0;

        KRATOS_CATCH("")
    }
}<|MERGE_RESOLUTION|>--- conflicted
+++ resolved
@@ -854,11 +854,7 @@
                 p_wall->CalculateElasticForces(rhs_cond_elas, r_process_info);
                 array_1d<double, 3> Normal_to_Element = ZeroVector(3);
 
-<<<<<<< HEAD
-                if (geom.size()>2) p_wall->CalculateNormal(Normal_to_Element);
-=======
                 p_wall->CalculateNormal(Normal_to_Element);
->>>>>>> 452574f2
 
                 const unsigned int& dim = geom.WorkingSpaceDimension();
 
