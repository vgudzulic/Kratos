//
// Authors:
// Miguel Angel Celigueta maceli@cimne.upc.edu
// Salvador Latorre latorre@cimne.upc.edu
// Miquel Santasusana msantasusana@cimne.upc.edu
// Guillermo Casas gcasas@cimne.upc.edu
//

// System includes
#include <string>
#include <iostream>
#include <cmath>

#include <fstream>

// External includes

// Project includes
#include "spheric_particle.h"
#include "custom_utilities/GeometryFunctions.h"
#include "custom_utilities/AuxiliaryFunctions.h"
#include "custom_utilities/discrete_particle_configure.h"


namespace Kratos
{
// using namespace GeometryFunctions;

SphericParticle::SphericParticle()
    : DiscreteElement(), mRealMass(0)
{
    mRadius = 0;
    mRealMass = 0;
    mStressTensor = NULL;
    mSymmStressTensor = NULL;
    mpIntegrationScheme = NULL;
}

SphericParticle::SphericParticle(IndexType NewId, GeometryType::Pointer pGeometry)
    : DiscreteElement(NewId, pGeometry), mRealMass(0){
    mRadius = 0;
    mRealMass = 0;
    mStressTensor = NULL;
    mSymmStressTensor = NULL;
    mpIntegrationScheme = NULL;
}

SphericParticle::SphericParticle(IndexType NewId, GeometryType::Pointer pGeometry,  PropertiesType::Pointer pProperties)
    : DiscreteElement(NewId, pGeometry, pProperties), mRealMass(0)
{
    mRadius = 0;
    mRealMass = 0;
    mStressTensor = NULL;
    mSymmStressTensor = NULL;
    mpIntegrationScheme = NULL;
}

SphericParticle::SphericParticle(IndexType NewId, NodesArrayType const& ThisNodes)
    : DiscreteElement(NewId, ThisNodes), mRealMass(0)
{
    mRadius = 0;
    mRealMass = 0;
    mStressTensor = NULL;
    mSymmStressTensor = NULL;
    mpIntegrationScheme = NULL;
}

Element::Pointer SphericParticle::Create(IndexType NewId, NodesArrayType const& ThisNodes, PropertiesType::Pointer pProperties) const
{
    return Element::Pointer(new SphericParticle(NewId, GetGeometry().Create(ThisNodes), pProperties));
}

/// Destructor.
SphericParticle::~SphericParticle(){
    if (mStressTensor!=NULL) {
        delete mStressTensor;
        mStressTensor = NULL;
        delete mSymmStressTensor;
        mSymmStressTensor = NULL;
    }
    if (mpIntegrationScheme!=NULL) {
        delete mpIntegrationScheme;
    }        
}

void SphericParticle::Initialize(const ProcessInfo& r_process_info)
{
    KRATOS_TRY
    
    SetValue(NEIGHBOUR_IDS, boost::numeric::ublas::vector<int>());
    
    MemberDeclarationFirstStep(r_process_info);

    NodeType& node = GetGeometry()[0];

    SetRadius(node.GetSolutionStepValue(RADIUS));
    SetMass(GetDensity() * CalculateVolume());

    if (this->IsNot(BLOCKED)) node.GetSolutionStepValue(PARTICLE_MATERIAL) = GetParticleMaterial();

    mClusterId = -1;

    if (this->Is(DEMFlags::HAS_ROTATION)) {
        node.GetSolutionStepValue(PARTICLE_MOMENT_OF_INERTIA) = CalculateMomentOfInertia();
        node.GetSolutionStepValue(PRINCIPAL_MOMENTS_OF_INERTIA)[0] = node.GetSolutionStepValue(PRINCIPAL_MOMENTS_OF_INERTIA)[1] = node.GetSolutionStepValue(PRINCIPAL_MOMENTS_OF_INERTIA)[2] = CalculateMomentOfInertia();

        array_1d<double, 3> base_principal_moments_of_inertia = node.GetSolutionStepValue(PRINCIPAL_MOMENTS_OF_INERTIA);
    
        Quaternion<double> Orientation;
        Orientation = Quaternion<double>(1.0, 0.0, 0.0, 0.0);

        node.GetSolutionStepValue(ORIENTATION) = Orientation;
    
        array_1d<double, 3> angular_velocity = node.GetSolutionStepValue(ANGULAR_VELOCITY);
        
        array_1d<double, 3> angular_momentum;
        double LocalTensor[3][3];
        double GlobalTensor[3][3];
        GeometryFunctions::ConstructLocalTensor(base_principal_moments_of_inertia, LocalTensor);
        GeometryFunctions::QuaternionTensorLocal2Global(Orientation, LocalTensor, GlobalTensor);                   
        GeometryFunctions::ProductMatrix3X3Vector3X1(GlobalTensor, angular_velocity, angular_momentum);
        noalias(this->GetGeometry()[0].GetSolutionStepValue(ANGULAR_MOMENTUM)) = angular_momentum;
        
        array_1d<double, 3> local_angular_velocity;
        GeometryFunctions::QuaternionVectorGlobal2Local(Orientation, angular_velocity, local_angular_velocity);
        noalias(this->GetGeometry()[0].GetSolutionStepValue(LOCAL_ANGULAR_VELOCITY)) = local_angular_velocity;
    }

    else {
        array_1d<double, 3>& angular_velocity = node.GetSolutionStepValue(ANGULAR_VELOCITY);
        angular_velocity = ZeroVector(3);
    }

    if (node.GetDof(VELOCITY_X).IsFixed())         {node.Set(DEMFlags::FIXED_VEL_X,true);}
    else                                           {node.Set(DEMFlags::FIXED_VEL_X,false);}
    if (node.GetDof(VELOCITY_Y).IsFixed())         {node.Set(DEMFlags::FIXED_VEL_Y,true);}
    else                                           {node.Set(DEMFlags::FIXED_VEL_Y,false);}
    if (node.GetDof(VELOCITY_Z).IsFixed())         {node.Set(DEMFlags::FIXED_VEL_Z,true);}
    else                                           {node.Set(DEMFlags::FIXED_VEL_Z,false);}
    if (node.GetDof(ANGULAR_VELOCITY_X).IsFixed()) {node.Set(DEMFlags::FIXED_ANG_VEL_X,true);}
    else                                           {node.Set(DEMFlags::FIXED_ANG_VEL_X,false);}
    if (node.GetDof(ANGULAR_VELOCITY_Y).IsFixed()) {node.Set(DEMFlags::FIXED_ANG_VEL_Y,true);}
    else                                           {node.Set(DEMFlags::FIXED_ANG_VEL_Y,false);}
    if (node.GetDof(ANGULAR_VELOCITY_Z).IsFixed()) {node.Set(DEMFlags::FIXED_ANG_VEL_Z,true);}
    else                                           {node.Set(DEMFlags::FIXED_ANG_VEL_Z,false);}
    
    double& elastic_energy = this->GetElasticEnergy();
    elastic_energy = 0.0;
    double& inelastic_frictional_energy = this->GetInelasticFrictionalEnergy();
    inelastic_frictional_energy = 0.0;
    double& inelastic_viscodamping_energy = this->GetInelasticViscodampingEnergy();
    inelastic_viscodamping_energy = 0.0;

    mBoundDeltaDispSq = 0.0;

    CreateDiscontinuumConstitutiveLaws(r_process_info);
    
    DEMIntegrationScheme::Pointer& integration_scheme = GetProperties()[DEM_INTEGRATION_SCHEME_POINTER];
    SetIntegrationScheme(integration_scheme);
    
    KRATOS_CATCH( "" )
}

void SphericParticle::SetIntegrationScheme(DEMIntegrationScheme::Pointer& integration_scheme) {
    mpIntegrationScheme = integration_scheme->CloneRaw();
}

void SphericParticle::CalculateRightHandSide(ProcessInfo& r_process_info, double dt, const array_1d<double,3>& gravity, int search_control)
{
    KRATOS_TRY

    // Creating a data buffer to store those variables that we want to reuse so that we can keep function parameter lists short

    SphericParticle::BufferPointerType p_buffer = CreateParticleDataBuffer(this); // all memory will be freed once this shared pointer goes out of scope
    ParticleDataBuffer& data_buffer = *p_buffer;
    data_buffer.SetBoundingBox(r_process_info[DOMAIN_IS_PERIODIC], r_process_info[DOMAIN_MIN_CORNER], r_process_info[DOMAIN_MAX_CORNER]);

    NodeType& this_node = GetGeometry()[0];

    data_buffer.mDt = dt;
    data_buffer.mMultiStageRHS = false;

    array_1d<double, 3> additional_forces(3, 0.0);
    array_1d<double, 3> additionally_applied_moment(3, 0.0);
    array_1d<double, 3>& elastic_force       = this_node.FastGetSolutionStepValue(ELASTIC_FORCES);
    array_1d<double, 3>& contact_force       = this_node.FastGetSolutionStepValue(CONTACT_FORCES);
    array_1d<double, 3>& rigid_element_force = this_node.FastGetSolutionStepValue(RIGID_ELEMENT_FORCE);

    mContactMoment.clear();
    elastic_force.clear();
    contact_force.clear();
    rigid_element_force.clear();
    
    InitializeForceComputation(r_process_info);

    double RollingResistance = 0.0;

    ComputeBallToBallContactForce(data_buffer, r_process_info, elastic_force, contact_force, RollingResistance);

    ComputeBallToRigidFaceContactForce(data_buffer, elastic_force, contact_force, RollingResistance, rigid_element_force, r_process_info, search_control);

    if (this->IsNot(DEMFlags::BELONGS_TO_A_CLUSTER)){
        ComputeAdditionalForces(additional_forces, additionally_applied_moment, r_process_info, gravity);
        #ifdef KRATOS_DEBUG
        DemDebugFunctions::CheckIfNan(additional_forces, "NAN in Additional Force in RHS of Ball");
        DemDebugFunctions::CheckIfNan(additionally_applied_moment, "NAN in Additional Torque in RHS of Ball");     
        #endif
    }
    
    // ROLLING FRICTION
    if (this->Is(DEMFlags::HAS_ROTATION) && !data_buffer.mMultiStageRHS) {
        if (this->Is(DEMFlags::HAS_ROLLING_FRICTION) && !data_buffer.mMultiStageRHS) {
            array_1d<double, 3>& rolling_resistance_moment = this_node.FastGetSolutionStepValue(ROLLING_RESISTANCE_MOMENT);
            rolling_resistance_moment.clear();
            ComputeRollingFriction(rolling_resistance_moment, RollingResistance, data_buffer.mDt);
        }
    }

    ApplyGlobalDampingToContactForces();
    
    array_1d<double,3>& total_forces = this_node.FastGetSolutionStepValue(TOTAL_FORCES);
    array_1d<double,3>& total_moment = this_node.FastGetSolutionStepValue(PARTICLE_MOMENT);

    total_forces[0] = contact_force[0] + additional_forces[0];
    total_forces[1] = contact_force[1] + additional_forces[1];
    total_forces[2] = contact_force[2] + additional_forces[2];

    total_moment[0] = mContactMoment[0] + additionally_applied_moment[0];
    total_moment[1] = mContactMoment[1] + additionally_applied_moment[1];
    total_moment[2] = mContactMoment[2] + additionally_applied_moment[2];
    
    #ifdef KRATOS_DEBUG
    DemDebugFunctions::CheckIfNan(total_forces, "NAN in Total Forces in RHS of Ball"); 
    DemDebugFunctions::CheckIfNan(total_moment, "NAN in Total Torque in RHS of Ball"); 
    #endif
    
    FinalizeForceComputation(data_buffer);
    KRATOS_CATCH("")
}

void SphericParticle::InitializeForceComputation(ProcessInfo& r_process_info){}

void SphericParticle::FirstCalculateRightHandSide(ProcessInfo& r_process_info, double dt, int search_control){}

void SphericParticle::CollectCalculateRightHandSide(ProcessInfo& r_process_info){}

void SphericParticle::FinalCalculateRightHandSide(ProcessInfo& r_process_info, double dt, const array_1d<double,3>& gravity){}

void SphericParticle::CalculateMaxBallToBallIndentation(double& r_current_max_indentation, const ProcessInfo& r_process_info)
{
    r_current_max_indentation = - std::numeric_limits<double>::max();

    for (unsigned int i = 0; i < mNeighbourElements.size(); i++){
        SphericParticle* ineighbour = mNeighbourElements[i];

        array_1d<double, 3> other_to_me_vect;
        if (!r_process_info[DOMAIN_IS_PERIODIC]){ // default infinite-domain case
            noalias(other_to_me_vect) = this->GetGeometry()[0].Coordinates() - ineighbour->GetGeometry()[0].Coordinates();
        }

        else { // periodic domain
            double my_coors[3] = {this->GetGeometry()[0][0], this->GetGeometry()[0][1], this->GetGeometry()[0][2]};
            double other_coors[3] = {ineighbour->GetGeometry()[0][0], ineighbour->GetGeometry()[0][1], ineighbour->GetGeometry()[0][2]};

            TransformNeighbourCoorsToClosestInPeriodicDomain(r_process_info, my_coors, other_coors);
            other_to_me_vect[0] = my_coors[0] - other_coors[0];
            other_to_me_vect[1] = my_coors[1] - other_coors[1];
            other_to_me_vect[2] = my_coors[2] - other_coors[2];
        }

        double other_radius                  = ineighbour->GetInteractionRadius();
        double distance                      = DEM_MODULUS_3(other_to_me_vect);
        double radius_sum                    = GetInteractionRadius() + other_radius;
        double indentation                   = radius_sum - distance;

        r_current_max_indentation = (indentation > r_current_max_indentation) ? indentation : r_current_max_indentation;
    }
}

void SphericParticle::CalculateMaxBallToFaceIndentation(double& r_current_max_indentation)
{
    r_current_max_indentation = - std::numeric_limits<double>::max();

    std::vector<DEMWall*>& rNeighbours   = this->mNeighbourRigidFaces;

    for (unsigned int i = 0; i < rNeighbours.size(); i++) {

        double LocalCoordSystem[3][3]            = {{0.0}, {0.0}, {0.0}};
        array_1d<double, 3> wall_delta_disp_at_contact_point = ZeroVector(3);
        array_1d<double, 3> wall_velocity_at_contact_point = ZeroVector(3);
        double DistPToB = 0.0;
        int ContactType = -1;
        array_1d<double, 4>& Weight = this->mContactConditionWeights[i];

        //ComputeConditionRelativeData(i,rNeighbours[i], LocalCoordSystem, DistPToB, Weight, wall_delta_disp_at_contact_point, wall_velocity_at_contact_point, ContactType);

        rNeighbours[i]->ComputeConditionRelativeData(i, this, LocalCoordSystem, DistPToB, Weight, wall_delta_disp_at_contact_point, wall_velocity_at_contact_point, ContactType);
        
        if(ContactType > 0){
            double indentation = GetInteractionRadius() - DistPToB;
            r_current_max_indentation = (indentation > r_current_max_indentation) ? indentation : r_current_max_indentation;

        }

    } //for every rigidface neighbor
}

void SphericParticle::CalculateMomentum(array_1d<double, 3>& r_momentum)
{
    const array_1d<double, 3>& vel = this->GetGeometry()[0].FastGetSolutionStepValue(VELOCITY);
    noalias(r_momentum) = GetMass() * vel;
}

// void SphericParticle::CalculateLocalAngularMomentum(array_1d<double, 3>& r_angular_momentum)
// {
//     const array_1d<double, 3> ang_vel  = this->GetGeometry()[0].FastGetSolutionStepValue(ANGULAR_VELOCITY);
//     const double moment_of_inertia     = this->GetGeometry()[0].FastGetSolutionStepValue(PARTICLE_MOMENT_OF_INERTIA);
//     noalias(r_angular_momentum) = moment_of_inertia * ang_vel;
// }

void SphericParticle::CalculateLocalAngularMomentum(array_1d<double, 3>& r_angular_momentum)
{
    const array_1d<double, 3> ang_vel           = this->GetGeometry()[0].FastGetSolutionStepValue(ANGULAR_VELOCITY);
    const array_1d<double, 3> moment_of_inertia = this->GetGeometry()[0].FastGetSolutionStepValue(PRINCIPAL_MOMENTS_OF_INERTIA);
    
    r_angular_momentum[0] = moment_of_inertia[0] * ang_vel[0];
    r_angular_momentum[1] = moment_of_inertia[1] * ang_vel[1];
    r_angular_momentum[2] = moment_of_inertia[2] * ang_vel[2];
}

void SphericParticle::ComputeNewNeighboursHistoricalData(boost::numeric::ublas::vector<int>& mTempNeighboursIds,
                                                         std::vector<array_1d<double, 3> >& mTempNeighbourElasticContactForces)
{
    std::vector<array_1d<double, 3> > mTempNeighbourElasticExtraContactForces;
    unsigned int new_size = mNeighbourElements.size();
    array_1d<double, 3> vector_of_zeros = ZeroVector(3);
    mTempNeighboursIds.resize(new_size);
    mTempNeighbourElasticContactForces.resize(new_size);
    mTempNeighbourElasticExtraContactForces.resize(new_size);

    boost::numeric::ublas::vector<int>& vector_of_ids_of_neighbours = GetValue(NEIGHBOUR_IDS);

    for (unsigned int i = 0; i < new_size; i++) {
        noalias(mTempNeighbourElasticContactForces[i]) = vector_of_zeros;
        noalias(mTempNeighbourElasticExtraContactForces[i]) = vector_of_zeros;

        if (mNeighbourElements[i] == NULL) { // This is required by the continuum sphere which reorders the neighbors
            mTempNeighboursIds[i] = -1;
            continue;
        }

        mTempNeighboursIds[i] = mNeighbourElements[i]->Id();

        for (unsigned int j = 0; j < vector_of_ids_of_neighbours.size(); j++) {
            if (int(mTempNeighboursIds[i]) == vector_of_ids_of_neighbours[j] && vector_of_ids_of_neighbours[j] != -1) {
                noalias(mTempNeighbourElasticContactForces[i]) = mNeighbourElasticContactForces[j];
                noalias(mTempNeighbourElasticExtraContactForces[i]) = mNeighbourElasticExtraContactForces[j]; //TODO: remove this from discontinuum!!
                break;
            }
        }
    }

    vector_of_ids_of_neighbours.swap(mTempNeighboursIds);
    mNeighbourElasticContactForces.swap(mTempNeighbourElasticContactForces);
    mNeighbourElasticExtraContactForces.swap(mTempNeighbourElasticExtraContactForces);
}

void SphericParticle::ComputeNewRigidFaceNeighboursHistoricalData()
{
    array_1d<double, 3> vector_of_zeros = ZeroVector(3);
    std::vector<DEMWall*>& rNeighbours = this->mNeighbourRigidFaces;
    unsigned int new_size              = rNeighbours.size();
    std::vector<int> temp_neighbours_ids(new_size); //these two temporal vectors are very small, saving them as a member of the particle loses time (usually they consist on 1 member).
    std::vector<array_1d<double, 3> > temp_neighbours_elastic_contact_forces(new_size);
    std::vector<array_1d<double, 3> > temp_neighbours_contact_forces(new_size);

    for (unsigned int i = 0; i<rNeighbours.size(); i++){

        noalias(temp_neighbours_elastic_contact_forces[i]) = vector_of_zeros;
        noalias(temp_neighbours_contact_forces[i]) = vector_of_zeros;

        if (rNeighbours[i] == NULL) { // This is required by the continuum sphere which reorders the neighbors
            temp_neighbours_ids[i] = -1;
            continue;
        }

        temp_neighbours_ids[i] = static_cast<int>(rNeighbours[i]->Id());

        for (unsigned int j = 0; j != mFemOldNeighbourIds.size(); j++) {
            if (static_cast<int>(temp_neighbours_ids[i]) == mFemOldNeighbourIds[j] && mFemOldNeighbourIds[j] != -1) {
                noalias(temp_neighbours_elastic_contact_forces[i]) = mNeighbourRigidFacesElasticContactForce[j];
                noalias(temp_neighbours_contact_forces[i]) = mNeighbourRigidFacesTotalContactForce[j];
                break;
            }
        }
    }

    mFemOldNeighbourIds.swap(temp_neighbours_ids);
    mNeighbourRigidFacesElasticContactForce.swap(temp_neighbours_elastic_contact_forces);
    mNeighbourRigidFacesTotalContactForce.swap(temp_neighbours_contact_forces);
}

void SphericParticle::EquationIdVector(EquationIdVectorType& rResult, ProcessInfo& r_process_info){}

void SphericParticle::CalculateMassMatrix(MatrixType& rMassMatrix, ProcessInfo& r_process_info)
{
    rMassMatrix(0,0) = GetMass();
}

void SphericParticle::EvaluateDeltaDisplacement(ParticleDataBuffer & data_buffer,
                                                double RelDeltDisp[3],
                                                double RelVel[3],
                                                double LocalCoordSystem[3][3],
                                                double OldLocalCoordSystem[3][3],
                                                const array_1d<double, 3>& vel,
                                                const array_1d<double, 3>& delta_displ)
{
    // FORMING LOCAL COORDINATES

    // Notes: Since we will normally inherit the mesh from GiD, we respect the global system X,Y,Z [0],[1],[2]
    // In the local coordinates we will define the normal direction of the contact as the [2] component.
    // Compression is positive.
    GeometryFunctions::ComputeContactLocalCoordSystem(data_buffer.mOtherToMeVector, data_buffer.mDistance, LocalCoordSystem); //new Local Coordinate System (normalizes data_buffer.mOtherToMeVector)

    // FORMING OLD LOCAL COORDINATES
    array_1d<double, 3> old_coord_target;
    noalias(old_coord_target) = this->GetGeometry()[0].Coordinates() - delta_displ;

    const array_1d<double, 3>& other_delta_displ = data_buffer.mpOtherParticle->GetGeometry()[0].FastGetSolutionStepValue(DELTA_DISPLACEMENT);
    array_1d<double, 3> old_coord_neigh;
    noalias(old_coord_neigh) = data_buffer.mpOtherParticle->GetGeometry()[0].Coordinates() - other_delta_displ;

    if (data_buffer.mDomainIsPeriodic){ // the domain is periodic
        TransformNeighbourCoorsToClosestInPeriodicDomain(data_buffer, old_coord_target, old_coord_neigh);
    }

    array_1d<double, 3> old_other_to_me_vect;
    noalias(old_other_to_me_vect) = old_coord_target - old_coord_neigh;

    const double old_distance = DEM_MODULUS_3(old_other_to_me_vect);

    GeometryFunctions::ComputeContactLocalCoordSystem(old_other_to_me_vect, old_distance, OldLocalCoordSystem); //Old Local Coordinate System

    // VELOCITIES AND DISPLACEMENTS
    const array_1d<double, 3 >& other_vel = data_buffer.mpOtherParticle->GetGeometry()[0].FastGetSolutionStepValue(VELOCITY);

    RelVel[0] = (vel[0] - other_vel[0]);
    RelVel[1] = (vel[1] - other_vel[1]);
    RelVel[2] = (vel[2] - other_vel[2]);

    // DeltDisp in global coordinates
    RelDeltDisp[0] = (delta_displ[0] - other_delta_displ[0]);
    RelDeltDisp[1] = (delta_displ[1] - other_delta_displ[1]);
    RelDeltDisp[2] = (delta_displ[2] - other_delta_displ[2]);
}

void SphericParticle::RelativeDisplacementAndVelocityOfContactPointDueToRotation(const double indentation,
                                                double RelDeltDisp[3],
                                                double RelVel[3],
                                                const double LocalCoordSystem[3][3],
                                                const double& other_radius,
                                                const double& dt,
                                                const array_1d<double, 3>& my_ang_vel,
                                                SphericParticle* p_neighbour)
{
    const array_1d<double, 3>& other_ang_vel = p_neighbour->GetGeometry()[0].FastGetSolutionStepValue(ANGULAR_VELOCITY);
    const array_1d<double, 3>& my_delta_rotation = GetGeometry()[0].FastGetSolutionStepValue(DELTA_ROTATION);
    const array_1d<double, 3>& other_delta_rotation = p_neighbour->GetGeometry()[0].FastGetSolutionStepValue(DELTA_ROTATION);
    array_1d<double, 3> my_arm_vector;
    array_1d<double, 3> other_arm_vector;
    array_1d<double, 3> my_vel_at_contact_point_due_to_rotation;
    array_1d<double, 3> other_vel_at_contact_point_due_to_rotation;
    array_1d<double, 3> my_delta_disp_at_contact_point_due_to_rotation;
    array_1d<double, 3> other_delta_disp_at_contact_point_due_to_rotation;
    const double other_young = p_neighbour->GetYoung();
    const double my_young = GetYoung();

    const double my_arm_length = GetInteractionRadius() - indentation * other_young / (other_young + my_young);
    const double other_arm_length  = other_radius - indentation * my_young / (other_young + my_young);

    my_arm_vector[0] = -LocalCoordSystem[2][0] * my_arm_length;
    my_arm_vector[1] = -LocalCoordSystem[2][1] * my_arm_length;
    my_arm_vector[2] = -LocalCoordSystem[2][2] * my_arm_length;

    GeometryFunctions::CrossProduct(my_ang_vel, my_arm_vector, my_vel_at_contact_point_due_to_rotation);

    other_arm_vector[0] = LocalCoordSystem[2][0] * other_arm_length;
    other_arm_vector[1] = LocalCoordSystem[2][1] * other_arm_length;
    other_arm_vector[2] = LocalCoordSystem[2][2] * other_arm_length;

    GeometryFunctions::CrossProduct(other_ang_vel, other_arm_vector, other_vel_at_contact_point_due_to_rotation);

    RelVel[0] += my_vel_at_contact_point_due_to_rotation[0] - other_vel_at_contact_point_due_to_rotation[0];
    RelVel[1] += my_vel_at_contact_point_due_to_rotation[1] - other_vel_at_contact_point_due_to_rotation[1];
    RelVel[2] += my_vel_at_contact_point_due_to_rotation[2] - other_vel_at_contact_point_due_to_rotation[2];

    GeometryFunctions::CrossProduct(my_delta_rotation,    my_arm_vector,    my_delta_disp_at_contact_point_due_to_rotation);
    GeometryFunctions::CrossProduct(other_delta_rotation, other_arm_vector, other_delta_disp_at_contact_point_due_to_rotation);

    // Contribution of the rotation
    RelDeltDisp[0] += my_delta_disp_at_contact_point_due_to_rotation[0] - other_delta_disp_at_contact_point_due_to_rotation[0];
    RelDeltDisp[1] += my_delta_disp_at_contact_point_due_to_rotation[1] - other_delta_disp_at_contact_point_due_to_rotation[1];
    RelDeltDisp[2] += my_delta_disp_at_contact_point_due_to_rotation[2] - other_delta_disp_at_contact_point_due_to_rotation[2];
}

void SphericParticle::RelativeDisplacementAndVelocityOfContactPointDueToRotationMatrix(double DeltDisp[3],
                                                double RelVel[3],
                                                const double OldLocalCoordSystem[3][3],
                                                const double& other_radius,
                                                const double& dt,
                                                const array_1d<double, 3>& angular_vel,
                                                SphericParticle* p_neighbour)
{
        const array_1d<double, 3>& neigh_angular_vel = p_neighbour->GetGeometry()[0].FastGetSolutionStepValue(ANGULAR_VELOCITY);
        const array_1d<double, 3>& my_delta_rotation = GetGeometry()[0].FastGetSolutionStepValue(DELTA_ROTATION);
        const array_1d<double, 3>& other_delta_rotation = p_neighbour->GetGeometry()[0].FastGetSolutionStepValue(DELTA_ROTATION);
        const double other_young = p_neighbour->GetYoung();
        const double my_young = GetYoung();

//         array_1d<double, 3> temp_angular_vel;
//         noalias(temp_angular_vel) = angular_vel;
//         array_1d<double, 3> temp_neigh_angular_vel;
//         noalias(temp_neigh_angular_vel) = neigh_angular_vel;
//         DEM_MULTIPLY_BY_SCALAR_3(temp_angular_vel, dt); //THIS MACRO CONVERTS THE temp_angular_vel VARIABLE INTO AN ANGLE, DESPITE THE NAME
//         DEM_MULTIPLY_BY_SCALAR_3(temp_neigh_angular_vel, dt); //THIS MACRO CONVERTS THE temp_angular_vel VARIABLE INTO AN ANGLE, DESPITE THE NAME

        const double my_rotated_angle = DEM_MODULUS_3(my_delta_rotation);
        const double other_rotated_angle = DEM_MODULUS_3(other_delta_rotation);

        const array_1d<double, 3>& coors = this->GetGeometry()[0].Coordinates();
        array_1d<double, 3> neigh_coors = p_neighbour->GetGeometry()[0].Coordinates();

        const array_1d<double, 3> other_to_me_vect = coors - neigh_coors;
        const double distance            = DEM_MODULUS_3(other_to_me_vect);
        const double radius_sum          = GetInteractionRadius() + other_radius;
        const double indentation         = radius_sum - distance;

        const double arm = GetInteractionRadius() - indentation * other_young / (other_young + my_young);
        array_1d<double, 3> e1;
        DEM_COPY_SECOND_TO_FIRST_3(e1, OldLocalCoordSystem[2]);
        DEM_MULTIPLY_BY_SCALAR_3(e1, -arm);
        array_1d<double, 3> new_axes1 = e1;

        const double other_arm = other_radius - indentation * my_young / (other_young + my_young);
        array_1d<double, 3> e2;
        DEM_COPY_SECOND_TO_FIRST_3(e2, OldLocalCoordSystem[2]);
        DEM_MULTIPLY_BY_SCALAR_3(e2, other_arm);
        array_1d<double, 3> new_axes2 = e2;

        if (my_rotated_angle) {
            array_1d<double, 3> axis_1;
            axis_1[0] = my_delta_rotation[0] / my_rotated_angle;
            axis_1[1] = my_delta_rotation[1] / my_rotated_angle;
            axis_1[2] = my_delta_rotation[2] / my_rotated_angle;

            GeometryFunctions::RotateAVectorAGivenAngleAroundAUnitaryVector(e1, axis_1, my_rotated_angle, new_axes1);

        } //if my_rotated_angle

        if (other_rotated_angle) {
            array_1d<double, 3> axis_2;
            axis_2[0] = other_delta_rotation[0] / other_rotated_angle;
            axis_2[1] = other_delta_rotation[1] / other_rotated_angle;
            axis_2[2] = other_delta_rotation[2] / other_rotated_angle;

            GeometryFunctions::RotateAVectorAGivenAngleAroundAUnitaryVector(e2, axis_2, other_rotated_angle, new_axes2);

        } //if other_rotated_angle

        array_1d<double, 3> radial_vector = - other_to_me_vect;
        array_1d<double, 3> other_radial_vector = other_to_me_vect;

        GeometryFunctions::normalize(radial_vector);
        GeometryFunctions::normalize(other_radial_vector);

        radial_vector *= arm;
        other_radial_vector *= other_arm;

        array_1d<double, 3> vel = ZeroVector(3);
        array_1d<double, 3> other_vel = ZeroVector(3);

        GeometryFunctions::CrossProduct(angular_vel, radial_vector, vel);
        GeometryFunctions::CrossProduct(neigh_angular_vel, other_radial_vector, other_vel);

        RelVel[0] += vel[0] - other_vel[0];
        RelVel[1] += vel[1] - other_vel[1];
        RelVel[2] += vel[2] - other_vel[2];

        // Contribution of the rotation velocity

        DeltDisp[0] += (new_axes1[0] - new_axes2[0]) + (e2[0] - e1[0]);
        DeltDisp[1] += (new_axes1[1] - new_axes2[1]) + (e2[1] - e1[1]);
        DeltDisp[2] += (new_axes1[2] - new_axes2[2]) + (e2[2] - e1[2]);
}

void SphericParticle::RelativeDisplacementAndVelocityOfContactPointDueToRotationQuat(const double indentation,
                                                double RelDeltDisp[3],
                                                double RelVel[3],
                                                const double OldLocalCoordSystem[3][3],
                                                const double& other_radius,
                                                const double& dt,
                                                const array_1d<double, 3>& my_ang_vel,
                                                SphericParticle* p_neighbour)
{
    const array_1d<double, 3>& other_ang_vel = p_neighbour->GetGeometry()[0].FastGetSolutionStepValue(ANGULAR_VELOCITY);
    const array_1d<double, 3>& my_delta_rotation = GetGeometry()[0].FastGetSolutionStepValue(DELTA_ROTATION);
    const array_1d<double, 3>& other_delta_rotation = p_neighbour->GetGeometry()[0].FastGetSolutionStepValue(DELTA_ROTATION);
    array_1d<double, 3> my_arm_vector;
    array_1d<double, 3> other_arm_vector;
    array_1d<double, 3> my_new_arm_vector;
    array_1d<double, 3> other_new_arm_vector;
    array_1d<double, 3> my_vel_at_contact_point_due_to_rotation;
    array_1d<double, 3> other_vel_at_contact_point_due_to_rotation;
    const double other_young = p_neighbour->GetYoung();
    const double my_young = GetYoung();

    const double my_arm_length = GetInteractionRadius() - indentation * other_young / (other_young + my_young);
    const double other_arm_length  = other_radius - indentation * my_young / (other_young + my_young);

    my_arm_vector[0] = -OldLocalCoordSystem[2][0] * my_arm_length;
    my_arm_vector[1] = -OldLocalCoordSystem[2][1] * my_arm_length;
    my_arm_vector[2] = -OldLocalCoordSystem[2][2] * my_arm_length;

    GeometryFunctions::CrossProduct(my_ang_vel, my_arm_vector, my_vel_at_contact_point_due_to_rotation);

    other_arm_vector[0] = OldLocalCoordSystem[2][0] * other_arm_length;
    other_arm_vector[1] = OldLocalCoordSystem[2][1] * other_arm_length;
    other_arm_vector[2] = OldLocalCoordSystem[2][2] * other_arm_length;

    GeometryFunctions::CrossProduct(other_ang_vel, other_arm_vector, other_vel_at_contact_point_due_to_rotation);

    RelVel[0] += my_vel_at_contact_point_due_to_rotation[0] - other_vel_at_contact_point_due_to_rotation[0];
    RelVel[1] += my_vel_at_contact_point_due_to_rotation[1] - other_vel_at_contact_point_due_to_rotation[1];
    RelVel[2] += my_vel_at_contact_point_due_to_rotation[2] - other_vel_at_contact_point_due_to_rotation[2];
    
    Quaternion<double> MyDeltaOrientation = Quaternion<double>::Identity();
    Quaternion<double> OtherDeltaOrientation = Quaternion<double>::Identity();
    
    GeometryFunctions::OrientationFromRotationAngle(MyDeltaOrientation, my_delta_rotation);
    GeometryFunctions::OrientationFromRotationAngle(OtherDeltaOrientation, other_delta_rotation);
    
    MyDeltaOrientation.RotateVector3(my_arm_vector, my_new_arm_vector);
    OtherDeltaOrientation.RotateVector3(other_arm_vector, other_new_arm_vector);
    
    // Contribution of the rotation   
    RelDeltDisp[0] += (my_new_arm_vector[0] - other_new_arm_vector[0]) + (other_arm_vector[0] - my_arm_vector[0]);
    RelDeltDisp[1] += (my_new_arm_vector[1] - other_new_arm_vector[1]) + (other_arm_vector[1] - my_arm_vector[1]);
    RelDeltDisp[2] += (my_new_arm_vector[2] - other_new_arm_vector[2]) + (other_arm_vector[2] - my_arm_vector[2]);
}

void SphericParticle::ComputeMoments(double NormalLocalContactForce,
                                     double Force[3],
                                     double& RollingResistance,
                                     double LocalCoordSystem2[3],
                                     SphericParticle* p_neighbour,
                                     double indentation,
                                     bool wall)
{
    double arm_length = GetInteractionRadius() - indentation;

    if (!wall) {
        const double other_young = p_neighbour->GetYoung();
        arm_length = GetInteractionRadius() - indentation * other_young / (other_young + GetYoung());
    }

    array_1d<double, 3> arm_vector;
    arm_vector[0] = -LocalCoordSystem2[0] * arm_length;
    arm_vector[1] = -LocalCoordSystem2[1] * arm_length;
    arm_vector[2] = -LocalCoordSystem2[2] * arm_length;

    array_1d<double, 3> moment_of_this_neighbour;
    GeometryFunctions::CrossProduct(arm_vector, Force, moment_of_this_neighbour);
    noalias(mContactMoment) += moment_of_this_neighbour;

    // ROLLING FRICTION
    if (this->Is(DEMFlags::HAS_ROLLING_FRICTION)) {
        double equiv_rolling_friction_coeff;

        if (!wall) {
            const double my_rolling_friction_coeff      = GetRollingFriction() * GetRadius();
            const double other_rolling_friction_coeff   = p_neighbour->GetRollingFriction() * p_neighbour->GetRadius();
            const double rolling_friction_coeff_sum     = my_rolling_friction_coeff + other_rolling_friction_coeff;
            const double rolling_friction_coeff_sum_inv = 1.0 / rolling_friction_coeff_sum;
            equiv_rolling_friction_coeff                = my_rolling_friction_coeff * other_rolling_friction_coeff * rolling_friction_coeff_sum_inv;
        }

        if (wall) {
            equiv_rolling_friction_coeff = GetRollingFriction() * GetRadius(); // Should be wall->GetRollingFriction() * GetRadius();
        }        

        if (equiv_rolling_friction_coeff != 0.0) {
            RollingResistance += fabs(NormalLocalContactForce) * equiv_rolling_friction_coeff;
        }
    }
}

void SphericParticle::ComputeRollingFriction(array_1d<double, 3>& rolling_resistance_moment, double& RollingResistance, double dt)
{
    array_1d<double, 3> coeff_acc;
    coeff_acc[0] = this->GetGeometry()[0].FastGetSolutionStepValue(PRINCIPAL_MOMENTS_OF_INERTIA)[0] / dt;
    coeff_acc[1] = this->GetGeometry()[0].FastGetSolutionStepValue(PRINCIPAL_MOMENTS_OF_INERTIA)[1] / dt;
    coeff_acc[2] = this->GetGeometry()[0].FastGetSolutionStepValue(PRINCIPAL_MOMENTS_OF_INERTIA)[2] / dt;
    
    const array_1d<double, 3>& ang_velocity           = this->GetGeometry()[0].FastGetSolutionStepValue(ANGULAR_VELOCITY);
    
    array_1d<double, 3> initial_rotation_moment;
    initial_rotation_moment[0] = coeff_acc[0] * ang_velocity[0]; // the moment needed to stop the spin in one time step
    initial_rotation_moment[1] = coeff_acc[0] * ang_velocity[1]; // the moment needed to stop the spin in one time step
    initial_rotation_moment[2] = coeff_acc[0] * ang_velocity[2]; // the moment needed to stop the spin in one time step

    const double MaxRotaMoment[3] = {initial_rotation_moment[0] + mContactMoment[0], initial_rotation_moment[1] + mContactMoment[1], initial_rotation_moment[2] + mContactMoment[2]};
    double MR_max                 = DEM_MODULUS_3(MaxRotaMoment);

    if (MR_max > RollingResistance) {
        
        double CoordSystemMoment[3]  = {0.0};
        CoordSystemMoment[0]         = MaxRotaMoment[0] / MR_max;
        CoordSystemMoment[1]         = MaxRotaMoment[1] / MR_max;
        CoordSystemMoment[2]         = MaxRotaMoment[2] / MR_max;
    
        mContactMoment[0] -= CoordSystemMoment[0] * RollingResistance;
        mContactMoment[1] -= CoordSystemMoment[1] * RollingResistance;
        mContactMoment[2] -= CoordSystemMoment[2] * RollingResistance;
        
        rolling_resistance_moment[0] -= CoordSystemMoment[0] * RollingResistance;
        rolling_resistance_moment[1] -= CoordSystemMoment[1] * RollingResistance;
        rolling_resistance_moment[2] -= CoordSystemMoment[2] * RollingResistance;
    }
    else {
        rolling_resistance_moment = - mContactMoment;      
        mContactMoment = - initial_rotation_moment;
    }   
}

void SphericParticle::ComputeBallToBallContactForce(SphericParticle::ParticleDataBuffer & data_buffer,
                                                    ProcessInfo& r_process_info,
                                                    array_1d<double, 3>& r_elastic_force,
                                                    array_1d<double, 3>& r_contact_force,
                                                    double& RollingResistance)
{
    KRATOS_TRY

    NodeType& this_node = this->GetGeometry()[0];
    DEM_COPY_SECOND_TO_FIRST_3(data_buffer.mMyCoors, this_node)
            
    //LOOP OVER NEIGHBORS:
    for (int i = 0; data_buffer.SetNextNeighbourOrExit(i); ++i){

        if (CalculateRelativePositionsOrSkipContact(data_buffer)) {
            double LocalCoordSystem[3][3]            = {{0.0}, {0.0}, {0.0}};
            double OldLocalCoordSystem[3][3]         = {{0.0}, {0.0}, {0.0}};
            double DeltDisp[3]                       = {0.0};
            double LocalDeltDisp[3]                  = {0.0};
            double RelVel[3]                         = {0.0};
            double LocalContactForce[3]              = {0.0};
            double GlobalContactForce[3]             = {0.0};
            double LocalElasticContactForce[3]       = {0.0};
            double LocalElasticExtraContactForce[3]  = {0.0};
            double GlobalElasticContactForce[3]      = {0.0};
            double GlobalElasticExtraContactForce[3] = {0.0};
            double TotalGlobalElasticContactForce[3] = {0.0};
            double ViscoDampingLocalContactForce[3]  = {0.0};
            double cohesive_force                    =  0.0;
            bool sliding = false; 

            const array_1d<double, 3>& velocity     = this->GetGeometry()[0].FastGetSolutionStepValue(VELOCITY);
            const array_1d<double, 3>& delta_displ  = this->GetGeometry()[0].FastGetSolutionStepValue(DELTA_DISPLACEMENT);
            const array_1d<double, 3>& ang_velocity = this->GetGeometry()[0].FastGetSolutionStepValue(ANGULAR_VELOCITY);

<<<<<<< HEAD
        if (this->Is(DEMFlags::HAS_ROTATION)) {
            RelativeDisplacementAndVelocityOfContactPointDueToRotationQuat(data_buffer.mIndentation, DeltDisp, RelVel, OldLocalCoordSystem, data_buffer.mOtherRadius, data_buffer.mDt, ang_velocity, data_buffer.mpOtherParticle);
        }
=======
            EvaluateDeltaDisplacement(data_buffer, DeltDisp, RelVel, LocalCoordSystem, OldLocalCoordSystem, velocity, delta_displ);

            if (this->Is(DEMFlags::HAS_ROTATION)) {
                RelativeDisplacementAndVelocityOfContactPointDueToRotation(data_buffer.mIndentation, DeltDisp, RelVel, LocalCoordSystem, data_buffer.mOtherRadius, data_buffer.mDt, ang_velocity, data_buffer.mpOtherParticle);
            }
>>>>>>> 4623f350

            RelativeDisplacementAndVelocityOfContactPointDueToOtherReasons(r_process_info, DeltDisp, RelVel, OldLocalCoordSystem, LocalCoordSystem, data_buffer.mpOtherParticle);

        
            EvaluateBallToBallForcesForPositiveIndentiations(data_buffer,
                                                             r_process_info,
                                                             LocalElasticContactForce,
                                                             DeltDisp,
                                                             LocalDeltDisp,
                                                             RelVel,
                                                             data_buffer.mIndentation,
                                                             ViscoDampingLocalContactForce,
                                                             cohesive_force,
                                                             data_buffer.mpOtherParticle,
                                                             sliding,
                                                             LocalCoordSystem,
                                                             OldLocalCoordSystem,
                                                             mNeighbourElasticContactForces[i]);
        

            array_1d<double, 3> other_ball_to_ball_forces(3, 0.0);
            ComputeOtherBallToBallForces(other_ball_to_ball_forces); //These forces can exist even with no indentation.

            // Transforming to global forces and adding up
            AddUpForcesAndProject(OldLocalCoordSystem, LocalCoordSystem, LocalContactForce, LocalElasticContactForce, LocalElasticExtraContactForce, GlobalContactForce,
                                  GlobalElasticContactForce, GlobalElasticExtraContactForce, TotalGlobalElasticContactForce, ViscoDampingLocalContactForce, cohesive_force, other_ball_to_ball_forces, r_elastic_force, r_contact_force, i, r_process_info);
            //TODO: make different AddUpForces for continuum and discontinuum (different arguments, different operations!)

            // ROTATION FORCES
            if (this->Is(DEMFlags::HAS_ROTATION) && !data_buffer.mMultiStageRHS) {
                ComputeMoments(LocalContactForce[2], GlobalContactForce, RollingResistance, LocalCoordSystem[2], data_buffer.mpOtherParticle, data_buffer.mIndentation);
            }

            if (this->Is(DEMFlags::HAS_STRESS_TENSOR)) {
                AddNeighbourContributionToStressTensor(GlobalElasticContactForce, LocalCoordSystem[2], data_buffer.mDistance, data_buffer.mRadiusSum, this);
            }

            DEM_SET_COMPONENTS_TO_ZERO_3(DeltDisp)
            DEM_SET_COMPONENTS_TO_ZERO_3(LocalDeltDisp)
            DEM_SET_COMPONENTS_TO_ZERO_3(RelVel)
            DEM_SET_COMPONENTS_TO_ZERO_3x3(LocalCoordSystem)
            DEM_SET_COMPONENTS_TO_ZERO_3x3(OldLocalCoordSystem)
        }

    }// for each neighbor
    
    #ifdef KRATOS_DEBUG
    DemDebugFunctions::CheckIfNan(GlobalContactForce, "NAN in Force in Ball to Ball contact"); 
    DemDebugFunctions::CheckIfNan(mContactMoment, "NAN in Torque in Ball to Ball contact"); 
    #endif

    KRATOS_CATCH("")
}// ComputeBallToBallContactForce

void SphericParticle::EvaluateBallToBallForcesForPositiveIndentiations(SphericParticle::ParticleDataBuffer & data_buffer,
                                                                       const ProcessInfo& r_process_info,
                                                                       double LocalElasticContactForce[3],
                                                                       double DeltDisp[3],
                                                                       double LocalDeltDisp[3],
                                                                       double RelVel[3],
                                                                       const double indentation,
                                                                       double ViscoDampingLocalContactForce[3],
                                                                       double& cohesive_force,
                                                                       SphericParticle* p_neighbour_element,
                                                                       bool& sliding,
                                                                       double LocalCoordSystem[3][3],
                                                                       double OldLocalCoordSystem[3][3],
                                                                       array_1d<double, 3>& neighbour_elastic_contact_force)
{
    double OldLocalElasticContactForce[3] = {0.0};
    RotateOldContactForces(OldLocalCoordSystem, LocalCoordSystem, neighbour_elastic_contact_force);// still in global coordinates
    // Here we recover the old local forces projected in the new coordinates in the way they were in the old ones; Now they will be increased if necessary
    GeometryFunctions::VectorGlobal2Local(LocalCoordSystem, neighbour_elastic_contact_force, OldLocalElasticContactForce);
    GeometryFunctions::VectorGlobal2Local(LocalCoordSystem, DeltDisp, LocalDeltDisp);
    const double previous_indentation = indentation + LocalDeltDisp[2];
    data_buffer.mLocalRelVel[0] = 0.0;
    data_buffer.mLocalRelVel[1] = 0.0;
    data_buffer.mLocalRelVel[2] = 0.0;
    GeometryFunctions::VectorGlobal2Local(LocalCoordSystem, RelVel, data_buffer.mLocalRelVel);
    mDiscontinuumConstitutiveLaw->CalculateForces(r_process_info, OldLocalElasticContactForce,
            LocalElasticContactForce, LocalDeltDisp, data_buffer.mLocalRelVel, indentation, previous_indentation,
            ViscoDampingLocalContactForce, cohesive_force, this, p_neighbour_element, sliding, LocalCoordSystem);
}

void SphericParticle::ComputeBallToRigidFaceContactForce(SphericParticle::ParticleDataBuffer & data_buffer,
                                                         array_1d<double, 3>& r_elastic_force,
                                                         array_1d<double, 3>& r_contact_force,
                                                         double& RollingResistance,
                                                         array_1d<double, 3>& rigid_element_force,
                                                         ProcessInfo& r_process_info,                                                        
                                                         int search_control)
{
    KRATOS_TRY

    RenewData();    

    std::vector<DEMWall*>& rNeighbours   = this->mNeighbourRigidFaces;
    array_1d<double, 3> vel              = GetGeometry()[0].FastGetSolutionStepValue(VELOCITY);
    const array_1d<double,3>& AngularVel = GetGeometry()[0].FastGetSolutionStepValue(ANGULAR_VELOCITY);

    for (unsigned int i = 0; i < rNeighbours.size(); i++) {
        DEMWall* wall = rNeighbours[i];
        if(wall == NULL) continue;
        if(wall->IsPhantom()){
            wall->CheckSide(this);
            continue;
        }

        double LocalElasticContactForce[3]      = {0.0};
        double GlobalElasticContactForce[3]     = {0.0};
        double ViscoDampingLocalContactForce[3] = {0.0};
        double cohesive_force                   =  0.0;
        double LocalCoordSystem[3][3]           = {{0.0}, {0.0}, {0.0}};
        array_1d<double, 3> wall_delta_disp_at_contact_point = ZeroVector(3);
        array_1d<double, 3> wall_velocity_at_contact_point = ZeroVector(3);
        bool sliding = false;

        double ini_delta = GetInitialDeltaWithFEM(i);
        double DistPToB = 0.0;

        int ContactType = -1;
        array_1d<double, 4>& Weight = this->mContactConditionWeights[i];

        rNeighbours[i]->ComputeConditionRelativeData(i, this, LocalCoordSystem, DistPToB, Weight, wall_delta_disp_at_contact_point, wall_velocity_at_contact_point, ContactType);

        if (ContactType == 1 || ContactType == 2 || ContactType == 3) {

            double indentation = -(DistPToB - GetInteractionRadius()) - ini_delta;
            double DeltDisp[3] = {0.0};
            double DeltVel [3] = {0.0};

            DeltVel[0] = vel[0] - wall_velocity_at_contact_point[0];
            DeltVel[1] = vel[1] - wall_velocity_at_contact_point[1];
            DeltVel[2] = vel[2] - wall_velocity_at_contact_point[2];

            // For translation movement delta displacement
            const array_1d<double, 3>& delta_displ  = this->GetGeometry()[0].FastGetSolutionStepValue(DELTA_DISPLACEMENT);
            DeltDisp[0] = delta_displ[0] - wall_delta_disp_at_contact_point[0];
            DeltDisp[1] = delta_displ[1] - wall_delta_disp_at_contact_point[1];
            DeltDisp[2] = delta_displ[2] - wall_delta_disp_at_contact_point[2];

            const double actual_distance_to_contact_point = GetInteractionRadius() - indentation;
            
//             if (this->Is(DEMFlags::HAS_ROTATION)) {
//                 const array_1d<double,3>& delta_rotation = GetGeometry()[0].FastGetSolutionStepValue(DELTA_ROTATION);
// 
//                 array_1d<double, 3> actual_arm_vector;
//                 actual_arm_vector[0] = -LocalCoordSystem[2][0] * actual_distance_to_contact_point;
//                 actual_arm_vector[1] = -LocalCoordSystem[2][1] * actual_distance_to_contact_point;
//                 actual_arm_vector[2] = -LocalCoordSystem[2][2] * actual_distance_to_contact_point;
// 
//                 double tangential_vel[3]           = {0.0};
//                 double tangential_displacement_due_to_rotation[3]  = {0.0};
//                 GeometryFunctions::CrossProduct(AngularVel, actual_arm_vector, tangential_vel);
//                 GeometryFunctions::CrossProduct(delta_rotation, actual_arm_vector, tangential_displacement_due_to_rotation);
// 
//                 DEM_ADD_SECOND_TO_FIRST(DeltVel, tangential_vel)
//                 DEM_ADD_SECOND_TO_FIRST(DeltDisp, tangential_displacement_due_to_rotation)
//             }

            if (this->Is(DEMFlags::HAS_ROTATION)) {
                const array_1d<double,3>& delta_rotation = GetGeometry()[0].FastGetSolutionStepValue(DELTA_ROTATION);

                array_1d<double, 3> actual_arm_vector, new_arm_vector;
                actual_arm_vector[0] = -LocalCoordSystem[2][0] * actual_distance_to_contact_point; // Here it should be OldLocalCoordSystem but it can be calculated from the available
                actual_arm_vector[1] = -LocalCoordSystem[2][1] * actual_distance_to_contact_point; // data because the contact could have changed from plane to edge...: JIG
                actual_arm_vector[2] = -LocalCoordSystem[2][2] * actual_distance_to_contact_point;

                double tangential_vel[3]           = {0.0};
                double tangential_displacement_due_to_rotation[3]  = {0.0};
                GeometryFunctions::CrossProduct(AngularVel, actual_arm_vector, tangential_vel);
                
                Quaternion<double> DeltaOrientation = Quaternion<double>::Identity();
                GeometryFunctions::OrientationFromRotationAngle(DeltaOrientation, delta_rotation);
    
                DeltaOrientation.RotateVector3(actual_arm_vector, new_arm_vector);
    
                // Contribution of the rotation   
                tangential_displacement_due_to_rotation[0] = (new_arm_vector[0] - actual_arm_vector[0]);
                tangential_displacement_due_to_rotation[1] = (new_arm_vector[1] - actual_arm_vector[1]);
                tangential_displacement_due_to_rotation[2] = (new_arm_vector[2] - actual_arm_vector[2]);

                DEM_ADD_SECOND_TO_FIRST(DeltVel, tangential_vel)
                DEM_ADD_SECOND_TO_FIRST(DeltDisp, tangential_displacement_due_to_rotation)
            }

            double Norm_SQ_Delta_Disp = DEM_INNER_PRODUCT_3(DeltDisp,DeltDisp);
            if(Norm_SQ_Delta_Disp > mBoundDeltaDispSq)
            {mBoundDeltaDispSq = Norm_SQ_Delta_Disp;}

            double LocalDeltDisp[3] = {0.0};
            GeometryFunctions::VectorGlobal2Local(LocalCoordSystem, DeltDisp, LocalDeltDisp);

            double OldLocalElasticContactForce[3] = {0.0};

            GeometryFunctions::VectorGlobal2Local(LocalCoordSystem, mNeighbourRigidFacesElasticContactForce[i], OldLocalElasticContactForce);
            const double previous_indentation = indentation + LocalDeltDisp[2];

            if (indentation > 0.0) {
                double LocalRelVel[3]            = {0.0};
                GeometryFunctions::VectorGlobal2Local(LocalCoordSystem, DeltVel, LocalRelVel);

                mDiscontinuumConstitutiveLaw->CalculateForcesWithFEM(r_process_info,OldLocalElasticContactForce, LocalElasticContactForce, LocalDeltDisp, LocalRelVel, indentation,
                                                                     previous_indentation, ViscoDampingLocalContactForce, cohesive_force, this, wall, sliding);
            }

            double LocalContactForce[3]  = {0.0};
            double GlobalContactForce[3] = {0.0};

            AddUpFEMForcesAndProject(LocalCoordSystem, LocalContactForce, LocalElasticContactForce, GlobalContactForce,
                                     GlobalElasticContactForce, ViscoDampingLocalContactForce, cohesive_force, r_elastic_force, r_contact_force, i);

            rigid_element_force[0] -= GlobalContactForce[0];
            rigid_element_force[1] -= GlobalContactForce[1];
            rigid_element_force[2] -= GlobalContactForce[2];            

            if (this->Is(DEMFlags::HAS_ROTATION)) {
                ComputeMoments(LocalContactForce[2], GlobalContactForce, RollingResistance, LocalCoordSystem[2], this, indentation, true); //WARNING: sending itself as the neighbor!!
            }

            //WEAR
            if (wall->GetProperties()[COMPUTE_WEAR]) {
                const double area              = Globals::Pi * GetInteractionRadius() * GetInteractionRadius();
                const double density           = GetDensity();
                const double inverse_of_volume = 1.0 / (4.0 * 0.333333333333333 * area * GetInteractionRadius());
                ComputeWear(LocalCoordSystem, vel, DeltVel, data_buffer.mDt, density, sliding, inverse_of_volume, LocalElasticContactForce[2], wall);
            } //wall->GetProperties()[COMPUTE_WEAR] if

            if (this->Is(DEMFlags::HAS_STRESS_TENSOR)) {
                AddWallContributionToStressTensor(GlobalElasticContactForce, LocalCoordSystem[2], actual_distance_to_contact_point, 0.0);
            }
        } //ContactType if
    } //rNeighbours.size loop

    KRATOS_CATCH("")
}// ComputeBallToRigidFaceContactForce

void SphericParticle::RenewData()
{
  //To be redefined
}
void SphericParticle::ComputeConditionRelativeData(int rigid_neighbour_index,   // check for delete
                                                  DEMWall* const wall,
                                            double LocalCoordSystem[3][3],
                                            double& DistPToB,
                                            array_1d<double, 4>& Weight,
                                            array_1d<double, 3>& wall_delta_disp_at_contact_point,
                                            array_1d<double, 3>& wall_velocity_at_contact_point,
                                            int& ContactType)
{
    size_t FE_size = wall->GetGeometry().size();
    
    std::vector<double> TempWeight;
    TempWeight.resize(FE_size);

    double total_weight = 0.0;
    int points = 0;
    int inode1 = 0, inode2 = 0;

    for (unsigned int inode = 0; inode < FE_size; inode++) {

        if (Weight[inode] > 1.0e-12) {           
            total_weight = total_weight + Weight[inode];
            points++;
            if (points == 1) {inode1 = inode;}
            if (points == 2) {inode2 = inode;}
        }

        if (fabs(total_weight - 1.0) < 1.0e-12) {
            break;
        }
    }

    bool contact_exists = true;
    array_1d<double, 3>& node_coordinates = this->GetGeometry()[0].Coordinates();

    const double radius = this->GetInteractionRadius();

    if (points == 3 || points == 4)
    {
        unsigned int dummy_current_edge_index;
        contact_exists = GeometryFunctions::FacetCheck(wall->GetGeometry(), node_coordinates, radius, LocalCoordSystem, DistPToB, TempWeight, dummy_current_edge_index);
        ContactType = 1;
        Weight[0]=TempWeight[0];
        Weight[1]=TempWeight[1];
        Weight[2]=TempWeight[2];
        if (points == 4)
        {
            Weight[3] = TempWeight[3];
        }
        else
        {
            Weight[3] = 0.0;
        }
    }

    else if (points == 2) {

        double eta = 0.0;
        contact_exists = GeometryFunctions::EdgeCheck(wall->GetGeometry()[inode1], wall->GetGeometry()[inode2], node_coordinates, radius, LocalCoordSystem, DistPToB, eta);

        Weight[inode1] = 1-eta;
        Weight[inode2] = eta;
        ContactType = 2;

    }

    else if (points == 1) {
        contact_exists = GeometryFunctions::VertexCheck(wall->GetGeometry()[inode1], node_coordinates, radius, LocalCoordSystem, DistPToB);
        Weight[inode1] = 1.0;
        ContactType = 3;
    }

    if (contact_exists == false) {ContactType = -1;}

    for (std::size_t inode = 0; inode < FE_size; inode++) {
        noalias(wall_velocity_at_contact_point) += wall->GetGeometry()[inode].FastGetSolutionStepValue(VELOCITY) * Weight[inode];

        array_1d<double, 3>  wall_delta_displacement = ZeroVector(3);
        wall->GetDeltaDisplacement(wall_delta_displacement, inode);
        noalias(wall_delta_disp_at_contact_point) += wall_delta_displacement* Weight[inode];

    }
}//ComputeConditionRelativeData

void SphericParticle::ComputeWear(double LocalCoordSystem[3][3], array_1d<double, 3>& vel, double tangential_vel[3],
                                  double mTimeStep, double density, bool sliding, double inverse_of_volume,
                                  double LocalElasticContactForce, DEMWall* wall) {

    array_1d<double, 3>& node_coor_array = this->GetGeometry()[0].Coordinates();
    array_1d<double, 3> local_vel;
    GeometryFunctions::VectorGlobal2Local(LocalCoordSystem, vel, local_vel);
    double non_dim_volume_wear;
    double WallSeverityOfWear           = wall->GetProperties()[SEVERITY_OF_WEAR];
    double WallImpactSeverityOfWear     = wall->GetProperties()[IMPACT_WEAR_SEVERITY];
    double InverseOfWallBrinellHardness = 1.0 / (wall->GetProperties()[BRINELL_HARDNESS]);
    double vel_module = DEM_MODULUS_3(vel);
    double quotient_of_vels = fabs(local_vel[2]) / vel_module;
    double Sliding_0 = tangential_vel[0] * mTimeStep;
    double Sliding_1 = tangential_vel[1] * mTimeStep;
    double non_dim_impact_wear = 0.5 * WallImpactSeverityOfWear * InverseOfWallBrinellHardness * density * quotient_of_vels * quotient_of_vels
                                 * pow(1.0 - 4.0 * (1.0 - quotient_of_vels), 2) * vel_module * vel_module;

    if (sliding) {
        non_dim_volume_wear = WallSeverityOfWear * InverseOfWallBrinellHardness * inverse_of_volume * LocalElasticContactForce
                        * sqrt(Sliding_0 * Sliding_0 + Sliding_1 * Sliding_1);
    } else {
        non_dim_volume_wear = 0.0;
    }

    //COMPUTING THE PROJECTED POINT

    array_1d<double, 3> normal_to_wall;

    wall->CalculateNormal(normal_to_wall);

    array_1d<double, 3> relative_vector = wall->GetGeometry()[0].Coordinates() - node_coor_array; //We could have chosen [1] or [2], also.

    double dot_prod = DEM_INNER_PRODUCT_3(relative_vector, normal_to_wall);

    DEM_MULTIPLY_BY_SCALAR_3(normal_to_wall, dot_prod);

    array_1d<double, 3> inner_point = node_coor_array + normal_to_wall;

    //TODO: generalize for any wall (3 or 4 nodes)
    array_1d<double, 3> relative_vector_0 = inner_point - wall->GetGeometry()[0].Coordinates();
    array_1d<double, 3> relative_vector_1 = inner_point - wall->GetGeometry()[1].Coordinates();
    array_1d<double, 3> relative_vector_2 = inner_point - wall->GetGeometry()[2].Coordinates();

    double distance_0 = DEM_MODULUS_3(relative_vector_0);
    double distance_1 = DEM_MODULUS_3(relative_vector_1);
    double distance_2 = DEM_MODULUS_3(relative_vector_2);
    double inverse_of_total_distance = 1.0 / (distance_0 + distance_1 + distance_2);

    double weight_0 = 1.0 - (distance_1 + distance_2) * inverse_of_total_distance;
    double weight_1 = 1.0 - (distance_2 + distance_0) * inverse_of_total_distance;
    double weight_2 = 1.0 - (distance_0 + distance_1) * inverse_of_total_distance; // It could be also: weight_2 = 1.0 - weight_0 - weight_1;

    wall->GetGeometry()[0].SetLock();
    wall->GetGeometry()[0].FastGetSolutionStepValue(NON_DIMENSIONAL_VOLUME_WEAR) += weight_0 * non_dim_volume_wear;
    wall->GetGeometry()[0].FastGetSolutionStepValue(IMPACT_WEAR) += weight_0 * non_dim_impact_wear;
    wall->GetGeometry()[0].UnSetLock();

    wall->GetGeometry()[1].SetLock();
    wall->GetGeometry()[1].FastGetSolutionStepValue(NON_DIMENSIONAL_VOLUME_WEAR) += weight_1 * non_dim_volume_wear;
    wall->GetGeometry()[1].FastGetSolutionStepValue(IMPACT_WEAR) += weight_1 * non_dim_impact_wear;
    wall->GetGeometry()[1].UnSetLock();

    wall->GetGeometry()[2].SetLock();
    wall->GetGeometry()[2].FastGetSolutionStepValue(NON_DIMENSIONAL_VOLUME_WEAR) += weight_2 * non_dim_volume_wear;
    wall->GetGeometry()[2].FastGetSolutionStepValue(IMPACT_WEAR) += weight_2 * non_dim_impact_wear;
    wall->GetGeometry()[2].UnSetLock();

} //ComputeWear

void SphericParticle::CreateDiscontinuumConstitutiveLaws(const ProcessInfo& r_process_info)
{
    mDiscontinuumConstitutiveLaw = GetProperties()[DEM_DISCONTINUUM_CONSTITUTIVE_LAW_POINTER]->Clone();
    mDiscontinuumConstitutiveLaw->Initialize(r_process_info);
}

void SphericParticle::CalculateDampingMatrix(MatrixType& rDampingMatrix, ProcessInfo& r_process_info){}

void SphericParticle::GetDofList(DofsVectorType& ElementalDofList, ProcessInfo& r_process_info)
{
    KRATOS_TRY

    ElementalDofList.resize(0);

    for (unsigned int i = 0; i < GetGeometry().size(); i++) {
        ElementalDofList.push_back(GetGeometry()[i].pGetDof(VELOCITY_X));
        ElementalDofList.push_back(GetGeometry()[i].pGetDof(VELOCITY_Y));

        if (GetGeometry().WorkingSpaceDimension() == 3){
            ElementalDofList.push_back(GetGeometry()[i].pGetDof(VELOCITY_Z));
        }

        ElementalDofList.push_back(GetGeometry()[i].pGetDof(ANGULAR_VELOCITY_X));
        ElementalDofList.push_back(GetGeometry()[i].pGetDof(ANGULAR_VELOCITY_Y));

        if (GetGeometry().WorkingSpaceDimension() == 3){
            ElementalDofList.push_back(GetGeometry()[i].pGetDof(ANGULAR_VELOCITY_Z));
        }
    }

    KRATOS_CATCH("")
}

void SphericParticle::InitializeSolutionStep(ProcessInfo& r_process_info)
{
    KRATOS_TRY

    mRadius = this->GetGeometry()[0].FastGetSolutionStepValue(RADIUS); //Just in case someone is overwriting the radius in Python
    mPartialRepresentativeVolume = 0.0;
    this->GetGeometry()[0].FastGetSolutionStepValue(REPRESENTATIVE_VOLUME) = CalculateVolume();
    double& elastic_energy = this->GetElasticEnergy();
    elastic_energy = 0.0;
    if (this->Is(DEMFlags::HAS_STRESS_TENSOR)) {
        for (int i = 0; i < 3; i++) {
            for (int j = 0; j < 3; j++) {
                (*mStressTensor)(i,j) = 0.0;
            }
        }
    }

    KRATOS_CATCH("")
}

void SphericParticle::AddNeighbourContributionToStressTensor(const double Force[3],
                                                             const double other_to_me_vect[3],
                                                             const double distance,
                                                             const double radius_sum,
                                                             SphericParticle* element) {
    KRATOS_TRY

    double gap = distance - radius_sum;
    double real_distance = GetInteractionRadius() + 0.5 * gap;

    array_1d<double, 3> normal_vector_on_contact;
    normal_vector_on_contact[0] = - other_to_me_vect[0]; //outwards
    normal_vector_on_contact[1] = - other_to_me_vect[1]; //outwards
    normal_vector_on_contact[2] = - other_to_me_vect[2]; //outwards

    array_1d<double, 3> x_centroid = real_distance * normal_vector_on_contact;

    for (int i = 0; i < 3; ++i) {
        for (int j = 0; j < 3; ++j) {
            (*mStressTensor)(i,j) += x_centroid[j] * Force[i]; //ref: Katalin Bagi 1995 Mean stress tensor
        }
    }
    KRATOS_CATCH("")
}

void SphericParticle::AddWallContributionToStressTensor(const double Force[3],
                                                        const double other_to_me_vect[3],
                                                        const double distance,
                                                        const double contact_area) {

    KRATOS_TRY

    double& rRepresentative_Volume = this->GetGeometry()[0].FastGetSolutionStepValue(REPRESENTATIVE_VOLUME);
    rRepresentative_Volume += 0.33333333333333 * (distance * contact_area);

    array_1d<double, 3> normal_vector_on_contact;
    normal_vector_on_contact[0] = -1 * other_to_me_vect[0]; //outwards
    normal_vector_on_contact[1] = -1 * other_to_me_vect[1]; //outwards
    normal_vector_on_contact[2] = -1 * other_to_me_vect[2]; //outwards

    array_1d<double, 3> x_centroid = distance * normal_vector_on_contact;

    for (int i = 0; i < 3; i++) {
        for (int j = 0; j < 3; j++) {
            (*mStressTensor)(i,j) += (x_centroid[j]) * Force[i]; //ref: Katalin Bagi 1995 Mean stress tensor
        }
    }

    KRATOS_CATCH("")
}

void SphericParticle::CorrectRepresentativeVolume(double& rRepresentative_Volume/*, bool& is_smaller_than_sphere*/) {

    KRATOS_TRY

    const double sphere_volume = CalculateVolume();

    if ((rRepresentative_Volume <= sphere_volume)) { //In case it gets 0.0 (discontinuum). Also sometimes the error can be too big. This puts some bound to the error for continuum.
        rRepresentative_Volume = sphere_volume;
        //is_smaller_than_sphere = true;
    }

    KRATOS_CATCH("")
}

void SphericParticle::FinalizeSolutionStep(ProcessInfo& r_process_info){

    KRATOS_TRY

    ComputeReactions();
	
    this->GetGeometry()[0].FastGetSolutionStepValue(REPRESENTATIVE_VOLUME) = mPartialRepresentativeVolume;
    double& rRepresentative_Volume = this->GetGeometry()[0].FastGetSolutionStepValue(REPRESENTATIVE_VOLUME);
    
    //bool is_smaller_than_sphere = false;
    CorrectRepresentativeVolume(rRepresentative_Volume/*, is_smaller_than_sphere*/);

    if (this->Is(DEMFlags::HAS_STRESS_TENSOR)) {

        //Divide Stress Tensor by the total volume:
        //const array_1d<double, 3>& reaction_force=this->GetGeometry()[0].FastGetSolutionStepValue(FORCE_REACTION);

        for (int i = 0; i < 3; i++) {
            for (int j = 0; j < 3; j++) {
                (*mStressTensor)(i,j) /= rRepresentative_Volume;
            }
            //(*mStressTensor)(i,i) += GeometryFunctions::sign( (*mStressTensor)(i,i) ) * GetRadius() * fabs(reaction_force[i]) / rRepresentative_Volume;
        }
        /*if( this->Is(DEMFlags::HAS_ROTATION) ) { //THIS IS GIVING STABILITY PROBLEMS WHEN USING THE EXTRA TERMS FOR CONTINUUM
            const array_1d<double, 3>& reaction_moment=this->GetGeometry()[0].FastGetSolutionStepValue(MOMENT_REACTION);
            const double fabs_reaction_moment_modulus = fabs( DEM_MODULUS_3(reaction_moment) );
            for (int i = 0; i < 3; i++) {
                for (int j = 0; j < 3; j++) {
                    if(i!=j){
                        (*mStressTensor)(i,j) += GeometryFunctions::sign( (*mStressTensor)(i,j) ) * fabs_reaction_moment_modulus / rRepresentative_Volume;
                    }
                }
            }
        }*/

        SymmetrizeStressTensor();
    }
    KRATOS_CATCH("")
}

void SphericParticle::SymmetrizeStressTensor(){
    //The following operation symmetrizes the tensor. We will work with the symmetric stress tensor always, because the non-symmetric one is being filled while forces are being calculated
    for (int i = 0; i < 3; i++) {
        for (int j = i; j < 3; j++) {
            if(fabs((*mStressTensor)(i,j)) > fabs((*mStressTensor)(j,i))) {
                (*mSymmStressTensor)(i,j) = (*mSymmStressTensor)(j,i) = (*mStressTensor)(i,j);
            }
            else {
                (*mSymmStressTensor)(i,j) = (*mSymmStressTensor)(j,i) = (*mStressTensor)(j,i);
            }
        }
    }

    /*for (int i = 0; i < 3; i++) {
        for (int j = i; j < 3; j++) {
            (*mSymmStressTensor)(i,j) = (*mSymmStressTensor)(j,i) = 0.5 * ((*mStressTensor)(i,j) + (*mStressTensor)(j,i));
        }
    }*/
}

void SphericParticle::ComputeReactions(){
    KRATOS_TRY
    if (this->Is(DEMFlags::HAS_STRESS_TENSOR)) {
        Node<3>& node = GetGeometry()[0];
        array_1d<double, 3>& reaction_force=node.FastGetSolutionStepValue(FORCE_REACTION);
        array_1d<double, 3>& r_total_forces = node.FastGetSolutionStepValue(TOTAL_FORCES);
        reaction_force[0] = node.Is(DEMFlags::FIXED_VEL_X) * (-r_total_forces[0]);
        reaction_force[1] = node.Is(DEMFlags::FIXED_VEL_Y) * (-r_total_forces[1]);
        reaction_force[2] = node.Is(DEMFlags::FIXED_VEL_Z) * (-r_total_forces[2]);

        if( this->Is(DEMFlags::HAS_ROTATION) ) {
            array_1d<double, 3>& reaction_moment=this->GetGeometry()[0].FastGetSolutionStepValue(MOMENT_REACTION);
            array_1d<double, 3>& r_total_moment = this->GetGeometry()[0].FastGetSolutionStepValue(PARTICLE_MOMENT);
            reaction_moment[0] = node.Is(DEMFlags::FIXED_ANG_VEL_X) * (-r_total_moment[0]);
            reaction_moment[1] = node.Is(DEMFlags::FIXED_ANG_VEL_Y) * (-r_total_moment[1]);
            reaction_moment[2] = node.Is(DEMFlags::FIXED_ANG_VEL_Z) * (-r_total_moment[2]);
        }
    }
    KRATOS_CATCH("")
}

void SphericParticle::PrepareForPrinting(ProcessInfo& r_process_info){

    if (this->Is(DEMFlags::PRINT_STRESS_TENSOR)) {
        this->GetGeometry()[0].FastGetSolutionStepValue(DEM_STRESS_TENSOR) = (*mSymmStressTensor);
    }
}

void SphericParticle::ComputeAdditionalForces(array_1d<double, 3>& externally_applied_force,
                                              array_1d<double, 3>& externally_applied_moment,
                                              const ProcessInfo& r_process_info,
                                              const array_1d<double,3>& gravity)
{
    KRATOS_TRY
    noalias(externally_applied_force)  += ComputeWeight(gravity, r_process_info);
    noalias(externally_applied_force)  += this->GetGeometry()[0].FastGetSolutionStepValue(EXTERNAL_APPLIED_FORCE);
    noalias(externally_applied_moment) += this->GetGeometry()[0].FastGetSolutionStepValue(EXTERNAL_APPLIED_MOMENT);
    KRATOS_CATCH("")
}

array_1d<double,3> SphericParticle::ComputeWeight(const array_1d<double,3>& gravity, const ProcessInfo& r_process_info) {
    
    KRATOS_TRY
    
    return GetMass() * gravity;
    
    KRATOS_CATCH("")
}

void SphericParticle::AddUpForcesAndProject(double OldCoordSystem[3][3],
                                            double LocalCoordSystem[3][3],
                                            double LocalContactForce[3],
                                            double LocalElasticContactForce[3],
                                            double LocalElasticExtraContactForce[3],
                                            double GlobalContactForce[3],
                                            double GlobalElasticContactForce[3],
                                            double GlobalElasticExtraContactForce[3],
                                            double TotalGlobalElasticContactForce[3],
                                            double ViscoDampingLocalContactForce[3],
                                            const double cohesive_force,
                                            array_1d<double, 3>& other_ball_to_ball_forces,
                                            array_1d<double, 3>& r_elastic_force,
                                            array_1d<double, 3>& r_contact_force,
                                            const unsigned int i_neighbour_count,
                                            ProcessInfo& r_process_info)
{

    for (unsigned int index = 0; index < 3; index++) {
        LocalContactForce[index] = LocalElasticContactForce[index] + ViscoDampingLocalContactForce[index] + other_ball_to_ball_forces[index];
    }
    LocalContactForce[2] -= cohesive_force;

    DEM_ADD_SECOND_TO_FIRST(LocalElasticContactForce, other_ball_to_ball_forces);

    GeometryFunctions::VectorLocal2Global(LocalCoordSystem, LocalElasticContactForce, GlobalElasticContactForce);
    GeometryFunctions::VectorLocal2Global(LocalCoordSystem, LocalContactForce, GlobalContactForce);
    GeometryFunctions::VectorLocal2Global(LocalCoordSystem, LocalElasticExtraContactForce, GlobalElasticExtraContactForce);

    // Saving contact forces (We need to, since tangential elastic force is history-dependent)
    DEM_COPY_SECOND_TO_FIRST_3(mNeighbourElasticContactForces[i_neighbour_count], GlobalElasticContactForce)
    DEM_COPY_SECOND_TO_FIRST_3(mNeighbourElasticExtraContactForces[i_neighbour_count], GlobalElasticExtraContactForce)
                   
    TotalGlobalElasticContactForce[0] = GlobalElasticContactForce[0] + GlobalElasticExtraContactForce[0];
    TotalGlobalElasticContactForce[1] = GlobalElasticContactForce[1] + GlobalElasticExtraContactForce[1];
    TotalGlobalElasticContactForce[2] = GlobalElasticContactForce[2] + GlobalElasticExtraContactForce[2];
    DEM_ADD_SECOND_TO_FIRST(r_elastic_force, TotalGlobalElasticContactForce)
            
    double TotalGlobalContactForce[3];
    TotalGlobalContactForce[0] = GlobalContactForce[0] + GlobalElasticExtraContactForce[0];
    TotalGlobalContactForce[1] = GlobalContactForce[1] + GlobalElasticExtraContactForce[1];
    TotalGlobalContactForce[2] = GlobalContactForce[2] + GlobalElasticExtraContactForce[2];    
    DEM_ADD_SECOND_TO_FIRST(r_contact_force, TotalGlobalContactForce )
}

void SphericParticle::AddUpMomentsAndProject(double LocalCoordSystem[3][3],
                                             double LocalElasticRotationalMoment[3],
                                             double LocalViscoRotationalMoment[3]) {

    double LocalContactRotationalMoment[3] = {0.0};
    double GlobalContactRotationalMoment[3] = {0.0};

    for (unsigned int index = 0; index < 3; index++) {
        LocalContactRotationalMoment[index] = LocalElasticRotationalMoment[index] + LocalViscoRotationalMoment[index];
    }

    GeometryFunctions::VectorLocal2Global(LocalCoordSystem, LocalContactRotationalMoment, GlobalContactRotationalMoment);

    DEM_ADD_SECOND_TO_FIRST(mContactMoment, GlobalContactRotationalMoment)
}

void SphericParticle::AddUpFEMForcesAndProject(double LocalCoordSystem[3][3],
                                               double LocalContactForce[3],
                                               double LocalElasticContactForce[3],
                                               double GlobalContactForce[3],
                                               double GlobalElasticContactForce[3],
                                               double ViscoDampingLocalContactForce[3],
                                               const double cohesive_force,
                                               array_1d<double, 3>& r_elastic_force,
                                               array_1d<double, 3>& r_contact_force,
                                               const unsigned int iRigidFaceNeighbour)
{
    for (unsigned int index = 0; index < 3; index++) {
        LocalContactForce[index] = LocalElasticContactForce[index] + ViscoDampingLocalContactForce[index];
    }
    LocalContactForce[2] -= cohesive_force;

    GeometryFunctions::VectorLocal2Global(LocalCoordSystem, LocalElasticContactForce, GlobalElasticContactForce);
    GeometryFunctions::VectorLocal2Global(LocalCoordSystem, LocalContactForce, GlobalContactForce);
    // Saving contact forces (We need to, since tangential elastic force is history-dependent)
    DEM_COPY_SECOND_TO_FIRST_3(mNeighbourRigidFacesElasticContactForce[iRigidFaceNeighbour],GlobalElasticContactForce)
    DEM_COPY_SECOND_TO_FIRST_3(mNeighbourRigidFacesTotalContactForce[iRigidFaceNeighbour],GlobalContactForce)
    DEM_ADD_SECOND_TO_FIRST(r_elastic_force, GlobalElasticContactForce)
    DEM_ADD_SECOND_TO_FIRST(r_contact_force, GlobalContactForce)

}

void SphericParticle::MemberDeclarationFirstStep(const ProcessInfo& r_process_info)

{
    // Passing the element id to the node upon initialization
    if (r_process_info[PRINT_EXPORT_ID] == 1) {
        this->GetGeometry()[0].FastGetSolutionStepValue(EXPORT_ID) = double(this->Id());
    }

    if (r_process_info[ROTATION_OPTION])         this->Set(DEMFlags::HAS_ROTATION, true);
    else                                         this->Set(DEMFlags::HAS_ROTATION, false);

    if (r_process_info[ROLLING_FRICTION_OPTION]) this->Set(DEMFlags::HAS_ROLLING_FRICTION, true);
    else                                         this->Set(DEMFlags::HAS_ROLLING_FRICTION, false);

    if (r_process_info[CRITICAL_TIME_OPTION])    this->Set(DEMFlags::HAS_CRITICAL_TIME, true);   //obsolete
    else                                         this->Set(DEMFlags::HAS_CRITICAL_TIME, false);

    if (r_process_info[COMPUTE_STRESS_TENSOR_OPTION]) this->Set(DEMFlags::HAS_STRESS_TENSOR, true);
    else                                              this->Set(DEMFlags::HAS_STRESS_TENSOR, false);

    if (r_process_info[PRINT_STRESS_TENSOR_OPTION]) this->Set(DEMFlags::PRINT_STRESS_TENSOR, true);
    else                                            this->Set(DEMFlags::PRINT_STRESS_TENSOR, false);
    
    if (this->Is(DEMFlags::HAS_STRESS_TENSOR)) {

        mStressTensor  = new Matrix(3,3);
        *mStressTensor = ZeroMatrix(3,3);

        mSymmStressTensor  = new Matrix(3,3);
        *mSymmStressTensor = ZeroMatrix(3,3);
    }
    else {

        mStressTensor     = NULL;
        mSymmStressTensor = NULL;
    }
    
    mGlobalDamping = r_process_info[GLOBAL_DAMPING];
}



double SphericParticle::CalculateLocalMaxPeriod(const bool has_mpi, const ProcessInfo& r_process_info) {
    KRATOS_TRY

    double max_sqr_period = 0.0;
    for (unsigned int i = 0; i < mNeighbourElements.size(); i++) {
         double sqr_period_discontinuum = mDiscontinuumConstitutiveLaw->LocalPeriod(i, this, mNeighbourElements[i]);
         if (sqr_period_discontinuum > max_sqr_period) { (max_sqr_period = sqr_period_discontinuum); }
    }

    return max_sqr_period;

    KRATOS_CATCH("")
}


void SphericParticle::ComputeOtherBallToBallForces(array_1d<double, 3>& other_ball_to_ball_forces) {}


double SphericParticle::GetInitialDeltaWithFEM(int index) //only available in continuum_particle
{
    return 0.0;
}

void SphericParticle::Calculate(const Variable<double>& rVariable, double& Output, const ProcessInfo& r_process_info)
{
    KRATOS_TRY

    //CRITICAL DELTA CALCULATION

    if (rVariable == DELTA_TIME) {
        double mass = GetMass();
        double coeff = r_process_info[NODAL_MASS_COEFF];

        if (coeff > 1.0) {
            KRATOS_THROW_ERROR(std::runtime_error, "The coefficient assigned for virtual mass is larger than one. Virtual_mass_coeff is ", coeff);
        }

        else if ((coeff == 1.0) && (r_process_info[VIRTUAL_MASS_OPTION])) {
            Output = 9.0E09;
        }

        else {

            if (r_process_info[VIRTUAL_MASS_OPTION]) {
                mass = mass / (1 - coeff);
            }

            double eq_mass = 0.5 * mass; //"mass" of the contact

            double kn = 0.0;
            double kt = 0.0;

            double ini_delta = 0.05 * GetInteractionRadius(); // Hertz needs an initial Delta, linear ignores it

            mDiscontinuumConstitutiveLaw->GetContactStiffness(this, this, ini_delta, kn, kt);

            //double K = Globals::Pi * GetYoung() * GetRadius(); //M. Error, should be the same that the local definition.

            Output = 0.34 * sqrt(eq_mass / kn);

            if (this->Is(DEMFlags::HAS_ROTATION)) {
                //Output *= 0.5; //factor for critical time step when rotation is allowed.
            }
        }

        return;
    }

    if (rVariable == PARTICLE_TRANSLATIONAL_KINEMATIC_ENERGY) {

      const array_1d<double, 3>& vel = this->GetGeometry()[0].FastGetSolutionStepValue(VELOCITY);
      double square_of_celerity      = vel[0] * vel[0] + vel[1] * vel[1] + vel[2] * vel[2];

      Output = 0.5 * (GetMass() * square_of_celerity);
      
      return;
    }
    
    if (rVariable == PARTICLE_ROTATIONAL_KINEMATIC_ENERGY) {

        const array_1d<double, 3> ang_vel = this->GetGeometry()[0].FastGetSolutionStepValue(ANGULAR_VELOCITY);
        const double moment_of_inertia    = this->GetGeometry()[0].FastGetSolutionStepValue(PARTICLE_MOMENT_OF_INERTIA);
        double square_of_angular_celerity = ang_vel[0] * ang_vel[0] + ang_vel[1] * ang_vel[1] + ang_vel[2] * ang_vel[2];
        Output = 0.5 * moment_of_inertia * square_of_angular_celerity;
      
        return;
    }
    
    if (rVariable == PARTICLE_ELASTIC_ENERGY) {
        
        Output = GetElasticEnergy();
        
    }

    if (rVariable == PARTICLE_INELASTIC_FRICTIONAL_ENERGY) {
        
        Output = GetInelasticFrictionalEnergy();
        
    }
    
    if (rVariable == PARTICLE_INELASTIC_VISCODAMPING_ENERGY) {
        
        Output = GetInelasticViscodampingEnergy();
        
    }

    AdditionalCalculate(rVariable, Output, r_process_info);

    KRATOS_CATCH("")

} //Calculate

void SphericParticle::Calculate(const Variable<array_1d<double, 3> >& rVariable, array_1d<double, 3>& Output,
                                const ProcessInfo& r_process_info)
{
    if (rVariable == MOMENTUM) {
        CalculateMomentum(Output);
    }

    else if (rVariable == ANGULAR_MOMENTUM) {
        CalculateLocalAngularMomentum(Output);
    }
}

void SphericParticle::RotateOldContactForces(const double OldLocalCoordSystem[3][3], const double LocalCoordSystem[3][3], array_1d<double, 3>& mNeighbourElasticContactForces) {

    array_1d<double, 3> v1;
    array_1d<double, 3> v2;
    array_1d<double, 3> v3;
    array_1d<double, 3> mNeighbourElasticContactForcesFinal;

    v1[0] = OldLocalCoordSystem[2][0]; v1[1] = OldLocalCoordSystem[2][1]; v1[2] = OldLocalCoordSystem[2][2];
    v2[0] = LocalCoordSystem[2][0];    v2[1] = LocalCoordSystem[2][1];    v2[2] = LocalCoordSystem[2][2];

    GeometryFunctions::CrossProduct(v1, v2, v3);

    double v1_mod = GeometryFunctions::module(v1);
    double v2_mod = GeometryFunctions::module(v2);
    double v3_mod = GeometryFunctions::module(v3);

    double alpha = asin(v3_mod / (v1_mod * v2_mod));

    GeometryFunctions::normalize(v3);

    GeometryFunctions::RotateAVectorAGivenAngleAroundAUnitaryVector(mNeighbourElasticContactForces, v3, alpha, mNeighbourElasticContactForcesFinal);

    DEM_COPY_SECOND_TO_FIRST_3(mNeighbourElasticContactForces, mNeighbourElasticContactForcesFinal)
}

bool SphericParticle::CalculateRelativePositionsOrSkipContact(ParticleDataBuffer & data_buffer)
{
    const bool other_is_injecting_me = this->Is(NEW_ENTITY) && data_buffer.mpOtherParticle->Is(BLOCKED);
    const bool i_am_injecting_other = this->Is(BLOCKED) && data_buffer.mpOtherParticle->Is(NEW_ENTITY);
    const bool multistage_condition = data_buffer.mMultiStageRHS  &&  this->Id() > data_buffer.mpOtherParticle->Id();

    bool must_skip_contact_calculation = other_is_injecting_me || i_am_injecting_other || multistage_condition;

    if (must_skip_contact_calculation){
        return false;
    }

    NodeType& other_node = data_buffer.mpOtherParticle->GetGeometry()[0];
    DEM_COPY_SECOND_TO_FIRST_3(data_buffer.mOtherCoors, other_node)

    if (data_buffer.mDomainIsPeriodic){
        TransformNeighbourCoorsToClosestInPeriodicDomain(data_buffer);
    }

    data_buffer.mOtherToMeVector[0] = data_buffer.mMyCoors[0] - data_buffer.mOtherCoors[0];
    data_buffer.mOtherToMeVector[1] = data_buffer.mMyCoors[1] - data_buffer.mOtherCoors[1];
    data_buffer.mOtherToMeVector[2] = data_buffer.mMyCoors[2] - data_buffer.mOtherCoors[2];

    data_buffer.mDistance    = DEM_MODULUS_3(data_buffer.mOtherToMeVector);

    must_skip_contact_calculation = data_buffer.mDistance < std::numeric_limits<double>::epsilon();

    if (must_skip_contact_calculation){
        return false;
    }

    data_buffer.mOtherRadius = data_buffer.mpOtherParticle->GetInteractionRadius();
    data_buffer.mRadiusSum   = this->GetInteractionRadius() + data_buffer.mOtherRadius;
    data_buffer.mIndentation = data_buffer.mRadiusSum - data_buffer.mDistance;

    return data_buffer.mIndentation > 0.0;
}

void SphericParticle::RelativeDisplacementAndVelocityOfContactPointDueToOtherReasons(const ProcessInfo& r_process_info,
                                                                                    double DeltDisp[3], //IN GLOBAL AXES
                                                                                    double RelVel[3], //IN GLOBAL AXES
                                                                                    double OldLocalCoordSystem[3][3],
                                                                                    double LocalCoordSystem[3][3],
                                                                                    SphericParticle* neighbour_iterator) {}

void SphericParticle::SendForcesToFEM(){}

void SphericParticle::TransformNeighbourCoorsToClosestInPeriodicDomain(ParticleDataBuffer & data_buffer)
{
    const double periods[3] = {data_buffer.mDomainMax[0] - data_buffer.mDomainMin[0],
                               data_buffer.mDomainMax[1] - data_buffer.mDomainMin[1],
                               data_buffer.mDomainMax[2] - data_buffer.mDomainMin[2]};

    DiscreteParticleConfigure<3>::TransformToClosestPeriodicCoordinates(data_buffer.mMyCoors, data_buffer.mOtherCoors, periods);
}

void SphericParticle::TransformNeighbourCoorsToClosestInPeriodicDomain(ParticleDataBuffer & data_buffer,
                                                                       const array_1d<double, 3>& coors,
                                                                       array_1d<double, 3>& neighbour_coors)
{
    const double periods[3] = {data_buffer.mDomainMax[0] - data_buffer.mDomainMin[0],
                               data_buffer.mDomainMax[1] - data_buffer.mDomainMin[1],
                               data_buffer.mDomainMax[2] - data_buffer.mDomainMin[2]};

    DiscreteParticleConfigure<3>::TransformToClosestPeriodicCoordinates(coors, neighbour_coors, periods);
}

void SphericParticle::TransformNeighbourCoorsToClosestInPeriodicDomain(const ProcessInfo& r_process_info,
                                                                       const double coors[3],
                                                                       double neighbour_coors[3])
{
    const array_1d<double,3>& domain_min = r_process_info[DOMAIN_MIN_CORNER];
    const array_1d<double,3>& domain_max = r_process_info[DOMAIN_MAX_CORNER];

    const double periods[3] = {domain_min[0] - domain_max[0],
                               domain_min[1] - domain_max[1],
                               domain_min[2] - domain_max[2]};

    DiscreteParticleConfigure<3>::TransformToClosestPeriodicCoordinates(coors, neighbour_coors, periods);
}


void SphericParticle::Move(const double delta_t, const bool rotation_option, const double force_reduction_factor, const int StepFlag) {
    GetIntegrationScheme().Move(GetGeometry()[0], delta_t, rotation_option, force_reduction_factor, StepFlag);
}

void SphericParticle::Calculate(const Variable<Vector >& rVariable, Vector& Output, const ProcessInfo& r_process_info){}
void SphericParticle::Calculate(const Variable<Matrix >& rVariable, Matrix& Output, const ProcessInfo& r_process_info){}

void SphericParticle::AdditionalCalculate(const Variable<double>& rVariable, double& Output, const ProcessInfo& r_process_info){}

void SphericParticle::ApplyGlobalDampingToContactForces() {
        
    KRATOS_TRY

    array_1d<double, 3>& contact_force = this->GetGeometry()[0].FastGetSolutionStepValue(CONTACT_FORCES);
    const array_1d<double, 3> velocity = this->GetGeometry()[0].FastGetSolutionStepValue(VELOCITY);

    if (this->GetGeometry()[0].IsNot(DEMFlags::FIXED_VEL_X)) {
        contact_force[0] *= (1.0 - mGlobalDamping * GeometryFunctions::sign(contact_force[0] * velocity[0]));
    }
    if (this->GetGeometry()[0].IsNot(DEMFlags::FIXED_VEL_Y)) {
        contact_force[1] *= (1.0 - mGlobalDamping * GeometryFunctions::sign(contact_force[1] * velocity[1]));
    }
    if (this->GetGeometry()[0].IsNot(DEMFlags::FIXED_VEL_Z)) {
        contact_force[2] *= (1.0 - mGlobalDamping * GeometryFunctions::sign(contact_force[2] * velocity[2]));
    }

    KRATOS_CATCH("")
}

int    SphericParticle::GetClusterId()                                                           { return mClusterId;      }
void   SphericParticle::SetClusterId(int givenId)                                                { mClusterId = givenId;   }
double SphericParticle::GetRadius()                                                              { return mRadius;         }
double SphericParticle::CalculateVolume()                                                        { return 4.0 * Globals::Pi / 3.0 * mRadius * mRadius * mRadius;     }
void   SphericParticle::SetRadius(double radius)                                                 { mRadius = radius;       }
void   SphericParticle::SetRadius()                                                              { mRadius = GetGeometry()[0].FastGetSolutionStepValue(RADIUS);       }
double SphericParticle::GetInteractionRadius(const int radius_index)                             { return mRadius;         }
void   SphericParticle::SetInteractionRadius(const double radius, const int radius_index)        { mRadius = radius; GetGeometry()[0].FastGetSolutionStepValue(RADIUS) = radius;}
double SphericParticle::GetSearchRadius()                                                        { return mSearchRadius;   }
void   SphericParticle::SetSearchRadius(const double radius)                                     { mSearchRadius = radius; }
void SphericParticle::SetDefaultRadiiHierarchy(const double radius)
{
    SetRadius(radius);
    SetSearchRadius(radius);
}

double SphericParticle::GetMass()                                                                { return mRealMass;       }
void   SphericParticle::SetMass(double real_mass)                                                { mRealMass = real_mass;  GetGeometry()[0].FastGetSolutionStepValue(NODAL_MASS) = real_mass;}
double SphericParticle::CalculateMomentOfInertia()                                               { return 0.4 * GetMass() * GetRadius() * GetRadius(); }

double SphericParticle::GetYoung()                                                               { return GetFastProperties()->GetYoung();                     }
double SphericParticle::GetRollingFriction()                                                     { return GetFastProperties()->GetRollingFriction();           }
double SphericParticle::GetPoisson()                                                             { return GetFastProperties()->GetPoisson();                   }
double SphericParticle::GetTgOfFrictionAngle()                                                   { return GetFastProperties()->GetTgOfFrictionAngle() ;        }
double SphericParticle::GetCoefficientOfRestitution()                                            { return GetFastProperties()->GetCoefficientOfRestitution();  }
double SphericParticle::GetLnOfRestitCoeff()                                                     { return GetFastProperties()->GetLnOfRestitCoeff();           }
double SphericParticle::GetDensity()                                                             { return GetFastProperties()->GetDensity();                   }
int    SphericParticle::GetParticleMaterial()                                                    { return GetFastProperties()->GetParticleMaterial();          }
double SphericParticle::GetParticleCohesion()                                            { return GetFastProperties()->GetParticleCohesion();          }
double SphericParticle::GetParticleKNormal()                                             { return GetFastProperties()->GetParticleKNormal();           }
double SphericParticle::GetParticleKTangential()                                         { return GetFastProperties()->GetParticleKTangential();       }

// Dependent Friction
double SphericParticle::GetParticleContactRadius()                                       { return GetFastProperties()->GetParticleContactRadius();     }
double SphericParticle::GetParticleMaxStress()                                           { return GetFastProperties()->GetParticleMaxStress();         }
double SphericParticle::GetParticleGamma()                                               { return GetFastProperties()->GetParticleGamma();             }

array_1d<double, 3>& SphericParticle::GetForce()                                                 { return GetGeometry()[0].FastGetSolutionStepValue(TOTAL_FORCES);}
double&              SphericParticle::GetElasticEnergy()                                         { return mElasticEnergy; }
double&              SphericParticle::GetInelasticFrictionalEnergy()                             { return mInelasticFrictionalEnergy; }
double&              SphericParticle::GetInelasticViscodampingEnergy()                   { return mInelasticViscodampingEnergy; }

void   SphericParticle::SetYoungFromProperties(double* young)                                    { GetFastProperties()->SetYoungFromProperties( young);                             }
void   SphericParticle::SetRollingFrictionFromProperties(double* rolling_friction)               { GetFastProperties()->SetRollingFrictionFromProperties( rolling_friction);        }
void   SphericParticle::SetPoissonFromProperties(double* poisson)                                { GetFastProperties()->SetPoissonFromProperties( poisson);                         }
void   SphericParticle::SetTgOfFrictionAngleFromProperties(double* tg_of_friction_angle)         { GetFastProperties()->SetTgOfFrictionAngleFromProperties( tg_of_friction_angle);  }
void   SphericParticle::SetCoefficientOfRestitutionFromProperties(double* coefficient_of_restitution)     { GetFastProperties()->SetCoefficientOfRestitutionFromProperties( coefficient_of_restitution);      }
void   SphericParticle::SetLnOfRestitCoeffFromProperties(double* ln_of_restit_coeff)     { GetFastProperties()->SetLnOfRestitCoeffFromProperties( ln_of_restit_coeff);      }
void   SphericParticle::SetDensityFromProperties(double* density)                        { GetFastProperties()->SetDensityFromProperties( density);                         }
void   SphericParticle::SetParticleMaterialFromProperties(int* particle_material)        { GetFastProperties()->SetParticleMaterialFromProperties( particle_material);      }
void   SphericParticle::SetParticleCohesionFromProperties(double* particle_cohesion)     { GetFastProperties()->SetParticleCohesionFromProperties( particle_cohesion);      }
void   SphericParticle::SetParticleKNormalFromProperties(double* particle_k_normal)      { GetFastProperties()->SetParticleKNormalFromProperties( particle_k_normal);       }
void   SphericParticle::SetParticleKTangentialFromProperties(double* particle_k_tangential) { GetFastProperties()->SetParticleKTangentialFromProperties( particle_k_tangential); }

// Dependent Friction
void   SphericParticle::SetParticleContactRadiusFromProperties(double* particle_contact_radius) { GetFastProperties()->SetParticleContactRadiusFromProperties( particle_contact_radius); }
void   SphericParticle::SetParticleMaxStressFromProperties(double* particle_max_stress)  { GetFastProperties()->SetParticleMaxStressFromProperties( particle_max_stress);   }
void   SphericParticle::SetParticleGammaFromProperties(double* particle_gamma)           { GetFastProperties()->SetParticleGammaFromProperties( particle_gamma);            }

DEMDiscontinuumConstitutiveLaw::Pointer SphericParticle::GetConstitutiveLawPointer(){return mDiscontinuumConstitutiveLaw;}


PropertiesProxy* SphericParticle::GetFastProperties()                                    { return mFastProperties;                                                          }
void   SphericParticle::SetFastProperties(PropertiesProxy* pProps)                       { mFastProperties = pProps;                                                        }
void   SphericParticle::SetFastProperties(std::vector<PropertiesProxy>& list_of_proxies) {
    for (unsigned int j = 0; j < list_of_proxies.size(); j++){
        if (list_of_proxies[j].GetId() == GetProperties().Id()) {
            SetFastProperties(&list_of_proxies[j]);
            return;
        }
    }
}

double SphericParticle::SlowGetYoung()                                                   { return GetProperties()[YOUNG_MODULUS];                                           }
double SphericParticle::SlowGetRollingFriction()                                         { return GetProperties()[ROLLING_FRICTION_OPTION];                                 }
double SphericParticle::SlowGetPoisson()                                                 { return GetProperties()[POISSON_RATIO];                                           }
double SphericParticle::SlowGetTgOfFrictionAngle()                                       { return GetProperties()[PARTICLE_FRICTION];                                       }
double SphericParticle::SlowGetCoefficientOfRestitution()                                { return GetProperties()[COEFFICIENT_OF_RESTITUTION];                              }
double SphericParticle::SlowGetDensity()                                                 { return GetProperties()[PARTICLE_DENSITY];                                        }
int    SphericParticle::SlowGetParticleMaterial()                                        { return GetProperties()[PARTICLE_MATERIAL];                                       }
double SphericParticle::SlowGetParticleCohesion()                                        { return GetProperties()[PARTICLE_COHESION];                                       }
double SphericParticle::GetBoundDeltaDispSq()                                            { return mBoundDeltaDispSq;   }

}  // namespace Kratos.<|MERGE_RESOLUTION|>--- conflicted
+++ resolved
@@ -767,17 +767,11 @@
             const array_1d<double, 3>& delta_displ  = this->GetGeometry()[0].FastGetSolutionStepValue(DELTA_DISPLACEMENT);
             const array_1d<double, 3>& ang_velocity = this->GetGeometry()[0].FastGetSolutionStepValue(ANGULAR_VELOCITY);
 
-<<<<<<< HEAD
+            EvaluateDeltaDisplacement(data_buffer, DeltDisp, RelVel, LocalCoordSystem, OldLocalCoordSystem, velocity, delta_displ);
+
         if (this->Is(DEMFlags::HAS_ROTATION)) {
             RelativeDisplacementAndVelocityOfContactPointDueToRotationQuat(data_buffer.mIndentation, DeltDisp, RelVel, OldLocalCoordSystem, data_buffer.mOtherRadius, data_buffer.mDt, ang_velocity, data_buffer.mpOtherParticle);
         }
-=======
-            EvaluateDeltaDisplacement(data_buffer, DeltDisp, RelVel, LocalCoordSystem, OldLocalCoordSystem, velocity, delta_displ);
-
-            if (this->Is(DEMFlags::HAS_ROTATION)) {
-                RelativeDisplacementAndVelocityOfContactPointDueToRotation(data_buffer.mIndentation, DeltDisp, RelVel, LocalCoordSystem, data_buffer.mOtherRadius, data_buffer.mDt, ang_velocity, data_buffer.mpOtherParticle);
-            }
->>>>>>> 4623f350
 
             RelativeDisplacementAndVelocityOfContactPointDueToOtherReasons(r_process_info, DeltDisp, RelVel, OldLocalCoordSystem, LocalCoordSystem, data_buffer.mpOtherParticle);
 
