--- conflicted
+++ resolved
@@ -544,18 +544,10 @@
             del self.DEM_inlet
 
     def SetGraphicalOutput(self):
-<<<<<<< HEAD
         self.demio = DEM_procedures.DEMIo(self.model, self.DEM_parameters, self.post_path)
         if self.DEM_parameters["post_vtk_option"].GetBool():
             import dem_vtk_output
             self.vtk_output = dem_vtk_output.VtkOutput(self.main_path, self.problem_name, self.spheres_model_part, self.rigid_face_model_part)
-=======
-        self.demio = DEM_procedures.DEMIo(self.DEM_parameters, self.post_path, self.all_model_parts)
-        if "post_vtk_option" in self.DEM_parameters.keys():
-            if self.DEM_parameters["post_vtk_option"].GetBool():
-                import dem_vtk_output
-                self.vtk_output = dem_vtk_output.VtkOutput(self.main_path, self.problem_name, self.spheres_model_part, self.rigid_face_model_part)
->>>>>>> e9e469e4
 
     def GraphicalOutputInitialize(self):
         self.demio.Initialize(self.DEM_parameters)
