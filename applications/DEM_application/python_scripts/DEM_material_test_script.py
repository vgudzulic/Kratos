from __future__ import print_function, absolute_import, division #makes KratosMultiphysics backward compatible with python 2.6 and 2.7

import math
import datetime
import shutil
import weakref

from KratosMultiphysics import *
from KratosMultiphysics.DEMApplication import *

class MaterialTest(object):

  def __init__(self, DEM_parameters, procedures, solver, graphs_path, post_path, spheres_model_part, RigidFace_model_part):
      self.parameters = DEM_parameters
      self.graphs_path = graphs_path
      self.post_path = post_path
      self.spheres_model_part = spheres_model_part
      self.RigidFace_model_part = RigidFace_model_part
      self.Procedures = weakref.proxy(procedures)
      self.solver = weakref.proxy(solver)

      self.top_mesh_nodes = []; self.bot_mesh_nodes = []; self.top_mesh_fem_nodes = []; self.bot_mesh_fem_nodes = [];

      self.xtop_area = 0.0
      self.xbot_area = 0.0
      self.xlat_area = 0.0
      self.xtopcorner_area = 0.0
      self.xbotcorner_area = 0.0

      self.SKIN = list()
      self.LAT = list()
      self.BOT = list()
      self.TOP = list()
      self.XLAT = list()  # only lat, not the corner ones
      self.XTOP = list()  # only top, not corner ones...
      self.XBOT = list()
      self.XTOPCORNER = list()
      self.XBOTCORNER = list()

      self.bond_00_05 = list(); self.bond_05_10 = list(); self.bond_10_15 = list(); self.bond_15_20 = list(); self.bond_20_25 = list(); self.bond_25_30 = list(); self.bond_30_35 = list()
      self.bond_35_40 = list(); self.bond_40_45 = list(); self.bond_45_50 = list(); self.bond_50_55 = list(); self.bond_55_60 = list(); self.bond_60_65 = list(); self.bond_65_70 = list()
      self.bond_70_75 = list(); self.bond_75_80 = list(); self.bond_80_85 = list(); self.bond_85_90 = list()

<<<<<<< HEAD
      self.sizes = []
=======
      self.sizes = [];
>>>>>>> 86dc8a36

      self.sigma_mean_table = []; self.tau_mean_table = []; self.sigma_rel_std_dev_table = []; self.tau_rel_std_dev_table = []; self.sigma_ratio_table = [];

      for i in range(0,18):
          self.sizes.append(0.0)
          self.sigma_mean_table.append(0.0)
          self.tau_mean_table.append(0.0)
          self.sigma_rel_std_dev_table.append(0.0)
          self.tau_rel_std_dev_table.append(0.0)
          self.sigma_ratio_table.append(0.0)

      self.graph_counter = 0; self.renew_pressure = 0; self.Pressure = 0.0; self.pressure_to_apply = 0.0;

      self.length_correction_factor = 1.0

      self.graph_frequency        = int(self.parameters["GraphExportFreq"].GetDouble()/spheres_model_part.ProcessInfo.GetValue(DELTA_TIME))
      self.strain = 0.0; self.strain_bts = 0.0; self.volumetric_strain = 0.0; self.radial_strain = 0.0; self.first_time_entry = 1; self.first_time_entry_2 = 1
      self.total_stress_top = 0.0; self.total_stress_bot = 0.0; self.total_stress_mean = 0.0;

      self.new_strain = 0.0

      # for the graph plotting
<<<<<<< HEAD
      self.loading_velocity = 0.0
=======
>>>>>>> 86dc8a36
      self.height = self.parameters["SpecimenLength"].GetDouble()
      self.diameter = self.parameters["SpecimenDiameter"].GetDouble()
      self.ConfinementPressure = self.parameters["ConfinementPressure"].GetDouble()
      self.test_type = self.parameters["TestType"].GetString()
      self.problem_name = self.parameters["problem_name"].GetString()
<<<<<<< HEAD
      self.LoadingVelocityTop = self.parameters["LoadingVelocityTop"].GetDouble()
      self.LoadingVelocityBot = self.parameters["LoadingVelocityBot"].GetDouble()
      self.MeasuringSurface = self.parameters["MeasuringSurface"].GetDouble()
      self.LoadingVelocityBot = self.parameters["LoadingVelocityBot"].GetDouble()
=======
      self.LoadingVelocity = self.parameters["LoadingVelocity"].GetDouble()
      self.MeasuringSurface = self.parameters["MeasuringSurface"].GetDouble()
>>>>>>> 86dc8a36
      self.MeshType = self.parameters["MeshType"].GetString()
      self.MeshPath = self.parameters["MeshPath"].GetString()

      self.initial_time = datetime.datetime.now()

      os.chdir(self.graphs_path)

      self.chart = open(self.problem_name + "_Parameter_chart.grf", 'w')

      self.aux = AuxiliaryUtilities()
      self.PreUtilities = PreUtilities()

  def Initialize(self):

      self.PrepareTests()
      self.PrepareTestTriaxialHydro()
      self.PrepareTestOedometric()

  def BreakBondUtility(self, spheres_model_part):
      self.PreUtilities.BreakBondUtility(self.spheres_model_part)

  def Flush(self,a):
      a.flush()

  def PrepareTestOedometric(self):
      if(self.test_type == "Oedometric"):

        for node in self.LAT:

          node.SetSolutionStepValue(VELOCITY_X, 0.0);
          node.SetSolutionStepValue(VELOCITY_Z, 0.0);
          node.Fix(VELOCITY_X);
          node.Fix(VELOCITY_Z);

  def PrepareTestTriaxialHydro(self):
      if ( ( self.test_type == "Triaxial") or ( self.test_type == "Hydrostatic") ):

        ####### Correction Coefs  TODO 0.25* for cylinder section EXXON
        self.alpha_top = 3.141592*self.diameter*self.diameter*0.25/(self.xtop_area + 0.70710678*self.xtopcorner_area)
        self.alpha_bot = 3.141592*self.diameter*self.diameter*0.25/(self.xbot_area + 0.70710678*self.xbotcorner_area)
        self.alpha_lat = 3.141592*self.diameter*self.height/(self.xlat_area + 0.70710678*self.xtopcorner_area + 0.70710678*self.xbotcorner_area)

  def PrepareTests(self):

      ##Fixing horizontally top and bot
      if self.test_type != "BTS":

        for node in self.TOP:

          node.SetSolutionStepValue(VELOCITY_X, 0.0);
          node.SetSolutionStepValue(VELOCITY_Z, 0.0);
          node.Fix(VELOCITY_X);
          node.Fix(VELOCITY_Z);

        for node in self.BOT:

          node.SetSolutionStepValue(VELOCITY_X, 0.0);
          node.SetSolutionStepValue(VELOCITY_Z, 0.0);
          node.Fix(VELOCITY_X);
          node.Fix(VELOCITY_Z);

      if self.test_type == "BTS":

        self.bts_export = open(self.problem_name + ".grf", 'w');
        ##self.BtsSkinDetermination()

      elif self.test_type == "Shear":
          self.BreakBondUtility(self.spheres_model_part)
          self.graph_export = open(self.problem_name +"_graph.grf", 'w')
          self.graph_export_1 = open(self.problem_name +"_graph_top.grf", 'w')
          self.graph_export_2 = open(self.problem_name +"_graph_bot.grf", 'w')

      else:

        self.graph_export = open(self.problem_name +"_graph.grf", 'w')
        self.graph_export_1 = open(self.problem_name +"_graph_top.grf", 'w')
        self.graph_export_2 = open(self.problem_name +"_graph_bot.grf", 'w')

        if self.test_type == "Hydrostatic":
          self.graph_export_volumetric = open(self.problem_name+"_graph_VOL.grf",'w')

        self.Procedures.KRATOSprint ('Initial Height of the Model: ' + str(self.height)+'\n')

        (self.xtop_area,self.xbot_area,self.xlat_area,self.xtopcorner_area,self.xbotcorner_area,y_top_total,weight_top, y_bot_total, weight_bot) = self.CylinderSkinDetermination()

        #xtop_area_gath        = mpi.allgather(mpi.world, xtop_area)
        #xbot_area_gath        = mpi.allgather(mpi.world, xbot_area)
        #xlat_area_gath        = mpi.allgather(mpi.world, xlat_area)
        #xtopcorner_area_gath  = mpi.allgather(mpi.world, xtopcorner_area)
        #xbotcorner_area_gath  = mpi.allgather(mpi.world, xbotcorner_area)

        #xtop_area = reduce(lambda x, y: x + y, xtop_area_gath)
        #xbot_area = reduce(lambda x, y: x + y, xbot_area_gath)
        #xlat_area = reduce(lambda x, y: x + y, xlat_area_gath)
        #xtopcorner_area = reduce(lambda x, y: x + y, xtopcorner_area_gath)
        #xbotcorner_area = reduce(lambda x, y: x + y, xbotcorner_area_gath)

        #weight_top_gath = mpi.allgather(mpi.world, weight_top)
        #weight_bot_gath = mpi.allgather(mpi.world, weight_bot)
        #y_top_total_gath = mpi.allgather(mpi.world, y_top_total)
        #y_bot_total_gath = mpi.allgather(mpi.world, y_bot_total)

        #weight_top = reduce(lambda x, y: x + y, weight_top_gath)
        #weight_bot = reduce(lambda x, y: x + y, weight_bot_gath)
        #y_top_total = reduce(lambda x, y: x + y, y_top_total_gath)
        #y_bot_total = reduce(lambda x, y: x + y, y_bot_total_gath)

        initial_height_top = y_top_total/weight_top
        initial_height_bot = y_bot_total/weight_bot

        inner_initial_height = initial_height_top - initial_height_bot
        extended_length = self.height + (self.height - inner_initial_height)

        self.length_correction_factor = self.height/extended_length


  def CylinderSkinDetermination(self): #model_part, solver, DEM_parameters):

        # SKIN DETERMINATION
        total_cross_section = 0.0

        # Cylinder dimensions

        h = self.height
        d = self.diameter

        eps = 2.0

        surface = 2 * (3.141592 * d * d * 0.25) + (3.141592 * d * h)

        xlat_area = 0.0
        xbot_area = 0.0
        xtop_area = 0.0
        xbotcorner_area = 0.0
        xtopcorner_area = 0.0

        y_top_total = 0.0
        y_bot_total = 0.0

        weight_top = 0.0
        weight_bot = 0.0

        for element in self.spheres_model_part.Elements:

            element.GetNode(0).SetSolutionStepValue(SKIN_SPHERE, 0)

            node = element.GetNode(0)
            r = node.GetSolutionStepValue(RADIUS)
            x = node.X
            y = node.Y
            z = node.Z

            cross_section = 3.141592 * r * r

            if ((x * x + z * z) >= ((d / 2 - eps * r) * (d / 2 - eps * r))):

                element.GetNode(0).SetSolutionStepValue(SKIN_SPHERE, 1)
                self.LAT.append(node)

                if ((y > eps * r) and (y < (h - eps * r))):

                    self.SKIN.append(element)
                    self.XLAT.append(node)

                    xlat_area = xlat_area + cross_section

            if ((y <= eps * r) or (y >= (h - eps * r))):

                element.GetNode(0).SetSolutionStepValue(SKIN_SPHERE, 1)
                self.SKIN.append(element)

                if (y <= eps * r):

                    self.BOT.append(node)
                    y_bot_total += y*r
                    weight_bot += r

                elif (y >= (h - eps * r)):

                    self.TOP.append(node)

                    y_top_total += y*r
                    weight_top += r


                if ((x * x + z * z) >= ((d / 2 - eps * r) * (d / 2 - eps * r))):

                    if (y > h / 2):

                        self.XTOPCORNER.append(node)
                        xtopcorner_area = xtopcorner_area + cross_section

                    else:

                        self.XBOTCORNER.append(node)
                        xbotcorner_area = xbotcorner_area + cross_section
                else:

                    if (y <= eps * r):

                        self.XBOT.append(node)
                        xbot_area = xbot_area + cross_section

                    elif (y >= (h - eps * r)):

                        self.XTOP.append(node)
                        xtop_area = xtop_area + cross_section
        #checks:

        if(len(self.XLAT)==0):

            self.Procedures.KRATOSprint("ERROR! in Cylinder Skin Determination - NO LATERAL PARTICLES" + "\n")

        else:

            self.Procedures.KRATOSprint("End "+ str(h) + "x" + str(d) + "Cylinder Skin Determination" + "\n")

        return (xtop_area, xbot_area, xlat_area, xtopcorner_area, xbotcorner_area, y_top_total, weight_top, y_bot_total, weight_bot)

  def BtsSkinDetermination(self):

      # SKIN DETERMINATION

      # Cylinder dimensions

      h = self.height
      d = self.diameter
      eps = 2.0

      for element in self.spheres_model_part.Elements:

          element.GetNode(0).SetSolutionStepValue(SKIN_SPHERE, 0)

          node = element.GetNode(0)
          r = node.GetSolutionStepValue(RADIUS)
          x = node.X
          y = node.Y
          z = node.Z

          if ((x * x + y * y) >= ((d / 2 - eps * r) * (d / 2 - eps * r))):

              element.GetNode(0).SetSolutionStepValue(SKIN_SPHERE, 1)

          if ((z <= eps * r) or (z >= (h - eps * r))):

              element.GetNode(0).SetSolutionStepValue(SKIN_SPHERE, 1)

      self.Procedures.KRATOSprint("End 30x15 Bts Skin Determination" + "\n")

  def PrepareDataForGraph(self):

    prepare_check = [0,0,0,0]
    self.total_check = 0

    for mesh_number in range(0, self.RigidFace_model_part.NumberOfSubModelParts()):
      if(self.aux.GetIthSubModelPartData(self.RigidFace_model_part, mesh_number, TOP)):

        self.top_mesh_nodes = self.aux.GetIthSubModelPartNodes(self.RigidFace_model_part,mesh_number)
        prepare_check[0] = 1

      if(self.aux.GetIthSubModelPartData(self.RigidFace_model_part, mesh_number, BOTTOM)):

        self.bot_mesh_nodes = self.aux.GetIthSubModelPartNodes(self.RigidFace_model_part,mesh_number)
        prepare_check[1] = 1

    for mesh_number in range(0, self.spheres_model_part.NumberOfSubModelParts()):

      if(self.aux.GetIthSubModelPartData(self.spheres_model_part, mesh_number, TOP)):

        self.top_mesh_nodes = self.aux.GetIthSubModelPartNodes(self.spheres_model_part,mesh_number)
        prepare_check[2] = -1

      if(self.aux.GetIthSubModelPartData(self.spheres_model_part, mesh_number, BOTTOM)):

        self.bot_mesh_nodes = self.aux.GetIthSubModelPartNodes(self.spheres_model_part,mesh_number)
        prepare_check[3] = -1

    for it in range(len(prepare_check)):

      self.total_check += prepare_check[it]

    if(math.fabs(self.total_check)!=2):

      self.Procedures.KRATOSprint(" ERROR in the definition of TOP BOT groups. Both groups are required to be defined, they have to be either on FEM groups or in DEM groups")

  def MeasureForcesAndPressure(self):

    dt = self.spheres_model_part.ProcessInfo.GetValue(DELTA_TIME)

    self.strain += -100*self.length_correction_factor*1.0*self.LoadingVelocity*dt/self.height

    if (self.test_type =="BTS"):

      total_force_bts = 0.0

      for node in self.top_mesh_nodes:

        force_node_y = node.GetSolutionStepValue(ELASTIC_FORCES)[1]
        total_force_bts += force_node_y

      self.total_stress_bts = 2.0*total_force_bts/(3.14159*self.height*self.diameter*1e6)
<<<<<<< HEAD
      self.strain_bts += -100*2*self.LoadingVelocityTop*dt/self.diameter
=======
      self.strain_bts += -100*2*self.LoadingVelocity*dt/self.diameter
>>>>>>> 86dc8a36
    else:

      if (self.test_type =="Hydrostatic"):

        radial_strain = -100*self.MeasureRadialStrain()
        self.volumetric_strain = self.strain + 2.0*radial_strain

      total_force_top = 0.0
      total_force_bot = 0.0

      for node in self.top_mesh_nodes:

        force_node_y = node.GetSolutionStepValue(ELASTIC_FORCES)[1]

        total_force_top += force_node_y

      self.total_stress_top = total_force_top/(self.MeasuringSurface*1000000)

      for node in self.bot_mesh_nodes:

        force_node_y = -node.GetSolutionStepValue(ELASTIC_FORCES)[1]

        total_force_bot += force_node_y

      self.total_stress_bot = total_force_bot/(self.MeasuringSurface*1000000)

      self.total_stress_mean = 0.5*(self.total_stress_bot + self.total_stress_top)

      if (self.test_type =="Shear"):
          self.strain += dt
          self.total_stress_top = total_force_top/1.0 # applied force divided by efective shear cylinder area 2*pi*0.0225*0.08
          self.total_stress_mean = self.total_stress_top


      if ( ( (self.test_type == "Triaxial") or (self.test_type == "Hydrostatic") ) and (self.ConfinementPressure != 0.0) ):

          self.Pressure = min(self.total_stress_mean*1e6, self.ConfinementPressure * 1e6)

          if( self.test_type == "Hydrostatic"):

              self.Pressure = self.total_stress_mean*1e6

          self.ApplyLateralPressure(self.Pressure, self.XLAT, self.XBOT, self.XTOP, self.XBOTCORNER, self.XTOPCORNER,self.alpha_top,self.alpha_bot,self.alpha_lat)

  def PrintGraph(self, time):

    for mesh_number in range(0, self.RigidFace_model_part.NumberOfSubModelParts()):
        if (self.aux.GetIthSubModelPartData(self.RigidFace_model_part, mesh_number, TOP)):
            self.mesh_nodes = self.aux.GetIthSubModelPartNodes(self.RigidFace_model_part,mesh_number)

    if(self.graph_counter == self.graph_frequency):

      self.graph_counter = 0

      if(self.test_type == "BTS"):

        self.bts_export.write(str("%.8g"%time).rjust(12) +"  "+ str("%.6g"%self.total_stress_bts).rjust(13)+'\n')
        self.Flush(self.bts_export)

      else:

        self.graph_export.write(str("%.6g"%self.strain).rjust(13)+"  "+str("%.6g"%self.total_stress_mean).rjust(13) +"  "+str("%.8g"%time).rjust(12)+'\n') # + str(coordinateY).rjust(12)+'\n')
        self.graph_export_1.write(str("%.8g"%self.strain).rjust(15)+"  "+str("%.6g"%self.total_stress_top).rjust(13)+'\n')
        self.graph_export_2.write(str("%.8g"%self.strain).rjust(15)+"  "+str("%.6g"%self.total_stress_bot).rjust(13)+'\n')
        self.Flush(self.graph_export)
        self.Flush(self.graph_export_1)
        self.Flush(self.graph_export_2)

        if( self.test_type =="Hydrostatic"):
          self.graph_export_volumetric.write(str("%.8g"%self.volumetric_strain).rjust(12)+"    "+str("%.6g"%self.total_stress_mean).rjust(13)+'\n')
          self.Flush(self.graph_export_volumetric)

    self.graph_counter += 1

   #-------------------------------------------------------------------------------------#

  def PrintChart(self):

<<<<<<< HEAD
    loading_velocity = self.LoadingVelocityTop
=======
    loading_velocity = self.LoadingVelocity
>>>>>>> 86dc8a36

    print ('************DEM VIRTUAL LAB******************'+'\n')
    print ('Loading velocity: ' + str(loading_velocity) + '\n')
    print ('Expected maximum deformation: ' + str(-loading_velocity*self.parameters["FinalTime"].GetDouble() /self.height*100) +'%'+'\n'+'\n'  )


    self.chart.write(("***********PARAMETERS*****************")+'\n')
    self.chart.write( "                                    " +'\n')
    self.chart.write( "    DENSI  = " + (str(self.spheres_model_part.GetProperties()[1][PARTICLE_DENSITY]).rjust(3))+" Kg/m3     "+'\n')
    self.chart.write( "    STAFRC = " + (str(self.spheres_model_part.GetProperties()[1][CONTACT_INTERNAL_FRICC]).rjust(3))+"           "+'\n')
    self.chart.write( "    DYNFRC = " + (str(self.spheres_model_part.GetProperties()[1][PARTICLE_FRICTION]).rjust(3))+"          " +'\n')
    self.chart.write( "    YOUNG  = " + (str(self.spheres_model_part.GetProperties()[1][YOUNG_MODULUS]/1e9).rjust(3))+" GPa"+"     " +'\n')
    self.chart.write( "    POISS  = " + (str(self.spheres_model_part.GetProperties()[1][POISSON_RATIO]).rjust(3))+"           " +'\n')
    self.chart.write( "    FTS    = " + (str(self.spheres_model_part.GetProperties()[1][CONTACT_SIGMA_MIN]).rjust(3))+" Mpa        " +'\n')
    self.chart.write( "    LCS1   = " + (str(self.spheres_model_part.GetProperties()[1][SLOPE_LIMIT_COEFF_C1]).rjust(3))+" Mpa       " +'\n')
    self.chart.write( "    LCS2   = " + (str(self.spheres_model_part.GetProperties()[1][SLOPE_LIMIT_COEFF_C2]).rjust(3))+" Mpa       " +'\n')
    self.chart.write( "    LCS3   = " + (str(self.spheres_model_part.GetProperties()[1][SLOPE_LIMIT_COEFF_C3]).rjust(3))+" Mpa       " +'\n')
    self.chart.write( "    YRC1   = " + (str(self.spheres_model_part.GetProperties()[1][SLOPE_FRACTION_N1]).rjust(3))+"           " +'\n')
    self.chart.write( "    YRC2   = " + (str(self.spheres_model_part.GetProperties()[1][SLOPE_FRACTION_N2]).rjust(3))+"           " +'\n')
    self.chart.write( "    YRC3   = " + (str(self.spheres_model_part.GetProperties()[1][SLOPE_FRACTION_N3]).rjust(3))+"           " +'\n')
    self.chart.write( "    FSS    = " + (str(self.spheres_model_part.GetProperties()[1][CONTACT_TAU_ZERO]).rjust(3))+" Mpa       " +'\n')
    self.chart.write( "    YEP    = " + (str(self.spheres_model_part.GetProperties()[1][YOUNG_MODULUS_PLASTIC]/1e9).rjust(3))+" GPa"+"     " +'\n')
    self.chart.write( "    YIELD  = " + (str(self.spheres_model_part.GetProperties()[1][PLASTIC_YIELD_STRESS]).rjust(3))+" Mpa       " +'\n')
    self.chart.write( "    EDR    = " + (str(self.spheres_model_part.GetProperties()[1][DAMAGE_FACTOR]).rjust(3))+"           " +'\n')
    self.chart.write( "    SEC    = " + (str(self.spheres_model_part.GetProperties()[1][SHEAR_ENERGY_COEF]).rjust(3))+"           " +'\n')
    self.chart.write( "                                    " +'\n')
    self.chart.write( "**************************************" +'\n')

    self.chart.close()

    a_chart = open(self.problem_name + "_Parameter_chart.grf","r")
    for line in a_chart.readlines():
        self.Procedures.KRATOSprint(line)
    a_chart.close()

  def FinalizeGraphs(self):

    os.chdir(self.graphs_path)

    #Create a copy and renaming
    for filename in os.listdir("."):
      if filename.startswith(self.problem_name + "_graph.grf"):
          shutil.copy(filename, filename+"COPY")
          os.rename(filename+"COPY", self.problem_name + "_graph_" + str(self.initial_time).replace(":", "") + ".grf")
      if filename.startswith(self.problem_name + "_bts.grf"):
          shutil.copy(filename, filename+"COPY")
          os.rename(filename+"COPY", self.problem_name + "_bts_" + str(self.initial_time).replace(":", "") + ".grf")
      if filename.startswith(self.problem_name + "_graph_VOL.grf"):
          shutil.copy(filename, filename+"COPY")
          os.rename(filename+"COPY", self.problem_name + "_graph_VOL" + str(self.initial_time).replace(":", "") + ".grf")

    if(self.test_type == "BTS"):
        self.bts_export.close()
        #self.bts_stress_export.close()
    else:
        self.graph_export.close()

        if( self.test_type =="Hydrostatic"):
            self.graph_export_volumetric.close()

  def OrientationStudy(self,contact_model_part,step):

    os.chdir(self.post_path)

    OrientationChart = open("OrientationChart_"+str(step), 'w')

    counter = 1

    for element in contact_model_part.Elements:

        u1 = element.GetNode(1).X - element.GetNode(0).X
        u2 = element.GetNode(1).Y - element.GetNode(0).Y
        u3 = element.GetNode(1).Z - element.GetNode(0).Z

        alpha = abs(math.asin(abs(u2)/math.sqrt((u1*u1)+(u2*u2)+(u3*u3))))

        alpha_deg = alpha/math.pi*180

        element.SetValue(CONTACT_ORIENTATION,alpha_deg)

        sigma = element.GetValue(CONTACT_SIGMA)

        OrientationChart.write(str(counter)+"    "+str(sigma/(self.total_stress_mean*1e6))+'\n')
        counter += 1

        if(alpha_deg >= 0.0 and alpha_deg < 5.0):
            self.bond_00_05.append(element)

        if(alpha_deg >= 5.0 and alpha_deg < 10.0):
            self.bond_05_10.append(element)

        if(alpha_deg >= 10.0 and alpha_deg < 15.0):
            self.bond_10_15.append(element)

        if(alpha_deg >= 15.0 and alpha_deg < 20.0):
            self.bond_15_20.append(element)

        if(alpha_deg >= 20.0 and alpha_deg < 25.0):
            self.bond_20_25.append(element)

        if(alpha_deg >= 25.0 and alpha_deg < 30.0):
            self.bond_25_30.append(element)

        if(alpha_deg >= 30.0 and alpha_deg < 35.0):
            self.bond_30_35.append(element)

        if(alpha_deg >= 35.0 and alpha_deg < 40.0):
            self.bond_35_40.append(element)

        if(alpha_deg >= 40.0 and alpha_deg < 45.0):
            self.bond_40_45.append(element)

        if(alpha_deg >= 45.0 and alpha_deg < 50.0):
            self.bond_45_50.append(element)

        if(alpha_deg >= 50.0 and alpha_deg < 55.0):
            self.bond_50_55.append(element)

        if(alpha_deg >= 55.0 and alpha_deg < 60.0):
            self.bond_55_60.append(element)

        if(alpha_deg >= 60.0 and alpha_deg < 65.0):
            self.bond_60_65.append(element)

        if(alpha_deg >= 65.0 and alpha_deg < 70.0):
            self.bond_65_70.append(element)

        if(alpha_deg >= 70.0 and alpha_deg < 75.0):
            self.bond_70_75.append(element)

        if(alpha_deg >= 75.0 and alpha_deg < 80.0):
            self.bond_75_80.append(element)

        if(alpha_deg >= 80.0 and alpha_deg < 85.0):
            self.bond_80_85.append(element)

        if(alpha_deg >= 85.0 and alpha_deg < 90.0):
            self.bond_85_90.append(element)
    ii=0

    for item in [self.bond_00_05, self.bond_05_10, self.bond_10_15, self.bond_15_20, self.bond_20_25, self.bond_25_30, self.bond_30_35, self.bond_35_40, self.bond_40_45,  self.bond_45_50, self.bond_50_55, self.bond_55_60, self.bond_60_65, self.bond_65_70, self.bond_70_75, self.bond_75_80, self.bond_80_85, self.bond_85_90]:

        self.sizes[ii] = len(item)

        i = 0.0
        sigma_sum =0.0
        tau_sum = 0.0

        sigma_total_sum_squared = 0
        tau_total_sum_squared = 0.0

        volume = 0.0
        area = 0.0

        for element in item:

            sigma_normal = element.GetValue(CONTACT_SIGMA)
            sigma_tau = element.GetValue(CONTACT_TAU)

            sigma_sum += sigma_normal
            tau_sum += sigma_tau

            sigma_partial_sum_squared = sigma_normal ** 2.0
            sigma_total_sum_squared += sigma_partial_sum_squared

            tau_partial_sum_squared = sigma_tau ** 2.0
            tau_total_sum_squared += tau_partial_sum_squared

            i += 1.0

        sigma_mean = sigma_sum / len(item)
        sigma_var = sigma_total_sum_squared / len(item) - sigma_mean ** 2.0

        sigma_std_dev = 0.0

        if(abs(sigma_var) > 1e-9):
            std_dev = sigma_var ** 0.5

        sigma_rel_std_dev = sigma_std_dev / sigma_mean

        tau_mean = tau_sum/ len(item)
        tau_var = tau_total_sum_squared / len(item) - tau_mean ** 2.0

        tau_std_dev = 0.0

        if(abs(tau_var) > 1e-9):
            tau_std_dev = tau_var ** 0.5

        tau_rel_std_dev = tau_std_dev / tau_mean

        self.sigma_mean_table[ii] = sigma_mean
        self.sigma_rel_std_dev_table[ii] = sigma_rel_std_dev
        self.tau_mean_table[ii] = tau_mean
        self.tau_rel_std_dev_table[ii] = tau_rel_std_dev
        self.sigma_ratio_table[ii]=sigma_mean/(self.total_stress_mean*1e6)
        ii+=1

    self.Procedures.KRATOSprint(self.sigma_ratio_table)
    OrientationChart.close()

  def ApplyLateralPressure(self, Pressure, XLAT, XBOT, XTOP, XBOTCORNER, XTOPCORNER, alpha_top, alpha_bot, alpha_lat):

      for node in XLAT:

          r = node.GetSolutionStepValue(RADIUS)
          x = node.X
          y = node.Y
          z = node.Z

          values = Array3()
          vect = Array3()

          cross_section = 3.141592 * r * r

          # vector normal al centre:
          vect_moduli = math.sqrt(x * x + z * z)

          if(vect_moduli > 0.0):
              vect[0] = -x / vect_moduli
              vect[1] = 0
              vect[2] = -z / vect_moduli

          values[0] = cross_section * alpha_lat * Pressure * vect[0]
          values[1] = 0.0
          values[2] = cross_section * alpha_lat * Pressure * vect[2]

          node.SetSolutionStepValue(EXTERNAL_APPLIED_FORCE, values)

      for node in XTOPCORNER:

          r = node.GetSolutionStepValue(RADIUS)
          x = node.X
          y = node.Y
          z = node.Z

          values = Array3()
          vect = Array3()

          cross_section = 3.141592 * r * r

          # vector normal al centre:
          vect_moduli = math.sqrt(x * x + z * z)

          if(vect_moduli > 0.0):
              vect[0] = -x / vect_moduli
              vect[1] = 0
              vect[2] = -z / vect_moduli

          values[0] = cross_section * alpha_lat * Pressure * vect[0] * 0.70710678
          values[1] = 0.0
          values[2] = cross_section * alpha_lat * Pressure * vect[2] * 0.70710678

          node.SetSolutionStepValue(EXTERNAL_APPLIED_FORCE, values)

      for node in XBOTCORNER:

          r = node.GetSolutionStepValue(RADIUS)
          x = node.X
          y = node.Y
          z = node.Z

          values = Array3()
          vect = Array3()

          cross_section = 3.141592 * r * r

          # vector normal al centre:
          vect_moduli = math.sqrt(x * x + z * z)

          if(vect_moduli > 0.0):
              vect[0] = -x / vect_moduli
              vect[1] = 0
              vect[2] = -z / vect_moduli

          values[0] = cross_section * alpha_lat * Pressure * vect[0] * 0.70710678
          values[1] = 0.0
          values[2] = cross_section * alpha_lat * Pressure * vect[2] * 0.70710678

          node.SetSolutionStepValue(EXTERNAL_APPLIED_FORCE, values)

  def MeasureRadialStrain(self):

      mean_radial_strain = 0.0
      radial_strain = 0.0
      weight = 0.0

      for node in self.XLAT:

          r = node.GetSolutionStepValue(RADIUS)
          x = node.X
          z = node.Z

          x0 = node.X0
          z0 = node.Z0

          dist_initial = math.sqrt(x0 * x0 + z0 * z0)
          dist_now = math.sqrt(x * x + z * z)
          node_radial_strain = (dist_now - dist_initial) / dist_initial
          mean_radial_strain += node_radial_strain

          weight += 1.0

      radial_strain = mean_radial_strain/weight

      return radial_strain


  def PoissonMeasure(self):
      self.Procedures.KRATOSprint("Not Working now")

    #left_nodes = list()
    #right_nodes = list()

    #xleft_weight  = 0.0
    #xright_weight  = 0.0

    #left_counter = 0.0
    #right_counter = 0.0

    #if(self.parameters.PoissonMeasure == "ON"):

          #for node in spheres_model_part.Nodes:

            #if (node.GetSolutionStepValue(GROUP_ID)==4):

              #left_nodes.append(node)
              #xleft_weight = +(node.X0 - node.GetSolutionStepValue(RADIUS))*node.GetSolutionStepValue(RADIUS)
              #left_counter = +node.GetSolutionStepValue(RADIUS)

            #elif(node.GetSolutionStepValue(GROUP_ID)==8):

              #right_nodes.append(node)
              #xright_weight = +(node.X + node.GetSolutionStepValue(RADIUS))*node.GetSolutionStepValue(RADIUS)
              #right_counter = +node.GetSolutionStepValue(RADIUS)

          #width_ini = xright_weight/right_counter - xleft_weight/left_counter


   ##################################POISSON##################################

    #if(self.parameters.PoissonMeasure == "ON"):

      #xleft_weight  = 0.0
      #xright_weight  = 0.0

      #left_counter = 0.0
      #right_counter = 0.0

      #for node in left_nodes:

        #xleft_weight = +(node.X - node.GetSolutionStepValue(RADIUS))*node.GetSolutionStepValue(RADIUS)
        #left_counter = +node.GetSolutionStepValue(RADIUS)

      #for node in right_nodes:

        #xright_weight = +(node.X + node.GetSolutionStepValue(RADIUS))*node.GetSolutionStepValue(RADIUS)
        #right_counter = +node.GetSolutionStepValue(RADIUS)

      #width_now = xright_weight/right_counter - xleft_weight/left_counter
      #measured_poisson =  ((width_now-width_ini)/width_ini)/strain

      #graph_export_poisson.write(str(strain)+"  "+str(measured_poisson)+'\n')


  #-------------------------------------------------------------------------------------#


  def GenerateGraphics(self):

        ##os.chdir(self.graphs_path)
        os.chdir("/media/farrufat/Data/Simulations/debugger_december2016/debugger_specimen_v1-0.gid/test")

        ## PROBLEM DATA
        area = 0.000001 ### 1mm2
        grad_p = 1 ## Pa/m

        ## Read Data
        ##data_file_name0 = self.parameters.problem_name + "_graph.grf"
        data_file_name0 = "test.grf"
        data0 = loadtxt(data_file_name0)
        strain = array(data0[:,0])
        stress = array(data0[:,1])

        data_file_name1 = "test.grf"
        data1 = loadtxt(data_file_name1)
        strain1 = array(data1[:,0])
        stress1 = array(data1[:,1])

        data_file_name2 = "test.grf"
        data2 = loadtxt(data_file_name2)
        strain2 = array(data2[:,0])
        stress2 = array(data2[:,1])


        # setting to be changed#############################3
        set_mode = 'extralarge'  # large; publishable; medium
        legend_position = 'lower left'

        ##graph_name = ""
        x_name = 'Axial Strain (%)'
        y_name = 'Stress (MPa) - Load-axis'
        ####################################################################
        ####################################################################


        clf()
        plot_settings.set_mode(set_mode)
        #plt.semilogx()
        plot(strain, stress, 'k:s', strain1, stress1, 'r--v', strain2, stress2, 'b-.o',linewidth=1 )
        legend(('test', 'test'), legend_position, numpoints=1,)
        ##       bbox_to_anchor=(0., 1.02, 1., .102), loc=3, ncol=2, mode="expand", borderaxespad=0.)
        grid(True)
        #insert name ######################################################
        savedname = "stress_graph"
        ####################################################################
        ##graphtitle = graph_name
        ##title(graphtitle)
        xlabel(x_name)
        ylabel(y_name)
        ##xlim(0.0, 1.0)
        ##ylim(0.0, 1.0)
        ##savefig(savedname + '.eps')
        savefig(savedname + '.png')

        ####################################################################
        ####################################################################


        clf()
        plot_settings.set_mode(set_mode)
        #plt.semilogx()
        plot(strain, stress, 'k:s', strain1, stress1, 'r--v',linewidth=2 )
        legend(( 'IFT variation', 'Viscosity variation'), legend_position, numpoints=1,)
        ##       bbox_to_anchor=(0., 1.02, 1., .102), loc=3, ncol=2, mode="expand", borderaxespad=0.)
        grid(True)
        #insert name ######################################################
        savedname = "stress_graph2"
        ####################################################################
        ##graphtitle = graph_name
        ##title(graphtitle)
        xlabel(x_name)
        ylabel(y_name)
        ##xlim(0.0, 1.0)
        ##ylim(0.0, 1.0)
        ##savefig(savedname + '.eps')
        savefig(savedname + '.png')

class PreUtils(object):

    def __init__(self, spheres_model_part):

        self.spheres_model_part = spheres_model_part
        self.PreUtilities = PreUtilities()

    def BreakBondUtility(self, spheres_model_part):
        self.PreUtilities.BreakBondUtility(self.spheres_model_part)


<|MERGE_RESOLUTION|>--- conflicted
+++ resolved
@@ -41,11 +41,7 @@
       self.bond_35_40 = list(); self.bond_40_45 = list(); self.bond_45_50 = list(); self.bond_50_55 = list(); self.bond_55_60 = list(); self.bond_60_65 = list(); self.bond_65_70 = list()
       self.bond_70_75 = list(); self.bond_75_80 = list(); self.bond_80_85 = list(); self.bond_85_90 = list()
 
-<<<<<<< HEAD
       self.sizes = []
-=======
-      self.sizes = [];
->>>>>>> 86dc8a36
 
       self.sigma_mean_table = []; self.tau_mean_table = []; self.sigma_rel_std_dev_table = []; self.tau_rel_std_dev_table = []; self.sigma_ratio_table = [];
 
@@ -68,24 +64,13 @@
       self.new_strain = 0.0
 
       # for the graph plotting
-<<<<<<< HEAD
-      self.loading_velocity = 0.0
-=======
->>>>>>> 86dc8a36
       self.height = self.parameters["SpecimenLength"].GetDouble()
       self.diameter = self.parameters["SpecimenDiameter"].GetDouble()
       self.ConfinementPressure = self.parameters["ConfinementPressure"].GetDouble()
       self.test_type = self.parameters["TestType"].GetString()
       self.problem_name = self.parameters["problem_name"].GetString()
-<<<<<<< HEAD
-      self.LoadingVelocityTop = self.parameters["LoadingVelocityTop"].GetDouble()
-      self.LoadingVelocityBot = self.parameters["LoadingVelocityBot"].GetDouble()
-      self.MeasuringSurface = self.parameters["MeasuringSurface"].GetDouble()
-      self.LoadingVelocityBot = self.parameters["LoadingVelocityBot"].GetDouble()
-=======
       self.LoadingVelocity = self.parameters["LoadingVelocity"].GetDouble()
       self.MeasuringSurface = self.parameters["MeasuringSurface"].GetDouble()
->>>>>>> 86dc8a36
       self.MeshType = self.parameters["MeshType"].GetString()
       self.MeshPath = self.parameters["MeshPath"].GetString()
 
@@ -387,11 +372,7 @@
         total_force_bts += force_node_y
 
       self.total_stress_bts = 2.0*total_force_bts/(3.14159*self.height*self.diameter*1e6)
-<<<<<<< HEAD
-      self.strain_bts += -100*2*self.LoadingVelocityTop*dt/self.diameter
-=======
       self.strain_bts += -100*2*self.LoadingVelocity*dt/self.diameter
->>>>>>> 86dc8a36
     else:
 
       if (self.test_type =="Hydrostatic"):
@@ -470,11 +451,7 @@
 
   def PrintChart(self):
 
-<<<<<<< HEAD
-    loading_velocity = self.LoadingVelocityTop
-=======
     loading_velocity = self.LoadingVelocity
->>>>>>> 86dc8a36
 
     print ('************DEM VIRTUAL LAB******************'+'\n')
     print ('Loading velocity: ' + str(loading_velocity) + '\n')
