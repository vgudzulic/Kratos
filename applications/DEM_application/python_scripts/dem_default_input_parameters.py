--- conflicted
+++ resolved
@@ -29,10 +29,7 @@
             "PotentialEnergyReferencePointX"   : 0.0,
             "PotentialEnergyReferencePointY"   : 0.0,
             "PotentialEnergyReferencePointZ"   : 0.0,
-<<<<<<< HEAD
-=======
            
->>>>>>> db3ee8af
             "VelocityTrapOption"               : false,
             "RotationOption"                   : true,
             "CleanIndentationsOption"          : false,
