//    |  /           |
//    ' /   __| _` | __|  _ \   __|
//    . \  |   (   | |   (   |\__ `
//   _|\_\_|  \__,_|\__|\___/ ____/
//                   Multi-Physics
//
//  License:        BSD License
//                  Kratos default license: kratos/license.txt
//
//
//  Main authors:    Riccardo Rossi, Inigo Lopez and Marc Nunez
//

// System includes

// External includes

// Project includes
#include "compressible_potential_flow_application.h"
#include "compressible_potential_flow_application_variables.h"
#include "geometries/line_2d_2.h"
#include "geometries/triangle_2d_3.h"
#include "geometries/triangle_3d_3.h"
#include "geometries/tetrahedra_3d_4.h"

namespace Kratos {

KratosCompressiblePotentialFlowApplication::KratosCompressiblePotentialFlowApplication():
    KratosApplication("CompressiblePotentialFlowApplication"),
    mIncompressiblePotentialFlowElement2D3N(0, Element::GeometryType::Pointer(new Triangle2D3<Node<3> >(Element::GeometryType::PointsArrayType(3)))),
    mIncompressiblePotentialFlowElement3D4N(0, Element::GeometryType::Pointer(new Tetrahedra3D4<Node<3> >(Element::GeometryType::PointsArrayType(4)))),
    mCompressiblePotentialFlowElement2D3N(0, Element::GeometryType::Pointer(new Triangle2D3<Node<3> >(Element::GeometryType::PointsArrayType(3)))),
    mAdjointAnalyticalIncompressiblePotentialFlowElement2D3N(0, Element::GeometryType::Pointer(new Triangle2D3<Node<3> >(Element::GeometryType::PointsArrayType(3)))),
    mAdjointIncompressiblePotentialFlowElement2D3N(0, Element::GeometryType::Pointer(new Triangle2D3<Node<3> >(Element::GeometryType::PointsArrayType(3)))),
    mAdjointCompressiblePotentialFlowElement2D3N(0, Element::GeometryType::Pointer(new Triangle2D3<Node<3> >(Element::GeometryType::PointsArrayType(3)))),
    mEmbeddedIncompressiblePotentialFlowElement2D3N(0, Element::GeometryType::Pointer(new Triangle2D3<Node<3> >(Element::GeometryType::PointsArrayType(3)))),
    mPotentialWallCondition2D2N(0, Element::GeometryType::Pointer(new Line2D2<Node<3> >(Element::GeometryType::PointsArrayType(2)))),
    mPotentialWallCondition3D3N(0, Element::GeometryType::Pointer(new Triangle3D3<Node<3> >(Element::GeometryType::PointsArrayType(3)))),
    mAdjointPotentialWallCondition2D2N(0, Element::GeometryType::Pointer(new Line2D2<Node<3> >(Element::GeometryType::PointsArrayType(2))))
  {}

void KratosCompressiblePotentialFlowApplication::Register()
{
<<<<<<< HEAD
    // calling base class register to register Kratos components
    KratosApplication::Register();
    KRATOS_INFO("") << "Initializing KratosCompressiblePotentialFlowApplication..." << std::endl;

    // Register Variables (defined in compressible_potential_flow_application_variables.h)
    // Degrees of freedom
    KRATOS_REGISTER_VARIABLE(VELOCITY_POTENTIAL);
    KRATOS_REGISTER_VARIABLE(AUXILIARY_VELOCITY_POTENTIAL);

    //Embedded variables
    KRATOS_REGISTER_VARIABLE(GEOMETRY_DISTANCE);

    // Adjoint variables
    KRATOS_REGISTER_VARIABLE(ADJOINT_VELOCITY_POTENTIAL);
    KRATOS_REGISTER_VARIABLE(ADJOINT_AUXILIARY_VELOCITY_POTENTIAL);

    // Flow field magnitudes
    KRATOS_REGISTER_3D_VARIABLE_WITH_COMPONENTS(VELOCITY_LOWER);
    KRATOS_REGISTER_VARIABLE(PRESSURE_LOWER);
    KRATOS_REGISTER_VARIABLE(POTENTIAL_JUMP);
    KRATOS_REGISTER_VARIABLE(TOTAL_LIFT);
    KRATOS_REGISTER_VARIABLE(TOTAL_MOMENT);
    KRATOS_REGISTER_VARIABLE(ENERGY_NORM_REFERENCE);
    KRATOS_REGISTER_VARIABLE(POTENTIAL_ENERGY_REFERENCE);
    KRATOS_REGISTER_VARIABLE(HEAT_CAPACITY_RATIO);

    // Free stream magnitudes
    KRATOS_REGISTER_3D_VARIABLE_WITH_COMPONENTS(FREE_STREAM_VELOCITY);
    KRATOS_REGISTER_VARIABLE(FREE_STREAM_DENSITY);
    KRATOS_REGISTER_VARIABLE(FREE_STREAM_MACH);

    // Integral magnitudes
    KRATOS_REGISTER_VARIABLE(LIFT_COEFFICIENT);
    KRATOS_REGISTER_VARIABLE(DRAG_COEFFICIENT);
    KRATOS_REGISTER_VARIABLE(MOMENT_COEFFICIENT);
    KRATOS_REGISTER_VARIABLE(LIFT_COEFFICIENT_JUMP);

    // Markers
    KRATOS_REGISTER_VARIABLE(WAKE);
    KRATOS_REGISTER_VARIABLE(KUTTA);
    KRATOS_REGISTER_VARIABLE(TRAILING_EDGE);
    KRATOS_REGISTER_VARIABLE(UPPER_SURFACE);
    KRATOS_REGISTER_VARIABLE(LOWER_SURFACE);
    KRATOS_REGISTER_VARIABLE(UPPER_WAKE);
    KRATOS_REGISTER_VARIABLE(LOWER_WAKE);
    KRATOS_REGISTER_VARIABLE(AIRFOIL);

    // To be removed
    KRATOS_REGISTER_VARIABLE(TRAILING_EDGE_ELEMENT);
    KRATOS_REGISTER_VARIABLE(DECOUPLED_TRAILING_EDGE_ELEMENT);
    KRATOS_REGISTER_VARIABLE(DEACTIVATED_WAKE);
    KRATOS_REGISTER_VARIABLE(ALL_TRAILING_EDGE);
    KRATOS_REGISTER_VARIABLE(ZERO_VELOCITY_CONDITION);

    //Register elements
    KRATOS_REGISTER_ELEMENT("IncompressiblePotentialFlowElement2D3N", mIncompressiblePotentialFlowElement2D3N);
    KRATOS_REGISTER_ELEMENT("AdjointPotentialFlowElement2D3N", mAdjointPotentialFlowElement2D3N);
    KRATOS_REGISTER_ELEMENT("EmbeddedIncompressiblePotentialFlowElement2D3N", mEmbeddedIncompressiblePotentialFlowElement2D3N);

    //Register conditions
    KRATOS_REGISTER_CONDITION("PotentialWallCondition2D2N", mPotentialWallCondition2D2N);
    KRATOS_REGISTER_CONDITION("PotentialWallCondition3D3N", mPotentialWallCondition3D3N);
    KRATOS_REGISTER_CONDITION("AdjointPotentialWallCondition2D2N", mAdjointPotentialWallCondition2D2N);
=======
 	// calling base class register to register Kratos components
  KratosApplication::Register();
  KRATOS_INFO("") << "Initializing KratosCompressiblePotentialFlowApplication..." << std::endl;

  // Register Variables (defined in compressible_potential_flow_application_variables.h)
  // Degrees of freedom
  KRATOS_REGISTER_VARIABLE(VELOCITY_POTENTIAL);
  KRATOS_REGISTER_VARIABLE(AUXILIARY_VELOCITY_POTENTIAL);

  //Embedded variables
  KRATOS_REGISTER_VARIABLE(GEOMETRY_DISTANCE);

  // Wake variables
  KRATOS_REGISTER_VARIABLE(WAKE_DISTANCE);
  KRATOS_REGISTER_VARIABLE(WAKE_ELEMENTAL_DISTANCES);

  // Adjoint variables
  KRATOS_REGISTER_VARIABLE(ADJOINT_VELOCITY_POTENTIAL);
  KRATOS_REGISTER_VARIABLE(ADJOINT_AUXILIARY_VELOCITY_POTENTIAL);

  // Flow field magnitudes
  KRATOS_REGISTER_3D_VARIABLE_WITH_COMPONENTS(VELOCITY_LOWER);
  KRATOS_REGISTER_VARIABLE(PRESSURE_LOWER);
  KRATOS_REGISTER_VARIABLE(POTENTIAL_JUMP);
  KRATOS_REGISTER_VARIABLE(ENERGY_NORM_REFERENCE);
  KRATOS_REGISTER_VARIABLE(POTENTIAL_ENERGY_REFERENCE);
  KRATOS_REGISTER_VARIABLE(HEAT_CAPACITY_RATIO);

  // Free stream magnitudes
  KRATOS_REGISTER_3D_VARIABLE_WITH_COMPONENTS(FREE_STREAM_VELOCITY);
  KRATOS_REGISTER_VARIABLE(FREE_STREAM_DENSITY);
  KRATOS_REGISTER_VARIABLE(FREE_STREAM_MACH);

  // Integral magnitudes
  KRATOS_REGISTER_VARIABLE(LIFT_COEFFICIENT);
  KRATOS_REGISTER_VARIABLE(DRAG_COEFFICIENT);
  KRATOS_REGISTER_VARIABLE(MOMENT_COEFFICIENT);
  KRATOS_REGISTER_VARIABLE(LIFT_COEFFICIENT_JUMP);
  KRATOS_REGISTER_VARIABLE(LIFT_COEFFICIENT_FAR_FIELD);
  KRATOS_REGISTER_VARIABLE(DRAG_COEFFICIENT_FAR_FIELD);

  // Geometrical variables
  KRATOS_REGISTER_VARIABLE(REFERENCE_CHORD)
  KRATOS_REGISTER_3D_VARIABLE_WITH_COMPONENTS(WAKE_NORMAL);
  KRATOS_REGISTER_3D_VARIABLE_WITH_COMPONENTS(WING_SPAN_DIRECTION);

  // Markers
  KRATOS_REGISTER_VARIABLE(WAKE);
  KRATOS_REGISTER_VARIABLE(KUTTA);
  KRATOS_REGISTER_VARIABLE(WING_TIP);
  KRATOS_REGISTER_VARIABLE(TRAILING_EDGE);
  KRATOS_REGISTER_VARIABLE(UPPER_SURFACE);
  KRATOS_REGISTER_VARIABLE(LOWER_SURFACE);
  KRATOS_REGISTER_VARIABLE(UPPER_WAKE);
  KRATOS_REGISTER_VARIABLE(LOWER_WAKE);
  KRATOS_REGISTER_VARIABLE(AIRFOIL);

  // To be removed
  KRATOS_REGISTER_VARIABLE(TRAILING_EDGE_ELEMENT);
  KRATOS_REGISTER_VARIABLE(DECOUPLED_TRAILING_EDGE_ELEMENT);
  KRATOS_REGISTER_VARIABLE(DEACTIVATED_WAKE);
  KRATOS_REGISTER_VARIABLE(ALL_TRAILING_EDGE);
  KRATOS_REGISTER_VARIABLE(ZERO_VELOCITY_CONDITION);

  //Register elements
  KRATOS_REGISTER_ELEMENT("IncompressiblePotentialFlowElement2D3N", mIncompressiblePotentialFlowElement2D3N);
  KRATOS_REGISTER_ELEMENT("IncompressiblePotentialFlowElement3D4N", mIncompressiblePotentialFlowElement3D4N);
  KRATOS_REGISTER_ELEMENT("CompressiblePotentialFlowElement2D3N", mCompressiblePotentialFlowElement2D3N);
  KRATOS_REGISTER_ELEMENT("AdjointAnalyticalIncompressiblePotentialFlowElement2D3N", mAdjointAnalyticalIncompressiblePotentialFlowElement2D3N);
  KRATOS_REGISTER_ELEMENT("AdjointIncompressiblePotentialFlowElement2D3N", mAdjointIncompressiblePotentialFlowElement2D3N);
  KRATOS_REGISTER_ELEMENT("AdjointCompressiblePotentialFlowElement2D3N", mAdjointCompressiblePotentialFlowElement2D3N);
  KRATOS_REGISTER_ELEMENT("EmbeddedIncompressiblePotentialFlowElement2D3N", mEmbeddedIncompressiblePotentialFlowElement2D3N);

  //Register conditions
  KRATOS_REGISTER_CONDITION("PotentialWallCondition2D2N", mPotentialWallCondition2D2N);
  KRATOS_REGISTER_CONDITION("PotentialWallCondition3D3N", mPotentialWallCondition3D3N);
  KRATOS_REGISTER_CONDITION("AdjointPotentialWallCondition2D2N", mAdjointPotentialWallCondition2D2N);
>>>>>>> 4fd3eed0
}

}  // namespace Kratos.<|MERGE_RESOLUTION|>--- conflicted
+++ resolved
@@ -41,71 +41,6 @@
 
 void KratosCompressiblePotentialFlowApplication::Register()
 {
-<<<<<<< HEAD
-    // calling base class register to register Kratos components
-    KratosApplication::Register();
-    KRATOS_INFO("") << "Initializing KratosCompressiblePotentialFlowApplication..." << std::endl;
-
-    // Register Variables (defined in compressible_potential_flow_application_variables.h)
-    // Degrees of freedom
-    KRATOS_REGISTER_VARIABLE(VELOCITY_POTENTIAL);
-    KRATOS_REGISTER_VARIABLE(AUXILIARY_VELOCITY_POTENTIAL);
-
-    //Embedded variables
-    KRATOS_REGISTER_VARIABLE(GEOMETRY_DISTANCE);
-
-    // Adjoint variables
-    KRATOS_REGISTER_VARIABLE(ADJOINT_VELOCITY_POTENTIAL);
-    KRATOS_REGISTER_VARIABLE(ADJOINT_AUXILIARY_VELOCITY_POTENTIAL);
-
-    // Flow field magnitudes
-    KRATOS_REGISTER_3D_VARIABLE_WITH_COMPONENTS(VELOCITY_LOWER);
-    KRATOS_REGISTER_VARIABLE(PRESSURE_LOWER);
-    KRATOS_REGISTER_VARIABLE(POTENTIAL_JUMP);
-    KRATOS_REGISTER_VARIABLE(TOTAL_LIFT);
-    KRATOS_REGISTER_VARIABLE(TOTAL_MOMENT);
-    KRATOS_REGISTER_VARIABLE(ENERGY_NORM_REFERENCE);
-    KRATOS_REGISTER_VARIABLE(POTENTIAL_ENERGY_REFERENCE);
-    KRATOS_REGISTER_VARIABLE(HEAT_CAPACITY_RATIO);
-
-    // Free stream magnitudes
-    KRATOS_REGISTER_3D_VARIABLE_WITH_COMPONENTS(FREE_STREAM_VELOCITY);
-    KRATOS_REGISTER_VARIABLE(FREE_STREAM_DENSITY);
-    KRATOS_REGISTER_VARIABLE(FREE_STREAM_MACH);
-
-    // Integral magnitudes
-    KRATOS_REGISTER_VARIABLE(LIFT_COEFFICIENT);
-    KRATOS_REGISTER_VARIABLE(DRAG_COEFFICIENT);
-    KRATOS_REGISTER_VARIABLE(MOMENT_COEFFICIENT);
-    KRATOS_REGISTER_VARIABLE(LIFT_COEFFICIENT_JUMP);
-
-    // Markers
-    KRATOS_REGISTER_VARIABLE(WAKE);
-    KRATOS_REGISTER_VARIABLE(KUTTA);
-    KRATOS_REGISTER_VARIABLE(TRAILING_EDGE);
-    KRATOS_REGISTER_VARIABLE(UPPER_SURFACE);
-    KRATOS_REGISTER_VARIABLE(LOWER_SURFACE);
-    KRATOS_REGISTER_VARIABLE(UPPER_WAKE);
-    KRATOS_REGISTER_VARIABLE(LOWER_WAKE);
-    KRATOS_REGISTER_VARIABLE(AIRFOIL);
-
-    // To be removed
-    KRATOS_REGISTER_VARIABLE(TRAILING_EDGE_ELEMENT);
-    KRATOS_REGISTER_VARIABLE(DECOUPLED_TRAILING_EDGE_ELEMENT);
-    KRATOS_REGISTER_VARIABLE(DEACTIVATED_WAKE);
-    KRATOS_REGISTER_VARIABLE(ALL_TRAILING_EDGE);
-    KRATOS_REGISTER_VARIABLE(ZERO_VELOCITY_CONDITION);
-
-    //Register elements
-    KRATOS_REGISTER_ELEMENT("IncompressiblePotentialFlowElement2D3N", mIncompressiblePotentialFlowElement2D3N);
-    KRATOS_REGISTER_ELEMENT("AdjointPotentialFlowElement2D3N", mAdjointPotentialFlowElement2D3N);
-    KRATOS_REGISTER_ELEMENT("EmbeddedIncompressiblePotentialFlowElement2D3N", mEmbeddedIncompressiblePotentialFlowElement2D3N);
-
-    //Register conditions
-    KRATOS_REGISTER_CONDITION("PotentialWallCondition2D2N", mPotentialWallCondition2D2N);
-    KRATOS_REGISTER_CONDITION("PotentialWallCondition3D3N", mPotentialWallCondition3D3N);
-    KRATOS_REGISTER_CONDITION("AdjointPotentialWallCondition2D2N", mAdjointPotentialWallCondition2D2N);
-=======
  	// calling base class register to register Kratos components
   KratosApplication::Register();
   KRATOS_INFO("") << "Initializing KratosCompressiblePotentialFlowApplication..." << std::endl;
@@ -183,7 +118,6 @@
   KRATOS_REGISTER_CONDITION("PotentialWallCondition2D2N", mPotentialWallCondition2D2N);
   KRATOS_REGISTER_CONDITION("PotentialWallCondition3D3N", mPotentialWallCondition3D3N);
   KRATOS_REGISTER_CONDITION("AdjointPotentialWallCondition2D2N", mAdjointPotentialWallCondition2D2N);
->>>>>>> 4fd3eed0
 }
 
 }  // namespace Kratos.