--- conflicted
+++ resolved
@@ -104,11 +104,7 @@
 
     const PotentialWallCondition& r_this = *this;
     const array_1d<double, 3>& v = r_this.GetValue(FREE_STREAM_VELOCITY);
-<<<<<<< HEAD
-    const double value = density_infinity*inner_prod(v, An) / static_cast<double>(TNumNodes);
-=======
     const double value = free_stream_density*inner_prod(v, An) / static_cast<double>(TNumNodes);
->>>>>>> ea88e25b
 
     for (unsigned int i = 0; i < TNumNodes; ++i)
         rRightHandSideVector[i] = value;
