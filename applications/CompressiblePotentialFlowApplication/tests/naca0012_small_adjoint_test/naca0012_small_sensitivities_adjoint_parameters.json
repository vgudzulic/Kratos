--- conflicted
+++ resolved
@@ -31,14 +31,9 @@
             },
         "echo_level"                   : 0,
         "linear_solver_settings"       : {
-<<<<<<< HEAD
-            "solver_type"         : "skyline_lu_factorization"
-        }
-=======
             "solver_type"         : "ExternalSolversApplication.super_lu"
         },
         "reference_chord": 1.0
->>>>>>> 8511d992
     },
     "processes" : {
         "boundary_conditions_process_list" : [
