--- conflicted
+++ resolved
@@ -75,7 +75,6 @@
 void Define2DWakeProcess::InitializeWakeSubModelpart() const
 {
     ModelPart& root_model_part = mrBodyModelPart.GetRootModelPart();
-<<<<<<< HEAD
     // if(root_model_part.HasSubModelPart("wake_sub_model_part"))
     // {
     //     // Clearing the variables and elements of the already existing
@@ -85,30 +84,12 @@
 
     //     for (auto& r_element : wake_sub_model_part.Elements()){
     //         r_element.SetValue(WAKE, false);
-    //         r_element.SetValue(ELEMENTAL_DISTANCES, ZeroVector(3));
-    //         // r_element.Set(TO_ERASE, true);
+    //         r_element.SetValue(WAKE_ELEMENTAL_DISTANCES, ZeroVector(3));
+    //         r_element.Set(TO_ERASE, true);
     //     }
-    //     root_model_part.RemoveSubModelPart("wake_sub_model_part");
-    //     // wake_sub_model_part.RemoveElements(TO_ERASE);
+    //     wake_sub_model_part.RemoveElements(TO_ERASE);
     // }
     // else{
-=======
-    if(root_model_part.HasSubModelPart("wake_sub_model_part"))
-    {
-        // Clearing the variables and elements of the already existing
-        // wake_sub_model_part
-        ModelPart& wake_sub_model_part =
-            root_model_part.GetSubModelPart("wake_sub_model_part");
-
-        for (auto& r_element : wake_sub_model_part.Elements()){
-            r_element.SetValue(WAKE, false);
-            r_element.SetValue(WAKE_ELEMENTAL_DISTANCES, ZeroVector(3));
-            r_element.Set(TO_ERASE, true);
-        }
-        wake_sub_model_part.RemoveElements(TO_ERASE);
-    }
-    else{
->>>>>>> 86d3cfc7
         // Creating the wake_sub_model_part
     root_model_part.CreateSubModelPart("wake_sub_model_part");
     // }
