import KratosMultiphysics
import KratosMultiphysics.CompressiblePotentialFlowApplication as CompressiblePotentialFlowApplication
#from CompressiblePotentialFlowApplication import*

def Factory(settings, Model):
    if( not isinstance(settings,KratosMultiphysics.Parameters) ):
        raise Exception("expected input shall be a Parameters object, encapsulating a json string")
    return ApplyFarFieldProcess(Model, settings["Parameters"])

## All the processes python should be derived from "Process"
class ApplyFarFieldProcess(KratosMultiphysics.Process):
    def __init__(self, Model, settings ):
        KratosMultiphysics.Process.__init__(self)

        default_parameters = KratosMultiphysics.Parameters( """
            {
                "model_part_name":"PLEASE_CHOOSE_MODEL_PART_NAME",
                "mesh_id": 0,
                "inlet_phi": 1.0,
                "velocity_infinity": [1.0,0.0,0]
            }  """ );


        settings.ValidateAndAssignDefaults(default_parameters);

        self.model_part = Model[settings["model_part_name"].GetString()]
        self.velocity_infinity = KratosMultiphysics.Vector(3)#array('d', [1.0, 2.0, 3.14])#np.array([0,0,0])#np.zeros(3)#vector(3)
        self.velocity_infinity[0] = settings["velocity_infinity"][0].GetDouble()
        self.velocity_infinity[1] = settings["velocity_infinity"][1].GetDouble()
        self.velocity_infinity[2] = settings["velocity_infinity"][2].GetDouble()
        #self.density_infinity = settings["density_infinity"].GetDouble() #TODO: must read this from the properties
        self.inlet_phi = settings["inlet_phi"].GetDouble()
        self.model_part.ProcessInfo.SetValue(CompressiblePotentialFlowApplication.VELOCITY_INFINITY,self.velocity_infinity)



    def Execute(self):
        #KratosMultiphysics.VariableUtils().SetVectorVar(CompressiblePotentialFlowApplication.VELOCITY_INFINITY, self.velocity_infinity, self.model_part.Conditions)
        for cond in self.model_part.Conditions:
            cond.SetValue(CompressiblePotentialFlowApplication.VELOCITY_INFINITY, self.velocity_infinity)

        #select the first node
        for node in self.model_part.Nodes:
            node1 = node
            break

        #find the node with the minimal x
        x0 = node1.X
        y0 = node1.X
        z0 = node1.X

        pos = 1e30
        for node in self.model_part.Nodes:
            dx = node.X - x0
            dy = node.Y - y0
            dz = node.Z - z0

            tmp = dx*self.velocity_infinity[0] + dy*self.velocity_infinity[1] + dz*self.velocity_infinity[2]

            if(tmp < pos):
                pos = tmp

        for node in self.model_part.Nodes:
            dx = node.X - x0
            dy = node.Y - y0
            dz = node.Z - z0

            tmp = dx*self.velocity_infinity[0] + dy*self.velocity_infinity[1] + dz*self.velocity_infinity[2]

            if(tmp < pos+1e-9):
                node.Fix(CompressiblePotentialFlowApplication.VELOCITY_POTENTIAL)
                node.SetSolutionStepValue(CompressiblePotentialFlowApplication.VELOCITY_POTENTIAL,0,self.inlet_phi)
                if self.model_part.HasNodalSolutionStepVariable(CompressiblePotentialFlowApplication.ADJOINT_VELOCITY_POTENTIAL):
                    node.Fix(CompressiblePotentialFlowApplication.ADJOINT_VELOCITY_POTENTIAL)
                    node.SetSolutionStepValue(CompressiblePotentialFlowApplication.ADJOINT_VELOCITY_POTENTIAL,0,0.0)

    def ExecuteInitializeSolutionStep(self):
<<<<<<< HEAD
        self.Execute()
=======
        self.Execute()
>>>>>>> 938aed49
<|MERGE_RESOLUTION|>--- conflicted
+++ resolved
@@ -75,8 +75,4 @@
                     node.SetSolutionStepValue(CompressiblePotentialFlowApplication.ADJOINT_VELOCITY_POTENTIAL,0,0.0)
 
     def ExecuteInitializeSolutionStep(self):
-<<<<<<< HEAD
-        self.Execute()
-=======
-        self.Execute()
->>>>>>> 938aed49
+        self.Execute()