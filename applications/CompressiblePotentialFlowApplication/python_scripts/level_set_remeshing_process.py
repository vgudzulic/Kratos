import KratosMultiphysics
import KratosMultiphysics.CompressiblePotentialFlowApplication as CompressiblePotentialFlow
import KratosMultiphysics.MeshingApplication as MeshingApplication
import math
import time

def Factory(settings, Model):
    if( not isinstance(settings,KratosMultiphysics.Parameters) ):
        raise Exception("expected input shall be a Parameters object, encapsulating a json string")
    return LevelSetRemeshingProcess(Model, settings["Parameters"])

## All the processes python should be derived from "Process"
class LevelSetRemeshingProcess(KratosMultiphysics.Process):
    def __init__(self, Model, settings ):
        KratosMultiphysics.Process.__init__(self)
        default_parameters = KratosMultiphysics.Parameters( """
            {
                "model_part_name": "insert_model_part",
                "skin_model_part_name": "insert_skin_model_part",
                "maximum_iterations": 1,
                "update_coefficient": 0.5,
                "remeshing_flag": false,
                "ray_casting_tolerance": 1e-9,
                "moving_parameters":    {
                    "origin"                        : [0.0,0.0,0.0],
                    "rotation_angle"                : 0.0,
                    "sizing_multiplier"             : 1.0
                },
                "metric_parameters":  {
                    "minimal_size"                         : 5e-3,
                    "maximal_size"                         : 1.0,
                    "sizing_parameters": {
                        "reference_variable_name"               : "DISTANCE",
                        "boundary_layer_max_distance"           : 1.0,
                        "interpolation"                         : "constant"
                    },
                    "enforce_current"                      : true,
                    "anisotropy_remeshing"                 : false,
                    "anisotropy_parameters": {
                        "reference_variable_name"          : "DISTANCE",
                        "hmin_over_hmax_anisotropic_ratio"      : 0.5,
                        "boundary_layer_max_distance"           : 1,
                        "interpolation"                         : "Linear"
                    }
                },
                "distance_modification_parameters":{
                    "distance_threshold"                          : 0.001,
                    "check_at_each_time_step"                     : true,
                    "avoid_almost_empty_elements"                 : true,
                    "deactivate_full_negative_elements"           : true,
                    "full_negative_elements_fixed_variables_list" : ["VELOCITY_POTENTIAL","AUXILIARY_VELOCITY_POTENTIAL"]
                }
            }  """ );
        settings.ValidateAndAssignDefaults(default_parameters)
        self.model=Model
        self.main_model_part = Model.GetModelPart(settings["model_part_name"].GetString()).GetRootModelPart()
        self.skin_model_part_name=settings["skin_model_part_name"].GetString()

        '''Remeshing loop parameters'''
        self.do_remeshing = settings["remeshing_flag"].GetBool()
        self.step = 0
        self.max_iter = settings["maximum_iterations"].GetInt()
        self.update_coefficient = settings["update_coefficient"].GetDouble()

        self.moving_parameters = settings["moving_parameters"]
        # Synchronizing parameters for the wake process
        if self.moving_parameters.Has("rotation_point"):
            self.main_model_part.ProcessInfo.SetValue(CompressiblePotentialFlow.WAKE_ORIGIN, self.moving_parameters["rotation_point"].GetVector())
        else:
            self.main_model_part.ProcessInfo.SetValue(CompressiblePotentialFlow.WAKE_ORIGIN, self.moving_parameters["origin"].GetVector())
        self.main_model_part.ProcessInfo.SetValue(CompressiblePotentialFlow.ROTATION_ANGLE, self.moving_parameters["rotation_angle"].GetDouble())

        self.metric_parameters = settings["metric_parameters"]
        self.distance_modification_parameters = settings["distance_modification_parameters"]
        self.ray_casting_tolerance = settings["ray_casting_tolerance"].GetDouble()

    def ExecuteInitialize(self):
        KratosMultiphysics.Logger.PrintInfo('LevelSetRemeshing','Executing Initialize Geometry')
        self._InitializeSkinModelPart()
        self._CalculateDistance()

        ini_time=time.time()
        while self.step < self.max_iter and self.do_remeshing:
            self.step += 1
            KratosMultiphysics.Logger.PrintInfo('LevelSetRemeshing','##### Executing refinement #', self.step, ' #####')
            self._ExtendDistance()
            self._RefineMesh()
            self._CalculateDistance()
            self._UpdateParameters()
        self._ModifyFinalDistance()
        self._CopyAndDeleteDefaultDistance()
        KratosMultiphysics.Logger.PrintInfo('LevelSetRemeshing','Elapsed time: ',time.time()-ini_time)

    def _InitializeSkinModelPart(self):
        ''' This function loads and moves the skin_model_part in the main_model_part to the desired initial point (origin).
            It also rotates the skin model part around the origin point according to the rotation_angle'''
        self.skin_model_part=self.model.CreateModelPart("skin")
<<<<<<< HEAD
        self.skin_model_part.AddNodalSolutionStepVariable(KratosMultiphysics.NORMAL) # Required for variational_distance_process
        self.skin_model_part.AddNodalSolutionStepVariable(KratosMultiphysics.SHAPE_SENSITIVITY) # Required for variational_distance_process
=======
>>>>>>> 7f8b7acf

        ini_time=time.time()
        # Reading skin model part
        KratosMultiphysics.ModelPartIO(self.skin_model_part_name).ReadModelPart(self.skin_model_part)
        # Moving and rotating the skin model part
        angle=math.radians(-self.moving_parameters["rotation_angle"].GetDouble())
        self.moving_parameters["rotation_angle"].SetDouble(angle)

        CompressiblePotentialFlow.MoveModelPartProcess(self.skin_model_part, self.moving_parameters).Execute()

        KratosMultiphysics.Logger.PrintInfo('LevelSetRemeshing','InitializeSkin time: ',time.time()-ini_time)

    def _CalculateDistance(self):
        ''' This function calculate the distance to skin for every node in the main_model_part.'''
        ini_time=time.time()
        KratosMultiphysics.CalculateDistanceToSkinProcess2D(self.main_model_part, self.skin_model_part,self.ray_casting_tolerance).Execute()
        KratosMultiphysics.Logger.PrintInfo('LevelSetRemeshing','CalculateDistance time: ',time.time()-ini_time)

    def _ExtendDistance(self):
        ''' This function extends the distance field to all the nodes of the main_model_part in order to
            remesh the background mesh.'''
        ini_time=time.time()
        # Construct the variational distance calculation process
        maximum_iterations = 2 #TODO: Make this user-definable

        ###Defining linear solver to be used by the variational distance process###
        from KratosMultiphysics import python_linear_solver_factory #Linear solver for variational distance process
        linear_solver_settings=KratosMultiphysics.Parameters("""
        {
            "solver_type": "amgcl",
            "max_iteration": 200,
            "gmres_krylov_space_dimension": 100,
            "smoother_type":"ilu0",
            "coarsening_type":"ruge_stuben",
            "coarse_enough" : 5000,
            "krylov_type": "lgmres",
            "tolerance": 1e-8,
            "verbosity": 0,
            "scaling": false
        }""")

        linear_solver = python_linear_solver_factory.ConstructSolver(linear_solver_settings)
        variational_distance_process = KratosMultiphysics.VariationalDistanceCalculationProcess2D(
            self.main_model_part,
            linear_solver,
            maximum_iterations)
        variational_distance_process.Execute()

        KratosMultiphysics.Logger.PrintInfo('LevelSetRemeshing','Variational distance process time: ',time.time()-ini_time)


    def _RefineMesh(self):
        ''' This function remeshes the main_model_part according to the distance, using the MMG process from the MeshingApplication.
            In order to perform the refinement, it is needed to calculate the distance gradient, the initial nodal_h and the level_set metric.
        '''
        ini_time=time.time()
        local_gradient = KratosMultiphysics.ComputeNodalGradientProcess2D(self.main_model_part, KratosMultiphysics.DISTANCE, KratosMultiphysics.DISTANCE_GRADIENT, KratosMultiphysics.NODAL_AREA)
        local_gradient.Execute()

        find_nodal_h = KratosMultiphysics.FindNodalHNonHistoricalProcess(self.main_model_part)
        find_nodal_h.Execute()

        KratosMultiphysics.VariableUtils().SetNonHistoricalVariableToZero(KratosMultiphysics.MeshingApplication.METRIC_TENSOR_2D,self.main_model_part.Nodes)

        metric_process = MeshingApplication.ComputeLevelSetSolMetricProcess2D(self.main_model_part,  KratosMultiphysics.DISTANCE_GRADIENT, self.metric_parameters)
        metric_process.Execute()

        mmg_parameters = KratosMultiphysics.Parameters("""
        {
            "discretization_type"                  : "STANDARD",
            "save_external_files"              : false,
            "initialize_entities"              : false,
            "echo_level"                       : 0
        }
        """)

        mmg_process = MeshingApplication.MmgProcess2D(self.main_model_part, mmg_parameters)
        mmg_process.Execute()

        KratosMultiphysics.Logger.PrintInfo('LevelSetRemeshing','Remesh time: ',time.time()-ini_time)

    def _UpdateParameters(self):
        ''' This process updates remeshing parameters in case more than one iteration is performed'''
        previous_size=self.metric_parameters["minimal_size"].GetDouble()
        self.metric_parameters["minimal_size"].SetDouble(previous_size*self.update_coefficient)

    def _ModifyFinalDistance(self):
        ''' This function modifies the distance field to avoid ill defined cuts.
        '''
        ini_time = time.time()
        KratosMultiphysics.FluidDynamicsApplication.DistanceModificationProcess(self.main_model_part,self.distance_modification_parameters).Execute()
        KratosMultiphysics.Logger.PrintInfo('LevelSetRemeshing','Modify distance time: ',time.time()-ini_time)

    def _CopyAndDeleteDefaultDistance(self):
        ''' This function copies the distance field to an auxiliary distance variable and sets
        to zero the default one.
        '''
        KratosMultiphysics.VariableUtils().CopyScalarVar(KratosMultiphysics.DISTANCE,CompressiblePotentialFlow.GEOMETRY_DISTANCE, self.main_model_part.Nodes)
        KratosMultiphysics.VariableUtils().SetHistoricalVariableToZero(KratosMultiphysics.DISTANCE, self.main_model_part.Nodes)<|MERGE_RESOLUTION|>--- conflicted
+++ resolved
@@ -95,11 +95,8 @@
         ''' This function loads and moves the skin_model_part in the main_model_part to the desired initial point (origin).
             It also rotates the skin model part around the origin point according to the rotation_angle'''
         self.skin_model_part=self.model.CreateModelPart("skin")
-<<<<<<< HEAD
         self.skin_model_part.AddNodalSolutionStepVariable(KratosMultiphysics.NORMAL) # Required for variational_distance_process
         self.skin_model_part.AddNodalSolutionStepVariable(KratosMultiphysics.SHAPE_SENSITIVITY) # Required for variational_distance_process
-=======
->>>>>>> 7f8b7acf
 
         ini_time=time.time()
         # Reading skin model part
