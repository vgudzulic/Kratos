import KratosMultiphysics
import KratosMultiphysics.CompressiblePotentialFlowApplication as CPFApp
import math


def Factory(settings, Model):
    if(not isinstance(settings, KratosMultiphysics.Parameters)):
        raise Exception(
            "expected input shall be a Parameters object, encapsulating a json string")

    return DefineWakeProcess(Model, settings["Parameters"])


class DefineWakeProcess(KratosMultiphysics.Process):
    def __init__(self, Model, settings):
        KratosMultiphysics.Process.__init__(self)

        default_settings = KratosMultiphysics.Parameters("""
            {
                "mesh_id"                   : 0,
                "model_part_name"           : "please specify the model part that contains the kutta nodes",
                "upper_surface_model_part_name" : "please specify the model part that contains the upper surface nodes",
                "lower_surface_model_part_name" : "please specify the model part that contains the lower surface nodes",
                "fluid_part_name"           : "MainModelPart",
                "wake_direction"                 : [1.0,0.0,0.0],
                "epsilon"    : 1e-9,
                "wake_element_replace_settings": {
                    "element_name":"IncompressiblePotentialFlowWakeElement2D3N",
                    "condition_name": "PotentialWallCondition2D2N"
            }
            }
            """)

        settings.ValidateAndAssignDefaults(default_settings)
        self.settings = settings
        # TODO Implement this process in C++ and make it open mp parallel to save time selecting the wake elements

        self.wake_direction = self.settings["wake_direction"].GetVector()
        if(self.wake_direction.Size() != 3):
            raise Exception('The wake direction should be a vector with 3 components!')

        dnorm = math.sqrt(
            self.wake_direction[0]**2 + self.wake_direction[1]**2 + self.wake_direction[2]**2)
        self.wake_direction[0] /= dnorm
        self.wake_direction[1] /= dnorm
        self.wake_direction[2] /= dnorm

        self.wake_normal = KratosMultiphysics.Vector(3)
        self.wake_normal[0] = -self.wake_direction[1]
        self.wake_normal[1] = self.wake_direction[0]
        self.wake_normal[2] = 0.0

        self.epsilon = self.settings["epsilon"].GetDouble()

        self.upper_surface_model_part = Model[self.settings["upper_surface_model_part_name"].GetString(
        )]
        self.lower_surface_model_part = Model[self.settings["lower_surface_model_part_name"].GetString(
        )]

<<<<<<< HEAD
        self.fluid_model_part = Model[self.settings["fluid_part_name"].GetString()]
=======
        self.fluid_model_part = Model[settings["fluid_part_name"].GetString()].GetRootModelPart()
>>>>>>> 75a53584
        self.trailing_edge_model_part = self.fluid_model_part.CreateSubModelPart(
            "trailing_edge_model_part")

        self.kutta_model_part = self.fluid_model_part.CreateSubModelPart("kutta_model_part")
        self.wake_model_part = self.fluid_model_part.CreateSubModelPart("wake_model_part")

        KratosMultiphysics.NormalCalculationUtils().CalculateOnSimplex(self.fluid_model_part,
                                                                       self.fluid_model_part.ProcessInfo[KratosMultiphysics.DOMAIN_SIZE])

        # Neigbour search tool instance
        AvgElemNum = 10
        AvgNodeNum = 10
        nodal_neighbour_search = KratosMultiphysics.FindNodalNeighboursProcess(
            self.fluid_model_part, AvgElemNum, AvgNodeNum)
        # Find neighbours
        nodal_neighbour_search.Execute()

    def ExecuteInitialize(self):
        # Save the trailing edge for further computations
        self.SaveTrailingEdgeNode()
        # Check which elements are cut and mark them as wake
        self.MarkWakeElements()
        # Mark the elements touching the trailing edge from below as kutta
        self.MarkKuttaElements()
        # Mark the trailing edge element that is further downstream as wake
        self.MarkWakeTEElement()

        #for elem in self.kutta_model_part.Elements:
        #    print(elem.Id)

        #for elem in self.wake_model_part.Elements:
        #    print(elem.Id)

        process = KratosMultiphysics.ReplaceElementsAndConditionsProcess(self.fluid_model_part, self.settings["wake_element_replace_settings"])
        #process.Execute()
        KratosMultiphysics.Logger.PrintInfo('...DefineWakeProcess finished...')

    def SaveTrailingEdgeNode(self):
        # This function finds and saves the trailing edge for further computations
        max_x_coordinate = -1e30
        for node in self.upper_surface_model_part.Nodes:
            if(node.X > max_x_coordinate):
                max_x_coordinate = node.X
                self.te = node

        self.te.SetValue(CPFApp.TRAILING_EDGE, True)

    def MarkWakeElements(self):
        # This function checks which elements are cut by the wake
        # and marks them as wake elements
        KratosMultiphysics.Logger.PrintInfo('...Selecting wake elements...')

        wake_element_list = []
        for elem in self.fluid_model_part.Elements:
            # Mark and save the elements touching the trailing edge
            self.MarkTrailingEdgeElements(elem)

            # Elements downstream the trailing edge can be wake elements
            potentially_wake = self.SelectPotentiallyWakeElements(elem)

            if(potentially_wake):
                # Compute the nodal distances of the element to the wake
                distances_to_wake = self.ComputeDistancesToWake(elem)

                # Selecting the cut (wake) elements
                wake_element = self.SelectWakeElements(distances_to_wake)

                if(wake_element):
                    elem.SetValue(CPFApp.WAKE, True)
                    elem.SetValue(
                        KratosMultiphysics.ELEMENTAL_DISTANCES, distances_to_wake)
                    #self.wake_model_part.AddElement(elem,0)
                    wake_element_list.append(elem.Id)

        self.wake_model_part.AddElements(wake_element_list)

        KratosMultiphysics.Logger.PrintInfo('...Selecting wake elements finished...')

    def MarkTrailingEdgeElements(self, elem):
        # This function marks the elements touching the trailing
        # edge and saves them in the trailing_edge_model_part for
        # further computations
        for elnode in elem.GetNodes():
            if(elnode.GetValue(CPFApp.TRAILING_EDGE)):
                elem.SetValue(CPFApp.TRAILING_EDGE, True)
                self.trailing_edge_model_part.Elements.append(elem)
                break

    def SelectPotentiallyWakeElements(self, elem):
        # This function selects the elements downstream the
        # trailing edge as potentially wake elements

        # Compute the distance from the element's center to
        # the trailing edge
        x_distance_to_te = elem.GetGeometry().Center().X - self.te.X
        y_distance_to_te = elem.GetGeometry().Center().Y - self.te.Y

        # Compute the projection of the distance in the wake direction
        projection_on_wake = x_distance_to_te*self.wake_direction[0] + \
            y_distance_to_te*self.wake_direction[1]

        # Elements downstream the trailing edge can be wake elements
        if(projection_on_wake > 0):
            return True
        else:
            return False

    def ComputeDistancesToWake(self, elem):
        # This function computes the distance of the element nodes
        # to the wake
        nodal_distances_to_wake = KratosMultiphysics.Vector(3)
        counter = 0
        for elnode in elem.GetNodes():
            # Compute the distance from the node to the trailing edge
            x_distance_to_te = elnode.X - self.te.X
            y_distance_to_te = elnode.Y - self.te.Y

            # Compute the projection of the distance vector in the wake normal direction
            distance_to_wake = x_distance_to_te*self.wake_normal[0] + \
                y_distance_to_te*self.wake_normal[1]

            # Nodes laying on the wake have a positive distance
            if(abs(distance_to_wake) < self.epsilon):
                distance_to_wake = self.epsilon

            nodal_distances_to_wake[counter] = distance_to_wake
            counter += 1

        return nodal_distances_to_wake

    @staticmethod
    def SelectWakeElements(distances_to_wake):
        # This function checks whether the element is cut by the wake

        # Initialize counters
        number_of_nodes_with_positive_distance = 0
        number_of_nodes_with_negative_distance = 0

        # Count how many element nodes are above and below the wake
        for nodal_distance_to_wake in distances_to_wake:
            if(nodal_distance_to_wake < 0.0):
                number_of_nodes_with_negative_distance += 1
            else:
                number_of_nodes_with_positive_distance += 1

        # Elements with nodes above and below the wake are wake elements
        return(number_of_nodes_with_negative_distance > 0 and number_of_nodes_with_positive_distance > 0)

    def MarkKuttaElements(self):
        # This function selects the kutta elements. Kutta elements
        # are touching the trailing edge from below.
        for elem in self.trailing_edge_model_part.Elements:
            # Compute the distance from the element center to the trailing edge
            x_distance_to_te = elem.GetGeometry().Center().X - self.te.X
            y_distance_to_te = elem.GetGeometry().Center().Y - self.te.Y

            # Compute the projection of the distance vector in the wake normal direction
            distance_to_wake = x_distance_to_te*self.wake_normal[0] + \
                y_distance_to_te*self.wake_normal[1]

            # Marking the elements under the trailing edge as kutta
            if(distance_to_wake < 0.0):
                elem.SetValue(CPFApp.KUTTA, True)
                self.kutta_model_part.AddElement(elem,0)
                self.wake_model_part.RemoveElement(elem,0)

    def ComputeMaximumX(self):
        # This function computes the maximum x coordinate within
        # all the trailing edge elements' centers
        maximum_x_coordinate = -1e30

        # Loop over the elements touching the trailing edge
        for elem in self.trailing_edge_model_part.Elements:
            # Find the element touching the trailing edge with maximum x coordinate
            if(elem.GetGeometry().Center().X > maximum_x_coordinate):
                maximum_x_coordinate = elem.GetGeometry().Center().X

        return maximum_x_coordinate

    def MarkWakeTEElement(self):
        # This function finds the trailing edge element that is further downstream
        # and marks it as wake trailing edge element

        # Compute the maximum x coordinate within all the trailing edge
        # elements' centers
        maximum_x_coordinate = self.ComputeMaximumX()

        for elem in self.trailing_edge_model_part.Elements:
            if(elem.GetGeometry().Center().X < maximum_x_coordinate):
                elem.SetValue(CPFApp.WAKE, False)
            else:
                elem.Set(KratosMultiphysics.STRUCTURE)
                elem.SetValue(CPFApp.TRAILING_EDGE_ELEMENT, True)
                elem.SetValue(CPFApp.KUTTA, False)
                self.kutta_model_part.RemoveElement(elem,0)<|MERGE_RESOLUTION|>--- conflicted
+++ resolved
@@ -57,11 +57,7 @@
         self.lower_surface_model_part = Model[self.settings["lower_surface_model_part_name"].GetString(
         )]
 
-<<<<<<< HEAD
-        self.fluid_model_part = Model[self.settings["fluid_part_name"].GetString()]
-=======
         self.fluid_model_part = Model[settings["fluid_part_name"].GetString()].GetRootModelPart()
->>>>>>> 75a53584
         self.trailing_edge_model_part = self.fluid_model_part.CreateSubModelPart(
             "trailing_edge_model_part")
 
@@ -70,7 +66,7 @@
 
         KratosMultiphysics.NormalCalculationUtils().CalculateOnSimplex(self.fluid_model_part,
                                                                        self.fluid_model_part.ProcessInfo[KratosMultiphysics.DOMAIN_SIZE])
-
+        '''
         # Neigbour search tool instance
         AvgElemNum = 10
         AvgNodeNum = 10
@@ -78,6 +74,7 @@
             self.fluid_model_part, AvgElemNum, AvgNodeNum)
         # Find neighbours
         nodal_neighbour_search.Execute()
+        '''
 
     def ExecuteInitialize(self):
         # Save the trailing edge for further computations
@@ -95,9 +92,20 @@
         #for elem in self.wake_model_part.Elements:
         #    print(elem.Id)
 
-        process = KratosMultiphysics.ReplaceElementsAndConditionsProcess(self.fluid_model_part, self.settings["wake_element_replace_settings"])
-        #process.Execute()
+        process = KratosMultiphysics.ReplaceElementsAndConditionsProcess(self.wake_model_part, self.settings["wake_element_replace_settings"])
+        process.Execute()
         KratosMultiphysics.Logger.PrintInfo('...DefineWakeProcess finished...')
+
+        KratosMultiphysics.NormalCalculationUtils().CalculateOnSimplex(self.fluid_model_part,
+                                                                       self.fluid_model_part.ProcessInfo[KratosMultiphysics.DOMAIN_SIZE])
+
+        # Neigbour search tool instance
+        AvgElemNum = 10
+        AvgNodeNum = 10
+        nodal_neighbour_search = KratosMultiphysics.FindNodalNeighboursProcess(
+            self.fluid_model_part, AvgElemNum, AvgNodeNum)
+        # Find neighbours
+        nodal_neighbour_search.Execute()
 
     def SaveTrailingEdgeNode(self):
         # This function finds and saves the trailing edge for further computations
