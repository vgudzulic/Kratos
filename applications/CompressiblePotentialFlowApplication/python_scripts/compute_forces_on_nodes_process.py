import KratosMultiphysics
import KratosMultiphysics.CompressiblePotentialFlowApplication as CPFApp

def Factory(settings, Model):
    if(not isinstance(settings, KratosMultiphysics.Parameters)):
        raise Exception(
            "expected input shall be a Parameters object, encapsulating a json string")
    return ComputeForcesOnNodesProcess(Model, settings["Parameters"])

# all the processes python processes should be derived from "python_process"

class ComputeForcesOnNodesProcess(KratosMultiphysics.Process):
    def __init__(self, Model, settings):
        KratosMultiphysics.Process.__init__(self)

        default_parameters = KratosMultiphysics.Parameters(r'''{
            "model_part_name": "",
            "create_output_file": false
        }''')

        settings.ValidateAndAssignDefaults(default_parameters)

        self.body_model_part = Model[settings["model_part_name"].GetString()]
        self.create_output_file = settings["create_output_file"].GetBool()

    def ExecuteFinalizeSolutionStep(self):
        self.Execute()

    def Execute(self):
        KratosMultiphysics.Logger.PrintInfo('ComputeForcesOnNodesProcess', 'Computing reactions on nodes')

        KratosMultiphysics.VariableUtils().SetHistoricalVariableToZero(KratosMultiphysics.REACTION, self.body_model_part.Nodes)

        free_stream_velocity = self.body_model_part.ProcessInfo.GetValue(CPFApp.FREE_STREAM_VELOCITY)
<<<<<<< HEAD
        free_stream_density = self.body_model_part.ProcessInfo.GetValue(CPFApp.FREE_STREAM_DENSITY)
=======
        #TODO: Read density from ProcessInfo once available
        free_stream_density = 1.225
>>>>>>> 7db86939
        free_stream_velocity_norm = free_stream_velocity.norm_2()
        dynamic_pressure = 0.5*free_stream_density*free_stream_velocity_norm**2

        for cond in self.body_model_part.Conditions:
            condition_normal = cond.GetGeometry().Normal()
            pressure_coefficient = cond.GetValue(KratosMultiphysics.PRESSURE)

            for node in cond.GetNodes():
                added_force = condition_normal*(pressure_coefficient/2.0)*dynamic_pressure
                nodal_force = node.GetSolutionStepValue(KratosMultiphysics.REACTION) + added_force
                node.SetSolutionStepValue(KratosMultiphysics.REACTION, nodal_force)

        total_force = KratosMultiphysics.VariableUtils().SumHistoricalNodeVectorVariable(KratosMultiphysics.REACTION, self.body_model_part, 0)

        KratosMultiphysics.Logger.PrintInfo('ComputeForcesOnNodesProcess','Lift Force = ', total_force[1])
        KratosMultiphysics.Logger.PrintInfo('ComputeForcesOnNodesProcess','Drag Force = ', total_force[0])
        KratosMultiphysics.Logger.PrintInfo('ComputeForcesOnNodesProcess','Side Force = ', total_force[2])

        if self.create_output_file:
            with open("cl_points_with_lift.dat", 'w') as cl_file:
                cl_file.write('{0:15.12f}'.format(total_force[1]/dynamic_pressure))<|MERGE_RESOLUTION|>--- conflicted
+++ resolved
@@ -32,12 +32,8 @@
         KratosMultiphysics.VariableUtils().SetHistoricalVariableToZero(KratosMultiphysics.REACTION, self.body_model_part.Nodes)
 
         free_stream_velocity = self.body_model_part.ProcessInfo.GetValue(CPFApp.FREE_STREAM_VELOCITY)
-<<<<<<< HEAD
         free_stream_density = self.body_model_part.ProcessInfo.GetValue(CPFApp.FREE_STREAM_DENSITY)
-=======
-        #TODO: Read density from ProcessInfo once available
-        free_stream_density = 1.225
->>>>>>> 7db86939
+
         free_stream_velocity_norm = free_stream_velocity.norm_2()
         dynamic_pressure = 0.5*free_stream_density*free_stream_velocity_norm**2
 
