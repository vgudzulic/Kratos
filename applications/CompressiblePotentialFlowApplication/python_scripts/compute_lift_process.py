--- conflicted
+++ resolved
@@ -86,13 +86,7 @@
         free_stream_velocity = self.fluid_model_part.ProcessInfo.GetValue(CPFApp.FREE_STREAM_VELOCITY)
         u_inf = free_stream_velocity.norm_2()
 
-<<<<<<< HEAD
-        KratosMultiphysics.TOTAL_LIFT = ry
 
-        RZ = rz/self.reference_area
-        RX = rx/self.reference_area
-        RY = ry/self.reference_area
-=======
         node_velocity_potential_te = te.GetSolutionStepValue(CPFApp.VELOCITY_POTENTIAL)
         node_auxiliary_velocity_potential_te = te.GetSolutionStepValue(CPFApp.AUXILIARY_VELOCITY_POTENTIAL)
         if(te.GetSolutionStepValue(KratosMultiphysics.DISTANCE) > 0.0):
@@ -100,7 +94,7 @@
         else:
             potential_jump_phi_minus_psi_te = node_auxiliary_velocity_potential_te - node_velocity_potential_te
         self.lift_coefficient_jump = 2*potential_jump_phi_minus_psi_te/u_inf
->>>>>>> 17e8f2ac
+
 
     def __CalculateWakeTangentAndNormalDirections(self):
         self.wake_direction = self.fluid_model_part.ProcessInfo.GetValue(CPFApp.FREE_STREAM_VELOCITY)
