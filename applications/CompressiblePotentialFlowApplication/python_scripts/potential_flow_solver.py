--- conflicted
+++ resolved
@@ -203,12 +203,9 @@
 
         KratosMultiphysics.Logger.PrintInfo(self.__class__.__name__, "Solver initialization finished.")
 
-<<<<<<< HEAD
-=======
     # def AdvanceInTime(self, current_time):
     #     raise Exception("AdvanceInTime is not implemented. Potential Flow simulations are steady state.")
 
->>>>>>> c1deae7d
     def _ComputeNodalElementalNeighbours(self):
         # Find nodal neigbours util call
         data_communicator  = KratosMultiphysics.DataCommunicator.GetDefault()
