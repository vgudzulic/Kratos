# makes KratosMultiphysics backward compatible with python 2.6 and 2.7
from __future__ import print_function, absolute_import, division

# Importing the Kratos Library
import KratosMultiphysics

import KratosMultiphysics.CompressiblePotentialFlowApplication as KCPFApp

# Importing the base class
from KratosMultiphysics.python_solver import PythonSolver


def CreateSolver(model, custom_settings):
    return LaplacianSolver(model, custom_settings)


class LaplacianSolver(PythonSolver):
    def __init__(self, model, custom_settings):
        super(LaplacianSolver, self).__init__(model, custom_settings)
        self.move_mesh_flag = False

        ##settings string in json format
        default_settings = KratosMultiphysics.Parameters("""
        {
            "solver_type": "potential_flow_solver",
            "domain_size"     : 2,
            "model_part_name" : "MainModelPart",
            "echo_level": 1,
            "relative_tolerance": 1e-5,
            "absolute_tolerance": 1e-9,
            "maximum_iterations": 1,
            "compute_reactions": false,
            "reform_dofs_at_each_step": false,
            "calculate_solution_norm" : false,
            "volume_model_part_name" : "volume_model_part",
            "skin_parts":[],
            "no_skin_parts"                : [],
            "model_import_settings": {
                    "input_type": "mdpa",
                    "input_filename": "unknown_name"
            },
            "element_replace_settings": {
                    "element_name":"CompressiblePotentialFlowElement2D3N",
                    "condition_name": "PotentialWallCondition2D2N"
            },
            "linear_solver_settings": {
                    "solver_type": "AMGCL",
                    "max_iteration": 400,
                    "gmres_krylov_space_dimension": 100,
                    "smoother_type":"ilu0",
                    "coarsening_type":"ruge_stuben",
                    "coarse_enough" : 5000,
                    "krylov_type": "lgmres",
                    "tolerance": 1e-9,
                    "verbosity": 3,
                    "scaling": false
            }
        }""")

        # Overwrite the default settings with user-provided parameters.
        self.settings = custom_settings
        self.settings.ValidateAndAssignDefaults(default_settings)
        model_part_name = self.settings["model_part_name"].GetString()

<<<<<<< HEAD
        if model_part_name == "":
            raise Exception('Please specify a model_part name!')

        # This will be changed once the Model is fully supported!
        if self.model.HasModelPart(model_part_name):
            self.main_model_part = self.model[model_part_name]
        else:
            self.main_model_part = self.model.CreateModelPart(model_part_name)
            domain_size = self.settings["domain_size"].GetInt()
            if domain_size < 0:
                raise Exception('Please specify a "domain_size" >= 0!')
            self.main_model_part.ProcessInfo.SetValue(KratosMultiphysics.DOMAIN_SIZE, domain_size)
=======
        #construct the linear solvers
        import KratosMultiphysics.python_linear_solver_factory as linear_solver_factory
        self.linear_solver = linear_solver_factory.ConstructSolver(self.settings["linear_solver_settings"])
>>>>>>> 50fec5cc

        print("Construction of LaplacianSolver finished")

    def AddVariables(self):
        # Degrees of freedom
        self.main_model_part.AddNodalSolutionStepVariable(KCPFApp.VELOCITY_POTENTIAL)
        self.main_model_part.AddNodalSolutionStepVariable(KCPFApp.AUXILIARY_VELOCITY_POTENTIAL)

        # Kratos variables
        self.main_model_part.AddNodalSolutionStepVariable(KratosMultiphysics.DISTANCE)
        self.main_model_part.AddNodalSolutionStepVariable(KratosMultiphysics.NORMAL)

    def AddDofs(self):
        KratosMultiphysics.VariableUtils().AddDof(KCPFApp.VELOCITY_POTENTIAL, self.main_model_part)
        KratosMultiphysics.VariableUtils().AddDof(KCPFApp.AUXILIARY_VELOCITY_POTENTIAL, self.main_model_part)

    def Initialize(self):
        # Construct the linear solvers
        from KratosMultiphysics import linear_solver_factory
        self.linear_solver = linear_solver_factory.ConstructSolver(self.settings["linear_solver_settings"])

        time_scheme = KratosMultiphysics.ResidualBasedIncrementalUpdateStaticScheme()

        self.incompressible_solution_stratety = KratosMultiphysics.ResidualBasedLinearStrategy(
            self.main_model_part,
            time_scheme,
            self.linear_solver,
            self.settings["compute_reactions"].GetBool(),
            self.settings["reform_dofs_at_each_step"].GetBool(),
            self.settings["calculate_solution_norm"].GetBool(),
            self.move_mesh_flag)

        (self.incompressible_solution_stratety).SetEchoLevel(self.settings["echo_level"].GetInt())
        self.incompressible_solution_stratety.Initialize()

    def Check(self):
        self.incompressible_solution_stratety.Check()

    def ImportModelPart(self):

        if(self.settings["model_import_settings"]["input_type"].GetString() == "mdpa"):
            #here it would be the place to import restart data if required
            print(self.settings["model_import_settings"]["input_filename"].GetString())
            KratosMultiphysics.ModelPartIO(self.settings["model_import_settings"]["input_filename"].GetString()).ReadModelPart(self.main_model_part)

            throw_errors = False
            KratosMultiphysics.TetrahedralMeshOrientationCheck(self.main_model_part,throw_errors).Execute()
            #here we replace the dummy elements we read with proper elements
            self.settings.AddEmptyValue("element_replace_settings")
            if(self.main_model_part.ProcessInfo[KratosMultiphysics.DOMAIN_SIZE] == 3):
                self.settings["element_replace_settings"] = KratosMultiphysics.Parameters("""
                    {
                    "element_name":"CompressiblePotentialFlowElement3D4N",
                    "condition_name": "PotentialWallCondition3D3N"
                    }
                    """)
            elif(self.main_model_part.ProcessInfo[KratosMultiphysics.DOMAIN_SIZE] != 2):
                raise Exception("Domain size is not 2 or 3!!")

            KratosMultiphysics.ReplaceElementsAndConditionsProcess(self.main_model_part, self.settings["element_replace_settings"]).Execute()

        else:
            raise Exception("other input options are not yet implemented")

        current_buffer_size = self.main_model_part.GetBufferSize()
        if(self.GetMinimumBufferSize() > current_buffer_size):
            self.main_model_part.SetBufferSize( self.GetMinimumBufferSize() )

        print ("model reading finished")

    def GetMinimumBufferSize(self):
        return 1

    def GetComputingModelPart(self):
        return self.main_model_part

    def InitializeSolutionStep(self):
        self.incompressible_solution_stratety.InitializeSolutionStep()

    def Predict(self):
        self.incompressible_solution_stratety.Predict()

    def SolveSolutionStep(self):
        self.incompressible_solution_stratety.SolveSolutionStep()

    def FinalizeSolutionStep(self):
        self.incompressible_solution_stratety.FinalizeSolutionStep()

    def SetEchoLevel(self, level):
        self.incompressible_solution_stratety.SetEchoLevel(level)

    def Clear(self):
        self.incompressible_solution_stratety.Clear()

    def AdvanceInTime(self, current_time):
        raise Exception("AdvanceInTime is not implemented. Potential Flow simulations are steady state.")
<|MERGE_RESOLUTION|>--- conflicted
+++ resolved
@@ -62,7 +62,6 @@
         self.settings.ValidateAndAssignDefaults(default_settings)
         model_part_name = self.settings["model_part_name"].GetString()
 
-<<<<<<< HEAD
         if model_part_name == "":
             raise Exception('Please specify a model_part name!')
 
@@ -75,11 +74,9 @@
             if domain_size < 0:
                 raise Exception('Please specify a "domain_size" >= 0!')
             self.main_model_part.ProcessInfo.SetValue(KratosMultiphysics.DOMAIN_SIZE, domain_size)
-=======
         #construct the linear solvers
         import KratosMultiphysics.python_linear_solver_factory as linear_solver_factory
         self.linear_solver = linear_solver_factory.ConstructSolver(self.settings["linear_solver_settings"])
->>>>>>> 50fec5cc
 
         print("Construction of LaplacianSolver finished")
 
