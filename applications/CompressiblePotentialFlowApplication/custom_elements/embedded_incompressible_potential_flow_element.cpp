--- conflicted
+++ resolved
@@ -269,36 +269,7 @@
 
             for (const auto r_elem : neighbour_elem){
 
-<<<<<<< HEAD
-            BoundedVector<double,NumNodes> neighbour_distances = r_elem.GetValue(GEOMETRY_ELEMENTAL_DISTANCES);
-            const bool is_neighbour_embedded = PotentialFlowUtilities::CheckIfElementIsCutByDistance<Dim,NumNodes>(neighbour_distances);
-            const bool is_trailing_edge = PotentialFlowUtilities::CheckIfElementIsTrailingEdge(r_elem);
-             if((!is_neighbour_embedded && r_elem.Is(ACTIVE)) || (!is_trailing_edge)) {
-
-            //if((!is_neighbour_embedded && r_elem.Is(ACTIVE)) || (r_elem.Is(ACTIVE) && is_trailing_edge)) {
-                auto r_geometry = r_elem.GetGeometry();
-                const auto& r_integration_method = r_geometry.GetDefaultIntegrationMethod();
-                const auto& r_integration_points = r_geometry.IntegrationPoints(r_integration_method);
-                Vector detJ0;
-                PotentialFlowUtilities::ElementalData<NumNodes,Dim> neighbour_data;
-
-                GeometryUtils::CalculateGeometryData(r_geometry, neighbour_data.DN_DX, neighbour_data.N, neighbour_data.vol);
-                neighbour_data.potentials = PotentialFlowUtilities::GetPotentialOnNormalElement<Dim, NumNodes>(r_elem);
-                r_geometry.DeterminantOfJacobian(detJ0, r_integration_method);
-
-                const int is_neighbour_wake = r_elem.GetValue(WAKE);
-                Vector neighbour_elemental_gradient;
-                if (is_neighbour_wake == 0) {
-                    neighbour_elemental_gradient = PotentialFlowUtilities::ComputeVelocityNormalElement<Dim,NumNodes>(r_elem);
-                }
-                else {
-                    neighbour_elemental_gradient = PotentialFlowUtilities::ComputeVelocityUpperWakeElement<Dim,NumNodes>(r_elem);
-=======
-                BoundedVector<double,NumNodes> neighbour_distances;
-                for(unsigned int i = 0; i<NumNodes; i++){
-                    neighbour_distances[i] = r_elem.GetGeometry()[i].GetSolutionStepValue(GEOMETRY_DISTANCE);
->>>>>>> 1f2b91f3
-                }
+                BoundedVector<double,NumNodes> neighbour_distances = r_elem.GetValue(GEOMETRY_ELEMENTAL_DISTANCES);
                 const bool is_neighbour_embedded = PotentialFlowUtilities::CheckIfElementIsCutByDistance<Dim,NumNodes>(neighbour_distances);
                 if(!is_neighbour_embedded && r_elem.Is(ACTIVE)) {
                     auto r_geometry = r_elem.GetGeometry();
