//    |  /           |
//    ' /   __| _` | __|  _ \   __|
//    . \  |   (   | |   (   |\__ `
//   _|\_\_|  \__,_|\__|\___/ ____/
//                   Multi-Physics
//
//  License:		 BSD License
//					 Kratos default license: kratos/license.txt
//
//  Main authors:    Riccardo Rossi
//
// This is the old potential flow element. This will be eventually removed!

#if !defined(KRATOS_COMPRESSIBLE_POTENTIAL_FLOW_ELEMENT_H_INCLUDED )
#define KRATOS_COMPRESSIBLE_POTENTIAL_FLOW_ELEMENT_H_INCLUDED

// #define SYMMETRIC_CONSTRAINT_APPLICATION

// System includes
#include <string>
#include <iostream>
#include <algorithm>

// External includes


// Project includes
#include "includes/element.h"
#include "includes/kratos_flags.h"
#include "compressible_potential_flow_application_variables.h"
#include "utilities/geometry_utilities.h"
#include "utilities/divide_triangle_2d_3.h"
#include "modified_shape_functions/triangle_2d_3_modified_shape_functions.h"
#include "utilities/enrichment_utilities.h"
namespace Kratos
{

///@name Kratos Globals
///@{

///@}
///@name Type Definitions
///@{

///@}
///@name  Enum's
///@{

///@}
///@name  Functions
///@{

///@}
///@name Kratos Classes
///@{

template< int Dim, int NumNodes >
class CompressiblePotentialFlowElement : public Element
{
public:

    template <unsigned int TNumNodes, unsigned int TDim>
    struct ElementalData
    {
        array_1d<double,TNumNodes> phis, distances;
<<<<<<< HEAD
        double density;
        double rho;
=======
>>>>>>> 46b8f070
        double vol;

        bounded_matrix<double, TNumNodes, TDim > DN_DX;
        array_1d<double, TNumNodes > N;
    };



    ///@name Type Definitions
    ///@{

    typedef Element BaseType;

    ///@}
    ///@name Pointer Definitions
    /// Pointer definition of CompressiblePotentialFlowElement
    KRATOS_CLASS_POINTER_DEFINITION(CompressiblePotentialFlowElement);

    ///@}
    ///@name Life Cycle
    ///@{

    /**
     * Constructor.
     */
    explicit CompressiblePotentialFlowElement(IndexType NewId = 0) {};

    /**
     * Constructor using an array of nodes
     */
    CompressiblePotentialFlowElement(IndexType NewId, const NodesArrayType& ThisNodes):Element(NewId, ThisNodes) {};

    /**
     * Constructor using Geometry
     */
    CompressiblePotentialFlowElement(IndexType NewId, GeometryType::Pointer pGeometry):Element(NewId, pGeometry) {};

    /**
     * Constructor using Properties
     */
    CompressiblePotentialFlowElement(IndexType NewId, GeometryType::Pointer pGeometry, PropertiesType::Pointer pProperties):Element(NewId, pGeometry, pProperties) {};

    /**
     * Copy Constructor
     */
    CompressiblePotentialFlowElement(CompressiblePotentialFlowElement const& rOther) {};

    /**
     * Destructor
     */
    ~CompressiblePotentialFlowElement() override {};

    ///@}
    ///@name Operators
    ///@{

    /// Assignment operator.
    CompressiblePotentialFlowElement & operator=(CompressiblePotentialFlowElement const& rOther)
    {
        BaseType::operator=(rOther);
        Flags::operator =(rOther);
        return *this;
    }

    ///@}
    ///@name Operations
    ///@{

    Element::Pointer Create(IndexType NewId, NodesArrayType const& ThisNodes, PropertiesType::Pointer pProperties) const override
    {
        KRATOS_TRY
        return Element::Pointer(new CompressiblePotentialFlowElement(NewId, GetGeometry().Create(ThisNodes), pProperties));
        KRATOS_CATCH("");
    }

    Element::Pointer Create(IndexType NewId, GeometryType::Pointer pGeom, PropertiesType::Pointer pProperties) const override
    {
        KRATOS_TRY
        return Element::Pointer(new CompressiblePotentialFlowElement(NewId, pGeom, pProperties));
        KRATOS_CATCH("");
    }

    Element::Pointer Clone(IndexType NewId, NodesArrayType const& ThisNodes) const override
    {
        KRATOS_TRY
        return Element::Pointer(new CompressiblePotentialFlowElement(NewId, GetGeometry().Create(ThisNodes), pGetProperties()));
        KRATOS_CATCH("");
    }

    void EquationIdVector(EquationIdVectorType& rResult, ProcessInfo& CurrentProcessInfo) override
    {
        if(this->IsNot(MARKER)) //normal element
        {
            if (rResult.size() != NumNodes)
                rResult.resize(NumNodes, false);

            for (unsigned int i = 0; i < NumNodes; i++)
                rResult[i] = GetGeometry()[i].GetDof(VELOCITY_POTENTIAL).EquationId();

        }
        else//wake element
        {
            if (rResult.size() != 2*NumNodes)
                rResult.resize(2*NumNodes, false);

            array_1d<double,NumNodes> distances;
            GetWakeDistances(distances);

            //positive part
            for (unsigned int i = 0; i < NumNodes; i++)
            {
                if(distances[i] > 0)
                    rResult[i] = GetGeometry()[i].GetDof(VELOCITY_POTENTIAL).EquationId();
                else
                    rResult[i] = GetGeometry()[i].GetDof(AUXILIARY_VELOCITY_POTENTIAL,0).EquationId();
            }

            //negative part - sign is opposite to the previous case
            for (unsigned int i = 0; i < NumNodes; i++)
            {
                if(distances[i] < 0)
                    rResult[NumNodes+i] = GetGeometry()[i].GetDof(VELOCITY_POTENTIAL).EquationId();
                else
                    rResult[NumNodes+i] = GetGeometry()[i].GetDof(AUXILIARY_VELOCITY_POTENTIAL,0).EquationId();
            }
        }


    }

    void GetDofList(DofsVectorType& rElementalDofList, ProcessInfo& CurrentProcessInfo) override
    {
        if(this->IsNot(MARKER)) //normal element
        {
            if (rElementalDofList.size() != NumNodes)
                rElementalDofList.resize(NumNodes);

            for (unsigned int i = 0; i < NumNodes; i++)
                rElementalDofList[i] = GetGeometry()[i].pGetDof(VELOCITY_POTENTIAL);
        }
        else//wake element
        {
            if (rElementalDofList.size() != 2*NumNodes)
                rElementalDofList.resize(2*NumNodes);

            array_1d<double,NumNodes> distances;
            GetWakeDistances(distances);

            //positive part
            for (unsigned int i = 0; i < NumNodes; i++)
            {
                if(distances[i] > 0)
                    rElementalDofList[i] = GetGeometry()[i].pGetDof(VELOCITY_POTENTIAL);
                else
                    rElementalDofList[i] = GetGeometry()[i].pGetDof(AUXILIARY_VELOCITY_POTENTIAL);
            }

            //negative part - sign is opposite to the previous case
            for (unsigned int i = 0; i < NumNodes; i++)
            {
                if(distances[i] < 0)
                    rElementalDofList[NumNodes+i] = GetGeometry()[i].pGetDof(VELOCITY_POTENTIAL);
                else
                    rElementalDofList[NumNodes+i] = GetGeometry()[i].pGetDof(AUXILIARY_VELOCITY_POTENTIAL);
            }
        }
    }

    void CalculateLocalSystem(
        MatrixType& rLeftHandSideMatrix,
        VectorType& rRightHandSideVector,
        ProcessInfo& rCurrentProcessInfo) override
    {        
        array_1d<double,NumNodes> elemental_distance;

        //Matrix to compute the residual
        MatrixType rLaplacianMatrix;

        ElementalData<NumNodes,Dim> data;

        //calculate shape functions
        GeometryUtils::CalculateGeometryData(GetGeometry(), data.DN_DX, data.N, data.vol);
        array_1d<double,Dim> velocity;
        double density = GetProperties().GetValue(DENSITY);
        double derivative = 0;
        Vector DNV = ZeroVector(NumNodes);

        //gather nodal data
        for(unsigned int i=0; i<NumNodes; i++)
<<<<<<< HEAD
            data.phis[i] = GetGeometry()[i].FastGetSolutionStepValue(VELOCITY_POTENTIAL);

=======
        {
            data.phis[i] = GetGeometry()[i].FastGetSolutionStepValue(VELOCITY_POTENTIAL);
        }
        
>>>>>>> 46b8f070
        
        //TEST:
        bool kutta_element = false;
        if (this->Is(INTERFACE))
            kutta_element = true;

        for(unsigned int i=0; i<NumNodes; ++i)
            if(GetGeometry()[i].Is(STRUCTURE))
            {   
                kutta_element = true;
                break;
            }       

        if(this->IsNot(MARKER))//normal element (non-wake) - eventually an embedded
        {
            if (rLeftHandSideMatrix.size1() != NumNodes || rLeftHandSideMatrix.size2() != NumNodes)
                rLeftHandSideMatrix.resize(NumNodes, NumNodes, false);
            if (rRightHandSideVector.size() != NumNodes)
                rRightHandSideVector.resize(NumNodes, false);
            rLeftHandSideMatrix.clear();
            if(rLaplacianMatrix.size1() != NumNodes || rLaplacianMatrix.size2() != NumNodes)
                rLaplacianMatrix.resize(NumNodes,NumNodes,false);
            rLaplacianMatrix.clear();

            if (this->Is(BOUNDARY)){
                for(unsigned int i_node = 0; i_node<NumNodes; i_node++)
                    elemental_distance[i_node] = GetGeometry()[i_node].GetSolutionStepValue(LEVEL_SET_DISTANCE);

                const Vector& r_elemental_distances=elemental_distance;
                Triangle2D3ModifiedShapeFunctions triangle_shape_functions(pGetGeometry(), r_elemental_distances);
                Matrix positive_side_sh_func;
                ModifiedShapeFunctions::ShapeFunctionsGradientsType positive_side_sh_func_gradients;
                Vector positive_side_weights;
                triangle_shape_functions.ComputePositiveSideShapeFunctionsAndGradientsValues(
                    positive_side_sh_func,
                    positive_side_sh_func_gradients,
                    positive_side_weights,
                    GeometryData::GI_GAUSS_3);
                this->ComputeDensity(density,derivative,velocity,rCurrentProcessInfo);
                for (unsigned int i_gauss=0;i_gauss<positive_side_sh_func_gradients.size();i_gauss++){
                    bounded_matrix<double,NumNodes,Dim> DN_DX;
                    DN_DX=positive_side_sh_func_gradients(i_gauss);
                    DNV=prod(DN_DX, velocity);

                    noalias(rLeftHandSideMatrix) += density*(prod(DN_DX,trans(DN_DX)))*positive_side_weights(i_gauss); 
                    noalias(rLeftHandSideMatrix) += derivative*outer_prod(DNV, trans(DNV))*positive_side_weights(i_gauss);     
                    noalias(rLaplacianMatrix) += density*prod(DN_DX, trans(DN_DX))*positive_side_weights(i_gauss);
                }

                noalias(rRightHandSideVector) = -prod(rLeftHandSideMatrix, data.phis);
            }
            else {
                if (this->Is(FLUID) || this->IsNotDefined(FLUID)){
                        this->ComputeDensity(density,derivative,velocity,rCurrentProcessInfo);
                        DNV = prod(data.DN_DX, velocity);
                        //std::cout << "density normal = " << density  << std::endl;

                        noalias(rLeftHandSideMatrix) += data.vol*density*prod(data.DN_DX, trans(data.DN_DX));
                        noalias(rLeftHandSideMatrix) += data.vol*derivative*outer_prod(DNV, trans(DNV));

                        noalias(rLaplacianMatrix) += data.vol*density*prod(data.DN_DX, trans(data.DN_DX));

                        noalias(rRightHandSideVector) = -prod(rLaplacianMatrix, data.phis); 
                }               
            }        
           
        }
        else //it is a wake element
        {   
            if(this->Is(BOUNDARY)) std::cout<<"Element with both embedded Wake & LevelSet functions:"<<this->Id()<<std::endl;
            GetWakeDistances(data.distances);
            
            //note that the lhs and rhs have double the size!!
            if(rLeftHandSideMatrix.size1() != 2*NumNodes || rLeftHandSideMatrix.size2() != 2*NumNodes)
                rLeftHandSideMatrix.resize(2*NumNodes,2*NumNodes,false);
            if(rRightHandSideVector.size() != 2*NumNodes)
                rRightHandSideVector.resize(2*NumNodes,false);
            rLeftHandSideMatrix.clear();


            if(rLaplacianMatrix.size1() != 2*NumNodes || rLaplacianMatrix.size2() != 2*NumNodes)
                rLaplacianMatrix.resize(2*NumNodes,2*NumNodes,false);
            rLaplacianMatrix.clear(); 
            
            //subdivide the element
            constexpr unsigned int nvolumes = 3*(Dim-1);
            bounded_matrix<double,NumNodes, Dim > Points;
            array_1d<double,nvolumes> Volumes;
            bounded_matrix<double, nvolumes, NumNodes > GPShapeFunctionValues;
            array_1d<double,nvolumes> PartitionsSign;
            std::vector<Matrix> GradientsValue(nvolumes);
            bounded_matrix<double,nvolumes, 2> NEnriched;
            
            for(unsigned int i=0; i<GradientsValue.size(); ++i)
                GradientsValue[i].resize(2,Dim,false);
           
            
            
            for(unsigned int i = 0; i<NumNodes; ++i)
            {
                const array_1d<double, 3>& coords = GetGeometry()[i].Coordinates();
                for(unsigned int k = 0; k<Dim; ++k)
                {
                    Points(i, k) = coords[k];
                }
            }
            
            const unsigned int nsubdivisions = EnrichmentUtilities::CalculateEnrichedShapeFuncions(Points,
                                                                                            data.DN_DX,
                                                                                            data.distances,
                                                                                            Volumes, 
                                                                                            GPShapeFunctionValues, 
                                                                                            PartitionsSign, 
                                                                                            GradientsValue, 
                                                                                            NEnriched);
            //compute the lhs and rhs that would correspond to it not being divided
            Matrix lhs_positive = ZeroMatrix(NumNodes,NumNodes);
            Matrix lhs_negative = ZeroMatrix(NumNodes,NumNodes);

            Matrix laplacian_positive = ZeroMatrix(NumNodes,NumNodes);
            Matrix laplacian_negative = ZeroMatrix(NumNodes,NumNodes);
            Matrix lhs_penalty_positive = ZeroMatrix(NumNodes,NumNodes);
            Matrix lhs_penalty_negative = ZeroMatrix(NumNodes,NumNodes);
            bounded_matrix<double, 2, 1 > n;
            n(0,0)=0;
            n(1,0)=1;

            Matrix test=prod(data.DN_DX,n);
            // for(unsigned int i=0;i<test.size1();i++){
            //     for(unsigned int j=0;j<test.size2();j++){
            //         std::cout<<test(i,j)<<", ";
            //     }
            //     std::cout<<std::endl;
            // }
            // std::cout<<std::endl;
            for(unsigned int i=0; i<nsubdivisions; ++i)
            {
                this->ComputeDensityOnSplitElement(density,derivative,velocity,PartitionsSign[i],rCurrentProcessInfo);
                DNV = prod(data.DN_DX, velocity);
                if(PartitionsSign[i] > 0){
                    noalias(lhs_positive) += Volumes[i]*density*prod(data.DN_DX, trans(data.DN_DX));
                    noalias(lhs_positive) += Volumes[i]*derivative*outer_prod(DNV, trans(DNV));

                    noalias(laplacian_positive) += Volumes[i]*density*prod(data.DN_DX, trans(data.DN_DX)); 

                    noalias(lhs_penalty_positive) += Volumes[i] * prod(test,trans(test));
                }
                else{
                    noalias(lhs_negative) += Volumes[i]*density*prod(data.DN_DX, trans(data.DN_DX));
                    noalias(lhs_negative) += Volumes[i]*derivative*outer_prod(DNV, trans(DNV));

                    noalias(laplacian_negative) += Volumes[i]*density*prod(data.DN_DX, trans(data.DN_DX));

                    noalias(lhs_penalty_negative) += Volumes[i] * prod(test,trans(test));
                }
            }
            
            // double penalty = rCurrentProcessInfo[INITIAL_PENALTY];

            //also next version works - NON SYMMETRIC - but it does not require a penalty
//                 array_1d<double,Dim> n = prod(data.DN_DX,data.distances); //rCurrentProcessInfo[VELOCITY]; 
//                 n /= norm_2(n);
//                 bounded_matrix<double,Dim,Dim> nn = outer_prod(n,n);
//                 bounded_matrix<double,NumNodes,Dim> tmp = prod(data.DN_DX,nn);
//                 bounded_matrix<double,NumNodes,NumNodes> constraint = data.vol*prod(tmp, trans(data.DN_DX));
//                                 
//                 bounded_matrix<double,Dim,Dim> P = IdentityMatrix(Dim,Dim) - nn;
//                 noalias(tmp) = prod(data.DN_DX,P);
//                 bounded_matrix<double,NumNodes,NumNodes> tangent_constraint = /*1e3**/data.vol*prod(tmp, trans(data.DN_DX));
                if(kutta_element)
                {
                    for(unsigned int i=0; i<NumNodes; ++i)
                    {
                        for(unsigned int j=0; j<NumNodes; ++j)
                        {
                            rLeftHandSideMatrix(i,j)            =  lhs_positive(i,j); 
                            rLeftHandSideMatrix(i,j+NumNodes)   =  0.0; 
                            
                            rLeftHandSideMatrix(i+NumNodes,j+NumNodes) =  lhs_negative(i,j); 
                            rLeftHandSideMatrix(i+NumNodes,j)          =  0.0;

                            rLaplacianMatrix(i,j)            =  laplacian_positive(i,j); 
                            rLaplacianMatrix(i,j+NumNodes)   =  0.0; 
                            
                            rLaplacianMatrix(i+NumNodes,j+NumNodes) =  laplacian_negative(i,j); 
                            rLaplacianMatrix(i+NumNodes,j) = 0.0;
                        }
                    }
                    for(unsigned int i=0; i<NumNodes; ++i)
                    {
                        if(data.distances[i]<0)
                        {
                            std::cout << "LOWER WAKE NODE = " << GetGeometry()[i].Id()  << std::endl;
                            for(unsigned int j=0; j<NumNodes; ++j)
                            {
                                rLeftHandSideMatrix(i,j)          = lhs_positive(i,j); 
                                rLeftHandSideMatrix(i,j+NumNodes) = -lhs_positive(i,j); 

                                rLaplacianMatrix(i,j)          = laplacian_positive(i,j); 
                                rLaplacianMatrix(i,j+NumNodes) = -laplacian_positive(i,j);
                            }
                        }
                    }
                    
                    //side2 -assign constraint only on the AUXILIARY_VELOCITY_POTENTIAL dofs
                    for(unsigned int i=0; i<NumNodes; ++i)
                    {                            
                        if(data.distances[i]>0)
                        {   
                            std::cout << "UPPER WAKE NODE = " << GetGeometry()[i].Id()  << std::endl;
                            for(unsigned int j=0; j<NumNodes; ++j)
                            {
                                rLeftHandSideMatrix(i+NumNodes,j+NumNodes) = lhs_negative(i,j);
                                //rLeftHandSideMatrix(i+NumNodes,j) = -lhs_negative(i,j);

                                rLaplacianMatrix(i+NumNodes,j+NumNodes) = laplacian_negative(i,j);
                                //rLaplacianMatrix(i+NumNodes,j) = -laplacian_negative(i,j);
                            }
                        }
                    }
                }
                else
                {
                    for(unsigned int i=0; i<NumNodes; ++i)
                    {
                        for(unsigned int j=0; j<NumNodes; ++j)
                        {
                            rLeftHandSideMatrix(i,j)                   =  lhs_positive(i,j); 
                            rLeftHandSideMatrix(i,j+NumNodes)          =  0.0; 
                            
                            rLeftHandSideMatrix(i+NumNodes,j+NumNodes) =  lhs_negative(i,j); 
                            rLeftHandSideMatrix(i+NumNodes,j)          =  0.0;

                            rLaplacianMatrix(i,j)            =  laplacian_positive(i,j); 
                            rLaplacianMatrix(i,j+NumNodes)   =  0.0; 
                            
                            rLaplacianMatrix(i+NumNodes,j+NumNodes) =  laplacian_negative(i,j); 
                            rLaplacianMatrix(i+NumNodes,j)          =  0.0; 
                        }
                    }
                    
                
                    //side1  -assign constraint only on the AUXILIARY_VELOCITY_POTENTIAL dofs
                    for(unsigned int i=0; i<NumNodes; ++i)
                    {
                        if(data.distances[i]<0)
                        {
                            for(unsigned int j=0; j<NumNodes; ++j)
                            {
                                rLeftHandSideMatrix(i,j)          = lhs_positive(i,j); 
                                rLeftHandSideMatrix(i,j+NumNodes) = -lhs_positive(i,j); 

                                rLaplacianMatrix(i,j)          = laplacian_positive(i,j); 
                                rLaplacianMatrix(i,j+NumNodes) = -laplacian_positive(i,j);
                            }
                        }
                    }
                    
                    //side2 -assign constraint only on the AUXILIARY_VELOCITY_POTENTIAL dofs
                    for(unsigned int i=0; i<NumNodes; ++i)
                    {                            
                        if(data.distances[i]>0)
                        {   
                            for(unsigned int j=0; j<NumNodes; ++j)
                            {
                                rLeftHandSideMatrix(i+NumNodes,j+NumNodes) = lhs_negative(i,j);
                                rLeftHandSideMatrix(i+NumNodes,j) = -lhs_negative(i,j);

                                rLaplacianMatrix(i+NumNodes,j+NumNodes) = laplacian_negative(i,j);
                                rLaplacianMatrix(i+NumNodes,j) = -laplacian_negative(i,j);
                            }
                        }
                    }
                }
            Vector split_element_values(NumNodes*2);
            GetValuesOnSplitElement(split_element_values, data.distances);
            noalias(rRightHandSideVector) = -prod(rLaplacianMatrix,split_element_values);
        }
        
    }

    void CalculateRightHandSide(VectorType& rRightHandSideVector, ProcessInfo& rCurrentProcessInfo) override
    {
        //TODO: improve speed
        Matrix tmp;
        CalculateLocalSystem(tmp, rRightHandSideVector, rCurrentProcessInfo);
    }

    void FinalizeSolutionStep(ProcessInfo& rCurrentProcessInfo) override
    {
        bool active = true;
        if ((this)->IsDefined(ACTIVE))
            active = (this)->Is(ACTIVE);

        if (this->Is(MARKER) && active == true)
            CheckWakeCondition();
    }

    int Check(const ProcessInfo& rCurrentProcessInfo) override
    {

        KRATOS_TRY

        if (this->Id() < 1)
        {
            KRATOS_THROW_ERROR(std::logic_error, "CompressiblePotentialFlowElement found with Id 0 or negative", "")
        }

        if (this->GetGeometry().Area() <= 0)
        {
            std::cout << "error on CompressiblePotentialFlowElement -> " << this->Id() << std::endl;
            KRATOS_THROW_ERROR(std::logic_error, "Area cannot be less than or equal to 0", "")
        }

        for (unsigned int i = 0; i < this->GetGeometry().size(); i++)
        {
            if (this->GetGeometry()[i].SolutionStepsDataHas(VELOCITY_POTENTIAL) == false)
                KRATOS_THROW_ERROR(std::invalid_argument, "missing variable VELOCITY_POTENTIAL on node ", this->GetGeometry()[i].Id())
        }

        return 0;

        KRATOS_CATCH("");
    }

    void GetValueOnIntegrationPoints(const Variable<double>& rVariable,
            std::vector<double>& rValues,
            const ProcessInfo& rCurrentProcessInfo) override
    {
        if(rValues.size() != 1) rValues.resize(1);

        if (rVariable == PRESSURE)//actually it computes pressure coefficient cp
        {
<<<<<<< HEAD
            double cp = 0.0;

            bool active = true;
            if ((this)->IsDefined(ACTIVE))
                active = (this)->Is(ACTIVE);

            if(active && !this->Is(MARKER))//normal element
            {
                const array_1d<double,3> vinfinity = rCurrentProcessInfo[VELOCITY_INFINITY];
                const double gamma = rCurrentProcessInfo[LAMBDA];
                const double a = rCurrentProcessInfo[SOUND_VELOCITY];

                const double vinfinity_norm2 = inner_prod(vinfinity,vinfinity);

                ElementalData<NumNodes,Dim> data;

                //calculate shape functions
                GeometryUtils::CalculateGeometryData(GetGeometry(), data.DN_DX, data.N, data.vol);

                //gather nodal data
                for(unsigned int i=0; i<NumNodes; i++)
                {
                    data.phis[i] = GetGeometry()[i].FastGetSolutionStepValue(VELOCITY_POTENTIAL);
                }

                const array_1d<double,Dim> v = prod(trans(data.DN_DX), data.phis);

                const double v_norm2 = inner_prod(v,v);

                const double base = 1 + (gamma -1)*vinfinity_norm2*(1-v_norm2/vinfinity_norm2)/(2*a*a);

                const double exponent = gamma/(gamma -1);

                if (base<0) 
                    cp = 2*a*a*(pow(1e-5,gamma)-1)/(gamma*vinfinity_norm2);   //density correction for very high velocities. imposed: rho/rho_inf=1e-5           
                else
                    cp = 2*a*a*(pow(base,exponent)-1)/(gamma*vinfinity_norm2);
                //double cp1 = (vinfinity_norm2 - inner_prod(v,v))/vinfinity_norm2; //0.5*(norm_2(vinfinity) - norm_2(v));

                // double cp1 = 2*a*a*(pow(base,exponent)-1)/(gamma*vinfinity_norm2);
                //cp =  (vinfinity_norm2 - inner_prod(v,v))/vinfinity_norm2; //0.5*(norm_2(vinfinity) - norm_2(v));

                // std::cout << "cp =" << cp << std::endl;
                // std::cout << "Mach =" << vinfinity_norm2/(a*a) << std::endl;
                // std::cout << "cp1 =" << cp1 << std::endl;
            }
            else if(this->Is(MARKER) && active==true)//wake element
            {
                const array_1d<double,3> vinfinity = rCurrentProcessInfo[VELOCITY_INFINITY];
                const double gamma = rCurrentProcessInfo[LAMBDA];
                const double a = rCurrentProcessInfo[SOUND_VELOCITY];

                const double vinfinity_norm2 = inner_prod(vinfinity,vinfinity);

                ElementalData<NumNodes,Dim> data;

                //calculate shape functions
                GeometryUtils::CalculateGeometryData(GetGeometry(), data.DN_DX, data.N, data.vol);

                array_1d<double,NumNodes> distances;
                GetWakeDistances(distances);

                //taking only positive part
                // for (unsigned int i = 0; i < NumNodes; i++)
                // {
                //     if(distances[i] > 0)
                //         data.phis[i] = GetGeometry()[i].FastGetSolutionStepValue(VELOCITY_POTENTIAL);
                //     else
                //         data.phis[i] = GetGeometry()[i].FastGetSolutionStepValue(AUXILIARY_VELOCITY_POTENTIAL);
                // }

                //negative part - sign is opposite to the previous case
                for (unsigned int i = 0; i < NumNodes; i++)
                {
                    if(distances[i] < 0)                    
                        data.phis[i] = GetGeometry()[i].FastGetSolutionStepValue(VELOCITY_POTENTIAL);                    
                    else                    
                        data.phis[i] = GetGeometry()[i].FastGetSolutionStepValue(AUXILIARY_VELOCITY_POTENTIAL);                    
                }

                const array_1d<double,Dim> v = prod(trans(data.DN_DX), data.phis);

                const double v_norm2 = inner_prod(v,v);
                const double base = 1 + (gamma -1)*vinfinity_norm2*(1-v_norm2/vinfinity_norm2)/(2*a*a);
                const double exponent = gamma/(gamma -1);
                if (base<0) 
                    cp = 2*a*a*(pow(1e-5,gamma)-1)/(gamma*vinfinity_norm2);   //density correction for very high velocities. imposed: rho/rho_inf=1e-5           
                else
                    cp = 2*a*a*(pow(base,exponent)-1)/(gamma*vinfinity_norm2);
                //cp =  (vinfinity_norm2 - inner_prod(v,v))/vinfinity_norm2; //0.5*(norm_2(vinfinity) - norm_2(v));
            }

            rValues[0] = cp;

=======
            double p = ComputePressure(rCurrentProcessInfo);
            rValues[0] = p;
>>>>>>> 46b8f070
        }
        if (rVariable == DENSITY)
        {
            double density = 0.0;

            bool active = true;
            if ((this)->IsDefined(ACTIVE))
                active = (this)->Is(ACTIVE);

            if(active && !this->Is(MARKER))//normal element
            {
                const array_1d<double,3> vinfinity = rCurrentProcessInfo[VELOCITY_INFINITY];
                //const double densityinfinity = rCurrentProcessInfo[DENSITY];
                const double densityinfinity = GetProperties().GetValue(DENSITY);
                const double gamma = rCurrentProcessInfo[LAMBDA];
                const double a = rCurrentProcessInfo[SOUND_VELOCITY];

                const double vinfinity_norm2 = inner_prod(vinfinity,vinfinity);

                ElementalData<NumNodes,Dim> data;

                //calculate shape functions
                GeometryUtils::CalculateGeometryData(GetGeometry(), data.DN_DX, data.N, data.vol);
                
                //gather nodal data
                for(unsigned int i=0; i<NumNodes; i++)
                {
                    data.phis[i] = GetGeometry()[i].FastGetSolutionStepValue(VELOCITY_POTENTIAL);
                }

                //compute local velocity
                const array_1d<double,Dim> v = prod(trans(data.DN_DX), data.phis);

                const double v_norm2 = inner_prod(v,v);
                const double base = 1 + (gamma -1)*vinfinity_norm2*(1-v_norm2/vinfinity_norm2)/(2*a*a);
                const double exponent = 1/(gamma -1);

                density = densityinfinity*pow(base,exponent); 
            }
            else if(this->Is(MARKER) && active==true)//wake element
            {
                const array_1d<double,3> vinfinity = rCurrentProcessInfo[VELOCITY_INFINITY];
                //const double densityinfinity = rCurrentProcessInfo[DENSITY];
                const double densityinfinity = GetProperties().GetValue(DENSITY);
                const double gamma = rCurrentProcessInfo[LAMBDA];
                const double a = rCurrentProcessInfo[SOUND_VELOCITY];

                const double vinfinity_norm2 = inner_prod(vinfinity,vinfinity);

                ElementalData<NumNodes,Dim> data;

                //calculate shape functions
                GeometryUtils::CalculateGeometryData(GetGeometry(), data.DN_DX, data.N, data.vol);

                array_1d<double,NumNodes> distances;
                GetWakeDistances(distances);

                //taking only positive part
                // for (unsigned int i = 0; i < NumNodes; i++)
                // {
                //     if(distances[i] > 0)
                //         data.phis[i] = GetGeometry()[i].FastGetSolutionStepValue(VELOCITY_POTENTIAL);
                //     else
                //         data.phis[i] = GetGeometry()[i].FastGetSolutionStepValue(AUXILIARY_VELOCITY_POTENTIAL);
                // }

                //negative part - sign is opposite to the previous case
                for (unsigned int i = 0; i < NumNodes; i++)
                {
                    if(distances[i] < 0)                    
                        data.phis[i] = GetGeometry()[i].FastGetSolutionStepValue(VELOCITY_POTENTIAL);                    
                    else                    
                        data.phis[i] = GetGeometry()[i].FastGetSolutionStepValue(AUXILIARY_VELOCITY_POTENTIAL);                    
                }

                const array_1d<double,Dim> v = prod(trans(data.DN_DX), data.phis);

                const double v_norm2 = inner_prod(v,v);
                const double base = 1 + (gamma -1)*vinfinity_norm2*(1-v_norm2/vinfinity_norm2)/(2*a*a);
                const double exponent = 1/(gamma -1);

                density = densityinfinity*pow(base,exponent);          
            }

            rValues[0] = density;

        }
        
    }

    void GetValueOnIntegrationPoints(const Variable<array_1d<double,3> >& rVariable,
            std::vector< array_1d<double,3> >& rValues,
            const ProcessInfo& rCurrentProcessInfo) override
    {
        if(rValues.size() != 1) rValues.resize(1);

        if (rVariable == VELOCITY)
        {
            bool active = true;
            if ((this)->IsDefined(ACTIVE))
                active = (this)->Is(ACTIVE);

            array_1d<double,3> v(3,0.0);
            if(this->IsNot(MARKER) && active==true)
            {
                ElementalData<NumNodes,Dim> data;

                //calculate shape functions
                GeometryUtils::CalculateGeometryData(GetGeometry(), data.DN_DX, data.N, data.vol);

                //gather nodal data
                for(unsigned int i=0; i<NumNodes; i++)
                {
                    data.phis[i] = GetGeometry()[i].FastGetSolutionStepValue(VELOCITY_POTENTIAL);
                }

                array_1d<double,Dim> vaux = prod(trans(data.DN_DX), data.phis);
                
                for(unsigned int k=0; k<Dim; k++) v[k] = vaux[k];
            }
            else if(this->Is(MARKER) && active==true)
            {
                ElementalData<NumNodes,Dim> data;
                
                //calculate shape functions
                GeometryUtils::CalculateGeometryData(GetGeometry(), data.DN_DX, data.N, data.vol);

                array_1d<double,NumNodes> distances;
                GetWakeDistances(distances);

                //taking only positive part
                for (unsigned int i = 0; i < NumNodes; i++)
                {
                    if(distances[i] > 0)
                        data.phis[i] = GetGeometry()[i].FastGetSolutionStepValue(VELOCITY_POTENTIAL);
                    else
                        data.phis[i] = GetGeometry()[i].FastGetSolutionStepValue(AUXILIARY_VELOCITY_POTENTIAL);
                }

                array_1d<double,Dim> vaux = prod(trans(data.DN_DX), data.phis);
                double vupnorm = inner_prod(vaux,vaux);

                //taking only negative part
                for (unsigned int i = 0; i < NumNodes; i++)
                {
                    if(distances[i] < 0)
                        data.phis[i] = GetGeometry()[i].FastGetSolutionStepValue(VELOCITY_POTENTIAL);
                    else
                        data.phis[i] = GetGeometry()[i].FastGetSolutionStepValue(AUXILIARY_VELOCITY_POTENTIAL);
                }

                array_1d<double,Dim> vtest = prod(trans(data.DN_DX), data.phis);
                double vdownnorm = inner_prod(vtest,vtest);

                if( abs(vupnorm - vdownnorm) > 0.1)
                {
                   std::cout << "WAKE CONDITION NOT FULFILLED ELEMENT = " << this->Id()  << std::endl; 
                }
                
                for(unsigned int k=0; k<Dim; k++) v[k] = vaux[k];
            }



            rValues[0] = v;
        }
        else if (rVariable == NORMAL)
        {
            rValues[0] = this->GetValue(NORMAL);
        }
        else if (rVariable == VELOCITY_LAPLACIAN)
        {
            bool active = true;
            if ((this)->IsDefined(ACTIVE))
                active = (this)->Is(ACTIVE);

            array_1d<double,3> v = ZeroVector();
            if(this->Is(MARKER) && active==true)
            {
                ElementalData<NumNodes,Dim> data;
                
                //calculate shape functions
                GeometryUtils::CalculateGeometryData(GetGeometry(), data.DN_DX, data.N, data.vol);

                array_1d<double,NumNodes> distances;
                GetWakeDistances(distances);

                //taking only negative part
                for (unsigned int i = 0; i < NumNodes; i++)
                {
                    if(distances[i] < 0)
                        data.phis[i] = GetGeometry()[i].FastGetSolutionStepValue(VELOCITY_POTENTIAL);
                    else
                        data.phis[i] = GetGeometry()[i].FastGetSolutionStepValue(AUXILIARY_VELOCITY_POTENTIAL);
                }

                array_1d<double,Dim> vaux = prod(trans(data.DN_DX), data.phis);
                
                for(unsigned int k=0; k<Dim; k++) v[k] = vaux[k];
            }



            rValues[0] = v;
        }
    }    



    ///@}
    ///@name Access
    ///@{


    ///@}
    ///@name Inquiry
    ///@{


    ///@}
    ///@name Input and output
    ///@{

    /// Turn back information as a string.
    std::string Info() const override
    {
        std::stringstream buffer;
        buffer << "CompressiblePotentialFlowElement #" << Id();
        return buffer.str();
    }

/// Print information about this object.

    void PrintInfo(std::ostream& rOStream) const override
    {
        rOStream << "CompressiblePotentialFlowElement #" << Id();
    }

/// Print object's data.

    void PrintData(std::ostream& rOStream) const override
    {
        pGetGeometry()->PrintData(rOStream);
    }



    ///@}
    ///@name Friends
    ///@{

    ///@}

protected:

    ///@name Protected static Member Variables
    ///@{

    ///@}
    ///@name Protected member Variables
    ///@{

    ///@}
    ///@name Protected Operators
    ///@{
    void GetWakeDistances(array_1d<double,NumNodes>& distances)
    {
        noalias(distances) = GetValue(ELEMENTAL_DISTANCES);
    }

    void ComputeLHSGaussPointContribution(
        const double weight,
        Matrix &lhs,
        const ElementalData<NumNodes, Dim> &data)
    {
        noalias(lhs) += weight * prod(data.DN_DX, trans(data.DN_DX));
    }

    void ComputeRHSGaussPointContribution(
        const double weight,
        Vector &rhs,
        const ElementalData<NumNodes, Dim> &data)
    {
        array_1d<double, Dim> grad = prod(trans(data.DN_DX), data.phis);
        noalias(rhs) -= weight * prod(data.DN_DX, grad);
    }

    void GetValuesOnSplitElement(Vector& split_element_values, const array_1d<double,NumNodes>& distances )
    {

        for (unsigned int i = 0; i < NumNodes; i++)
        {
            if(distances[i] > 0)
                split_element_values[i] = GetGeometry()[i].FastGetSolutionStepValue(VELOCITY_POTENTIAL);
            else
                split_element_values[i] = GetGeometry()[i].FastGetSolutionStepValue(AUXILIARY_VELOCITY_POTENTIAL);
        }

        //negative part - sign is opposite to the previous case
        for (unsigned int i = 0; i < NumNodes; i++)
        {
            if(distances[i] < 0)
                split_element_values[NumNodes+i] = GetGeometry()[i].FastGetSolutionStepValue(VELOCITY_POTENTIAL);
            else
                split_element_values[NumNodes+i] = GetGeometry()[i].FastGetSolutionStepValue(AUXILIARY_VELOCITY_POTENTIAL);
<<<<<<< HEAD
        }
    }
    void ComputeDensityOnSplitElement(  double& density, 
                                        double& derivative, 
                                        array_1d<double,Dim>& velocity, 
                                        double& rPartitionsSign, 
                                        const ProcessInfo& rCurrentProcessInfo)
    {
        //This function computes density, velocity and the derivative of the density w.r.t. the square of the local velocity
        //for a split element

        const array_1d<double,3> vinfinity = rCurrentProcessInfo[VELOCITY_INFINITY];
        //const double densityinfinity = rCurrentProcessInfo[DENSITY];
        const double densityinfinity = GetProperties().GetValue(DENSITY);
        const double gamma = rCurrentProcessInfo[LAMBDA];
        const double a = rCurrentProcessInfo[SOUND_VELOCITY];

        const double vinfinity_norm2 = inner_prod(vinfinity,vinfinity);

        ElementalData<NumNodes,Dim> data;

        //calculate shape functions
        GeometryUtils::CalculateGeometryData(GetGeometry(), data.DN_DX, data.N, data.vol);

        array_1d<double,NumNodes> distances;
        GetWakeDistances(distances);

        if(rPartitionsSign > 0)//taking positive part
        {
            for (unsigned int i = 0; i < NumNodes; i++)
            {
                if(distances[i] > 0)
                    data.phis[i] = GetGeometry()[i].FastGetSolutionStepValue(VELOCITY_POTENTIAL);
                else
                    data.phis[i] = GetGeometry()[i].FastGetSolutionStepValue(AUXILIARY_VELOCITY_POTENTIAL);
            }
=======
>>>>>>> 46b8f070
        }
        else if(rPartitionsSign < 0)//taking negative part
        {
            for (unsigned int i = 0; i < NumNodes; i++)
            {
                if(distances[i] < 0)                    
                    data.phis[i] = GetGeometry()[i].FastGetSolutionStepValue(VELOCITY_POTENTIAL);                    
                else                    
                    data.phis[i] = GetGeometry()[i].FastGetSolutionStepValue(AUXILIARY_VELOCITY_POTENTIAL);                    
            }
        }       

        velocity = prod(trans(data.DN_DX), data.phis);

        const double v_norm2 = inner_prod(velocity,velocity);
        const double base = 1 + (gamma -1)*vinfinity_norm2*(1-v_norm2/vinfinity_norm2)/(2*a*a);

        density = densityinfinity*pow(base,1/(gamma -1));
        derivative = -densityinfinity*pow(base,(2 - gamma)/(gamma -1))/(2*a*a);
    }

    void ComputeDensity(double& density, 
                        double& derivative, 
                        array_1d<double,Dim>& velocity, 
                        const ProcessInfo& rCurrentProcessInfo)
    {
        //This function computes density, velocity and the derivative of the density w.r.t. the square of the local velocity
        //for a normal element
        
        const array_1d<double,3> vinfinity = rCurrentProcessInfo[VELOCITY_INFINITY];
        //const double densityinfinity = rCurrentProcessInfo[DENSITY];
        const double densityinfinity = GetProperties().GetValue(DENSITY);
        const double gamma = rCurrentProcessInfo[LAMBDA];
        const double a = rCurrentProcessInfo[SOUND_VELOCITY];

        const double vinfinity_norm2 = inner_prod(vinfinity,vinfinity);
        
        // Check that all required variables have been read correctly
        if(vinfinity_norm2 == 0 || densityinfinity == 0 || gamma == 0 || a==0 )
            KRATOS_ERROR << "One input variable is 0. Check if the variables are correctly read.";

        

        ElementalData<NumNodes,Dim> data;

        //calculate shape functions
        GeometryUtils::CalculateGeometryData(GetGeometry(), data.DN_DX, data.N, data.vol);
        
        //gather nodal data
        for(unsigned int i=0; i<NumNodes; i++)
        {
            data.phis[i] = GetGeometry()[i].FastGetSolutionStepValue(VELOCITY_POTENTIAL);
        }
        
        //compute local velocity
        velocity = prod(trans(data.DN_DX), data.phis);

        double v_norm2 = inner_prod(velocity,velocity);
        if(v_norm2/a > 0.94)
        {
            //std::cout << "Local mach larger than 0.94. Using density correction" << std::endl;
            v_norm2 = 0.94*a;
        }

        const double base = 1 + (gamma -1)*vinfinity_norm2*(1-v_norm2/vinfinity_norm2)/(2*a*a);
        if(base > 0)
        {
            density = densityinfinity*pow(base,1/(gamma -1));
            derivative = -densityinfinity*pow(base,(2 - gamma)/(gamma -1))/(2*a*a); 
        }
        else
        {
            std::cout << "Base smaller than 0. Using density correction" << std::endl;
            std::cout << "vinfinity_norm2 =" << vinfinity_norm2 << std::endl;
            std::cout << "v_norm2 =" << v_norm2 << std::endl;
            std::cout << "base =" << base << std::endl;
            density = densityinfinity*0.00001;
            derivative = -densityinfinity*pow(densityinfinity*0.00001,(2 - gamma)/(gamma -1))/(2*a*a); 
        }     
    }



    void ComputeVelocity(array_1d<double,Dim>& velocity)
    {
        velocity.clear();

        bool active = true;
        if ((this)->IsDefined(ACTIVE))
            active = (this)->Is(ACTIVE);

        if (this->IsNot(MARKER) && active == true)
            ComputeVelocityNormalElement(velocity);
        else if (active == true && this->Is(MARKER))
            ComputeVelocityUpperWakeElement(velocity);
    }

    void ComputeVelocityNormalElement(array_1d<double,Dim>& velocity)
    {
        ElementalData<NumNodes, Dim> data;
        for (unsigned int i = 0; i < NumNodes; i++)
            data.phis[i] = GetGeometry()[i].FastGetSolutionStepValue(VELOCITY_POTENTIAL);

<<<<<<< HEAD
        GeometryUtils::CalculateGeometryData(GetGeometry(), data.DN_DX, data.N, data.vol);    
=======
>>>>>>> 46b8f070
        noalias(velocity) = prod(trans(data.DN_DX), data.phis);
    }

    void ComputeVelocityUpperWakeElement(array_1d<double,Dim>& velocity)
    {

        array_1d<double, NumNodes> distances;
        ElementalData<NumNodes, Dim> data;
        GetWakeDistances(distances);

        //taking only positive part
        for (unsigned int i = 0; i < NumNodes; i++)
        {
            if (distances[i] > 0)
                data.phis[i] = GetGeometry()[i].FastGetSolutionStepValue(VELOCITY_POTENTIAL);
            else
                data.phis[i] = GetGeometry()[i].FastGetSolutionStepValue(AUXILIARY_VELOCITY_POTENTIAL);
<<<<<<< HEAD
        }         
        GeometryUtils::CalculateGeometryData(GetGeometry(), data.DN_DX, data.N, data.vol);
=======
        }
>>>>>>> 46b8f070

        noalias(velocity) = prod(trans(data.DN_DX), data.phis);
    }

    void ComputeVelocityLowerWakeElement(array_1d<double,Dim>& velocity)
    {
        ElementalData<NumNodes, Dim> data;

        array_1d<double, NumNodes> distances;
        GetWakeDistances(distances);

        //taking only negative part
        for (unsigned int i = 0; i < NumNodes; i++)
        {
            if (distances[i] < 0)
                data.phis[i] = GetGeometry()[i].FastGetSolutionStepValue(VELOCITY_POTENTIAL);
            else
                data.phis[i] = GetGeometry()[i].FastGetSolutionStepValue(AUXILIARY_VELOCITY_POTENTIAL);
        }
        // calculate shape functions
        
        GeometryUtils::CalculateGeometryData(GetGeometry(), data.DN_DX, data.N, data.vol);

        noalias(velocity) = prod(trans(data.DN_DX), data.phis);
    }

    void CheckWakeCondition()
    {
        array_1d<double, Dim> upper_wake_velocity;
        ComputeVelocityUpperWakeElement(upper_wake_velocity);
        const double vupnorm = inner_prod(upper_wake_velocity, upper_wake_velocity);

        array_1d<double, Dim> lower_wake_velocity;
        ComputeVelocityLowerWakeElement(lower_wake_velocity);
        const double vlownorm = inner_prod(lower_wake_velocity, lower_wake_velocity);

        if (std::abs(vupnorm - vlownorm) > 0.1)
            std::cout << "WAKE CONDITION NOT FULFILLED IN ELEMENT # " << this->Id() << std::endl;
    }

    double ComputePressure(const ProcessInfo& rCurrentProcessInfo)
    {
        double pressure = 0.0;

        bool active = true;
        if ((this)->IsDefined(ACTIVE))
            active = (this)->Is(ACTIVE);

        if (active && !this->Is(MARKER))
            pressure = ComputePressureNormalElement(rCurrentProcessInfo);
        else if (active == true && this->Is(MARKER))
            pressure = ComputePressureWakeElement(rCurrentProcessInfo);

        return pressure;
    }

    double ComputePressureNormalElement(const ProcessInfo& rCurrentProcessInfo)
    {
        const array_1d<double, 3> vinfinity = rCurrentProcessInfo[VELOCITY_INFINITY];
        const double vinfinity_norm2 = inner_prod(vinfinity, vinfinity);

        KRATOS_ERROR_IF(vinfinity_norm2 < std::numeric_limits<double>::epsilon())
            << "Error on element -> " << this->Id() << "\n"
            << "vinfinity_norm2 must be larger than zero." << std::endl;

        array_1d<double, Dim> v;
        ComputeVelocityNormalElement(v);

        double pressure = (vinfinity_norm2 - inner_prod(v, v)) / vinfinity_norm2; //0.5*(norm_2(vinfinity) - norm_2(v));

        return pressure;
    }

    double ComputePressureWakeElement(const ProcessInfo& rCurrentProcessInfo)
    {
        const array_1d<double, 3> vinfinity = rCurrentProcessInfo[VELOCITY_INFINITY];
        const double vinfinity_norm2 = inner_prod(vinfinity, vinfinity);

        KRATOS_ERROR_IF(vinfinity_norm2 < std::numeric_limits<double>::epsilon())
            << "Error on element -> " << this->Id() << "\n"
            << "vinfinity_norm2 must be larger than zero." << std::endl;

        array_1d<double, Dim> v;
        ComputeVelocityLowerWakeElement(v);

        double pressure = (vinfinity_norm2 - inner_prod(v, v)) / vinfinity_norm2; //0.5*(norm_2(vinfinity) - norm_2(v));

        return pressure;
    }

    ///@}
    ///@name Protected Operations
    ///@{

    ///@}
    ///@name Protected  Access
    ///@{

    ///@}
    ///@name Protected Inquiry
    ///@{

    ///@}
    ///@name Protected LifeCycle
    ///@{

    ///@}

private:

    ///@name Static Member Variables
    ///@{



    ///@}
    ///@name Member Variables
    ///@{



    ///@}
    ///@name Private Operators
    ///@{

    ///@}
    ///@name Private Operations
    ///@{

    ///@}
    ///@name Serialization
    ///@{

    friend class Serializer;

    void save(Serializer& rSerializer) const override
    {
        KRATOS_SERIALIZE_SAVE_BASE_CLASS(rSerializer, Element );
    }

    void load(Serializer& rSerializer) override
    {
        KRATOS_SERIALIZE_LOAD_BASE_CLASS(rSerializer, Element );
    }

    ///@}
    ///@name Private  Access
    ///@{

    ///@}
    ///@name Private Inquiry
    ///@{

    ///@}
    ///@name Un accessible methods
    ///@{

    ///@}

}; // Class CompressiblePotentialFlowElement

///@}

///@name Type Definitions
///@{

///@}
///@name Input and output
///@{

///@}

} // namespace Kratos.

#endif // KRATOS_COMPRESSIBLE_POTENTIAL_FLOW_ELEMENT_H_INCLUDED  defined<|MERGE_RESOLUTION|>--- conflicted
+++ resolved
@@ -63,11 +63,8 @@
     struct ElementalData
     {
         array_1d<double,TNumNodes> phis, distances;
-<<<<<<< HEAD
         double density;
         double rho;
-=======
->>>>>>> 46b8f070
         double vol;
 
         bounded_matrix<double, TNumNodes, TDim > DN_DX;
@@ -257,15 +254,10 @@
 
         //gather nodal data
         for(unsigned int i=0; i<NumNodes; i++)
-<<<<<<< HEAD
+        {
             data.phis[i] = GetGeometry()[i].FastGetSolutionStepValue(VELOCITY_POTENTIAL);
-
-=======
-        {
-            data.phis[i] = GetGeometry()[i].FastGetSolutionStepValue(VELOCITY_POTENTIAL);
         }
         
->>>>>>> 46b8f070
         
         //TEST:
         bool kutta_element = false;
@@ -599,7 +591,6 @@
 
         if (rVariable == PRESSURE)//actually it computes pressure coefficient cp
         {
-<<<<<<< HEAD
             double cp = 0.0;
 
             bool active = true;
@@ -694,10 +685,6 @@
 
             rValues[0] = cp;
 
-=======
-            double p = ComputePressure(rCurrentProcessInfo);
-            rValues[0] = p;
->>>>>>> 46b8f070
         }
         if (rVariable == DENSITY)
         {
@@ -1003,7 +990,6 @@
                 split_element_values[NumNodes+i] = GetGeometry()[i].FastGetSolutionStepValue(VELOCITY_POTENTIAL);
             else
                 split_element_values[NumNodes+i] = GetGeometry()[i].FastGetSolutionStepValue(AUXILIARY_VELOCITY_POTENTIAL);
-<<<<<<< HEAD
         }
     }
     void ComputeDensityOnSplitElement(  double& density, 
@@ -1040,8 +1026,6 @@
                 else
                     data.phis[i] = GetGeometry()[i].FastGetSolutionStepValue(AUXILIARY_VELOCITY_POTENTIAL);
             }
-=======
->>>>>>> 46b8f070
         }
         else if(rPartitionsSign < 0)//taking negative part
         {
@@ -1145,10 +1129,7 @@
         for (unsigned int i = 0; i < NumNodes; i++)
             data.phis[i] = GetGeometry()[i].FastGetSolutionStepValue(VELOCITY_POTENTIAL);
 
-<<<<<<< HEAD
         GeometryUtils::CalculateGeometryData(GetGeometry(), data.DN_DX, data.N, data.vol);    
-=======
->>>>>>> 46b8f070
         noalias(velocity) = prod(trans(data.DN_DX), data.phis);
     }
 
@@ -1166,12 +1147,8 @@
                 data.phis[i] = GetGeometry()[i].FastGetSolutionStepValue(VELOCITY_POTENTIAL);
             else
                 data.phis[i] = GetGeometry()[i].FastGetSolutionStepValue(AUXILIARY_VELOCITY_POTENTIAL);
-<<<<<<< HEAD
         }         
         GeometryUtils::CalculateGeometryData(GetGeometry(), data.DN_DX, data.N, data.vol);
-=======
-        }
->>>>>>> 46b8f070
 
         noalias(velocity) = prod(trans(data.DN_DX), data.phis);
     }
