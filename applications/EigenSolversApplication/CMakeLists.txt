<<<<<<< HEAD
#
#   KRATOS _______
#         / ____(_)___ ____  ____
#        / __/ / / __ `/ _ \/ __ \
#       / /___/ / /_/ /  __/ / / /
#      /_____/_/\__, /\___/_/ /_/ SolversApplication
#              /____/
#
#   Author: Thomas Oberbichler
#

set( CMAKE_INCLUDE_CURRENT_DIR ON )

message( "**** configuring KratosEigenSolversApplication ****" )

################### PYBIND11
include(pybind11Tools)

if( USE_EIGEN_MKL MATCHES ON AND NOT DEFINED ENV{MKLROOT} )
    message( FATAL_ERROR "MKLROOT not defined" )
endif()

add_definitions( -DEIGEN_DEFAULT_TO_ROW_MAJOR -DEIGEN_MPL2_ONLY )

include_directories(
    ${KRATOS_SOURCE_DIR}/kratos
        SYSTEM external_libraries/eigen3 # Including as System to suppress compile-warnings from it
)

if( USE_EIGEN_MKL MATCHES ON )
    message( "MKLROOT = $ENV{MKLROOT}" )

    if( NOT MSVC )
        set( CMAKE_CXX_FLAGS "${CMAKE_CXX_FLAGS} -m64 -L$ENV{MKLROOT}/lib/intel64 -Wl,--no-as-needed -lpthread -lm -ldl" )
    endif()

    include_directories( $ENV{MKLROOT}/include )
    add_definitions( -DUSE_EIGEN_MKL -DEIGEN_USE_MKL_ALL )
endif()

if( USE_FEAST4 MATCHES ON )
    if( ${CMAKE_SYSTEM_NAME} MATCHES "Windows" )
        message( FATAL_ERROR "FEAST4 is not yet supported under Windows")
    endif( ${CMAKE_SYSTEM_NAME} MATCHES "Windows" )
    if( USE_EIGEN_MKL MATCHES OFF OR NOT DEFINED USE_EIGEN_MKL )
        message( FATAL_ERROR "FEAST4 can only be used with MKL" )
    endif()
    include(CMakeAddFortranSubdirectory)
    cmake_add_fortran_subdirectory(${CMAKE_CURRENT_SOURCE_DIR}/external_libraries/FEAST NO_EXTERNAL_INSTALL )
    set(FEAST_ROOT ${CMAKE_CURRENT_SOURCE_DIR}/external_libraries/FEAST/4.0 )
    include_directories( ${CMAKE_CURRENT_SOURCE_DIR}/external_libraries/FEAST/4.0/include )
    add_definitions(-DUSE_FEAST4)
endif()

## generate variables with the sources
set( KRATOS_EIGENSOLVERS_APPLICATION_CORE_SOURCES
    ${CMAKE_CURRENT_SOURCE_DIR}/eigen_solvers_application.cpp
    ${CMAKE_CURRENT_SOURCE_DIR}/custom_factories/dense_linear_solver_factory.cpp
)

# Sources for the Python module
file(
    GLOB_RECURSE
    KRATOS_EIGEN_PYTHON_INTERFACE_SOURCES
    ${CMAKE_CURRENT_SOURCE_DIR}/custom_python/*.cpp
)

###############################################################
## EigenSolversApplication core library (C++ parts)
add_library( KratosEigenSolversCore SHARED ${KRATOS_EIGENSOLVERS_APPLICATION_CORE_SOURCES} )
target_link_libraries( KratosEigenSolversCore PUBLIC KratosCore )
set_target_properties( KratosEigenSolversCore PROPERTIES COMPILE_DEFINITIONS "EIGENSOLVERS_APPLICATION=EXPORT,API")

## EigenSolversApplication python module
pybind11_add_module( KratosEigenSolversApplication MODULE THIN_LTO ${KRATOS_EIGEN_PYTHON_INTERFACE_SOURCES} )
target_link_libraries( KratosEigenSolversApplication PRIVATE KratosEigenSolversCore )
set_target_properties( KratosEigenSolversApplication PROPERTIES PREFIX "")

if( USE_EIGEN_MKL MATCHES ON )
    if( ${CMAKE_SYSTEM_NAME} MATCHES "Windows" )
        find_library(MKL_RT_LIB mkl_rt)
        message( "mkl_rt.lib found at: ${MKL_RT_LIB}")
        target_link_libraries( KratosEigenSolversCore PUBLIC ${MKL_RT_LIB} )
    elseif( ${CMAKE_CXX_COMPILER_ID} MATCHES Clang )
        message( FATAL_ERROR "Clang does not yet support MKL" )
    else( ${CMAKE_SYSTEM_NAME} MATCHES "Windows" )
        target_link_libraries( KratosEigenSolversCore PUBLIC mkl_rt )
        if( USE_FEAST4 MATCHES ON )
            target_link_libraries(KratosEigenSolversCore PUBLIC feast4 gfortran m)
        endif()
    endif( ${CMAKE_SYSTEM_NAME} MATCHES "Windows" )
endif()

# changing the .dll suffix to .pyd
if( ${CMAKE_SYSTEM_NAME} MATCHES "Windows" )
    set_target_properties( KratosEigenSolversCore PROPERTIES SUFFIX .pyd )
    set_target_properties( KratosEigenSolversApplication PROPERTIES SUFFIX .pyd )
endif( ${CMAKE_SYSTEM_NAME} MATCHES "Windows" )

# Cotire
if(USE_COTIRE MATCHES ON)
    cotire(KratosEigenSolversCore)
    cotire(KratosEigenSolversApplication)
endif(USE_COTIRE MATCHES ON)

# Add to the KratosMultiphisics Python module
kratos_python_install(${INSTALL_PYTHON_USING_LINKS} ${CMAKE_CURRENT_SOURCE_DIR}/EigenSolversApplication.py KratosMultiphysics/EigenSolversApplication/__init__.py )

# Install python files
get_filename_component (CURRENT_DIR_NAME ${CMAKE_CURRENT_SOURCE_DIR} NAME)
kratos_python_install_directory(${INSTALL_PYTHON_USING_LINKS} ${CMAKE_CURRENT_SOURCE_DIR}/python_scripts KratosMultiphysics/${CURRENT_DIR_NAME} )

# Kratos Testing. Install everything except sources to ensure that reference and configuration files are copied.
if(${INSTALL_TESTING_FILES} MATCHES ON )
    get_filename_component (CURRENT_DIR_NAME ${CMAKE_CURRENT_SOURCE_DIR} NAME)
    install(DIRECTORY ${CMAKE_CURRENT_SOURCE_DIR}/tests DESTINATION applications/${CURRENT_DIR_NAME}
        PATTERN "*.git" EXCLUDE
        PATTERN "*.c" EXCLUDE
        PATTERN "*.h" EXCLUDE
        PATTERN "*.cpp" EXCLUDE
        PATTERN "*.hpp" EXCLUDE
  )
endif(${INSTALL_TESTING_FILES} MATCHES ON)

# Install targets
install( TARGETS KratosEigenSolversCore DESTINATION libs )
install( TARGETS KratosEigenSolversApplication DESTINATION libs )
=======
#
#   KRATOS _______
#         / ____(_)___ ____  ____
#        / __/ / / __ `/ _ \/ __ \
#       / /___/ / /_/ /  __/ / / /
#      /_____/_/\__, /\___/_/ /_/ SolversApplication
#              /____/
#
#   Author: Thomas Oberbichler
#

set( CMAKE_INCLUDE_CURRENT_DIR ON )

message( "**** configuring KratosEigenSolversApplication ****" )

################### PYBIND11
include(pybind11Tools)

add_definitions( -DEIGEN_DEFAULT_TO_ROW_MAJOR -DEIGEN_MPL2_ONLY )

include_directories(
    ${KRATOS_SOURCE_DIR}/kratos
        SYSTEM external_libraries/eigen3 # Including as System to suppress compile-warnings from it
)

if( USE_EIGEN_MKL MATCHES ON )
    if( DEFINED ENV{MKLROOT} )
        message( "-- MKLROOT = $ENV{MKLROOT}" )

        include_directories( SYSTEM $ENV{MKLROOT}/include )

        link_directories("$ENV{MKLROOT}/lib")

        if( NOT MSVC )
            set( CMAKE_CXX_FLAGS "${CMAKE_CXX_FLAGS} -m64 -L$ENV{MKLROOT}/lib/intel64 -Wl,--no-as-needed -lpthread -lm -ldl" )
        endif()
    elseif( DEFINED ENV{CONDA_PREFIX} )
        message("-- Found Conda environment: $ENV{CONDA_PREFIX}")

        if( WIN32 )
            include_directories(SYSTEM $ENV{CONDA_PREFIX}/Library/include)
            link_directories("$ENV{CONDA_PREFIX}/Library/lib")
        else()
            include_directories(SYSTEM $ENV{CONDA_PREFIX}/include)
            link_directories("$ENV{CONDA_PREFIX}/lib")
        endif()
    else()
        message( FATAL_ERROR "MKLROOT not defined" )
    endif()

    add_definitions( -DUSE_EIGEN_MKL -DEIGEN_USE_MKL_ALL )
endif()

## generate variables with the sources
set( KRATOS_EIGENSOLVERS_APPLICATION_CORE_SOURCES
    ${CMAKE_CURRENT_SOURCE_DIR}/eigen_solvers_application.cpp
    ${CMAKE_CURRENT_SOURCE_DIR}/custom_factories/dense_linear_solver_factory.cpp
)

# Sources for the Python module
file(
    GLOB_RECURSE
    KRATOS_EIGEN_PYTHON_INTERFACE_SOURCES
    ${CMAKE_CURRENT_SOURCE_DIR}/custom_python/*.cpp
)

###############################################################
## EigenSolversApplication core library (C++ parts)
add_library( KratosEigenSolversCore SHARED ${KRATOS_EIGENSOLVERS_APPLICATION_CORE_SOURCES} )
target_link_libraries( KratosEigenSolversCore PUBLIC KratosCore )
set_target_properties( KratosEigenSolversCore PROPERTIES COMPILE_DEFINITIONS "EIGENSOLVERS_APPLICATION=EXPORT,API")

## EigenSolversApplication python module
pybind11_add_module( KratosEigenSolversApplication MODULE THIN_LTO ${KRATOS_EIGEN_PYTHON_INTERFACE_SOURCES} )
target_link_libraries( KratosEigenSolversApplication PRIVATE KratosEigenSolversCore )
set_target_properties( KratosEigenSolversApplication PROPERTIES PREFIX "")

if( USE_EIGEN_MKL MATCHES ON )
    if( ${CMAKE_SYSTEM_NAME} MATCHES "Windows" )
        find_library(MKL_RT_LIB mkl_rt)
        message( "mkl_rt.lib found at: ${MKL_RT_LIB}")
        target_link_libraries( KratosEigenSolversCore PUBLIC ${MKL_RT_LIB} )
    elseif( ${CMAKE_CXX_COMPILER_ID} MATCHES Clang )
        message( FATAL_ERROR "Clang does not yet support MKL" )
    else( ${CMAKE_SYSTEM_NAME} MATCHES "Windows" )
        target_link_libraries( KratosEigenSolversCore PUBLIC mkl_rt )
    endif( ${CMAKE_SYSTEM_NAME} MATCHES "Windows" )
endif()

# changing the .dll suffix to .pyd
if( ${CMAKE_SYSTEM_NAME} MATCHES "Windows" )
    set_target_properties( KratosEigenSolversCore PROPERTIES SUFFIX .pyd )
    set_target_properties( KratosEigenSolversApplication PROPERTIES SUFFIX .pyd )
endif( ${CMAKE_SYSTEM_NAME} MATCHES "Windows" )

# Cotire
if(USE_COTIRE MATCHES ON)
    cotire(KratosEigenSolversCore)
    cotire(KratosEigenSolversApplication)
endif(USE_COTIRE MATCHES ON)

# Add to the KratosMultiphisics Python module
kratos_python_install(${INSTALL_PYTHON_USING_LINKS} ${CMAKE_CURRENT_SOURCE_DIR}/EigenSolversApplication.py KratosMultiphysics/EigenSolversApplication/__init__.py )

# Install python files
get_filename_component (CURRENT_DIR_NAME ${CMAKE_CURRENT_SOURCE_DIR} NAME)
kratos_python_install_directory(${INSTALL_PYTHON_USING_LINKS} ${CMAKE_CURRENT_SOURCE_DIR}/python_scripts KratosMultiphysics/${CURRENT_DIR_NAME} )

# Kratos Testing. Install everything except sources to ensure that reference and configuration files are copied.
if(${INSTALL_TESTING_FILES} MATCHES ON )
    get_filename_component (CURRENT_DIR_NAME ${CMAKE_CURRENT_SOURCE_DIR} NAME)
    install(DIRECTORY ${CMAKE_CURRENT_SOURCE_DIR}/tests DESTINATION applications/${CURRENT_DIR_NAME}
        PATTERN "*.git" EXCLUDE
        PATTERN "*.c" EXCLUDE
        PATTERN "*.h" EXCLUDE
        PATTERN "*.cpp" EXCLUDE
        PATTERN "*.hpp" EXCLUDE
  )
endif(${INSTALL_TESTING_FILES} MATCHES ON)

# Install targets
install( TARGETS KratosEigenSolversCore DESTINATION libs )
install( TARGETS KratosEigenSolversApplication DESTINATION libs )
>>>>>>> 9b9b6cb1
<|MERGE_RESOLUTION|>--- conflicted
+++ resolved
@@ -1,253 +1,140 @@
-<<<<<<< HEAD
-#
-#   KRATOS _______
-#         / ____(_)___ ____  ____
-#        / __/ / / __ `/ _ \/ __ \
-#       / /___/ / /_/ /  __/ / / /
-#      /_____/_/\__, /\___/_/ /_/ SolversApplication
-#              /____/
-#
-#   Author: Thomas Oberbichler
-#
-
-set( CMAKE_INCLUDE_CURRENT_DIR ON )
-
-message( "**** configuring KratosEigenSolversApplication ****" )
-
-################### PYBIND11
-include(pybind11Tools)
-
-if( USE_EIGEN_MKL MATCHES ON AND NOT DEFINED ENV{MKLROOT} )
-    message( FATAL_ERROR "MKLROOT not defined" )
-endif()
-
-add_definitions( -DEIGEN_DEFAULT_TO_ROW_MAJOR -DEIGEN_MPL2_ONLY )
-
-include_directories(
-    ${KRATOS_SOURCE_DIR}/kratos
-        SYSTEM external_libraries/eigen3 # Including as System to suppress compile-warnings from it
-)
-
-if( USE_EIGEN_MKL MATCHES ON )
-    message( "MKLROOT = $ENV{MKLROOT}" )
-
-    if( NOT MSVC )
-        set( CMAKE_CXX_FLAGS "${CMAKE_CXX_FLAGS} -m64 -L$ENV{MKLROOT}/lib/intel64 -Wl,--no-as-needed -lpthread -lm -ldl" )
-    endif()
-
-    include_directories( $ENV{MKLROOT}/include )
-    add_definitions( -DUSE_EIGEN_MKL -DEIGEN_USE_MKL_ALL )
-endif()
-
-if( USE_FEAST4 MATCHES ON )
-    if( ${CMAKE_SYSTEM_NAME} MATCHES "Windows" )
-        message( FATAL_ERROR "FEAST4 is not yet supported under Windows")
-    endif( ${CMAKE_SYSTEM_NAME} MATCHES "Windows" )
-    if( USE_EIGEN_MKL MATCHES OFF OR NOT DEFINED USE_EIGEN_MKL )
-        message( FATAL_ERROR "FEAST4 can only be used with MKL" )
-    endif()
-    include(CMakeAddFortranSubdirectory)
-    cmake_add_fortran_subdirectory(${CMAKE_CURRENT_SOURCE_DIR}/external_libraries/FEAST NO_EXTERNAL_INSTALL )
-    set(FEAST_ROOT ${CMAKE_CURRENT_SOURCE_DIR}/external_libraries/FEAST/4.0 )
-    include_directories( ${CMAKE_CURRENT_SOURCE_DIR}/external_libraries/FEAST/4.0/include )
-    add_definitions(-DUSE_FEAST4)
-endif()
-
-## generate variables with the sources
-set( KRATOS_EIGENSOLVERS_APPLICATION_CORE_SOURCES
-    ${CMAKE_CURRENT_SOURCE_DIR}/eigen_solvers_application.cpp
-    ${CMAKE_CURRENT_SOURCE_DIR}/custom_factories/dense_linear_solver_factory.cpp
-)
-
-# Sources for the Python module
-file(
-    GLOB_RECURSE
-    KRATOS_EIGEN_PYTHON_INTERFACE_SOURCES
-    ${CMAKE_CURRENT_SOURCE_DIR}/custom_python/*.cpp
-)
-
-###############################################################
-## EigenSolversApplication core library (C++ parts)
-add_library( KratosEigenSolversCore SHARED ${KRATOS_EIGENSOLVERS_APPLICATION_CORE_SOURCES} )
-target_link_libraries( KratosEigenSolversCore PUBLIC KratosCore )
-set_target_properties( KratosEigenSolversCore PROPERTIES COMPILE_DEFINITIONS "EIGENSOLVERS_APPLICATION=EXPORT,API")
-
-## EigenSolversApplication python module
-pybind11_add_module( KratosEigenSolversApplication MODULE THIN_LTO ${KRATOS_EIGEN_PYTHON_INTERFACE_SOURCES} )
-target_link_libraries( KratosEigenSolversApplication PRIVATE KratosEigenSolversCore )
-set_target_properties( KratosEigenSolversApplication PROPERTIES PREFIX "")
-
-if( USE_EIGEN_MKL MATCHES ON )
-    if( ${CMAKE_SYSTEM_NAME} MATCHES "Windows" )
-        find_library(MKL_RT_LIB mkl_rt)
-        message( "mkl_rt.lib found at: ${MKL_RT_LIB}")
-        target_link_libraries( KratosEigenSolversCore PUBLIC ${MKL_RT_LIB} )
-    elseif( ${CMAKE_CXX_COMPILER_ID} MATCHES Clang )
-        message( FATAL_ERROR "Clang does not yet support MKL" )
-    else( ${CMAKE_SYSTEM_NAME} MATCHES "Windows" )
-        target_link_libraries( KratosEigenSolversCore PUBLIC mkl_rt )
-        if( USE_FEAST4 MATCHES ON )
-            target_link_libraries(KratosEigenSolversCore PUBLIC feast4 gfortran m)
-        endif()
-    endif( ${CMAKE_SYSTEM_NAME} MATCHES "Windows" )
-endif()
-
-# changing the .dll suffix to .pyd
-if( ${CMAKE_SYSTEM_NAME} MATCHES "Windows" )
-    set_target_properties( KratosEigenSolversCore PROPERTIES SUFFIX .pyd )
-    set_target_properties( KratosEigenSolversApplication PROPERTIES SUFFIX .pyd )
-endif( ${CMAKE_SYSTEM_NAME} MATCHES "Windows" )
-
-# Cotire
-if(USE_COTIRE MATCHES ON)
-    cotire(KratosEigenSolversCore)
-    cotire(KratosEigenSolversApplication)
-endif(USE_COTIRE MATCHES ON)
-
-# Add to the KratosMultiphisics Python module
-kratos_python_install(${INSTALL_PYTHON_USING_LINKS} ${CMAKE_CURRENT_SOURCE_DIR}/EigenSolversApplication.py KratosMultiphysics/EigenSolversApplication/__init__.py )
-
-# Install python files
-get_filename_component (CURRENT_DIR_NAME ${CMAKE_CURRENT_SOURCE_DIR} NAME)
-kratos_python_install_directory(${INSTALL_PYTHON_USING_LINKS} ${CMAKE_CURRENT_SOURCE_DIR}/python_scripts KratosMultiphysics/${CURRENT_DIR_NAME} )
-
-# Kratos Testing. Install everything except sources to ensure that reference and configuration files are copied.
-if(${INSTALL_TESTING_FILES} MATCHES ON )
-    get_filename_component (CURRENT_DIR_NAME ${CMAKE_CURRENT_SOURCE_DIR} NAME)
-    install(DIRECTORY ${CMAKE_CURRENT_SOURCE_DIR}/tests DESTINATION applications/${CURRENT_DIR_NAME}
-        PATTERN "*.git" EXCLUDE
-        PATTERN "*.c" EXCLUDE
-        PATTERN "*.h" EXCLUDE
-        PATTERN "*.cpp" EXCLUDE
-        PATTERN "*.hpp" EXCLUDE
-  )
-endif(${INSTALL_TESTING_FILES} MATCHES ON)
-
-# Install targets
-install( TARGETS KratosEigenSolversCore DESTINATION libs )
-install( TARGETS KratosEigenSolversApplication DESTINATION libs )
-=======
-#
-#   KRATOS _______
-#         / ____(_)___ ____  ____
-#        / __/ / / __ `/ _ \/ __ \
-#       / /___/ / /_/ /  __/ / / /
-#      /_____/_/\__, /\___/_/ /_/ SolversApplication
-#              /____/
-#
-#   Author: Thomas Oberbichler
-#
-
-set( CMAKE_INCLUDE_CURRENT_DIR ON )
-
-message( "**** configuring KratosEigenSolversApplication ****" )
-
-################### PYBIND11
-include(pybind11Tools)
-
-add_definitions( -DEIGEN_DEFAULT_TO_ROW_MAJOR -DEIGEN_MPL2_ONLY )
-
-include_directories(
-    ${KRATOS_SOURCE_DIR}/kratos
-        SYSTEM external_libraries/eigen3 # Including as System to suppress compile-warnings from it
-)
-
-if( USE_EIGEN_MKL MATCHES ON )
-    if( DEFINED ENV{MKLROOT} )
-        message( "-- MKLROOT = $ENV{MKLROOT}" )
-
-        include_directories( SYSTEM $ENV{MKLROOT}/include )
-
-        link_directories("$ENV{MKLROOT}/lib")
-
-        if( NOT MSVC )
-            set( CMAKE_CXX_FLAGS "${CMAKE_CXX_FLAGS} -m64 -L$ENV{MKLROOT}/lib/intel64 -Wl,--no-as-needed -lpthread -lm -ldl" )
-        endif()
-    elseif( DEFINED ENV{CONDA_PREFIX} )
-        message("-- Found Conda environment: $ENV{CONDA_PREFIX}")
-
-        if( WIN32 )
-            include_directories(SYSTEM $ENV{CONDA_PREFIX}/Library/include)
-            link_directories("$ENV{CONDA_PREFIX}/Library/lib")
-        else()
-            include_directories(SYSTEM $ENV{CONDA_PREFIX}/include)
-            link_directories("$ENV{CONDA_PREFIX}/lib")
-        endif()
-    else()
-        message( FATAL_ERROR "MKLROOT not defined" )
-    endif()
-
-    add_definitions( -DUSE_EIGEN_MKL -DEIGEN_USE_MKL_ALL )
-endif()
-
-## generate variables with the sources
-set( KRATOS_EIGENSOLVERS_APPLICATION_CORE_SOURCES
-    ${CMAKE_CURRENT_SOURCE_DIR}/eigen_solvers_application.cpp
-    ${CMAKE_CURRENT_SOURCE_DIR}/custom_factories/dense_linear_solver_factory.cpp
-)
-
-# Sources for the Python module
-file(
-    GLOB_RECURSE
-    KRATOS_EIGEN_PYTHON_INTERFACE_SOURCES
-    ${CMAKE_CURRENT_SOURCE_DIR}/custom_python/*.cpp
-)
-
-###############################################################
-## EigenSolversApplication core library (C++ parts)
-add_library( KratosEigenSolversCore SHARED ${KRATOS_EIGENSOLVERS_APPLICATION_CORE_SOURCES} )
-target_link_libraries( KratosEigenSolversCore PUBLIC KratosCore )
-set_target_properties( KratosEigenSolversCore PROPERTIES COMPILE_DEFINITIONS "EIGENSOLVERS_APPLICATION=EXPORT,API")
-
-## EigenSolversApplication python module
-pybind11_add_module( KratosEigenSolversApplication MODULE THIN_LTO ${KRATOS_EIGEN_PYTHON_INTERFACE_SOURCES} )
-target_link_libraries( KratosEigenSolversApplication PRIVATE KratosEigenSolversCore )
-set_target_properties( KratosEigenSolversApplication PROPERTIES PREFIX "")
-
-if( USE_EIGEN_MKL MATCHES ON )
-    if( ${CMAKE_SYSTEM_NAME} MATCHES "Windows" )
-        find_library(MKL_RT_LIB mkl_rt)
-        message( "mkl_rt.lib found at: ${MKL_RT_LIB}")
-        target_link_libraries( KratosEigenSolversCore PUBLIC ${MKL_RT_LIB} )
-    elseif( ${CMAKE_CXX_COMPILER_ID} MATCHES Clang )
-        message( FATAL_ERROR "Clang does not yet support MKL" )
-    else( ${CMAKE_SYSTEM_NAME} MATCHES "Windows" )
-        target_link_libraries( KratosEigenSolversCore PUBLIC mkl_rt )
-    endif( ${CMAKE_SYSTEM_NAME} MATCHES "Windows" )
-endif()
-
-# changing the .dll suffix to .pyd
-if( ${CMAKE_SYSTEM_NAME} MATCHES "Windows" )
-    set_target_properties( KratosEigenSolversCore PROPERTIES SUFFIX .pyd )
-    set_target_properties( KratosEigenSolversApplication PROPERTIES SUFFIX .pyd )
-endif( ${CMAKE_SYSTEM_NAME} MATCHES "Windows" )
-
-# Cotire
-if(USE_COTIRE MATCHES ON)
-    cotire(KratosEigenSolversCore)
-    cotire(KratosEigenSolversApplication)
-endif(USE_COTIRE MATCHES ON)
-
-# Add to the KratosMultiphisics Python module
-kratos_python_install(${INSTALL_PYTHON_USING_LINKS} ${CMAKE_CURRENT_SOURCE_DIR}/EigenSolversApplication.py KratosMultiphysics/EigenSolversApplication/__init__.py )
-
-# Install python files
-get_filename_component (CURRENT_DIR_NAME ${CMAKE_CURRENT_SOURCE_DIR} NAME)
-kratos_python_install_directory(${INSTALL_PYTHON_USING_LINKS} ${CMAKE_CURRENT_SOURCE_DIR}/python_scripts KratosMultiphysics/${CURRENT_DIR_NAME} )
-
-# Kratos Testing. Install everything except sources to ensure that reference and configuration files are copied.
-if(${INSTALL_TESTING_FILES} MATCHES ON )
-    get_filename_component (CURRENT_DIR_NAME ${CMAKE_CURRENT_SOURCE_DIR} NAME)
-    install(DIRECTORY ${CMAKE_CURRENT_SOURCE_DIR}/tests DESTINATION applications/${CURRENT_DIR_NAME}
-        PATTERN "*.git" EXCLUDE
-        PATTERN "*.c" EXCLUDE
-        PATTERN "*.h" EXCLUDE
-        PATTERN "*.cpp" EXCLUDE
-        PATTERN "*.hpp" EXCLUDE
-  )
-endif(${INSTALL_TESTING_FILES} MATCHES ON)
-
-# Install targets
-install( TARGETS KratosEigenSolversCore DESTINATION libs )
-install( TARGETS KratosEigenSolversApplication DESTINATION libs )
->>>>>>> 9b9b6cb1
+#
+#   KRATOS _______
+#         / ____(_)___ ____  ____
+#        / __/ / / __ `/ _ \/ __ \
+#       / /___/ / /_/ /  __/ / / /
+#      /_____/_/\__, /\___/_/ /_/ SolversApplication
+#              /____/
+#
+#   Author: Thomas Oberbichler
+#
+
+set( CMAKE_INCLUDE_CURRENT_DIR ON )
+
+message( "**** configuring KratosEigenSolversApplication ****" )
+
+################### PYBIND11
+include(pybind11Tools)
+
+add_definitions( -DEIGEN_DEFAULT_TO_ROW_MAJOR -DEIGEN_MPL2_ONLY )
+
+include_directories(
+    ${KRATOS_SOURCE_DIR}/kratos
+        SYSTEM external_libraries/eigen3 # Including as System to suppress compile-warnings from it
+)
+
+if( USE_EIGEN_MKL MATCHES ON )
+    if( DEFINED ENV{MKLROOT} )
+        message( "-- MKLROOT = $ENV{MKLROOT}" )
+
+        include_directories( SYSTEM $ENV{MKLROOT}/include )
+
+        link_directories("$ENV{MKLROOT}/lib")
+
+        if( NOT MSVC )
+            set( CMAKE_CXX_FLAGS "${CMAKE_CXX_FLAGS} -m64 -L$ENV{MKLROOT}/lib/intel64 -Wl,--no-as-needed -lpthread -lm -ldl" )
+        endif()
+    elseif( DEFINED ENV{CONDA_PREFIX} )
+        message("-- Found Conda environment: $ENV{CONDA_PREFIX}")
+
+        if( WIN32 )
+            include_directories(SYSTEM $ENV{CONDA_PREFIX}/Library/include)
+            link_directories("$ENV{CONDA_PREFIX}/Library/lib")
+        else()
+            include_directories(SYSTEM $ENV{CONDA_PREFIX}/include)
+            link_directories("$ENV{CONDA_PREFIX}/lib")
+        endif()
+    else()
+        message( FATAL_ERROR "MKLROOT not defined" )
+    endif()
+
+    add_definitions( -DUSE_EIGEN_MKL -DEIGEN_USE_MKL_ALL )
+endif()
+
+if( USE_FEAST4 MATCHES ON )
+    if( WIN32 )
+        message( FATAL_ERROR "FEAST4 is not yet supported under Windows")
+    endif()
+    if( USE_EIGEN_MKL MATCHES OFF OR NOT DEFINED USE_EIGEN_MKL )
+        message( FATAL_ERROR "FEAST4 can only be used with MKL" )
+    endif()
+    include(CMakeAddFortranSubdirectory)
+    cmake_add_fortran_subdirectory(${CMAKE_CURRENT_SOURCE_DIR}/external_libraries/FEAST NO_EXTERNAL_INSTALL )
+    set(FEAST_ROOT ${CMAKE_CURRENT_SOURCE_DIR}/external_libraries/FEAST/4.0 )
+    include_directories( ${CMAKE_CURRENT_SOURCE_DIR}/external_libraries/FEAST/4.0/include )
+    add_definitions(-DUSE_FEAST4)
+endif()
+
+## generate variables with the sources
+set( KRATOS_EIGENSOLVERS_APPLICATION_CORE_SOURCES
+    ${CMAKE_CURRENT_SOURCE_DIR}/eigen_solvers_application.cpp
+    ${CMAKE_CURRENT_SOURCE_DIR}/custom_factories/dense_linear_solver_factory.cpp
+)
+
+# Sources for the Python module
+file(
+    GLOB_RECURSE
+    KRATOS_EIGEN_PYTHON_INTERFACE_SOURCES
+    ${CMAKE_CURRENT_SOURCE_DIR}/custom_python/*.cpp
+)
+
+###############################################################
+## EigenSolversApplication core library (C++ parts)
+add_library( KratosEigenSolversCore SHARED ${KRATOS_EIGENSOLVERS_APPLICATION_CORE_SOURCES} )
+target_link_libraries( KratosEigenSolversCore PUBLIC KratosCore )
+set_target_properties( KratosEigenSolversCore PROPERTIES COMPILE_DEFINITIONS "EIGENSOLVERS_APPLICATION=EXPORT,API")
+
+## EigenSolversApplication python module
+pybind11_add_module( KratosEigenSolversApplication MODULE THIN_LTO ${KRATOS_EIGEN_PYTHON_INTERFACE_SOURCES} )
+target_link_libraries( KratosEigenSolversApplication PRIVATE KratosEigenSolversCore )
+set_target_properties( KratosEigenSolversApplication PROPERTIES PREFIX "")
+
+if( USE_EIGEN_MKL MATCHES ON )
+    if( ${CMAKE_SYSTEM_NAME} MATCHES "Windows" )
+        find_library(MKL_RT_LIB mkl_rt)
+        message( "mkl_rt.lib found at: ${MKL_RT_LIB}")
+        target_link_libraries( KratosEigenSolversCore PUBLIC ${MKL_RT_LIB} )
+    elseif( ${CMAKE_CXX_COMPILER_ID} MATCHES Clang )
+        message( FATAL_ERROR "Clang does not yet support MKL" )
+    else( ${CMAKE_SYSTEM_NAME} MATCHES "Windows" )
+        target_link_libraries( KratosEigenSolversCore PUBLIC mkl_rt )
+        if( USE_FEAST4 MATCHES ON )
+            target_link_libraries(KratosEigenSolversCore PUBLIC feast4 gfortran m)
+        endif()
+    endif( ${CMAKE_SYSTEM_NAME} MATCHES "Windows" )
+endif()
+
+# changing the .dll suffix to .pyd
+if( ${CMAKE_SYSTEM_NAME} MATCHES "Windows" )
+    set_target_properties( KratosEigenSolversCore PROPERTIES SUFFIX .pyd )
+    set_target_properties( KratosEigenSolversApplication PROPERTIES SUFFIX .pyd )
+endif( ${CMAKE_SYSTEM_NAME} MATCHES "Windows" )
+
+# Cotire
+if(USE_COTIRE MATCHES ON)
+    cotire(KratosEigenSolversCore)
+    cotire(KratosEigenSolversApplication)
+endif(USE_COTIRE MATCHES ON)
+
+# Add to the KratosMultiphisics Python module
+kratos_python_install(${INSTALL_PYTHON_USING_LINKS} ${CMAKE_CURRENT_SOURCE_DIR}/EigenSolversApplication.py KratosMultiphysics/EigenSolversApplication/__init__.py )
+
+# Install python files
+get_filename_component (CURRENT_DIR_NAME ${CMAKE_CURRENT_SOURCE_DIR} NAME)
+kratos_python_install_directory(${INSTALL_PYTHON_USING_LINKS} ${CMAKE_CURRENT_SOURCE_DIR}/python_scripts KratosMultiphysics/${CURRENT_DIR_NAME} )
+
+# Kratos Testing. Install everything except sources to ensure that reference and configuration files are copied.
+if(${INSTALL_TESTING_FILES} MATCHES ON )
+    get_filename_component (CURRENT_DIR_NAME ${CMAKE_CURRENT_SOURCE_DIR} NAME)
+    install(DIRECTORY ${CMAKE_CURRENT_SOURCE_DIR}/tests DESTINATION applications/${CURRENT_DIR_NAME}
+        PATTERN "*.git" EXCLUDE
+        PATTERN "*.c" EXCLUDE
+        PATTERN "*.h" EXCLUDE
+        PATTERN "*.cpp" EXCLUDE
+        PATTERN "*.hpp" EXCLUDE
+  )
+endif(${INSTALL_TESTING_FILES} MATCHES ON)
+
+# Install targets
+install( TARGETS KratosEigenSolversCore DESTINATION libs )
+install( TARGETS KratosEigenSolversApplication DESTINATION libs )