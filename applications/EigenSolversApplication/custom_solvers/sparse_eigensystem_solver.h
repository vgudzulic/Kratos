/*
//  KRATOS _______
//        / ____(_)___ ____  ____
//       / __/ / / __ `/ _ \/ __ \
//      / /___/ / /_/ /  __/ / / /
//     /_____/_/\__, /\___/_/ /_/ SolversApplication
//             /____/
//
//  Authors: Thomas Oberbichler
//           Armin Geiser
*/

#if !defined(KRATOS_SPARSE_EIGENSYSTEM_SOLVER_H_INCLUDED)
#define KRATOS_SPARSE_EIGENSYSTEM_SOLVER_H_INCLUDED

// External includes
#include <Eigen/Core>
#include <Eigen/Eigenvalues>
#if defined EIGEN_USE_MKL_ALL
#include <Eigen/PardisoSupport>
#endif
#include <Eigen/Sparse>

// Project includes
#include "includes/define.h"
#include "includes/kratos_parameters.h"
#include "linear_solvers/iterative_solver.h"
#include "utilities/openmp_utils.h"

namespace Kratos
{

template<
    class TSparseSpaceType,
    class TDenseSpaceType,
    class TPreconditionerType = Preconditioner<TSparseSpaceType, TDenseSpaceType>,
    class TReordererType = Reorderer<TSparseSpaceType, TDenseSpaceType>>
class SparseEigensystemSolver
    : public IterativeSolver<TSparseSpaceType, TDenseSpaceType, TPreconditionerType, TReordererType>
{
    Parameters mParam;

  public:
    KRATOS_CLASS_POINTER_DEFINITION(SparseEigensystemSolver);

    typedef IterativeSolver<TSparseSpaceType, TDenseSpaceType, TPreconditionerType, TReordererType> BaseType;

    typedef typename TSparseSpaceType::MatrixType SparseMatrixType;

    typedef typename TSparseSpaceType::VectorType VectorType;

    typedef typename TDenseSpaceType::MatrixType DenseMatrixType;

    SparseEigensystemSolver(
        Parameters param
    ) : mParam(param)
    {
        Parameters default_params(R"(
        {
            "solver_type": "eigen_sparse_eigensystem",
            "number_of_eigenvalues": 1,
            "max_iteration": 1000,
            "tolerance": 1e-6,
            "echo_level": 1
        })");

        mParam.ValidateAndAssignDefaults(default_params);

        BaseType::SetTolerance(mParam["tolerance"].GetDouble());
        BaseType::SetMaxIterationsNumber(mParam["max_iteration"].GetInt());
    }

    ~SparseEigensystemSolver() override {}

    /**
     * Solve the generalized eigenvalue problem using an eigen subspace iteration method
     * The implementation follows the code from
     * K. J. Bathe, Finite Element Procedures second Edition, ISBN-13: 978-0979004957
     * page 954 and following
     * The naming of the variables is chose according to the reference.
     *
     * K is a symmetric matrix. M is a symmetric positive-definite matrix.
     */
    void Solve(
        SparseMatrixType& rK,
        SparseMatrixType& rM,
        VectorType& rEigenvalues,
        DenseMatrixType& rEigenvectors) override
    {
        using scalar_t = double;
        using vector_t = Eigen::VectorXd;
        using matrix_t = Eigen::MatrixXd;
        using sparse_t = Eigen::SparseMatrix<double, Eigen::RowMajor, int>;
	    #if defined EIGEN_USE_MKL_ALL
        using ldlt_solver_t = Eigen::PardisoLDLT<sparse_t>;
        #else
        using ldlt_solver_t = Eigen::SparseLU<sparse_t>;
        #endif

        // --- get settings

        const int nroot = mParam["number_of_eigenvalues"].GetInt();
        const int max_iteration = BaseType::GetMaxIterationsNumber();
        const double tolerance = BaseType::GetTolerance();
        const int echo_level = mParam["echo_level"].GetInt();


        // --- wrap ublas matrices

        std::vector<int> index1_vector_a(rK.index1_data().size());
        std::vector<int> index2_vector_a(rK.index2_data().size());

        for (size_t i = 0; i < rK.index1_data().size(); i++) {
            index1_vector_a[i] = (int)rK.index1_data()[i];
        }

        for (size_t i = 0; i < rK.index2_data().size(); i++) {
            index2_vector_a[i] = (int)rK.index2_data()[i];
        }

        Eigen::Map<sparse_t> a(rK.size1(), rK.size2(), rK.nnz(), index1_vector_a.data(), index2_vector_a.data(), rK.value_data().begin());


        std::vector<int> index1_vector_b(rM.index1_data().size());
        std::vector<int> index2_vector_b(rM.index2_data().size());

        for (size_t i = 0; i < rM.index1_data().size(); i++) {
            index1_vector_b[i] = (int)rM.index1_data()[i];
        }

        for (size_t i = 0; i < rM.index2_data().size(); i++) {
            index2_vector_b[i] = (int)rM.index2_data()[i];
        }

        Eigen::Map<sparse_t> b(rM.size1(), rM.size2(), rM.nnz(), index1_vector_b.data(), index2_vector_b.data(), rM.value_data().begin());


        // --- timer

        double start_time = OpenMPUtils::GetCurrentTime();

        if (echo_level > 0) {
            std::cout << "SparseEigensystemSolver: Start"  << std::endl;
        }


        // --- calculation

        int nn = a.rows();
        int nc = std::min(2 * nroot, nroot + 8);

        bool eigen_solver_successful = true;

        // projections
        matrix_t ar(nc, nc);
        matrix_t br(nc, nc);

        // storage for eigenvalues
        vector_t prev_eigv(nc);

        // storage for eigenvectors
        matrix_t r = matrix_t::Zero(nn, nc);
        for (int i = 0; i != nn; ++i) {
            r(i, 0) = b.coeff(i, i);
        }

        vector_t tmp(nn);

        // woaing vector
        vector_t w(nn);
        for (int i = 0; i != nn; ++i) {
            w(i) = r(i, 0) / a.coeff(i, i);
        }

        int nd = nn / nc;
        int l = nn - nd;

        vector_t tt(nn);
        int ij = 0;

        tt(0) = 0.0;

        for (int j = 1; j != nc; ++j) {
            double rt = 0.0;

            for (int i = 0; i != l; ++i) {
                if (w(i) >= rt) {
                    rt = w(i);
                    ij = i;
                }
            }

            for (int i = l - 1; i != nn; ++i) {
                if (w(i) > rt) {
                    rt = w(i);
                    ij = i;
                }
            }

            tt(j) = ij;
            w(ij) = 0.0;

            l -= nd;

            r(ij, j) = 1.0;
        }

        ldlt_solver_t solver;
        solver.compute(a);

        int iteration = 0;

        Eigen::GeneralizedSelfAdjointEigenSolver<matrix_t> eig;

        do {
            iteration++;

            if (echo_level > 1) {
                std::cout << "SparseEigensystem: Iteration " << iteration <<std::endl;
            }

            for (int j = 0; j != nc; ++j) {
                tmp = r.col(j);
                tt = solver.solve(tmp);

                for (int i = j; i != nc; ++i) {
                    ar(i, j) = r.col(i).dot(tt);
                }

                r.col(j) = tt;
            }

            for (int j = 0; j != nc; ++j) {
                tt = b * r.col(j);

                for (int i = j; i != nc; ++i) {
                    br(i, j) = r.col(i).dot(tt);
                }

                r.col(j) = tt;
            }

            eig.compute(ar, br);

            if(eig.info() != Eigen::Success) {
                std::cout << "SparseEigensystem: Eigen solution was not successful!" << std::endl;
                break;
            }

            r *= eig.eigenvectors();

            bool is_converged = true;

            for (int i = 0; i != nc; i++) {
                double eigv = eig.eigenvalues()(i);
                double dif = eigv - prev_eigv(i);
                double rtolv = std::abs(dif / eigv);

                if (rtolv > tolerance) {
                    is_converged = false;
                    break;
                }
            }

            if (is_converged) {
                if (echo_level > 0) {
                    std::cout << "SparseEigensystem: Convergence reached after " << iteration << " iterations within a relative tolerance: " << tolerance << std::endl;
                }
                break;
            } else if (iteration >= max_iteration) {
                if (echo_level > 0) {
                    std::cout << "SparseEigensystem: Convergence not reached in " << max_iteration << " iterations." << std::endl;
                }
                break;
            }

            prev_eigv = eig.eigenvalues();
        } while (true);


        if (static_cast<int>(rEigenvalues.size()) != nroot) {
            rEigenvalues.resize(nroot);
        }
        if (static_cast<int>(rEigenvectors.size1()) != nroot || static_cast<int>(rEigenvectors.size2()) != nn) {
            rEigenvectors.resize(nroot, nn);
        }

        Eigen::Map<vector_t> eigvals (rEigenvalues.data().begin(), rEigenvalues.size());
        Eigen::Map<matrix_t> eigvecs (rEigenvectors.data().begin(), rEigenvectors.size1(), rEigenvectors.size2());

        eigvals = eig.eigenvalues().head(nroot);

        for (int i = 0; i != nroot; ++i) {
            tmp = r.col(i);
<<<<<<< HEAD
            eigvecs.col(i) = solver.solve(tmp);
=======
            eigvecs.row(i) = solver.solve(tmp).normalized();
>>>>>>> c6d92459
        }



        // --- timer

        if (echo_level > 0) {
            double end_time = OpenMPUtils::GetCurrentTime();
            double duration = end_time - start_time;
            std::cout << "SparseEigensystemSolver: Completed in " << duration << " seconds" << std::endl;
            KRATOS_WATCH(rEigenvalues);
        }
    }

    /**
     * Print information about this object.
     */
    void PrintInfo(std::ostream &rOStream) const override
    {
        rOStream << "SparseEigensystemSolver";
    }

    /**
     * Print object's data.
     */
    void PrintData(std::ostream &rOStream) const override
    {
    }

    /**
     * This method returns directly the first eigen value obtained
     * @param rK: The stiffness matrix
     * @param rM: The mass matrix
     * @return The first eigenvalue
     */
    double GetEigenValue(
        SparseMatrixType& rK,
        SparseMatrixType& rM
        )
    {
        VectorType eigen_values;
        DenseMatrixType eigen_vectors;

        Solve(rK, rM, eigen_values, eigen_vectors);

        // for (int i=0; i<eigen_values.size(); i++)
        // {
        //     std::cout << "vec"<<i<< std::endl;
        //     for (int j=0; j<25; j++)
        //         std::cout << eigen_vectors(i,j) << std::endl;
        // }

        return eigen_values[0];
    }

}; // class SparseEigensystemSolver


/**
 * input stream function
 */
template<class TSparseSpaceType, class TDenseSpaceType, class TReordererType>
inline std::istream& operator >>(
    std::istream& rIStream,
    SparseEigensystemSolver<TSparseSpaceType,
    TDenseSpaceType,
    TReordererType>& rThis)
{
    return rIStream;
}

/**
 * output stream function
 */
template<class TSparseSpaceType, class TDenseSpaceType, class TReordererType>
inline std::ostream& operator <<(
    std::ostream& rOStream,
    const SparseEigensystemSolver<TSparseSpaceType, TDenseSpaceType, TReordererType>& rThis)
{
    rThis.PrintInfo(rOStream);
    rOStream << std::endl;
    rThis.PrintData(rOStream);

    return rOStream;
}

} // namespace Kratos

#endif // defined(KRATOS_SPARSE_EIGENSYSTEM_SOLVER_H_INCLUDED)<|MERGE_RESOLUTION|>--- conflicted
+++ resolved
@@ -149,8 +149,6 @@
         int nn = a.rows();
         int nc = std::min(2 * nroot, nroot + 8);
 
-        bool eigen_solver_successful = true;
-
         // projections
         matrix_t ar(nc, nc);
         matrix_t br(nc, nc);
@@ -292,14 +290,8 @@
 
         for (int i = 0; i != nroot; ++i) {
             tmp = r.col(i);
-<<<<<<< HEAD
-            eigvecs.col(i) = solver.solve(tmp);
-=======
             eigvecs.row(i) = solver.solve(tmp).normalized();
->>>>>>> c6d92459
-        }
-
-
+        }
 
         // --- timer
 
@@ -341,13 +333,6 @@
         DenseMatrixType eigen_vectors;
 
         Solve(rK, rM, eigen_values, eigen_vectors);
-
-        // for (int i=0; i<eigen_values.size(); i++)
-        // {
-        //     std::cout << "vec"<<i<< std::endl;
-        //     for (int j=0; j<25; j++)
-        //         std::cout << eigen_vectors(i,j) << std::endl;
-        // }
 
         return eigen_values[0];
     }
