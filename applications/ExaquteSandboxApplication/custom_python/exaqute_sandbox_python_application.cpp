--- conflicted
+++ resolved
@@ -43,13 +43,10 @@
     AddCustomProcessesToPython(m);
 
     //registering variables in python
-      KRATOS_REGISTER_IN_PYTHON_VARIABLE(m, DIVERGENCE_WEIGHTED )
-      KRATOS_REGISTER_IN_PYTHON_VARIABLE(m, VELOCITY_H1_SEMINORM )
-<<<<<<< HEAD
-      KRATOS_REGISTER_IN_PYTHON_VARIABLE(m, PRESSURE_WEIGHTED )
-      KRATOS_REGISTER_IN_PYTHON_3D_VARIABLE_WITH_COMPONENTS(m, VELOCITY_WEIGHTED )
-=======
->>>>>>> c3596060
+    KRATOS_REGISTER_IN_PYTHON_VARIABLE(m, DIVERGENCE_WEIGHTED )
+    KRATOS_REGISTER_IN_PYTHON_VARIABLE(m, VELOCITY_H1_SEMINORM )
+    KRATOS_REGISTER_IN_PYTHON_VARIABLE(m, PRESSURE_WEIGHTED )
+    KRATOS_REGISTER_IN_PYTHON_3D_VARIABLE_WITH_COMPONENTS(m, VELOCITY_WEIGHTED )
 
 }
 
