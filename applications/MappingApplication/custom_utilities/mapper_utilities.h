--- conflicted
+++ resolved
@@ -22,10 +22,7 @@
 
 // Project includes
 #include "includes/model_part.h"
-<<<<<<< HEAD
-=======
 #include "utilities/parallel_utilities.h"
->>>>>>> fe7c9894
 #include "mapping_application_variables.h"
 #include "custom_utilities/mapper_flags.h"
 #include "custom_utilities/mapper_local_system.h"
@@ -218,18 +215,9 @@
     for (int i = 0; i< static_cast<int>(num_elements); ++i) {
         auto it_elem = elems_ptr_begin + i;
         Geometry<Node<3>>* p_geom(&((*it_elem)->GetGeometry()));
-<<<<<<< HEAD
-        rLocalSystems[i] = Kratos::make_unique<TMapperLocalSystem>(p_geom);
-        rLocalSystems[i]->SetValue(IS_PROJECTED_LOCAL_SYSTEM, true);
-
-        rLocalSystems[num_elements+i] = Kratos::make_unique<TMapperLocalSystem>(p_geom);
-        rLocalSystems[num_elements+i]->SetValue(IS_PROJECTED_LOCAL_SYSTEM, false);
-        rLocalSystems[num_elements+i]->SetValue(IS_DUAL_MORTAR, is_dual_mortar);
-=======
         rLocalSystems[i] = Kratos::make_unique<TMapperLocalSystem>(p_geom, true, is_dual_mortar);
 
         rLocalSystems[num_elements+i] = Kratos::make_unique<TMapperLocalSystem>(p_geom, false, is_dual_mortar);
->>>>>>> fe7c9894
     }
 
     int num_local_systems = rModelPartCommunicator.GetDataCommunicator().SumAll((int)(rLocalSystems.size())); // int bcs of MPI
