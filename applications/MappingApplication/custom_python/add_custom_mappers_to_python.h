--- conflicted
+++ resolved
@@ -17,9 +17,10 @@
 #define  KRATOS_ADD_MAPPERS_TO_PYTHON_H_INCLUDED
 
 // System includes
+#include <pybind11/pybind11.h>
 
 // External includes
-#include <pybind11/pybind11.h>
+
 
 // Project includes
 #include "includes/define_python.h"
@@ -28,11 +29,7 @@
 namespace Kratos {
 namespace Python {
 
-<<<<<<< HEAD
-    void AddCustomMappersToPython(pybind11::module& m);
-=======
 void AddCustomMappersToPython(pybind11::module& m);
->>>>>>> e2bbc9b6
 
 }  // namespace Python.
 }  // namespace Kratos.
