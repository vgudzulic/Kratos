--- conflicted
+++ resolved
@@ -64,11 +64,4 @@
 *.bak
 
 # Most used editor files
-<<<<<<< HEAD
-*.vscode
-
-# Auxiliar file (deprecated?)
-applications/python_scripts/beam_profiles\.csv
-=======
-*.vscode
->>>>>>> d0767a53
+*.vscode