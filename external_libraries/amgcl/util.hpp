--- conflicted
+++ resolved
@@ -4,11 +4,7 @@
 /*
 The MIT License
 
-<<<<<<< HEAD
-Copyright (c) 2012-2018 Denis Demidov <dennis.demidov@gmail.com>
-=======
 Copyright (c) 2012-2019 Denis Demidov <dennis.demidov@gmail.com>
->>>>>>> a9deaac6
 
 Permission is hereby granted, free of charge, to any person obtaining a copy
 of this software and associated documentation files (the "Software"), to deal
@@ -315,21 +311,14 @@
     static const char *suffix[] = {"B", "K", "M", "G", "T"};
 
     int i = 0;
-<<<<<<< HEAD
-    double m = bytes;
-    for(; i < 4 && m >= 1024; ++i, m /= 1024);
-=======
     double m = static_cast<double>(bytes);
     for(; i < 4 && m >= 1024.0; ++i, m /= 1024.0);
->>>>>>> a9deaac6
 
     std::ostringstream s;
     s << std::fixed << std::setprecision(2) << m << " " << suffix[i];
     return s.str();
 }
 
-<<<<<<< HEAD
-=======
 namespace detail {
 
 class non_copyable {
@@ -343,7 +332,6 @@
 
 } // namespace detail
 
->>>>>>> a9deaac6
 } // namespace amgcl
 
 namespace std {
